--- conflicted
+++ resolved
@@ -94,12 +94,9 @@
 | Transparently restart transactions | PROGRESS  | v2.7  | [Track](https://github.com/yugabyte/yugabyte-db/issues/5683) | Decrease the incidence of transaction restart errors seen in various scenarios |
 | Pessimistic locking Design | PROGRESS  | v2.7  | [Track](https://github.com/yugabyte/yugabyte-db/issues/5680) |  |
 | Support Liquibase, Flyway, ORM schema migrations | PROGRESS | v2.7           |                 |               |
-<<<<<<< HEAD
 | Platform APIs | PROGRESS | v2.7           |                 |               |
 | Alerting and Notifications | PROGRESS | v2.7           |                 |               |
 | Platform xCluster Replication | PROGRESS | v2.7           |                 |               |
-=======
->>>>>>> c3bfef94
 
 ## Planned additions to the roadmap
 
