<img src="https://github.com/yugabyte/yugabyte-db/raw/master/architecture/images/ybDB_horizontal.jpg" align="center" alt="YugabyteDB"/>

---------------------------------------

[![License](https://img.shields.io/badge/License-Apache%202.0-blue.svg)](https://opensource.org/licenses/Apache-2.0)
[![Documentation Status](https://readthedocs.org/projects/ansicolortags/badge/?version=latest)](https://docs.yugabyte.com/)
[![Ask in forum](https://img.shields.io/badge/ask%20us-forum-orange.svg)](https://forum.yugabyte.com/)
[![Slack chat](https://img.shields.io/badge/Slack:-%23yugabyte_db-blueviolet.svg?logo=slack)](https://www.yugabyte.com/slack)
[![Analytics](https://yugabyte.appspot.com/UA-104956980-4/home?pixel&useReferer)](https://github.com/yugabyte/ga-beacon)

- [What is YugabyteDB?](#what-is-yugabytedb)
- [Get Started](#get-started)
- [Build Apps](#build-apps)
- [What's being worked on?](#whats-being-worked-on)
- [Architecture](#architecture)
- [Need Help?](#need-help)
- [Contribute](#contribute)
- [License](#license)
- [Read More](#read-more)

# What is YugabyteDB?

**YugabyteDB** is a **high-performance, cloud-native distributed SQL database** that aims to support **all PostgreSQL features**. It is best to fit for **cloud-native OLTP (i.e. real-time, business-critical) applications** that need absolute **data correctness** and require at least one of the following: **scalability, high tolerance to failures, or globally-distributed deployments.**


The core features of YugabyteDB include:

* **Powerful RDBMS capabilities** Yugabyte SQL (*YSQL* for short) reuses the query layer of PostgreSQL (similar to Amazon Aurora PostgreSQL), thereby supporting most of its features (datatypes, queries, expressions, operators and functions, stored procedures, triggers, extensions, etc). Here is a detailed [list of features currently supported by YSQL](https://github.com/yugabyte/yugabyte-db/blob/master/architecture/YSQL-Features-Supported.md).

* **Distributed transactions** The transaction design is based on the Google Spanner architecture. Strong consistency of writes is achieved by using Raft consensus for replication and cluster-wide distributed ACID transactions using *hybrid logical clocks*. *Snapshot* and *serializable* isolation levels are supported. Reads (queries) have strong consistency by default, but can be tuned dynamically to read from followers and read-replicas.

* **Continuous availability** YugabyteDB is extremely resilient to common outages with native failover and repair. YugabyteDB can be configured to tolerate disk, node, zone, region, and cloud failures automatically. For a typical deployment where a YugabyteDB cluster is deployed in one region across multiple zones on a public cloud, the RPO is 0 (meaning no data is lost on failure) and the RTO is 3 seconds (meaning the data being served by the failed node is available in 3 seconds).

* **Horizontal scalability** Scaling a YugabyteDB cluster to achieve more IOPS or data storage is as simple as adding nodes to the cluster.

* **Geo-distributed, multi-cloud** YugabyteDB can be deployed in public clouds and natively inside Kubernetes. It supports deployments that span three or more fault domains, such as multi-zone, multi-region, and multi-cloud deployments. It also supports xCluster asynchronous replication with unidirectional master-slave and bidirectional multi-master configurations that can be leveraged in two-region deployments. To serve (stale) data with low latencies, read replicas are also a supported feature.

* **Multi API design** The query layer of YugabyteDB is built to be extensible. Currently, YugabyteDB supports two distributed SQL APIs: **[Yugabyte SQL (YSQL)](https://docs.yugabyte.com/latest/api/ysql/)**, a fully relational API that re-uses query layer of PostgreSQL, and **[Yugabyte Cloud QL (YCQL)](https://docs.yugabyte.com/latest/api/ycql/)**, a semi-relational SQL-like API with documents/indexing support with Apache Cassandra QL roots.

* **100% open source** YugabyteDB is fully open-source under the [Apache 2.0 license](https://github.com/yugabyte/yugabyte-db/blob/master/LICENSE.md). The open-source version has powerful enterprise features such as distributed backups, encryption of data-at-rest, in-flight TLS encryption, change data capture, read replicas, and more.

Read more about YugabyteDB in our [Docs](https://docs.yugabyte.com/latest/introduction/).

# Get Started

* [Install YugabyteDB](https://docs.yugabyte.com/latest/quick-start/install/)
* [Create a local cluster](https://docs.yugabyte.com/latest/quick-start/create-local-cluster/)
* [Connect and try out SQL commands](https://docs.yugabyte.com/latest/quick-start/explore-ysql/)
* [Build an app](https://docs.yugabyte.com/latest/quick-start/build-apps/) using a PostgreSQL-compatible driver or ORM.
* Try running a real-world demo application:
    * [Microservices-oriented e-commerce app](https://github.com/yugabyte/yugastore-java)
    * [Streaming IoT app with Kafka and Spark Streaming](https://docs.yugabyte.com/latest/develop/realworld-apps/iot-spark-kafka-ksql/)

Cannot find what you are looking for? Have a question? Please post your questions or comments on our Community [Slack](https://www.yugabyte.com/slack) or [Forum](https://forum.yugabyte.com).

# Build Apps

YugabyteDB supports several languages and client drivers. Below is a brief list.

| Language  | ORM | YSQL Drivers | YCQL Drivers |
| --------- | --- | ------------ | ------------ |
| Java  | [Spring/Hibernate](https://docs.yugabyte.com/latest/quick-start/build-apps/java/ysql-spring-data/) | [PostgreSQL JDBC](https://docs.yugabyte.com/latest/quick-start/build-apps/java/ysql-jdbc/) | [cassandra-driver-core-yb](https://docs.yugabyte.com/latest/quick-start/build-apps/java/ycql/)
| Go  | [Gorm](https://github.com/yugabyte/orm-examples) | [pq](https://docs.yugabyte.com/latest/quick-start/build-apps/go/#ysql) | [gocql](https://docs.yugabyte.com/latest/quick-start/build-apps/go/#ycql)
| NodeJS  | [Sequelize](https://github.com/yugabyte/orm-examples) | [pg](https://docs.yugabyte.com/latest/quick-start/build-apps/nodejs/#ysql) | [cassandra-driver](https://docs.yugabyte.com/latest/quick-start/build-apps/nodejs/#ycql)
| Python  | [SQLAlchemy](https://github.com/yugabyte/orm-examples) | [psycopg2](https://docs.yugabyte.com/latest/quick-start/build-apps/python/#ysql) | [yb-cassandra-driver](https://docs.yugabyte.com/latest/quick-start/build-apps/python/#ycql)
| Ruby  | [ActiveRecord](https://github.com/yugabyte/orm-examples) | [pg](https://docs.yugabyte.com/latest/quick-start/build-apps/ruby/#ysql) | [yugabyte-ycql-driver](https://docs.yugabyte.com/latest/quick-start/build-apps/ruby/#ycql)
| C#  | [EntityFramework](https://github.com/yugabyte/orm-examples) | [npgsql](http://www.npgsql.org/) | [CassandraCSharpDriver](https://docs.yugabyte.com/latest/quick-start/build-apps/csharp/#ycql)
| C++ | Not tested | [libpqxx](https://docs.yugabyte.com/latest/quick-start/build-apps/cpp/#ysql) | [cassandra-cpp-driver](https://docs.yugabyte.com/latest/quick-start/build-apps/cpp/#ycql)
| C   | Not tested | [libpq](https://docs.yugabyte.com/latest/quick-start/build-apps/c/#ysql) | Not tested

# What's being worked on?

> This section has been updated on **Mar, 2021**.

## Current roadmap

<<<<<<< HEAD
Here is a list of some of the key features being worked on for the upcoming releases (the YugabyteDB **v2.7 latest release** is expected to be released on **Apr, 2021**, and the **v2.4 stable release** was released in **Jan 2021**).
=======
Here is a list of some of the key features being worked on for the upcoming releases (the YugabyteDB **v2.7 latest release** is expected to be released on **Apr, 2021**, the **v2.4 stable release** was released in **Jan 2021**).
>>>>>>> ec04db04

| Feature                                         | Status    | Release Target | Progress        |  Comments     |
| ----------------------------------------------- | --------- | -------------- | --------------- | ------------- |
| [Automatic tablet splitting enabled by default](https://github.com/yugabyte/yugabyte-db/blob/master/architecture/design/docdb-automatic-tablet-splitting.md) | PROGRESS  | v2.6, v2.7 | [Track](https://github.com/yugabyte/yugabyte-db/issues/1004) |
| [Point in time restores](https://github.com/yugabyte/yugabyte-db/blob/master/architecture/design/distributed-backup-point-in-time-recovery.md) | PROGRESS  |  v2.6, v2.7 | [Track](https://github.com/yugabyte/yugabyte-db/issues/7120) |  |
| YSQL: table statistics and CBO | PROGRESS  |  v2.7 | [Track](https://github.com/yugabyte/yugabyte-db/issues/5242) |  |
| [Support `GIN` indexes](https://github.com/jaki/ysql-gin-doc/releases/download/v2.2.1/gin.pdf) | PROGRESS | v2.7 | [Track](https://github.com/yugabyte/yugabyte-db/issues/7850) | |
| [[YSQL] Feature support - ALTER TABLE](https://github.com/yugabyte/yugabyte-db/issues/1124) | PROGRESS | v2.6, v2.7 | [Track](https://github.com/yugabyte/yugabyte-db/issues/1124) |  |
| [Online schema migration](https://github.com/yugabyte/yugabyte-db/blob/master/architecture/design/online-schema-migrations.md)  | PROGRESS  | v2.7 | [Track](https://github.com/yugabyte/yugabyte-db/issues/4192) |  |
| Support Liquibase, Flyway, ORM schema migrations | PROGRESS | v2.7           |                 |               |
| Support Spark 3 on YCQL | DONE | v2.5, v2.6           |  [Track](https://github.com/yugabyte/yugabyte-db/issues/6488)  |               |
| Incorporate PostgreSQL 12 features | PLANNING  | v2.7 | [Track](https://github.com/yugabyte/yugabyte-db/issues/3725) |  |
| Improving day 2 operations of Yugabyte Platform | PROGRESS  |  v2.5 | [Track](https://github.com/yugabyte/yugabyte-db/issues/4420) |  |
| [Row-level geo-partitioning](https://github.com/yugabyte/yugabyte-db/blob/master/architecture/design/ysql-row-level-partitioning.md) | PROGRESS  |  v2.7 | [Track](https://github.com/yugabyte/yugabyte-db/issues/1958) | Enhance YSQL language support |
| Improve TPC-C benchmarking | PROGRESS  | v2.7  | [Track](https://github.com/yugabyte/yugabyte-db/issues/3226) |  |
| Transparently restart transactions | PROGRESS  | v2.5  | [Track](https://github.com/yugabyte/yugabyte-db/issues/5683) | Decrease the incidence of transaction restart errors seen in various scenarios |
| Pessimistic locking | PROGRESS  | v2.7  | [Track](https://github.com/yugabyte/yugabyte-db/issues/5680) |  |


## Planned additions to the roadmap

The following items are being planned as additions to the roadmap.

| Feature                                         | Status    | Release Target | Progress        |  Comments     |
| ----------------------------------------------- | --------- | -------------- | --------------- | ------------- |
| Support `pgloader` to migrate from MySQL | PLANNING  |   | [Track](https://github.com/yugabyte/yugabyte-db/issues/3725) | 
| Make [`COLOCATED` tables](https://github.com/yugabyte/yugabyte-db/blob/master/architecture/design/ysql-colocated-tables.md) default for YSQL | PLANNING  |  | [Track](https://github.com/yugabyte/yugabyte-db/issues/5239)  |  |
| Support Kafka as source and sink | PLANNING |  |  | Support source and sink for both YSQL and YCQL |
| Support for transactions in async [xCluster replication](https://github.com/yugabyte/yugabyte-db/blob/master/architecture/design/multi-region-2DC-deployment.md) | PLANNING  |    | [Track](https://github.com/yugabyte/yugabyte-db/issues/1808) | Apply transactions atomically on consumer cluster. |

## Recently released features

| Feature                                         | Status    | Release Target | Docs / Enhancements |  Comments     |
| ----------------------------------------------- | --------- | -------------- | ------------------- | ------------- |
| [Support `ALTER TABLE` add primary key](https://github.com/yugabyte/yugabyte-db/issues/1124) | PROGRESS | v2.6, v2.7 | [Track](https://github.com/yugabyte/yugabyte-db/issues/1124) |  |
| Identity and access management in YSQL | ✅ *DONE*  | v2.5  | [Track](https://github.com/yugabyte/yugabyte-db/issues/2393) | LDAP and Active Directory support |
| Follower reads in YSQL | ✅ *BETA* | v2.5 | [Issue](https://github.com/yugabyte/yugabyte-db/issues/5232) | Ability to perform follower reads for YSQL and transactional tables in YCQL.  |
| YSQL cluster administration features - Node-Level statistics | ✅ *DONE*  | v2.5  | [Issue](https://github.com/yugabyte/yugabyte-db/issues/4194) | Per-node view of currently active queries, find which queries are slow, what active connections are doing, etc. |
| Support loading large data sets into YSQL using `COPY` | ✅ *DONE*  | v2.5  | [Issue](https://github.com/yugabyte/yugabyte-db/issues/5241) | Improving transactions which have a very large number of operations, as well as provide various options to batch load data more efficiently
| Database runtime activity monitoring | ✅ *DONE*  | v2.5  | [Issue](https://github.com/yugabyte/yugabyte-db/issues/1331) | Activity monitoring, audit logging, inactivity monitoring |
| [Online rebuild of indexes](https://github.com/yugabyte/yugabyte-db/blob/master/architecture/design/online-index-backfill.md)  | ✅ *DONE*  | v2.2 |  | Docs coming soon. See [pending enhancements](https://github.com/yugabyte/yugabyte-db/issues/448) |
| [`DEFERRED` constraints in YSQL](https://github.com/yugabyte/yugabyte-db/issues/4700) | ✅ *DONE* | v2.2 |  | Docs coming soon. See [pending enhancements](https://github.com/yugabyte/yugabyte-db/issues/4700). |
| [`COLOCATED` tables](https://github.com/yugabyte/yugabyte-db/blob/master/architecture/design/ysql-colocated-tables.md) GA | ✅ *DONE*  | v2.2  |  | Docs coming soon |
| [Online schema migration framework](https://github.com/yugabyte/yugabyte-db/blob/master/architecture/design/online-schema-migrations.md)  | ✅ *DONE*  | v2.2 |  | Note that this is just the framework implementation. See [planned enhancements](https://github.com/yugabyte/yugabyte-db/issues/4192) in this area. |
| [Distributed backups for transactional tables](https://github.com/yugabyte/yugabyte-db/blob/master/architecture/design/distributed-backup-and-restore.md)    | ✅ *DONE* | v2.2  |  | Docs coming soon. See [pending enhancements](https://github.com/yugabyte/yugabyte-db/issues/2620). |
| IPV6 support for YugabyteDB | ✅ *DONE*  | v2.2 | | Docs coming soon |
| [Automatic tablet splitting](https://github.com/yugabyte/yugabyte-db/blob/master/architecture/design/docdb-automatic-tablet-splitting.md) | ✅ *BETA*  | v2.2 | [Docs](https://docs.yugabyte.com/latest/architecture/docdb-sharding/tablet-splitting/) | See [further enhancements](https://github.com/yugabyte/yugabyte-db/issues/1004) |
| [Change data capture](https://github.com/yugabyte/yugabyte-db/blob/master/architecture/design/docdb-change-data-capture.md) | ✅ *BETA* |   |  | This feature is currently available but in beta. |
| [xCluster replication](https://github.com/yugabyte/yugabyte-db/blob/master/architecture/design/multi-region-2DC-deployment.md) (async cross-cluster replication) | ✅ *DONE* | v2.1 | [Docs](https://docs.yugabyte.com/latest/deploy/multi-dc/2dc-deployment/) |  |
| [Encryption of data at rest](https://github.com/yugabyte/yugabyte-db/blob/master/architecture/design/docdb-encryption-at-rest.md) | ✅ *DONE* | v2.1 | [Docs](https://docs.yugabyte.com/latest/secure/encryption-at-rest/) |  |


# Architecture

<img src="https://raw.githubusercontent.com/yugabyte/yugabyte-db/master/architecture/images/yb-architecture.jpg" align="center" alt="YugabyteDB Architecture"/>

Review detailed architecture in our [Docs](https://docs.yugabyte.com/latest/architecture/).

# Need Help?

* You can ask questions, find answers, and help others on our Community [Slack](https://www.yugabyte.com/slack) and [Forum](https://forum.yugabyte.com), as well as [Stack Overflow](https://stackoverflow.com/questions/tagged/yugabyte-db).

* Please use [GitHub issues](https://github.com/yugabyte/yugabyte-db/issues) to report issues.

# Contribute

As an an open-source project with a strong focus on the user community, we welcome contributions as GitHub pull requests. See our [Contributor Guides](https://docs.yugabyte.com/latest/contribute/) to get going. Discussions and RFCs for features happen on the design discussions section of [our Forum](https://forum.yugabyte.com).

# License

Source code in this repository is variously licensed under the Apache License 2.0 and the Polyform Free Trial License 1.0.0. A copy of each license can be found in the [licenses](licenses) directory.

The build produces two sets of binaries:
* The entire database with all its features (including the enterprise ones) are licensed under the Apache License 2.0
* The  binaries that contain `-managed` in the artifact and help run a managed service are licensed under the Polyform Free Trial License 1.0.0.

> By default, the build options generate only the Apache License 2.0 binaries.


# Read More

* To see our updates, go to [The Distributed SQL Blog](https://blog.yugabyte.com/).
* See how YugabyteDB [compares with other databases](https://docs.yugabyte.com/latest/comparisons/). <|MERGE_RESOLUTION|>--- conflicted
+++ resolved
@@ -70,15 +70,11 @@
 
 # What's being worked on?
 
-> This section has been updated on **Mar, 2021**.
+> This section was last updated in **Mar, 2021**.
 
 ## Current roadmap
 
-<<<<<<< HEAD
-Here is a list of some of the key features being worked on for the upcoming releases (the YugabyteDB **v2.7 latest release** is expected to be released on **Apr, 2021**, and the **v2.4 stable release** was released in **Jan 2021**).
-=======
-Here is a list of some of the key features being worked on for the upcoming releases (the YugabyteDB **v2.7 latest release** is expected to be released on **Apr, 2021**, the **v2.4 stable release** was released in **Jan 2021**).
->>>>>>> ec04db04
+Here is a list of some of the key features being worked on for the upcoming releases (the YugabyteDB **v2.7 latest release** is expected to be released in **Apr, 2021**, and the **v2.4 stable release** was released in **Jan 2021**).
 
 | Feature                                         | Status    | Release Target | Progress        |  Comments     |
 | ----------------------------------------------- | --------- | -------------- | --------------- | ------------- |
