--- conflicted
+++ resolved
@@ -6,22 +6,16 @@
 EXTENSION = test_ext1 test_ext2 test_ext3 test_ext4 test_ext5 test_ext6 \
             test_ext7 test_ext8 test_ext_cine test_ext_cor \
             test_ext_cyclic1 test_ext_cyclic2 \
-<<<<<<< HEAD
+            test_ext_extschema \
             test_ext_evttrig
-=======
-            test_ext_extschema
->>>>>>> 340212f0
 DATA = test_ext1--1.0.sql test_ext2--1.0.sql test_ext3--1.0.sql \
        test_ext4--1.0.sql test_ext5--1.0.sql test_ext6--1.0.sql \
        test_ext7--1.0.sql test_ext7--1.0--2.0.sql test_ext8--1.0.sql \
        test_ext_cine--1.0.sql test_ext_cine--1.0--1.1.sql \
        test_ext_cor--1.0.sql \
        test_ext_cyclic1--1.0.sql test_ext_cyclic2--1.0.sql \
-<<<<<<< HEAD
+       test_ext_extschema--1.0.sql \
        test_ext_evttrig--1.0.sql test_ext_evttrig--1.0--2.0.sql
-=======
-       test_ext_extschema--1.0.sql
->>>>>>> 340212f0
 
 REGRESS = test_extensions test_extdepend
 
