--- conflicted
+++ resolved
@@ -142,53 +142,11 @@
 	spec_yyparse();
 	testspec = &parseresult;
 
-<<<<<<< HEAD
+	/* Release the scanner memory */
+	spec_scanner_finish();
+
 	/* Perform post-parse checking, and fill in linking fields */
 	check_testspec(testspec);
-=======
-	/* Release the scanner memory */
-	spec_scanner_finish();
-
-	/* Create a lookup table of all steps. */
-	nallsteps = 0;
-	for (i = 0; i < testspec->nsessions; i++)
-		nallsteps += testspec->sessions[i]->nsteps;
-
-	allsteps = pg_malloc(nallsteps * sizeof(Step *));
-
-	n = 0;
-	for (i = 0; i < testspec->nsessions; i++)
-	{
-		for (j = 0; j < testspec->sessions[i]->nsteps; j++)
-			allsteps[n++] = testspec->sessions[i]->steps[j];
-	}
-
-	qsort(allsteps, nallsteps, sizeof(Step *), &step_qsort_cmp);
-	testspec->nallsteps = nallsteps;
-	testspec->allsteps = allsteps;
-
-	/* Verify that all step names are unique */
-	for (i = 1; i < testspec->nallsteps; i++)
-	{
-		if (strcmp(testspec->allsteps[i - 1]->name,
-				   testspec->allsteps[i]->name) == 0)
-		{
-			fprintf(stderr, "duplicate step name: %s\n",
-					testspec->allsteps[i]->name);
-			exit_nicely();
-		}
-	}
-
-	/*
-	 * In dry-run mode, just print the permutations that would be run, and
-	 * exit.
-	 */
-	if (dry_run)
-	{
-		run_testspec(testspec);
-		return 0;
-	}
->>>>>>> f5f84e2f
 
 	printf("Parsed test spec with %d sessions\n", testspec->nsessions);
 
