--- conflicted
+++ resolved
@@ -261,200 +261,109 @@
 SELECT * FROM box_temp WHERE f1 << '(10,20),(30,40)';
 ERROR:  SP-GiST only supports forward scan direction
 EXPLAIN (COSTS OFF) SELECT * FROM box_temp WHERE f1 << '(10,20),(30,40)';
-<<<<<<< HEAD
                   QUERY PLAN                  
 ----------------------------------------------
  Index Only Scan using box_spgist on box_temp
    Index Cond: (f1 << '(30,40),(10,20)'::box)
-=======
-                    QUERY PLAN
---------------------------------------------------
- Seq Scan on box_temp
-   Storage Filter: (f1 << '(30,40),(10,20)'::box)
->>>>>>> 7df8abd1
 (2 rows)
 
 SELECT * FROM box_temp WHERE f1 &< '(10,4.333334),(5,100)';
 ERROR:  SP-GiST only supports forward scan direction
 EXPLAIN (COSTS OFF) SELECT * FROM box_temp WHERE f1 &< '(10,4.333334),(5,100)';
-<<<<<<< HEAD
                      QUERY PLAN                     
 ----------------------------------------------------
  Index Only Scan using box_spgist on box_temp
    Index Cond: (f1 &< '(10,100),(5,4.333334)'::box)
-=======
-                       QUERY PLAN
---------------------------------------------------------
- Seq Scan on box_temp
-   Storage Filter: (f1 &< '(10,100),(5,4.333334)'::box)
->>>>>>> 7df8abd1
 (2 rows)
 
 SELECT * FROM box_temp WHERE f1 && '(15,20),(25,30)';
 ERROR:  SP-GiST only supports forward scan direction
 EXPLAIN (COSTS OFF) SELECT * FROM box_temp WHERE f1 && '(15,20),(25,30)';
-<<<<<<< HEAD
                   QUERY PLAN                  
 ----------------------------------------------
  Index Only Scan using box_spgist on box_temp
    Index Cond: (f1 && '(25,30),(15,20)'::box)
-=======
-                    QUERY PLAN
---------------------------------------------------
- Seq Scan on box_temp
-   Storage Filter: (f1 && '(25,30),(15,20)'::box)
->>>>>>> 7df8abd1
 (2 rows)
 
 SELECT * FROM box_temp WHERE f1 &> '(40,30),(45,50)';
 ERROR:  SP-GiST only supports forward scan direction
 EXPLAIN (COSTS OFF) SELECT * FROM box_temp WHERE f1 &> '(40,30),(45,50)';
-<<<<<<< HEAD
                   QUERY PLAN                  
 ----------------------------------------------
  Index Only Scan using box_spgist on box_temp
    Index Cond: (f1 &> '(45,50),(40,30)'::box)
-=======
-                    QUERY PLAN
---------------------------------------------------
- Seq Scan on box_temp
-   Storage Filter: (f1 &> '(45,50),(40,30)'::box)
->>>>>>> 7df8abd1
 (2 rows)
 
 SELECT * FROM box_temp WHERE f1 >> '(30,40),(40,30)';
 ERROR:  SP-GiST only supports forward scan direction
 EXPLAIN (COSTS OFF) SELECT * FROM box_temp WHERE f1 >> '(30,40),(40,30)';
-<<<<<<< HEAD
                   QUERY PLAN                  
 ----------------------------------------------
  Index Only Scan using box_spgist on box_temp
    Index Cond: (f1 >> '(40,40),(30,30)'::box)
-=======
-                    QUERY PLAN
---------------------------------------------------
- Seq Scan on box_temp
-   Storage Filter: (f1 >> '(40,40),(30,30)'::box)
->>>>>>> 7df8abd1
 (2 rows)
 
 SELECT * FROM box_temp WHERE f1 <<| '(10,4.33334),(5,100)';
 ERROR:  SP-GiST only supports forward scan direction
 EXPLAIN (COSTS OFF) SELECT * FROM box_temp WHERE f1 <<| '(10,4.33334),(5,100)';
-<<<<<<< HEAD
                      QUERY PLAN                     
 ----------------------------------------------------
  Index Only Scan using box_spgist on box_temp
    Index Cond: (f1 <<| '(10,100),(5,4.33334)'::box)
-=======
-                       QUERY PLAN
---------------------------------------------------------
- Seq Scan on box_temp
-   Storage Filter: (f1 <<| '(10,100),(5,4.33334)'::box)
->>>>>>> 7df8abd1
 (2 rows)
 
 SELECT * FROM box_temp WHERE f1 &<| '(10,4.3333334),(5,1)';
 ERROR:  SP-GiST only supports forward scan direction
 EXPLAIN (COSTS OFF) SELECT * FROM box_temp WHERE f1 &<| '(10,4.3333334),(5,1)';
-<<<<<<< HEAD
                      QUERY PLAN                     
 ----------------------------------------------------
  Index Only Scan using box_spgist on box_temp
    Index Cond: (f1 &<| '(10,4.3333334),(5,1)'::box)
-=======
-                       QUERY PLAN
---------------------------------------------------------
- Seq Scan on box_temp
-   Storage Filter: (f1 &<| '(10,4.3333334),(5,1)'::box)
-(2 rows)
-
-SELECT * FROM box_temp WHERE f1 |&> '(49.99,49.99),(49.99,49.99)' ORDER BY height(f1), width(f1);
-          f1
-----------------------
- (100,100),(50,50)
- (0,Infinity),(0,100)
->>>>>>> 7df8abd1
 (2 rows)
 
 SELECT * FROM box_temp WHERE f1 |&> '(49.99,49.99),(49.99,49.99)';
 ERROR:  SP-GiST only supports forward scan direction
 EXPLAIN (COSTS OFF) SELECT * FROM box_temp WHERE f1 |&> '(49.99,49.99),(49.99,49.99)';
-<<<<<<< HEAD
                         QUERY PLAN                         
 -----------------------------------------------------------
  Index Only Scan using box_spgist on box_temp
    Index Cond: (f1 |&> '(49.99,49.99),(49.99,49.99)'::box)
-=======
-                          QUERY PLAN
----------------------------------------------------------------
- Seq Scan on box_temp
-   Storage Filter: (f1 |&> '(49.99,49.99),(49.99,49.99)'::box)
->>>>>>> 7df8abd1
 (2 rows)
 
 SELECT * FROM box_temp WHERE f1 |>> '(37,38),(39,40)';
 ERROR:  SP-GiST only supports forward scan direction
 EXPLAIN (COSTS OFF) SELECT * FROM box_temp WHERE f1 |>> '(37,38),(39,40)';
-<<<<<<< HEAD
                   QUERY PLAN                   
 -----------------------------------------------
  Index Only Scan using box_spgist on box_temp
    Index Cond: (f1 |>> '(39,40),(37,38)'::box)
-=======
-                    QUERY PLAN
----------------------------------------------------
- Seq Scan on box_temp
-   Storage Filter: (f1 |>> '(39,40),(37,38)'::box)
->>>>>>> 7df8abd1
 (2 rows)
 
 SELECT * FROM box_temp WHERE f1 @> '(10,11),(15,16)';
 ERROR:  SP-GiST only supports forward scan direction
 EXPLAIN (COSTS OFF) SELECT * FROM box_temp WHERE f1 @> '(10,11),(15,15)';
-<<<<<<< HEAD
                   QUERY PLAN                  
 ----------------------------------------------
  Index Only Scan using box_spgist on box_temp
    Index Cond: (f1 @> '(15,15),(10,11)'::box)
-=======
-                    QUERY PLAN
---------------------------------------------------
- Seq Scan on box_temp
-   Storage Filter: (f1 @> '(15,15),(10,11)'::box)
->>>>>>> 7df8abd1
 (2 rows)
 
 SELECT * FROM box_temp WHERE f1 <@ '(10,15),(30,35)';
 ERROR:  SP-GiST only supports forward scan direction
 EXPLAIN (COSTS OFF) SELECT * FROM box_temp WHERE f1 <@ '(10,15),(30,35)';
-<<<<<<< HEAD
                   QUERY PLAN                  
 ----------------------------------------------
  Index Only Scan using box_spgist on box_temp
    Index Cond: (f1 <@ '(30,35),(10,15)'::box)
-=======
-                    QUERY PLAN
---------------------------------------------------
- Seq Scan on box_temp
-   Storage Filter: (f1 <@ '(30,35),(10,15)'::box)
->>>>>>> 7df8abd1
 (2 rows)
 
 SELECT * FROM box_temp WHERE f1 ~= '(20,20),(40,40)';
 ERROR:  SP-GiST only supports forward scan direction
 EXPLAIN (COSTS OFF) SELECT * FROM box_temp WHERE f1 ~= '(20,20),(40,40)';
-<<<<<<< HEAD
                   QUERY PLAN                  
 ----------------------------------------------
  Index Only Scan using box_spgist on box_temp
    Index Cond: (f1 ~= '(40,40),(20,20)'::box)
-=======
-                    QUERY PLAN
---------------------------------------------------
- Seq Scan on box_temp
-   Storage Filter: (f1 ~= '(40,40),(20,20)'::box)
->>>>>>> 7df8abd1
 (2 rows)
 
 RESET enable_seqscan;
@@ -601,13 +510,13 @@
 EXPLAIN (COSTS OFF)
 SELECT rank() OVER (ORDER BY b <-> point '123,456') n, b <-> point '123,456' dist, id
 FROM quad_box_tbl WHERE b <@ box '((200,300),(500,600))';
-                           QUERY PLAN                           
-----------------------------------------------------------------
+                           QUERY PLAN                            
+-----------------------------------------------------------------
  WindowAgg
    ->  Sort
          Sort Key: ((b <-> '(123,456)'::point))
          ->  Seq Scan on quad_box_tbl
-               Remote Filter: (b <@ '(500,600),(200,300)'::box)
+               Storage Filter: (b <@ '(500,600),(200,300)'::box)
 (5 rows)
 
 CREATE TEMP TABLE quad_box_tbl_ord_idx2 AS
