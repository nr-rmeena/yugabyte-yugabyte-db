--- conflicted
+++ resolved
@@ -251,129 +251,79 @@
 -- Describe view should list triggers
 \o :desc_output_file
 \d main_view
-<<<<<<< HEAD
-            View "pg_temp_2.main_view"
- Column |  Type   | Collation | Nullable | Default
---------+---------+-----------+----------+---------
- a      | integer |           |          |
- b      | integer |           |          |
-Triggers:
-    after_del_stmt_trig AFTER DELETE ON main_view FOR EACH STATEMENT EXECUTE FUNCTION view_trigger('after_view_del_stmt')
-    after_ins_stmt_trig AFTER INSERT ON main_view FOR EACH STATEMENT EXECUTE FUNCTION view_trigger('after_view_ins_stmt')
-    after_upd_stmt_trig AFTER UPDATE ON main_view FOR EACH STATEMENT EXECUTE FUNCTION view_trigger('after_view_upd_stmt')
-    before_del_stmt_trig BEFORE DELETE ON main_view FOR EACH STATEMENT EXECUTE FUNCTION view_trigger('before_view_del_stmt')
-    before_ins_stmt_trig BEFORE INSERT ON main_view FOR EACH STATEMENT EXECUTE FUNCTION view_trigger('before_view_ins_stmt')
-    before_upd_stmt_trig BEFORE UPDATE ON main_view FOR EACH STATEMENT EXECUTE FUNCTION view_trigger('before_view_upd_stmt')
-    instead_of_delete_trig INSTEAD OF DELETE ON main_view FOR EACH ROW EXECUTE FUNCTION view_trigger('instead_of_del')
-    instead_of_insert_trig INSTEAD OF INSERT ON main_view FOR EACH ROW EXECUTE FUNCTION view_trigger('instead_of_ins')
-    instead_of_update_trig INSTEAD OF UPDATE ON main_view FOR EACH ROW EXECUTE FUNCTION view_trigger('instead_of_upd')
-=======
 \o
 :replace_temp_schema_name;
-                                                        regexp_replace                                                         
--------------------------------------------------------------------------------------------------------------------------------
- View "pg_temp_x.main_view"                                                                                                   +
-  Column |  Type   | Collation | Nullable | Default                                                                           +
- --------+---------+-----------+----------+---------                                                                          +
-  a      | integer |           |          |                                                                                   +
-  b      | integer |           |          |                                                                                   +
- Triggers:                                                                                                                    +
-     after_del_stmt_trig AFTER DELETE ON main_view FOR EACH STATEMENT EXECUTE PROCEDURE view_trigger('after_view_del_stmt')   +
-     after_ins_stmt_trig AFTER INSERT ON main_view FOR EACH STATEMENT EXECUTE PROCEDURE view_trigger('after_view_ins_stmt')   +
-     after_upd_stmt_trig AFTER UPDATE ON main_view FOR EACH STATEMENT EXECUTE PROCEDURE view_trigger('after_view_upd_stmt')   +
-     before_del_stmt_trig BEFORE DELETE ON main_view FOR EACH STATEMENT EXECUTE PROCEDURE view_trigger('before_view_del_stmt')+
-     before_ins_stmt_trig BEFORE INSERT ON main_view FOR EACH STATEMENT EXECUTE PROCEDURE view_trigger('before_view_ins_stmt')+
-     before_upd_stmt_trig BEFORE UPDATE ON main_view FOR EACH STATEMENT EXECUTE PROCEDURE view_trigger('before_view_upd_stmt')+
-     instead_of_delete_trig INSTEAD OF DELETE ON main_view FOR EACH ROW EXECUTE PROCEDURE view_trigger('instead_of_del')      +
-     instead_of_insert_trig INSTEAD OF INSERT ON main_view FOR EACH ROW EXECUTE PROCEDURE view_trigger('instead_of_ins')      +
-     instead_of_update_trig INSTEAD OF UPDATE ON main_view FOR EACH ROW EXECUTE PROCEDURE view_trigger('instead_of_upd')      +
-                                                                                                                              +
+                                                        regexp_replace                                                        
+------------------------------------------------------------------------------------------------------------------------------
+ View "pg_temp_x.main_view"                                                                                                  +
+  Column |  Type   | Collation | Nullable | Default                                                                          +
+ --------+---------+-----------+----------+---------                                                                         +
+  a      | integer |           |          |                                                                                  +
+  b      | integer |           |          |                                                                                  +
+ Triggers:                                                                                                                   +
+     after_del_stmt_trig AFTER DELETE ON main_view FOR EACH STATEMENT EXECUTE FUNCTION view_trigger('after_view_del_stmt')   +
+     after_ins_stmt_trig AFTER INSERT ON main_view FOR EACH STATEMENT EXECUTE FUNCTION view_trigger('after_view_ins_stmt')   +
+     after_upd_stmt_trig AFTER UPDATE ON main_view FOR EACH STATEMENT EXECUTE FUNCTION view_trigger('after_view_upd_stmt')   +
+     before_del_stmt_trig BEFORE DELETE ON main_view FOR EACH STATEMENT EXECUTE FUNCTION view_trigger('before_view_del_stmt')+
+     before_ins_stmt_trig BEFORE INSERT ON main_view FOR EACH STATEMENT EXECUTE FUNCTION view_trigger('before_view_ins_stmt')+
+     before_upd_stmt_trig BEFORE UPDATE ON main_view FOR EACH STATEMENT EXECUTE FUNCTION view_trigger('before_view_upd_stmt')+
+     instead_of_delete_trig INSTEAD OF DELETE ON main_view FOR EACH ROW EXECUTE FUNCTION view_trigger('instead_of_del')      +
+     instead_of_insert_trig INSTEAD OF INSERT ON main_view FOR EACH ROW EXECUTE FUNCTION view_trigger('instead_of_ins')      +
+     instead_of_update_trig INSTEAD OF UPDATE ON main_view FOR EACH ROW EXECUTE FUNCTION view_trigger('instead_of_upd')      +
+                                                                                                                             +
  
 (1 row)
->>>>>>> b038851f
 
 -- Test dropping view triggers
 DROP TRIGGER instead_of_insert_trig ON main_view;
 DROP TRIGGER instead_of_delete_trig ON main_view;
 \o :desc_output_file
 \d main_view
-<<<<<<< HEAD
-            View "pg_temp_2.main_view"
- Column |  Type   | Collation | Nullable | Default
---------+---------+-----------+----------+---------
- a      | integer |           |          |
- b      | integer |           |          |
-Triggers:
-    after_del_stmt_trig AFTER DELETE ON main_view FOR EACH STATEMENT EXECUTE FUNCTION view_trigger('after_view_del_stmt')
-    after_ins_stmt_trig AFTER INSERT ON main_view FOR EACH STATEMENT EXECUTE FUNCTION view_trigger('after_view_ins_stmt')
-    after_upd_stmt_trig AFTER UPDATE ON main_view FOR EACH STATEMENT EXECUTE FUNCTION view_trigger('after_view_upd_stmt')
-    before_del_stmt_trig BEFORE DELETE ON main_view FOR EACH STATEMENT EXECUTE FUNCTION view_trigger('before_view_del_stmt')
-    before_ins_stmt_trig BEFORE INSERT ON main_view FOR EACH STATEMENT EXECUTE FUNCTION view_trigger('before_view_ins_stmt')
-    before_upd_stmt_trig BEFORE UPDATE ON main_view FOR EACH STATEMENT EXECUTE FUNCTION view_trigger('before_view_upd_stmt')
-    instead_of_update_trig INSTEAD OF UPDATE ON main_view FOR EACH ROW EXECUTE FUNCTION view_trigger('instead_of_upd')
-=======
 \o
 :replace_temp_schema_name;
-                                                        regexp_replace                                                         
--------------------------------------------------------------------------------------------------------------------------------
- View "pg_temp_x.main_view"                                                                                                   +
-  Column |  Type   | Collation | Nullable | Default                                                                           +
- --------+---------+-----------+----------+---------                                                                          +
-  a      | integer |           |          |                                                                                   +
-  b      | integer |           |          |                                                                                   +
- Triggers:                                                                                                                    +
-     after_del_stmt_trig AFTER DELETE ON main_view FOR EACH STATEMENT EXECUTE PROCEDURE view_trigger('after_view_del_stmt')   +
-     after_ins_stmt_trig AFTER INSERT ON main_view FOR EACH STATEMENT EXECUTE PROCEDURE view_trigger('after_view_ins_stmt')   +
-     after_upd_stmt_trig AFTER UPDATE ON main_view FOR EACH STATEMENT EXECUTE PROCEDURE view_trigger('after_view_upd_stmt')   +
-     before_del_stmt_trig BEFORE DELETE ON main_view FOR EACH STATEMENT EXECUTE PROCEDURE view_trigger('before_view_del_stmt')+
-     before_ins_stmt_trig BEFORE INSERT ON main_view FOR EACH STATEMENT EXECUTE PROCEDURE view_trigger('before_view_ins_stmt')+
-     before_upd_stmt_trig BEFORE UPDATE ON main_view FOR EACH STATEMENT EXECUTE PROCEDURE view_trigger('before_view_upd_stmt')+
-     instead_of_update_trig INSTEAD OF UPDATE ON main_view FOR EACH ROW EXECUTE PROCEDURE view_trigger('instead_of_upd')      +
-                                                                                                                              +
+                                                        regexp_replace                                                        
+------------------------------------------------------------------------------------------------------------------------------
+ View "pg_temp_x.main_view"                                                                                                  +
+  Column |  Type   | Collation | Nullable | Default                                                                          +
+ --------+---------+-----------+----------+---------                                                                         +
+  a      | integer |           |          |                                                                                  +
+  b      | integer |           |          |                                                                                  +
+ Triggers:                                                                                                                   +
+     after_del_stmt_trig AFTER DELETE ON main_view FOR EACH STATEMENT EXECUTE FUNCTION view_trigger('after_view_del_stmt')   +
+     after_ins_stmt_trig AFTER INSERT ON main_view FOR EACH STATEMENT EXECUTE FUNCTION view_trigger('after_view_ins_stmt')   +
+     after_upd_stmt_trig AFTER UPDATE ON main_view FOR EACH STATEMENT EXECUTE FUNCTION view_trigger('after_view_upd_stmt')   +
+     before_del_stmt_trig BEFORE DELETE ON main_view FOR EACH STATEMENT EXECUTE FUNCTION view_trigger('before_view_del_stmt')+
+     before_ins_stmt_trig BEFORE INSERT ON main_view FOR EACH STATEMENT EXECUTE FUNCTION view_trigger('before_view_ins_stmt')+
+     before_upd_stmt_trig BEFORE UPDATE ON main_view FOR EACH STATEMENT EXECUTE FUNCTION view_trigger('before_view_upd_stmt')+
+     instead_of_update_trig INSTEAD OF UPDATE ON main_view FOR EACH ROW EXECUTE FUNCTION view_trigger('instead_of_upd')      +
+                                                                                                                             +
  
 (1 row)
->>>>>>> b038851f
 
 -- Test alter (rename) triggers
 ALTER TRIGGER after_ins_stmt_trig ON main_view RENAME TO after_ins_stmt_trig_new_name;
 \o :desc_output_file
 \d main_view
-<<<<<<< HEAD
-            View "pg_temp_2.main_view"
- Column |  Type   | Collation | Nullable | Default
---------+---------+-----------+----------+---------
- a      | integer |           |          |
- b      | integer |           |          |
-Triggers:
-    after_del_stmt_trig AFTER DELETE ON main_view FOR EACH STATEMENT EXECUTE FUNCTION view_trigger('after_view_del_stmt')
-    after_ins_stmt_trig_new_name AFTER INSERT ON main_view FOR EACH STATEMENT EXECUTE FUNCTION view_trigger('after_view_ins_stmt')
-    after_upd_stmt_trig AFTER UPDATE ON main_view FOR EACH STATEMENT EXECUTE FUNCTION view_trigger('after_view_upd_stmt')
-    before_del_stmt_trig BEFORE DELETE ON main_view FOR EACH STATEMENT EXECUTE FUNCTION view_trigger('before_view_del_stmt')
-    before_ins_stmt_trig BEFORE INSERT ON main_view FOR EACH STATEMENT EXECUTE FUNCTION view_trigger('before_view_ins_stmt')
-    before_upd_stmt_trig BEFORE UPDATE ON main_view FOR EACH STATEMENT EXECUTE FUNCTION view_trigger('before_view_upd_stmt')
-    instead_of_update_trig INSTEAD OF UPDATE ON main_view FOR EACH ROW EXECUTE FUNCTION view_trigger('instead_of_upd')
-=======
 \o
 :replace_temp_schema_name;
-                                                           regexp_replace                                                            
--------------------------------------------------------------------------------------------------------------------------------------
- View "pg_temp_x.main_view"                                                                                                         +
-  Column |  Type   | Collation | Nullable | Default                                                                                 +
- --------+---------+-----------+----------+---------                                                                                +
-  a      | integer |           |          |                                                                                         +
-  b      | integer |           |          |                                                                                         +
- Triggers:                                                                                                                          +
-     after_del_stmt_trig AFTER DELETE ON main_view FOR EACH STATEMENT EXECUTE PROCEDURE view_trigger('after_view_del_stmt')         +
-     after_ins_stmt_trig_new_name AFTER INSERT ON main_view FOR EACH STATEMENT EXECUTE PROCEDURE view_trigger('after_view_ins_stmt')+
-     after_upd_stmt_trig AFTER UPDATE ON main_view FOR EACH STATEMENT EXECUTE PROCEDURE view_trigger('after_view_upd_stmt')         +
-     before_del_stmt_trig BEFORE DELETE ON main_view FOR EACH STATEMENT EXECUTE PROCEDURE view_trigger('before_view_del_stmt')      +
-     before_ins_stmt_trig BEFORE INSERT ON main_view FOR EACH STATEMENT EXECUTE PROCEDURE view_trigger('before_view_ins_stmt')      +
-     before_upd_stmt_trig BEFORE UPDATE ON main_view FOR EACH STATEMENT EXECUTE PROCEDURE view_trigger('before_view_upd_stmt')      +
-     instead_of_update_trig INSTEAD OF UPDATE ON main_view FOR EACH ROW EXECUTE PROCEDURE view_trigger('instead_of_upd')            +
-                                                                                                                                    +
+                                                           regexp_replace                                                           
+------------------------------------------------------------------------------------------------------------------------------------
+ View "pg_temp_x.main_view"                                                                                                        +
+  Column |  Type   | Collation | Nullable | Default                                                                                +
+ --------+---------+-----------+----------+---------                                                                               +
+  a      | integer |           |          |                                                                                        +
+  b      | integer |           |          |                                                                                        +
+ Triggers:                                                                                                                         +
+     after_del_stmt_trig AFTER DELETE ON main_view FOR EACH STATEMENT EXECUTE FUNCTION view_trigger('after_view_del_stmt')         +
+     after_ins_stmt_trig_new_name AFTER INSERT ON main_view FOR EACH STATEMENT EXECUTE FUNCTION view_trigger('after_view_ins_stmt')+
+     after_upd_stmt_trig AFTER UPDATE ON main_view FOR EACH STATEMENT EXECUTE FUNCTION view_trigger('after_view_upd_stmt')         +
+     before_del_stmt_trig BEFORE DELETE ON main_view FOR EACH STATEMENT EXECUTE FUNCTION view_trigger('before_view_del_stmt')      +
+     before_ins_stmt_trig BEFORE INSERT ON main_view FOR EACH STATEMENT EXECUTE FUNCTION view_trigger('before_view_ins_stmt')      +
+     before_upd_stmt_trig BEFORE UPDATE ON main_view FOR EACH STATEMENT EXECUTE FUNCTION view_trigger('before_view_upd_stmt')      +
+     instead_of_update_trig INSTEAD OF UPDATE ON main_view FOR EACH ROW EXECUTE FUNCTION view_trigger('instead_of_upd')            +
+                                                                                                                                   +
  
 (1 row)
->>>>>>> b038851f
 
 DROP VIEW main_view;
 DROP TABLE main_table;
