/*-------------------------------------------------------------------------
 *
 * crypt.h
 *	  Interface to libpq/crypt.c
 *
 * Portions Copyright (c) 1996-2022, PostgreSQL Global Development Group
 * Portions Copyright (c) 1994, Regents of the University of California
 *
 * src/include/libpq/crypt.h
 *
 *-------------------------------------------------------------------------
 */
#ifndef PG_CRYPT_H
#define PG_CRYPT_H

#include "datatype/timestamp.h"

/*
 * Types of password hashes or secrets.
 *
 * Plaintext passwords can be passed in by the user, in a CREATE/ALTER USER
 * command. They will be encrypted to MD5 or SCRAM-SHA-256 format, before
 * storing on-disk, so only MD5 and SCRAM-SHA-256 passwords should appear
 * in pg_authid.rolpassword. They are also the allowed values for the
 * password_encryption GUC.
 */
typedef enum PasswordType
{
	PASSWORD_TYPE_PLAINTEXT = 0,
	PASSWORD_TYPE_MD5,
	PASSWORD_TYPE_SCRAM_SHA_256
} PasswordType;

extern PasswordType get_password_type(const char *shadow_pass);
extern char *encrypt_password(PasswordType target_type, const char *role,
							  const char *password);

<<<<<<< HEAD
extern char *get_role_password(const char *role, const char **logdetail);
extern uint64_t *yb_get_role_password(const char *role, const char **logdetail);
=======
extern char *get_role_password(const char *role, char **logdetail);
extern bool yb_get_role_password(
	const char *role, char **logdetail, uint64_t *auth_key);
>>>>>>> f5f84e2f

extern int	md5_crypt_verify(const char *role, const char *shadow_pass,
							 const char *client_pass, const char *md5_salt,
							 int md5_salt_len, const char **logdetail);
extern int	plain_crypt_verify(const char *role, const char *shadow_pass,
							   const char *client_pass,
							   const char **logdetail);
extern int yb_plain_key_verify(const char *role, const uint64_t server_auth_key,
							   const uint64_t client_auth_key, const char **logdetail);

#endif<|MERGE_RESOLUTION|>--- conflicted
+++ resolved
@@ -35,14 +35,9 @@
 extern char *encrypt_password(PasswordType target_type, const char *role,
 							  const char *password);
 
-<<<<<<< HEAD
 extern char *get_role_password(const char *role, const char **logdetail);
-extern uint64_t *yb_get_role_password(const char *role, const char **logdetail);
-=======
-extern char *get_role_password(const char *role, char **logdetail);
 extern bool yb_get_role_password(
-	const char *role, char **logdetail, uint64_t *auth_key);
->>>>>>> f5f84e2f
+	const char *role, const char **logdetail, uint64_t *auth_key);
 
 extern int	md5_crypt_verify(const char *role, const char *shadow_pass,
 							 const char *client_pass, const char *md5_salt,
