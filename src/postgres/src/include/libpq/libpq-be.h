--- conflicted
+++ resolved
@@ -172,7 +172,12 @@
 	bool 		yb_is_auth_passthrough_req;
 
 	/*
-<<<<<<< HEAD
+	 * To be used during Authentication Passthrough (authentication of logical connections),
+	 * it identifies whether the logical connection is encrypted.
+	 */
+	bool 		yb_is_ssl_enabled_in_logical_conn;
+
+	/*
 	 * Authenticated identity.  The meaning of this identifier is dependent on
 	 * hba->auth_method; it is the identity (if any) that the user presented
 	 * during the authentication cycle, before they were assigned a database
@@ -182,17 +187,6 @@
 	 *
 	 * authn_id is NULL if the user has not actually been authenticated, for
 	 * example if the "trust" auth method is in use.
-=======
-	 * To be used during Authentication Passthrough (authentication of logical connections),
-	 * it identifies whether the logical connection is encrypted.
-	 */
-	bool 		yb_is_ssl_enabled_in_logical_conn;
-
-	/*
-	 * Information that really has no business at all being in struct Port,
-	 * but since it gets used by elog.c in the same way as database_name and
-	 * other members of this struct, we may as well keep it here.
->>>>>>> 9e07d796
 	 */
 	const char *authn_id;
 
