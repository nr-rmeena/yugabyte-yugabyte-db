--- conflicted
+++ resolved
@@ -906,13 +906,12 @@
 	} while (0)
 #endif
 
-<<<<<<< HEAD
 void ProcSetNodeUUID(const char *);
 void ProcSetTopRequestId(const uint64_t *);
 
 void
 top_level_request_id_uint_to_char(char *top_level_request_id, const uint64_t top_level_request_id_uint[2]);
-=======
+
 /*
  * Increments a tally of sticky objects (TEMP TABLES/WITH HOLD CURSORS) 
  * maintained for every transaction. 
@@ -931,6 +930,5 @@
 extern bool YbIsStickyConnection(int *change);
 
 extern bool yb_is_client_ysqlconnmgr;
->>>>>>> 1941bf88
 
 #endif /* PG_YB_UTILS_H */