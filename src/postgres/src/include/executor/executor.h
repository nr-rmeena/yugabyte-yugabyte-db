/*-------------------------------------------------------------------------
 *
 * executor.h
 *	  support for the POSTGRES executor module
 *
 *
 * Portions Copyright (c) 1996-2022, PostgreSQL Global Development Group
 * Portions Copyright (c) 1994, Regents of the University of California
 *
 * src/include/executor/executor.h
 *
 *-------------------------------------------------------------------------
 */
#ifndef EXECUTOR_H
#define EXECUTOR_H

#include "executor/execdesc.h"
#include "fmgr.h"
#include "nodes/lockoptions.h"
#include "nodes/parsenodes.h"
#include "utils/memutils.h"

/* Yugabyte includes */
#include "executor/execPartition.h"

/*
 * The "eflags" argument to ExecutorStart and the various ExecInitNode
 * routines is a bitwise OR of the following flag bits, which tell the
 * called plan node what to expect.  Note that the flags will get modified
 * as they are passed down the plan tree, since an upper node may require
 * functionality in its subnode not demanded of the plan as a whole
 * (example: MergeJoin requires mark/restore capability in its inner input),
 * or an upper node may shield its input from some functionality requirement
 * (example: Materialize shields its input from needing to do backward scan).
 *
 * EXPLAIN_ONLY indicates that the plan tree is being initialized just so
 * EXPLAIN can print it out; it will not be run.  Hence, no side-effects
 * of startup should occur.  However, error checks (such as permission checks)
 * should be performed.
 *
 * REWIND indicates that the plan node should try to efficiently support
 * rescans without parameter changes.  (Nodes must support ExecReScan calls
 * in any case, but if this flag was not given, they are at liberty to do it
 * through complete recalculation.  Note that a parameter change forces a
 * full recalculation in any case.)
 *
 * BACKWARD indicates that the plan node must respect the es_direction flag.
 * When this is not passed, the plan node will only be run forwards.
 *
 * MARK indicates that the plan node must support Mark/Restore calls.
 * When this is not passed, no Mark/Restore will occur.
 *
 * SKIP_TRIGGERS tells ExecutorStart/ExecutorFinish to skip calling
 * AfterTriggerBeginQuery/AfterTriggerEndQuery.  This does not necessarily
 * mean that the plan can't queue any AFTER triggers; just that the caller
 * is responsible for there being a trigger context for them to be queued in.
<<<<<<< HEAD
=======
 *
 * WITH/WITHOUT_OIDS tell the executor to emit tuples with or without space
 * for OIDs, respectively.  These are currently used only for CREATE TABLE AS.
 * If neither is set, the plan may or may not produce tuples including OIDs.
 *
 * YB_AGG_PARENT tells the plan node that the parent node is an Agg node.  This
 * context is used to signal the plan node to make an extra effort to determine
 * whether aggregates can be pushed down.  It should only be set for plan nodes
 * that have no children, such as IndexOnlyScan.
>>>>>>> f6163037
 */
#define EXEC_FLAG_EXPLAIN_ONLY	0x0001	/* EXPLAIN, no ANALYZE */
#define EXEC_FLAG_REWIND		0x0002	/* need efficient rescan */
#define EXEC_FLAG_BACKWARD		0x0004	/* need backward scan */
#define EXEC_FLAG_MARK			0x0008	/* need mark/restore */
#define EXEC_FLAG_SKIP_TRIGGERS 0x0010	/* skip AfterTrigger calls */
#define EXEC_FLAG_WITH_NO_DATA	0x0020	/* rel scannability doesn't matter */

#define EXEC_FLAG_YB_AGG_PARENT	0x8000	/* parent node is Agg */


/* Hook for plugins to get control in ExecutorStart() */
typedef void (*ExecutorStart_hook_type) (QueryDesc *queryDesc, int eflags);
extern PGDLLIMPORT ExecutorStart_hook_type ExecutorStart_hook;

/* Hook for plugins to get control in ExecutorRun() */
typedef void (*ExecutorRun_hook_type) (QueryDesc *queryDesc,
									   ScanDirection direction,
									   uint64 count,
									   bool execute_once);
extern PGDLLIMPORT ExecutorRun_hook_type ExecutorRun_hook;

/* Hook for plugins to get control in ExecutorFinish() */
typedef void (*ExecutorFinish_hook_type) (QueryDesc *queryDesc);
extern PGDLLIMPORT ExecutorFinish_hook_type ExecutorFinish_hook;

/* Hook for plugins to get control in ExecutorEnd() */
typedef void (*ExecutorEnd_hook_type) (QueryDesc *queryDesc);
extern PGDLLIMPORT ExecutorEnd_hook_type ExecutorEnd_hook;

/* Hook for plugins to get control in ExecCheckRTPerms() */
typedef bool (*ExecutorCheckPerms_hook_type) (List *, bool);
extern PGDLLIMPORT ExecutorCheckPerms_hook_type ExecutorCheckPerms_hook;


/*
 * prototypes from functions in execAmi.c
 */
struct Path;					/* avoid including pathnodes.h here */

extern void ExecReScan(PlanState *node);
extern void ExecMarkPos(PlanState *node);
extern void ExecRestrPos(PlanState *node);
extern bool ExecSupportsMarkRestore(struct Path *pathnode);
extern bool ExecSupportsBackwardScan(Plan *node);
extern bool ExecMaterializesOutput(NodeTag plantype);

/*
 * prototypes from functions in execCurrent.c
 */
extern bool execCurrentOf(CurrentOfExpr *cexpr,
						  ExprContext *econtext,
						  Oid table_oid,
						  ItemPointer current_tid);

/*
 * prototypes from functions in execGrouping.c
 */
extern ExprState *execTuplesMatchPrepare(TupleDesc desc,
										 int numCols,
										 const AttrNumber *keyColIdx,
										 const Oid *eqOperators,
										 const Oid *collations,
										 PlanState *parent);
extern void execTuplesHashPrepare(int numCols,
								  const Oid *eqOperators,
								  Oid **eqFuncOids,
								  FmgrInfo **hashFunctions);
extern ExprState *ybPrepareOuterExprsEqualFn(List *outer_exprs,
											 Oid *eqOps, PlanState *parent);
extern TupleHashTable BuildTupleHashTable(PlanState *parent,
										  TupleDesc inputDesc,
										  int numCols, AttrNumber *keyColIdx,
										  const Oid *eqfuncoids,
										  FmgrInfo *hashfunctions,
										  Oid *collations,
										  long nbuckets, Size additionalsize,
										  MemoryContext tablecxt,
										  MemoryContext tempcxt, bool use_variable_hash_iv);
extern TupleHashTable YbBuildTupleHashTableExt(PlanState *parent,
											   TupleDesc inputDesc,
											   int numCols, ExprState **keyColExprs,
											   ExprState *eqExpr,
											   Oid *eqfuncoids,
											   FmgrInfo *hashfunctions,
											   long nbuckets, Size additionalsize,
											   MemoryContext metacxt,
											   MemoryContext tablecxt,
											   MemoryContext tempcxt,
											   ExprContext *expr_cxt,
											   bool use_variable_hash_iv);
extern TupleHashTable BuildTupleHashTableExt(PlanState *parent,
											 TupleDesc inputDesc,
											 int numCols, AttrNumber *keyColIdx,
											 const Oid *eqfuncoids,
											 FmgrInfo *hashfunctions,
											 Oid *collations,
											 long nbuckets, Size additionalsize,
											 MemoryContext metacxt,
											 MemoryContext tablecxt,
											 MemoryContext tempcxt, bool use_variable_hash_iv);
extern TupleHashEntry LookupTupleHashEntry(TupleHashTable hashtable,
										   TupleTableSlot *slot,
										   bool *isnew, uint32 *hash);
extern uint32 TupleHashTableHash(TupleHashTable hashtable,
								 TupleTableSlot *slot);
extern TupleHashEntry LookupTupleHashEntryHash(TupleHashTable hashtable,
											   TupleTableSlot *slot,
											   bool *isnew, uint32 hash);
extern TupleHashEntry FindTupleHashEntry(TupleHashTable hashtable,
										 TupleTableSlot *slot,
										 ExprState *eqcomp,
										 FmgrInfo *hashfunctions,
										 AttrNumber *keyColIdx);
extern void ResetTupleHashTable(TupleHashTable hashtable);

/*
 * prototypes from functions in execJunk.c
 */
extern JunkFilter *ExecInitJunkFilter(List *targetList,
									  TupleTableSlot *slot);
extern JunkFilter *ExecInitJunkFilterConversion(List *targetList,
												TupleDesc cleanTupType,
												TupleTableSlot *slot);
extern AttrNumber ExecFindJunkAttribute(JunkFilter *junkfilter,
										const char *attrName);
extern AttrNumber ExecFindJunkAttributeInTlist(List *targetlist,
											   const char *attrName);
extern TupleTableSlot *ExecFilterJunk(JunkFilter *junkfilter,
									  TupleTableSlot *slot);

/*
 * ExecGetJunkAttribute
 *
 * Given a junk filter's input tuple (slot) and a junk attribute's number
 * previously found by ExecFindJunkAttribute, extract & return the value and
 * isNull flag of the attribute.
 */
#ifndef FRONTEND
static inline Datum
ExecGetJunkAttribute(TupleTableSlot *slot, AttrNumber attno, bool *isNull)
{
	Assert(attno > 0);
	return slot_getattr(slot, attno, isNull);
}
#endif

/*
 * prototypes from functions in execMain.c
 */
extern void ExecutorStart(QueryDesc *queryDesc, int eflags);
extern void standard_ExecutorStart(QueryDesc *queryDesc, int eflags);
extern void ExecutorRun(QueryDesc *queryDesc,
						ScanDirection direction, uint64 count, bool execute_once);
extern void standard_ExecutorRun(QueryDesc *queryDesc,
								 ScanDirection direction, uint64 count, bool execute_once);
extern void ExecutorFinish(QueryDesc *queryDesc);
extern void standard_ExecutorFinish(QueryDesc *queryDesc);
extern void ExecutorEnd(QueryDesc *queryDesc);
extern void standard_ExecutorEnd(QueryDesc *queryDesc);
extern void ExecutorRewind(QueryDesc *queryDesc);
extern bool ExecCheckRTPerms(List *rangeTable, bool ereport_on_violation);
extern void CheckValidResultRel(ResultRelInfo *resultRelInfo, CmdType operation);
extern void InitResultRelInfo(ResultRelInfo *resultRelInfo,
							  Relation resultRelationDesc,
							  Index resultRelationIndex,
							  ResultRelInfo *partition_root_rri,
							  int instrument_options);
extern ResultRelInfo *ExecGetTriggerResultRel(EState *estate, Oid relid,
											  ResultRelInfo *rootRelInfo);
extern List *ExecGetAncestorResultRels(EState *estate, ResultRelInfo *resultRelInfo);
extern void ExecConstraints(ResultRelInfo *resultRelInfo,
							TupleTableSlot *slot,
							EState *estate,
							ModifyTableState *mstate);
extern bool ExecPartitionCheck(ResultRelInfo *resultRelInfo,
							   TupleTableSlot *slot, EState *estate, bool emitError);
extern void ExecPartitionCheckEmitError(ResultRelInfo *resultRelInfo,
										TupleTableSlot *slot, EState *estate);
extern void ExecWithCheckOptions(WCOKind kind, ResultRelInfo *resultRelInfo,
								 TupleTableSlot *slot, EState *estate);
extern LockTupleMode ExecUpdateLockMode(EState *estate, ResultRelInfo *relinfo);
extern ExecRowMark *ExecFindRowMark(EState *estate, Index rti, bool missing_ok);
extern ExecAuxRowMark *ExecBuildAuxRowMark(ExecRowMark *erm, List *targetlist);
extern TupleTableSlot *EvalPlanQual(EPQState *epqstate, Relation relation,
									Index rti, TupleTableSlot *testslot);
extern void EvalPlanQualInit(EPQState *epqstate, EState *parentestate,
							 Plan *subplan, List *auxrowmarks, int epqParam);
extern void EvalPlanQualSetPlan(EPQState *epqstate,
								Plan *subplan, List *auxrowmarks);
extern TupleTableSlot *EvalPlanQualSlot(EPQState *epqstate,
										Relation relation, Index rti);

#define EvalPlanQualSetSlot(epqstate, slot)  ((epqstate)->origslot = (slot))
extern bool EvalPlanQualFetchRowMark(EPQState *epqstate, Index rti, TupleTableSlot *slot);
extern TupleTableSlot *EvalPlanQualNext(EPQState *epqstate);
extern void EvalPlanQualBegin(EPQState *epqstate);
extern void EvalPlanQualEnd(EPQState *epqstate);

/*
 * functions in execProcnode.c
 */
extern PlanState *ExecInitNode(Plan *node, EState *estate, int eflags);
extern void ExecSetExecProcNode(PlanState *node, ExecProcNodeMtd function);
extern Node *MultiExecProcNode(PlanState *node);
extern void ExecEndNode(PlanState *node);
extern bool ExecShutdownNode(PlanState *node);
extern void ExecSetTupleBound(int64 tuples_needed, PlanState *child_node);


/* ----------------------------------------------------------------
 *		ExecProcNode
 *
 *		Execute the given node to return a(nother) tuple.
 * ----------------------------------------------------------------
 */
#ifndef FRONTEND
static inline TupleTableSlot *
ExecProcNode(PlanState *node)
{
	if (node->chgParam != NULL) /* something changed? */
		ExecReScan(node);		/* let ReScan handle this */

	return node->ExecProcNode(node);
}
#endif

/*
 * prototypes from functions in execExpr.c
 */
extern ExprState *ExecInitExpr(Expr *node, PlanState *parent);
extern ExprState *ExecInitExprWithParams(Expr *node, ParamListInfo ext_params);
extern ExprState *ExecInitQual(List *qual, PlanState *parent);
extern ExprState *ExecInitCheck(List *qual, PlanState *parent);
extern List *ExecInitExprList(List *nodes, PlanState *parent);
extern ExprState *ExecBuildAggTrans(AggState *aggstate, struct AggStatePerPhaseData *phase,
									bool doSort, bool doHash, bool nullcheck);
extern ExprState *ExecBuildGroupingEqual(TupleDesc ldesc, TupleDesc rdesc,
										 const TupleTableSlotOps *lops, const TupleTableSlotOps *rops,
										 int numCols,
										 const AttrNumber *keyColIdx,
										 const Oid *eqfunctions,
										 const Oid *collations,
										 PlanState *parent);
extern ExprState *ExecBuildParamSetEqual(TupleDesc desc,
										 const TupleTableSlotOps *lops,
										 const TupleTableSlotOps *rops,
										 const Oid *eqfunctions,
										 const Oid *collations,
										 const List *param_exprs,
										 PlanState *parent);
extern ProjectionInfo *ExecBuildProjectionInfo(List *targetList,
											   ExprContext *econtext,
											   TupleTableSlot *slot,
											   PlanState *parent,
											   TupleDesc inputDesc);
extern ProjectionInfo *ExecBuildUpdateProjection(List *targetList,
												 bool evalTargetList,
												 List *targetColnos,
												 TupleDesc relDesc,
												 ExprContext *econtext,
												 TupleTableSlot *slot,
												 PlanState *parent);
extern ExprState *ExecPrepareExpr(Expr *node, EState *estate);
extern ExprState *ExecPrepareQual(List *qual, EState *estate);
extern ExprState *ExecPrepareCheck(List *qual, EState *estate);
extern List *ExecPrepareExprList(List *nodes, EState *estate);

/*
 * ExecEvalExpr
 *
 * Evaluate expression identified by "state" in the execution context
 * given by "econtext".  *isNull is set to the is-null flag for the result,
 * and the Datum value is the function result.
 *
 * The caller should already have switched into the temporary memory
 * context econtext->ecxt_per_tuple_memory.  The convenience entry point
 * ExecEvalExprSwitchContext() is provided for callers who don't prefer to
 * do the switch in an outer loop.
 */
#ifndef FRONTEND
static inline Datum
ExecEvalExpr(ExprState *state,
			 ExprContext *econtext,
			 bool *isNull)
{
	return state->evalfunc(state, econtext, isNull);
}
#endif

/*
 * ExecEvalExprSwitchContext
 *
 * Same as ExecEvalExpr, but get into the right allocation context explicitly.
 */
#ifndef FRONTEND
static inline Datum
ExecEvalExprSwitchContext(ExprState *state,
						  ExprContext *econtext,
						  bool *isNull)
{
	Datum		retDatum;
	MemoryContext oldContext;

	oldContext = MemoryContextSwitchTo(econtext->ecxt_per_tuple_memory);
	retDatum = state->evalfunc(state, econtext, isNull);
	MemoryContextSwitchTo(oldContext);
	return retDatum;
}
#endif

/*
 * ExecProject
 *
 * Projects a tuple based on projection info and stores it in the slot passed
 * to ExecBuildProjectionInfo().
 *
 * Note: the result is always a virtual tuple; therefore it may reference
 * the contents of the exprContext's scan tuples and/or temporary results
 * constructed in the exprContext.  If the caller wishes the result to be
 * valid longer than that data will be valid, he must call ExecMaterializeSlot
 * on the result slot.
 */
#ifndef FRONTEND
static inline TupleTableSlot *
ExecProject(ProjectionInfo *projInfo)
{
	ExprContext *econtext = projInfo->pi_exprContext;
	ExprState  *state = &projInfo->pi_state;
	TupleTableSlot *slot = state->resultslot;
	bool		isnull;

	/*
	 * Clear any former contents of the result slot.  This makes it safe for
	 * us to use the slot's Datum/isnull arrays as workspace.
	 */
	ExecClearTuple(slot);

	/* Run the expression, discarding scalar result from the last column. */
	(void) ExecEvalExprSwitchContext(state, econtext, &isnull);

	/*
	 * Successfully formed a result row.  Mark the result slot as containing a
	 * valid virtual tuple (inlined version of ExecStoreVirtualTuple()).
	 */
	slot->tts_flags &= ~TTS_FLAG_EMPTY;
	slot->tts_nvalid = slot->tts_tupleDescriptor->natts;

	return slot;
}
#endif

/*
 * ExecQual - evaluate a qual prepared with ExecInitQual (possibly via
 * ExecPrepareQual).  Returns true if qual is satisfied, else false.
 *
 * Note: ExecQual used to have a third argument "resultForNull".  The
 * behavior of this function now corresponds to resultForNull == false.
 * If you want the resultForNull == true behavior, see ExecCheck.
 */
#ifndef FRONTEND
static inline bool
ExecQual(ExprState *state, ExprContext *econtext)
{
	Datum		ret;
	bool		isnull;

	/* short-circuit (here and in ExecInitQual) for empty restriction list */
	if (state == NULL)
		return true;

	/* verify that expression was compiled using ExecInitQual */
	Assert(state->flags & EEO_FLAG_IS_QUAL);

	ret = ExecEvalExprSwitchContext(state, econtext, &isnull);

	/* EEOP_QUAL should never return NULL */
	Assert(!isnull);

	return DatumGetBool(ret);
}
#endif

/*
 * ExecQualAndReset() - evaluate qual with ExecQual() and reset expression
 * context.
 */
#ifndef FRONTEND
static inline bool
ExecQualAndReset(ExprState *state, ExprContext *econtext)
{
	bool		ret = ExecQual(state, econtext);

	/* inline ResetExprContext, to avoid ordering issue in this file */
	MemoryContextReset(econtext->ecxt_per_tuple_memory);
	return ret;
}
#endif

extern bool ExecCheck(ExprState *state, ExprContext *context);

/*
 * prototypes from functions in execSRF.c
 */
extern SetExprState *ExecInitTableFunctionResult(Expr *expr,
												 ExprContext *econtext, PlanState *parent);
extern Tuplestorestate *ExecMakeTableFunctionResult(SetExprState *setexpr,
													ExprContext *econtext,
													MemoryContext argContext,
													TupleDesc expectedDesc,
													bool randomAccess);
extern SetExprState *ExecInitFunctionResultSet(Expr *expr,
											   ExprContext *econtext, PlanState *parent);
extern Datum ExecMakeFunctionResultSet(SetExprState *fcache,
									   ExprContext *econtext,
									   MemoryContext argContext,
									   bool *isNull,
									   ExprDoneCond *isDone);

/*
 * prototypes from functions in execScan.c
 */
typedef TupleTableSlot *(*ExecScanAccessMtd) (ScanState *node);
typedef bool (*ExecScanRecheckMtd) (ScanState *node, TupleTableSlot *slot);

extern TupleTableSlot *ExecScan(ScanState *node, ExecScanAccessMtd accessMtd,
								ExecScanRecheckMtd recheckMtd);
extern void ExecAssignScanProjectionInfo(ScanState *node);
extern void ExecAssignScanProjectionInfoWithVarno(ScanState *node, int varno);
extern void ExecScanReScan(ScanState *node);

/*
 * prototypes from functions in execTuples.c
 */
extern void ExecInitResultTypeTL(PlanState *planstate);
extern void ExecInitResultSlot(PlanState *planstate,
							   const TupleTableSlotOps *tts_ops);
extern void ExecInitResultTupleSlotTL(PlanState *planstate,
									  const TupleTableSlotOps *tts_ops);
extern void ExecInitScanTupleSlot(EState *estate, ScanState *scanstate,
								  TupleDesc tupleDesc,
								  const TupleTableSlotOps *tts_ops);
extern TupleTableSlot *ExecInitExtraTupleSlot(EState *estate,
											  TupleDesc tupledesc,
											  const TupleTableSlotOps *tts_ops);
extern TupleTableSlot *ExecInitNullTupleSlot(EState *estate, TupleDesc tupType,
											 const TupleTableSlotOps *tts_ops);
extern TupleDesc ExecTypeFromTL(List *targetList);
extern TupleDesc ExecCleanTypeFromTL(List *targetList);
extern TupleDesc ExecTypeFromExprList(List *exprList);
extern void ExecTypeSetColNames(TupleDesc typeInfo, List *namesList);
extern void UpdateChangedParamSet(PlanState *node, Bitmapset *newchg);

typedef struct TupOutputState
{
	TupleTableSlot *slot;
	DestReceiver *dest;
} TupOutputState;

extern TupOutputState *begin_tup_output_tupdesc(DestReceiver *dest,
												TupleDesc tupdesc,
												const TupleTableSlotOps *tts_ops);
extern void do_tup_output(TupOutputState *tstate, Datum *values, bool *isnull);
extern void do_text_output_multiline(TupOutputState *tstate, const char *txt);
extern void end_tup_output(TupOutputState *tstate);

/*
 * Write a single line of text given as a C string.
 *
 * Should only be used with a single-TEXT-attribute tupdesc.
 */
#define do_text_output_oneline(tstate, str_to_emit) \
	do { \
		Datum	values_[1]; \
		bool	isnull_[1]; \
		values_[0] = PointerGetDatum(cstring_to_text(str_to_emit)); \
		isnull_[0] = false; \
		do_tup_output(tstate, values_, isnull_); \
		pfree(DatumGetPointer(values_[0])); \
	} while (0)


/*
 * prototypes from functions in execUtils.c
 */
extern EState *CreateExecutorState(void);
extern void FreeExecutorState(EState *estate);
extern ExprContext *CreateExprContext(EState *estate);
extern ExprContext *CreateWorkExprContext(EState *estate);
extern ExprContext *CreateStandaloneExprContext(void);
extern void FreeExprContext(ExprContext *econtext, bool isCommit);
extern void ReScanExprContext(ExprContext *econtext);

#define ResetExprContext(econtext) \
	MemoryContextReset((econtext)->ecxt_per_tuple_memory)

extern ExprContext *MakePerTupleExprContext(EState *estate);

/* Get an EState's per-output-tuple exprcontext, making it if first use */
#define GetPerTupleExprContext(estate) \
	((estate)->es_per_tuple_exprcontext ? \
	 (estate)->es_per_tuple_exprcontext : \
	 MakePerTupleExprContext(estate))

#define GetPerTupleMemoryContext(estate) \
	(GetPerTupleExprContext(estate)->ecxt_per_tuple_memory)

/* Reset an EState's per-output-tuple exprcontext, if one's been created */
#define ResetPerTupleExprContext(estate) \
	do { \
		if ((estate)->es_per_tuple_exprcontext) \
			ResetExprContext((estate)->es_per_tuple_exprcontext); \
	} while (0)

extern void ExecAssignExprContext(EState *estate, PlanState *planstate);
extern TupleDesc ExecGetResultType(PlanState *planstate);
extern const TupleTableSlotOps *ExecGetResultSlotOps(PlanState *planstate,
													 bool *isfixed);
extern void ExecAssignProjectionInfo(PlanState *planstate,
									 TupleDesc inputDesc);
extern void ExecConditionalAssignProjectionInfo(PlanState *planstate,
												TupleDesc inputDesc, int varno);
extern void ExecFreeExprContext(PlanState *planstate);
extern void ExecAssignScanType(ScanState *scanstate, TupleDesc tupDesc);
extern void ExecCreateScanSlotFromOuterPlan(EState *estate,
											ScanState *scanstate,
											const TupleTableSlotOps *tts_ops);

extern bool ExecRelationIsTargetRelation(EState *estate, Index scanrelid);

extern Relation ExecOpenScanRelation(EState *estate, Index scanrelid, int eflags);

extern void ExecInitRangeTable(EState *estate, List *rangeTable);
extern void ExecCloseRangeTableRelations(EState *estate);
extern void ExecCloseResultRelations(EState *estate);

static inline RangeTblEntry *
exec_rt_fetch(Index rti, EState *estate)
{
	return (RangeTblEntry *) list_nth(estate->es_range_table, rti - 1);
}

extern Relation ExecGetRangeTableRelation(EState *estate, Index rti);
extern void ExecInitResultRelation(EState *estate, ResultRelInfo *resultRelInfo,
								   Index rti);

extern int	executor_errposition(EState *estate, int location);

extern void RegisterExprContextCallback(ExprContext *econtext,
										ExprContextCallbackFunction function,
										Datum arg);
extern void UnregisterExprContextCallback(ExprContext *econtext,
										  ExprContextCallbackFunction function,
										  Datum arg);

extern Datum GetAttributeByName(HeapTupleHeader tuple, const char *attname,
								bool *isNull);
extern Datum GetAttributeByNum(HeapTupleHeader tuple, AttrNumber attrno,
							   bool *isNull);

extern int	ExecTargetListLength(List *targetlist);
extern int	ExecCleanTargetListLength(List *targetlist);

extern TupleTableSlot *ExecGetTriggerOldSlot(EState *estate, ResultRelInfo *relInfo);
extern TupleTableSlot *ExecGetTriggerNewSlot(EState *estate, ResultRelInfo *relInfo);
extern TupleTableSlot *ExecGetReturningSlot(EState *estate, ResultRelInfo *relInfo);
extern TupleConversionMap *ExecGetChildToRootMap(ResultRelInfo *resultRelInfo);

extern Bitmapset *ExecGetInsertedCols(ResultRelInfo *relinfo, EState *estate);
extern Bitmapset *ExecGetUpdatedCols(ResultRelInfo *relinfo, EState *estate);
extern Bitmapset *ExecGetExtraUpdatedCols(ResultRelInfo *relinfo, EState *estate);
extern Bitmapset *ExecGetAllUpdatedCols(ResultRelInfo *relinfo, EState *estate);

/*
 * prototypes from functions in execIndexing.c
 */
extern void ExecOpenIndices(ResultRelInfo *resultRelInfo, bool speculative);
extern void ExecCloseIndices(ResultRelInfo *resultRelInfo);
extern List *ExecInsertIndexTuples(ResultRelInfo *resultRelInfo,
								   TupleTableSlot *slot, EState *estate,
								   bool update,
								   bool noDupErr,
								   bool *specConflict, List *arbiterIndexes,
								   List *no_update_index_list);
extern bool ExecCheckIndexConstraints(ResultRelInfo *resultRelInfo,
									  TupleTableSlot *slot,
									  EState *estate, ItemPointer conflictTid,
									  List *arbiterIndexes);
extern void check_exclusion_constraint(Relation heap, Relation index,
									   IndexInfo *indexInfo,
									   ItemPointer tupleid,
									   Datum *values, bool *isnull,
									   EState *estate, bool newIndex);
extern void ExecDeleteIndexTuples(ResultRelInfo *resultRelInfo, Datum ybctid, HeapTuple tuple,
								  EState *estate);
extern void ExecDeleteIndexTuplesOptimized(ResultRelInfo *resultRelInfo, Datum ybctid,
										   HeapTuple tuple, EState *estate,
										   List *no_update_index_list);
extern bool ContainsIndexRelation(Oid indexrelid, List *no_update_index_list);

/*
 * prototypes from functions in execReplication.c
 */
extern bool RelationFindReplTupleByIndex(Relation rel, Oid idxoid,
										 LockTupleMode lockmode,
										 TupleTableSlot *searchslot,
										 TupleTableSlot *outslot);
extern bool RelationFindReplTupleSeq(Relation rel, LockTupleMode lockmode,
									 TupleTableSlot *searchslot, TupleTableSlot *outslot);

extern void ExecSimpleRelationInsert(ResultRelInfo *resultRelInfo,
									 EState *estate, TupleTableSlot *slot);
extern void ExecSimpleRelationUpdate(ResultRelInfo *resultRelInfo,
									 EState *estate, EPQState *epqstate,
									 TupleTableSlot *searchslot, TupleTableSlot *slot);
extern void ExecSimpleRelationDelete(ResultRelInfo *resultRelInfo,
									 EState *estate, EPQState *epqstate,
									 TupleTableSlot *searchslot);
extern void CheckCmdReplicaIdentity(Relation rel, CmdType cmd);

extern void CheckSubscriptionRelkind(char relkind, const char *nspname,
									 const char *relname);

/*
 * prototypes from functions in nodeModifyTable.c
 */
extern TupleTableSlot *ExecGetUpdateNewTuple(ResultRelInfo *relinfo,
											 TupleTableSlot *planSlot,
											 TupleTableSlot *oldSlot);
extern ResultRelInfo *ExecLookupResultRelByOid(ModifyTableState *node,
											   Oid resultoid,
											   bool missing_ok,
											   bool update_cache);

#endif							/* EXECUTOR_H  */<|MERGE_RESOLUTION|>--- conflicted
+++ resolved
@@ -54,18 +54,11 @@
  * AfterTriggerBeginQuery/AfterTriggerEndQuery.  This does not necessarily
  * mean that the plan can't queue any AFTER triggers; just that the caller
  * is responsible for there being a trigger context for them to be queued in.
-<<<<<<< HEAD
-=======
- *
- * WITH/WITHOUT_OIDS tell the executor to emit tuples with or without space
- * for OIDs, respectively.  These are currently used only for CREATE TABLE AS.
- * If neither is set, the plan may or may not produce tuples including OIDs.
  *
  * YB_AGG_PARENT tells the plan node that the parent node is an Agg node.  This
  * context is used to signal the plan node to make an extra effort to determine
  * whether aggregates can be pushed down.  It should only be set for plan nodes
  * that have no children, such as IndexOnlyScan.
->>>>>>> f6163037
  */
 #define EXEC_FLAG_EXPLAIN_ONLY	0x0001	/* EXPLAIN, no ANALYZE */
 #define EXEC_FLAG_REWIND		0x0002	/* need efficient rescan */
