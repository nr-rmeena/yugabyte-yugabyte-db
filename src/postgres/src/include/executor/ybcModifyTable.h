/*--------------------------------------------------------------------------------------------------
 *
 * ybcModifyTable.h
 *	  prototypes for ybcModifyTable.c
 *
 * Copyright (c) YugaByte, Inc.
 *
 * Licensed under the Apache License, Version 2.0 (the "License"); you may not use this file except
 * in compliance with the License.  You may obtain a copy of the License at
 *
 * http://www.apache.org/licenses/LICENSE-2.0
 *
 * Unless required by applicable law or agreed to in writing, software distributed under the License
 * is distributed on an "AS IS" BASIS, WITHOUT WARRANTIES OR CONDITIONS OF ANY KIND, either express
 * or implied.  See the License for the specific language governing permissions and limitations
 * under the License.
 *
 * src/include/executor/ybcModifyTable.h
 *
 *--------------------------------------------------------------------------------------------------
 */

#pragma once

#include "nodes/execnodes.h"
#include "executor/tuptable.h"

/**
 * YSQL guc variables that can be used to enable non transactional writes.
 * e.g. 'SET yb_disable_transactional_writes=true'
 * See also the corresponding entries in guc.c.
 */
extern bool yb_disable_transactional_writes;

/**
 * YSQL guc variables that can be used to enable upsert mode for writes.
 * e.g. 'SET yb_enable_upsert_mode=true'
 * See also the corresponding entries in guc.c.
 */
extern bool yb_enable_upsert_mode;

//------------------------------------------------------------------------------
// YugaByte modify table API.

typedef void (*yb_bind_for_write_function) (YBCPgStatement stmt,
											void *indexstate,
											Relation index,
											Datum *values,
											bool *isnull,
											int natts,
											Datum ybbasectid,
											bool ybctid_as_value);

extern void YBCTupleTableInsert(ResultRelInfo  *resultRelInfo,
								TupleTableSlot *slot, EState *estate);

/*
 * Insert data into YugaByte table.
 * This function is equivalent to "heap_insert", but it sends data to DocDB (YugaByte storage).
 *
 * ybctid argument can be supplied to keep it consistent across shared inserts.
 * If non-zero, it will be used instead of generation, otherwise it will be set
 * to the generated value.
 */
<<<<<<< HEAD
extern void YBCHeapInsert(ResultRelInfo *resultRelInfo,
						  TupleTableSlot *slot,
						  HeapTuple tuple,
						  EState *estate);
extern void YBCHeapInsertForDb(ResultRelInfo *resultRelInfo,
							   Oid dboid,
							   TupleTableSlot *slot,
							   HeapTuple tuple,
							   EState *estate,
							   Datum *ybctid);
=======
extern Oid YBCHeapInsert(TupleTableSlot *slot,
                         HeapTuple tuple,
                         YBCPgStatement blockInsertStmt,
                         EState *estate);
>>>>>>> d5d843f6

/*
 * Insert a tuple into a YugaByte table. Will execute within a distributed
 * transaction if the table is transactional (YSQL default).
 *
 * ybctid argument can be supplied to keep it consistent across shared inserts.
 * If non-zero, it will be used instead of generation, otherwise it will be set
 * to the generated value.
 */
extern void YBCExecuteInsert(Relation rel,
							 TupleDesc tupleDesc,
							 HeapTuple tuple,
							 OnConflictAction onConflictAction);
extern void YBCExecuteInsertForDb(Oid dboid,
								  Relation rel,
								  TupleDesc tupleDesc,
								  HeapTuple tuple,
								  OnConflictAction onConflictAction,
								  Datum *ybctid,
								  YBCPgTransactionSetting transaction_setting);

extern void YBCApplyWriteStmt(YBCPgStatement handle, Relation relation);

/*
 * Execute the insert outside of a transaction.
 * Assumes the caller checked that it is safe to do so.
 *
 * ybctid argument can be supplied to keep it consistent across shared inserts.
 * If non-zero, it will be used instead of generation, otherwise it will be set
 * to the generated value.
 */
extern void YBCExecuteNonTxnInsert(Relation rel,
								   TupleDesc tupleDesc,
								   HeapTuple tuple,
								   OnConflictAction onConflictAction);
extern void YBCExecuteNonTxnInsertForDb(Oid dboid,
										Relation rel,
										TupleDesc tupleDesc,
										HeapTuple tuple,
										OnConflictAction onConflictAction,
										Datum *ybctid);

/*
 * Insert a tuple into the an index's backing YugaByte index table.
 */
extern void YBCExecuteInsertIndex(Relation rel,
								  Datum *values,
								  bool *isnull,
								  ItemPointer tid,
								  const uint64_t* backfill_write_time,
								  yb_bind_for_write_function callback,
								  void *indexstate);
extern void YBCExecuteInsertIndexForDb(Oid dboid,
									   Relation rel,
									   Datum* values,
									   bool* isnull,
									   ItemPointer tid,
									   const uint64_t* backfill_write_time,
									   yb_bind_for_write_function callback,
									   void *indexstate);

/*
 * Delete a tuple (identified by ybctid) from a YugaByte table.
 * If this is a single row op we will return false in the case that there was
 * no row to delete. This can occur because we do not first perform a scan if
 * it is a single row op. 'changingPart' indicates if this delete is part of an
 * UPDATE operation on a partitioned table that moves a row from one partition
 * to anoter.
 */
extern bool YBCExecuteDelete(Relation rel,
							 TupleTableSlot *planSlot,
							 List *returning_columns,
							 bool target_tuple_fetched,
							 YBCPgTransactionSetting transaction_setting,
							 bool changingPart,
							 EState *estate);
/*
 * Delete a tuple (identified by index columns and base table ybctid) from an
 * index's backing YugaByte index table.
 */
extern void YBCExecuteDeleteIndex(Relation index,
                                  Datum *values,
                                  bool *isnull,
                                  Datum ybctid,
								  yb_bind_for_write_function callback,
								  void *indexstate);
/*
 * Update a row (identified by ybctid) in a YugaByte table.
 * If this is a single row op we will return false in the case that there was
 * no row to update. This can occur because we do not first perform a scan if
 * it is a single row op.
 */
extern bool YBCExecuteUpdate(ResultRelInfo *resultRelInfo,
							 TupleTableSlot *planSlot,
							 TupleTableSlot *slot,
							 HeapTuple oldtuple,
							 EState *estate,
							 ModifyTable *mt_plan,
							 bool target_tuple_fetched,
							 YBCPgTransactionSetting transaction_setting,
							 Bitmapset *updatedCols,
							 bool canSetTag);

/*
 * Update a row (identified by the roleid) in a pg_yb_role_profile. This is a
 * stripped down and specific version of YBCExecuteUpdate. It is used by
 * auth.c, since the typical method of writing does not work at that stage of
 * the DB initialization.
 *
 * Returns true if a row was updated.
 */
extern bool YBCExecuteUpdateLoginAttempts(Oid roleid,
										  int failed_attempts,
										  char rolprfstatus);
/*
 * Replace a row in a YugaByte table by first deleting an existing row
 * (identified by ybctid) and then inserting a tuple to replace it.
 * This allows us to update a row primary key.
 *
 * This will change ybctid of a row within a tuple.
 */
extern void YBCExecuteUpdateReplace(Relation rel,
								    TupleTableSlot *planSlot,
								    TupleTableSlot *slot,
								    EState *estate);

//------------------------------------------------------------------------------
// System tables modify-table API.
// For system tables we identify rows to update/delete directly by primary key
// and execute them directly (rather than needing to read ybctid first).
// TODO This should be used for regular tables whenever possible.

extern void YBCDeleteSysCatalogTuple(Relation rel, HeapTuple tuple);

extern void YBCUpdateSysCatalogTuple(Relation rel,
                                     HeapTuple oldtuple,
                                     HeapTuple tuple);
extern void YBCUpdateSysCatalogTupleForDb(Oid dboid,
                                          Relation rel,
                                          HeapTuple oldtuple,
                                          HeapTuple tuple);

//------------------------------------------------------------------------------
// Utility methods.

extern bool YBCIsSingleRowTxnCapableRel(ResultRelInfo *resultRelInfo);

extern Datum YBCGetYBTupleIdFromSlot(TupleTableSlot *slot);

extern Datum YBCGetYBTupleIdFromTuple(Relation rel,
									  HeapTuple tuple,
									  TupleDesc tupleDesc);

/*
 * Returns if a table has secondary indices.
 */
extern bool YBCRelInfoHasSecondaryIndices(ResultRelInfo *resultRelInfo);<|MERGE_RESOLUTION|>--- conflicted
+++ resolved
@@ -52,7 +52,8 @@
 											bool ybctid_as_value);
 
 extern void YBCTupleTableInsert(ResultRelInfo  *resultRelInfo,
-								TupleTableSlot *slot, EState *estate);
+								TupleTableSlot *slot,
+								YBCPgStatement blockInsertStmt, EState *estate);
 
 /*
  * Insert data into YugaByte table.
@@ -62,23 +63,11 @@
  * If non-zero, it will be used instead of generation, otherwise it will be set
  * to the generated value.
  */
-<<<<<<< HEAD
 extern void YBCHeapInsert(ResultRelInfo *resultRelInfo,
 						  TupleTableSlot *slot,
 						  HeapTuple tuple,
+						  YBCPgStatement blockInsertStmt,
 						  EState *estate);
-extern void YBCHeapInsertForDb(ResultRelInfo *resultRelInfo,
-							   Oid dboid,
-							   TupleTableSlot *slot,
-							   HeapTuple tuple,
-							   EState *estate,
-							   Datum *ybctid);
-=======
-extern Oid YBCHeapInsert(TupleTableSlot *slot,
-                         HeapTuple tuple,
-                         YBCPgStatement blockInsertStmt,
-                         EState *estate);
->>>>>>> d5d843f6
 
 /*
  * Insert a tuple into a YugaByte table. Will execute within a distributed
