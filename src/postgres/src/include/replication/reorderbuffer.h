/*
 * reorderbuffer.h
 *	  PostgreSQL logical replay/reorder buffer management.
 *
 * Copyright (c) 2012-2022, PostgreSQL Global Development Group
 *
 * src/include/replication/reorderbuffer.h
 */
#ifndef REORDERBUFFER_H
#define REORDERBUFFER_H

#include "access/htup_details.h"
#include "lib/ilist.h"
#include "storage/sinval.h"
#include "utils/hsearch.h"
#include "utils/relcache.h"
#include "utils/snapshot.h"
#include "utils/timestamp.h"

extern PGDLLIMPORT int logical_decoding_work_mem;

/* an individual tuple, stored in one chunk of memory */
typedef struct ReorderBufferTupleBuf
{
	/* position in preallocated list */
	slist_node	node;

	/* tuple header, the interesting bit for users of logical decoding */
	HeapTupleData tuple;

	/* pre-allocated size of tuple buffer, different from tuple size */
	Size		alloc_tuple_size;

	/* allocated separately but in the reorder buffer memory context. */
	bool		*yb_is_omitted;

	/* actual tuple data follows */
} ReorderBufferTupleBuf;

/* pointer to the data stored in a TupleBuf */
#define ReorderBufferTupleBufData(p) \
	((HeapTupleHeader) MAXALIGN(((char *) p) + sizeof(ReorderBufferTupleBuf)))

/*
 * Types of the change passed to a 'change' callback.
 *
 * For efficiency and simplicity reasons we want to keep Snapshots, CommandIds
 * and ComboCids in the same list with the user visible INSERT/UPDATE/DELETE
 * changes. Users of the decoding facilities will never see changes with
 * *_INTERNAL_* actions.
 *
 * The INTERNAL_SPEC_INSERT and INTERNAL_SPEC_CONFIRM, and INTERNAL_SPEC_ABORT
 * changes concern "speculative insertions", their confirmation, and abort
 * respectively.  They're used by INSERT .. ON CONFLICT .. UPDATE.  Users of
 * logical decoding don't have to care about these.
 */
typedef enum ReorderBufferChangeType
{
	REORDER_BUFFER_CHANGE_INSERT,
	REORDER_BUFFER_CHANGE_UPDATE,
	REORDER_BUFFER_CHANGE_DELETE,
	REORDER_BUFFER_CHANGE_MESSAGE,
	REORDER_BUFFER_CHANGE_INVALIDATION,
	REORDER_BUFFER_CHANGE_INTERNAL_SNAPSHOT,
	REORDER_BUFFER_CHANGE_INTERNAL_COMMAND_ID,
	REORDER_BUFFER_CHANGE_INTERNAL_TUPLECID,
	REORDER_BUFFER_CHANGE_INTERNAL_SPEC_INSERT,
	REORDER_BUFFER_CHANGE_INTERNAL_SPEC_CONFIRM,
	REORDER_BUFFER_CHANGE_INTERNAL_SPEC_ABORT,
	REORDER_BUFFER_CHANGE_TRUNCATE
} ReorderBufferChangeType;

/* forward declaration */
struct ReorderBufferTXN;

/*
 * a single 'change', can be an insert (with one tuple), an update (old, new),
 * or a delete (old).
 *
 * The same struct is also used internally for other purposes but that should
 * never be visible outside reorderbuffer.c.
 */
typedef struct ReorderBufferChange
{
	XLogRecPtr	lsn;

	/* The type of change. */
	ReorderBufferChangeType action;

	/* Transaction this change belongs to. */
	struct ReorderBufferTXN *txn;

	RepOriginId origin_id;

	/*
	 * Context data for the change. Which part of the union is valid depends
	 * on action.
	 */
	union
	{
		/* Old, new tuples when action == *_INSERT|UPDATE|DELETE */
		struct
		{
			/* relation that has been changed */
			RelFileNode relnode;

			/* no previously reassembled toast chunks are necessary anymore */
			bool		clear_toast_afterwards;

			/* valid for DELETE || UPDATE */
			ReorderBufferTupleBuf *oldtuple;
			/* valid for INSERT || UPDATE */
			ReorderBufferTupleBuf *newtuple;

			Oid			yb_table_oid;
		}			tp;

		/*
		 * Truncate data for REORDER_BUFFER_CHANGE_TRUNCATE representing one
		 * set of relations to be truncated.
		 */
		struct
		{
			Size		nrelids;
			bool		cascade;
			bool		restart_seqs;
			Oid		   *relids;
		}			truncate;

		/* Message with arbitrary data. */
		struct
		{
			char	   *prefix;
			Size		message_size;
			char	   *message;
		}			msg;

		/* New snapshot, set when action == *_INTERNAL_SNAPSHOT */
		Snapshot	snapshot;

		/*
		 * New command id for existing snapshot in a catalog changing tx. Set
		 * when action == *_INTERNAL_COMMAND_ID.
		 */
		CommandId	command_id;

		/*
		 * New cid mapping for catalog changing transaction, set when action
		 * == *_INTERNAL_TUPLECID.
		 */
		struct
		{
			RelFileNode node;
			ItemPointerData tid;
			CommandId	cmin;
			CommandId	cmax;
			CommandId	combocid;
		}			tuplecid;

		/* Invalidation. */
		struct
		{
			uint32		ninvalidations; /* Number of messages */
			SharedInvalidationMessage *invalidations;	/* invalidation message */
		}			inval;
	}			data;

	/*
	 * While in use this is how a change is linked into a transactions,
	 * otherwise it's the preallocated list.
	 */
	dlist_node	node;
} ReorderBufferChange;

/* ReorderBufferTXN txn_flags */
#define RBTXN_HAS_CATALOG_CHANGES 0x0001
#define RBTXN_IS_SUBXACT          0x0002
#define RBTXN_IS_SERIALIZED       0x0004
#define RBTXN_IS_SERIALIZED_CLEAR 0x0008
#define RBTXN_IS_STREAMED         0x0010
#define RBTXN_HAS_PARTIAL_CHANGE  0x0020
#define RBTXN_PREPARE             0x0040
#define RBTXN_SKIPPED_PREPARE	  0x0080

/* Does the transaction have catalog changes? */
#define rbtxn_has_catalog_changes(txn) \
( \
	 ((txn)->txn_flags & RBTXN_HAS_CATALOG_CHANGES) != 0 \
)

/* Is the transaction known as a subxact? */
#define rbtxn_is_known_subxact(txn) \
( \
	((txn)->txn_flags & RBTXN_IS_SUBXACT) != 0 \
)

/* Has this transaction been spilled to disk? */
#define rbtxn_is_serialized(txn) \
( \
	((txn)->txn_flags & RBTXN_IS_SERIALIZED) != 0 \
)

/* Has this transaction ever been spilled to disk? */
#define rbtxn_is_serialized_clear(txn) \
( \
	((txn)->txn_flags & RBTXN_IS_SERIALIZED_CLEAR) != 0 \
)

/* Has this transaction contains partial changes? */
#define rbtxn_has_partial_change(txn) \
( \
	((txn)->txn_flags & RBTXN_HAS_PARTIAL_CHANGE) != 0 \
)

/*
 * Has this transaction been streamed to downstream?
 *
 * (It's not possible to deduce this from nentries and nentries_mem for
 * various reasons. For example, all changes may be in subtransactions in
 * which case we'd have nentries==0 for the toplevel one, which would say
 * nothing about the streaming. So we maintain this flag, but only for the
 * toplevel transaction.)
 */
#define rbtxn_is_streamed(txn) \
( \
	((txn)->txn_flags & RBTXN_IS_STREAMED) != 0 \
)

/* Has this transaction been prepared? */
#define rbtxn_prepared(txn) \
( \
	((txn)->txn_flags & RBTXN_PREPARE) != 0 \
)

/* prepare for this transaction skipped? */
#define rbtxn_skip_prepared(txn) \
( \
	((txn)->txn_flags & RBTXN_SKIPPED_PREPARE) != 0 \
)

typedef struct ReorderBufferTXN
{
	/* See above */
	bits32		txn_flags;

	/* The transaction's transaction id, can be a toplevel or sub xid. */
	TransactionId xid;

	/* Xid of top-level transaction, if known */
	TransactionId toplevel_xid;

	/*
	 * Global transaction id required for identification of prepared
	 * transactions.
	 */
	char	   *gid;

	/*
	 * LSN of the first data carrying, WAL record with knowledge about this
	 * xid. This is allowed to *not* be first record adorned with this xid, if
	 * the previous records aren't relevant for logical decoding.
	 */
	XLogRecPtr	first_lsn;

	/* ----
	 * LSN of the record that lead to this xact to be prepared or committed or
	 * aborted. This can be a
	 * * plain commit record
	 * * plain commit record, of a parent transaction
	 * * prepared tansaction
	 * * prepared transaction commit
	 * * plain abort record
	 * * prepared transaction abort
	 *
	 * This can also become set to earlier values than transaction end when
	 * a transaction is spilled to disk; specifically it's set to the LSN of
	 * the latest change written to disk so far.
	 * ----
	 */
	XLogRecPtr	final_lsn;

	/*
	 * LSN pointing to the end of the commit record + 1.
	 */
	XLogRecPtr	end_lsn;

	/* Toplevel transaction for this subxact (NULL for top-level). */
	struct ReorderBufferTXN *toptxn;

	/*
	 * LSN of the last lsn at which snapshot information reside, so we can
	 * restart decoding from there and fully recover this transaction from
	 * WAL.
	 */
	XLogRecPtr	restart_decoding_lsn;

	/* origin of the change that caused this transaction */
	RepOriginId origin_id;
	XLogRecPtr	origin_lsn;

	/*
	 * Commit or Prepare time, only known when we read the actual commit or
	 * prepare record.
	 */
	union
	{
		TimestampTz commit_time;
		TimestampTz prepare_time;
	}			xact_time;

	/*
	 * The base snapshot is used to decode all changes until either this
	 * transaction modifies the catalog, or another catalog-modifying
	 * transaction commits.
	 */
	Snapshot	base_snapshot;
	XLogRecPtr	base_snapshot_lsn;
	dlist_node	base_snapshot_node; /* link in txns_by_base_snapshot_lsn */

	/*
	 * Snapshot/CID from the previous streaming run. Only valid for already
	 * streamed transactions (NULL/InvalidCommandId otherwise).
	 */
	Snapshot	snapshot_now;
	CommandId	command_id;

	/*
	 * How many ReorderBufferChange's do we have in this txn.
	 *
	 * Changes in subtransactions are *not* included but tracked separately.
	 */
	uint64		nentries;

	/*
	 * How many of the above entries are stored in memory in contrast to being
	 * spilled to disk.
	 */
	uint64		nentries_mem;

	/*
	 * List of ReorderBufferChange structs, including new Snapshots, new
	 * CommandIds and command invalidation messages.
	 */
	dlist_head	changes;

	/*
	 * List of (relation, ctid) => (cmin, cmax) mappings for catalog tuples.
	 * Those are always assigned to the toplevel transaction. (Keep track of
	 * #entries to create a hash of the right size)
	 */
	dlist_head	tuplecids;
	uint64		ntuplecids;

	/*
	 * On-demand built hash for looking up the above values.
	 */
	HTAB	   *tuplecid_hash;

	/*
	 * Hash containing (potentially partial) toast entries. NULL if no toast
	 * tuples have been found for the current change.
	 */
	HTAB	   *toast_hash;

	/*
	 * non-hierarchical list of subtransactions that are *not* aborted. Only
	 * used in toplevel transactions.
	 */
	dlist_head	subtxns;
	uint32		nsubtxns;

	/*
	 * Stored cache invalidations. This is not a linked list because we get
	 * all the invalidations at once.
	 */
	uint32		ninvalidations;
	SharedInvalidationMessage *invalidations;

	/* ---
	 * Position in one of three lists:
	 * * list of subtransactions if we are *known* to be subxact
	 * * list of toplevel xacts (can be an as-yet unknown subxact)
	 * * list of preallocated ReorderBufferTXNs (if unused)
	 * ---
	 */
	dlist_node	node;

	/*
	 * Size of this transaction (changes currently in memory, in bytes).
	 */
	Size		size;

	/* Size of top-transaction including sub-transactions. */
	Size		total_size;

	/* If we have detected concurrent abort then ignore future changes. */
	bool		concurrent_abort;

	/*
	 * Private data pointer of the output plugin.
	 */
	void	   *output_plugin_private;
} ReorderBufferTXN;

/* so we can define the callbacks used inside struct ReorderBuffer itself */
typedef struct ReorderBuffer ReorderBuffer;

/* change callback signature */
typedef void (*ReorderBufferApplyChangeCB) (ReorderBuffer *rb,
											ReorderBufferTXN *txn,
											Relation relation,
											ReorderBufferChange *change);

/* truncate callback signature */
typedef void (*ReorderBufferApplyTruncateCB) (ReorderBuffer *rb,
											  ReorderBufferTXN *txn,
											  int nrelations,
											  Relation relations[],
											  ReorderBufferChange *change);

/* begin callback signature */
typedef void (*ReorderBufferBeginCB) (ReorderBuffer *rb,
									  ReorderBufferTXN *txn);

/* commit callback signature */
typedef void (*ReorderBufferCommitCB) (ReorderBuffer *rb,
									   ReorderBufferTXN *txn,
									   XLogRecPtr commit_lsn);

/* message callback signature */
typedef void (*ReorderBufferMessageCB) (ReorderBuffer *rb,
										ReorderBufferTXN *txn,
										XLogRecPtr message_lsn,
										bool transactional,
										const char *prefix, Size sz,
										const char *message);

<<<<<<< HEAD
/* begin prepare callback signature */
typedef void (*ReorderBufferBeginPrepareCB) (ReorderBuffer *rb,
											 ReorderBufferTXN *txn);

/* prepare callback signature */
typedef void (*ReorderBufferPrepareCB) (ReorderBuffer *rb,
										ReorderBufferTXN *txn,
										XLogRecPtr prepare_lsn);

/* commit prepared callback signature */
typedef void (*ReorderBufferCommitPreparedCB) (ReorderBuffer *rb,
											   ReorderBufferTXN *txn,
											   XLogRecPtr commit_lsn);

/* rollback  prepared callback signature */
typedef void (*ReorderBufferRollbackPreparedCB) (ReorderBuffer *rb,
												 ReorderBufferTXN *txn,
												 XLogRecPtr prepare_end_lsn,
												 TimestampTz prepare_time);

/* start streaming transaction callback signature */
typedef void (*ReorderBufferStreamStartCB) (
											ReorderBuffer *rb,
											ReorderBufferTXN *txn,
											XLogRecPtr first_lsn);

/* stop streaming transaction callback signature */
typedef void (*ReorderBufferStreamStopCB) (
										   ReorderBuffer *rb,
										   ReorderBufferTXN *txn,
										   XLogRecPtr last_lsn);

/* discard streamed transaction callback signature */
typedef void (*ReorderBufferStreamAbortCB) (
											ReorderBuffer *rb,
											ReorderBufferTXN *txn,
											XLogRecPtr abort_lsn);

/* prepare streamed transaction callback signature */
typedef void (*ReorderBufferStreamPrepareCB) (
											  ReorderBuffer *rb,
											  ReorderBufferTXN *txn,
											  XLogRecPtr prepare_lsn);

/* commit streamed transaction callback signature */
typedef void (*ReorderBufferStreamCommitCB) (
											 ReorderBuffer *rb,
											 ReorderBufferTXN *txn,
											 XLogRecPtr commit_lsn);

/* stream change callback signature */
typedef void (*ReorderBufferStreamChangeCB) (
											 ReorderBuffer *rb,
											 ReorderBufferTXN *txn,
											 Relation relation,
											 ReorderBufferChange *change);

/* stream message callback signature */
typedef void (*ReorderBufferStreamMessageCB) (
											  ReorderBuffer *rb,
											  ReorderBufferTXN *txn,
											  XLogRecPtr message_lsn,
											  bool transactional,
											  const char *prefix, Size sz,
											  const char *message);

/* stream truncate callback signature */
typedef void (*ReorderBufferStreamTruncateCB) (
											   ReorderBuffer *rb,
											   ReorderBufferTXN *txn,
											   int nrelations,
											   Relation relations[],
											   ReorderBufferChange *change);
=======
typedef void (*YBReorderBufferSchemaChangeCB) (
											   ReorderBuffer *rb,
											   Oid relid);
>>>>>>> 193589f6

struct ReorderBuffer
{
	/*
	 * xid => ReorderBufferTXN lookup table
	 */
	HTAB	   *by_txn;

	/*
	 * Transactions that could be a toplevel xact, ordered by LSN of the first
	 * record bearing that xid.
	 */
	dlist_head	toplevel_by_lsn;

	/*
	 * Transactions and subtransactions that have a base snapshot, ordered by
	 * LSN of the record which caused us to first obtain the base snapshot.
	 * This is not the same as toplevel_by_lsn, because we only set the base
	 * snapshot on the first logical-decoding-relevant record (eg. heap
	 * writes), whereas the initial LSN could be set by other operations.
	 */
	dlist_head	txns_by_base_snapshot_lsn;

	/*
	 * one-entry sized cache for by_txn. Very frequently the same txn gets
	 * looked up over and over again.
	 */
	TransactionId by_txn_last_xid;
	ReorderBufferTXN *by_txn_last_txn;

	/*
	 * Callbacks to be called when a transactions commits.
	 */
	ReorderBufferBeginCB begin;
	ReorderBufferApplyChangeCB apply_change;
	ReorderBufferApplyTruncateCB apply_truncate;
	ReorderBufferCommitCB commit;
	ReorderBufferMessageCB message;

	YBReorderBufferSchemaChangeCB yb_schema_change;

	/*
	 * Callbacks to be called when streaming a transaction at prepare time.
	 */
	ReorderBufferBeginCB begin_prepare;
	ReorderBufferPrepareCB prepare;
	ReorderBufferCommitPreparedCB commit_prepared;
	ReorderBufferRollbackPreparedCB rollback_prepared;

	/*
	 * Callbacks to be called when streaming a transaction.
	 */
	ReorderBufferStreamStartCB stream_start;
	ReorderBufferStreamStopCB stream_stop;
	ReorderBufferStreamAbortCB stream_abort;
	ReorderBufferStreamPrepareCB stream_prepare;
	ReorderBufferStreamCommitCB stream_commit;
	ReorderBufferStreamChangeCB stream_change;
	ReorderBufferStreamMessageCB stream_message;
	ReorderBufferStreamTruncateCB stream_truncate;

	/*
	 * Pointer that will be passed untouched to the callbacks.
	 */
	void	   *private_data;

	/*
	 * Saved output plugin option
	 */
	bool		output_rewrites;

	/*
	 * Private memory context.
	 */
	MemoryContext context;

	/*
	 * Memory contexts for specific types objects
	 */
	MemoryContext change_context;
	MemoryContext txn_context;
	MemoryContext tup_context;

	XLogRecPtr	current_restart_decoding_lsn;

	/* buffer for disk<->memory conversions */
	char	   *outbuf;
	Size		outbufsize;

	/* memory accounting */
	Size		size;

	/*
	 * Statistics about transactions spilled to disk.
	 *
	 * A single transaction may be spilled repeatedly, which is why we keep
	 * two different counters. For spilling, the transaction counter includes
	 * both toplevel transactions and subtransactions.
	 */
	int64		spillTxns;		/* number of transactions spilled to disk */
	int64		spillCount;		/* spill-to-disk invocation counter */
	int64		spillBytes;		/* amount of data spilled to disk */

	/* Statistics about transactions streamed to the decoding output plugin */
	int64		streamTxns;		/* number of transactions streamed */
	int64		streamCount;	/* streaming invocation counter */
	int64		streamBytes;	/* amount of data decoded */

	/*
	 * Statistics about all the transactions sent to the decoding output
	 * plugin
	 */
	int64		totalTxns;		/* total number of transactions sent */
	int64		totalBytes;		/* total amount of data decoded */
};


extern ReorderBuffer *ReorderBufferAllocate(void);
extern void ReorderBufferFree(ReorderBuffer *);

extern ReorderBufferTupleBuf *ReorderBufferGetTupleBuf(ReorderBuffer *, Size tuple_len);
extern void ReorderBufferReturnTupleBuf(ReorderBuffer *, ReorderBufferTupleBuf *tuple);
extern ReorderBufferChange *ReorderBufferGetChange(ReorderBuffer *);
extern void ReorderBufferReturnChange(ReorderBuffer *, ReorderBufferChange *, bool);

extern Oid *ReorderBufferGetRelids(ReorderBuffer *, int nrelids);
extern void ReorderBufferReturnRelids(ReorderBuffer *, Oid *relids);

extern void ReorderBufferQueueChange(ReorderBuffer *, TransactionId,
									 XLogRecPtr lsn, ReorderBufferChange *,
									 bool toast_insert);
extern void ReorderBufferQueueMessage(ReorderBuffer *, TransactionId, Snapshot snapshot, XLogRecPtr lsn,
									  bool transactional, const char *prefix,
									  Size message_size, const char *message);
extern void ReorderBufferCommit(ReorderBuffer *, TransactionId,
								XLogRecPtr commit_lsn, XLogRecPtr end_lsn,
								TimestampTz commit_time, RepOriginId origin_id, XLogRecPtr origin_lsn);
extern void ReorderBufferFinishPrepared(ReorderBuffer *rb, TransactionId xid,
										XLogRecPtr commit_lsn, XLogRecPtr end_lsn,
										XLogRecPtr two_phase_at,
										TimestampTz commit_time,
										RepOriginId origin_id, XLogRecPtr origin_lsn,
										char *gid, bool is_commit);
extern void ReorderBufferAssignChild(ReorderBuffer *, TransactionId, TransactionId, XLogRecPtr commit_lsn);
extern void ReorderBufferCommitChild(ReorderBuffer *, TransactionId, TransactionId,
									 XLogRecPtr commit_lsn, XLogRecPtr end_lsn);
extern void ReorderBufferAbort(ReorderBuffer *, TransactionId, XLogRecPtr lsn);
extern void ReorderBufferAbortOld(ReorderBuffer *, TransactionId xid);
extern void ReorderBufferForget(ReorderBuffer *, TransactionId, XLogRecPtr lsn);
extern void ReorderBufferInvalidate(ReorderBuffer *, TransactionId, XLogRecPtr lsn);

extern void ReorderBufferSetBaseSnapshot(ReorderBuffer *, TransactionId, XLogRecPtr lsn, struct SnapshotData *snap);
extern void ReorderBufferAddSnapshot(ReorderBuffer *, TransactionId, XLogRecPtr lsn, struct SnapshotData *snap);
extern void ReorderBufferAddNewCommandId(ReorderBuffer *, TransactionId, XLogRecPtr lsn,
										 CommandId cid);
extern void ReorderBufferAddNewTupleCids(ReorderBuffer *, TransactionId, XLogRecPtr lsn,
										 RelFileNode node, ItemPointerData pt,
										 CommandId cmin, CommandId cmax, CommandId combocid);
extern void ReorderBufferAddInvalidations(ReorderBuffer *, TransactionId, XLogRecPtr lsn,
										  Size nmsgs, SharedInvalidationMessage *msgs);
extern void ReorderBufferImmediateInvalidation(ReorderBuffer *, uint32 ninvalidations,
											   SharedInvalidationMessage *invalidations);
extern void ReorderBufferProcessXid(ReorderBuffer *, TransactionId xid, XLogRecPtr lsn);

extern void ReorderBufferXidSetCatalogChanges(ReorderBuffer *, TransactionId xid, XLogRecPtr lsn);
extern bool ReorderBufferXidHasCatalogChanges(ReorderBuffer *, TransactionId xid);
extern bool ReorderBufferXidHasBaseSnapshot(ReorderBuffer *, TransactionId xid);

extern bool ReorderBufferRememberPrepareInfo(ReorderBuffer *rb, TransactionId xid,
											 XLogRecPtr prepare_lsn, XLogRecPtr end_lsn,
											 TimestampTz prepare_time,
											 RepOriginId origin_id, XLogRecPtr origin_lsn);
extern void ReorderBufferSkipPrepare(ReorderBuffer *rb, TransactionId xid);
extern void ReorderBufferPrepare(ReorderBuffer *rb, TransactionId xid, char *gid);
extern ReorderBufferTXN *ReorderBufferGetOldestTXN(ReorderBuffer *);
extern TransactionId ReorderBufferGetOldestXmin(ReorderBuffer *rb);

extern void ReorderBufferSetRestartPoint(ReorderBuffer *, XLogRecPtr ptr);

extern void StartupReorderBuffer(void);

/*
 * Return a palloc'd array of bool allocated in the reorderbuffer's memory
 * context to be used for storing yb_is_omitted values for each attribute.
 */
bool		*YBAllocateIsOmittedArray(ReorderBuffer *rb, int nattrs);

void		YBReorderBufferSchemaChange(ReorderBuffer *, Oid relid);

#endif<|MERGE_RESOLUTION|>--- conflicted
+++ resolved
@@ -435,7 +435,6 @@
 										const char *prefix, Size sz,
 										const char *message);
 
-<<<<<<< HEAD
 /* begin prepare callback signature */
 typedef void (*ReorderBufferBeginPrepareCB) (ReorderBuffer *rb,
 											 ReorderBufferTXN *txn);
@@ -509,11 +508,10 @@
 											   int nrelations,
 											   Relation relations[],
 											   ReorderBufferChange *change);
-=======
+
 typedef void (*YBReorderBufferSchemaChangeCB) (
 											   ReorderBuffer *rb,
 											   Oid relid);
->>>>>>> 193589f6
 
 struct ReorderBuffer
 {
