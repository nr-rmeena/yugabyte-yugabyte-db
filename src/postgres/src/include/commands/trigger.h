--- conflicted
+++ resolved
@@ -269,17 +269,11 @@
  * in utils/adt/ri_triggers.c
  */
 extern bool RI_FKey_pk_upd_check_required(Trigger *trigger, Relation pk_rel,
-<<<<<<< HEAD
-										  TupleTableSlot *old_slot, TupleTableSlot *new_slot);
+										  TupleTableSlot *old_slot, TupleTableSlot *new_slot,
+										  const YbSkippableEntities *yb_skip_entities);
 extern bool RI_FKey_fk_upd_check_required(Trigger *trigger, Relation fk_rel,
-										  TupleTableSlot *old_slot, TupleTableSlot *new_slot);
-=======
-							  HeapTuple old_row, HeapTuple new_row,
-							  const YbSkippableEntities *yb_skip_entities);
-extern bool RI_FKey_fk_upd_check_required(Trigger *trigger, Relation fk_rel,
-							  HeapTuple old_row, HeapTuple new_row,
-							  const YbSkippableEntities *yb_skip_entities);
->>>>>>> f6aaa64d
+										  TupleTableSlot *old_slot, TupleTableSlot *new_slot,
+										  const YbSkippableEntities *yb_skip_entities);
 extern bool RI_Initial_Check(Trigger *trigger,
 							 Relation fk_rel, Relation pk_rel);
 extern void RI_PartitionRemove_Check(Trigger *trigger, Relation fk_rel,
