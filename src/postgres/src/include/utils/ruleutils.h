--- conflicted
+++ resolved
@@ -30,34 +30,24 @@
 
 extern char *pg_get_constraintdef_command(Oid constraintId);
 extern char *deparse_expression(Node *expr, List *dpcontext,
-<<<<<<< HEAD
 								bool forceprefix, bool showimplicit);
 extern List *deparse_context_for(const char *aliasname, Oid relid);
 extern List *deparse_context_for_plan_tree(struct PlannedStmt *pstmt,
 										   List *rtable_names);
 extern List *set_deparse_context_plan(List *dpcontext,
 									  struct Plan *plan, List *ancestors);
-=======
-				   bool forceprefix, bool showimplicit);
-extern char *yb_deparse_expression(Node *expr, List *dpcontext,
-				   				   bool forceprefix, bool showimplicit,
-								   bool verbose);
-extern List *deparse_context_for(const char *aliasname, Oid relid);
-extern List *deparse_context_for_plan_rtable(List *rtable, List *rtable_names);
-extern List *set_deparse_context_planstate(List *dpcontext,
-							Node *planstate, List *ancestors);
->>>>>>> f5f84e2f
 extern List *select_rtable_names_for_explain(List *rtable,
 											 Bitmapset *rels_used);
 extern char *generate_collation_name(Oid collid);
 extern char *generate_opclass_name(Oid opclass);
 extern char *get_range_partbound_string(List *bound_datums);
 
-<<<<<<< HEAD
 extern char *pg_get_statisticsobjdef_string(Oid statextid);
-=======
+
+extern char *yb_deparse_expression(Node *expr, List *dpcontext,
+				   				   bool forceprefix, bool showimplicit,
+								   bool verbose);
 extern void yb_get_dependent_views(Oid relid, List **view_oids,
 								   List **view_defs);
->>>>>>> f5f84e2f
 
 #endif							/* RULEUTILS_H */