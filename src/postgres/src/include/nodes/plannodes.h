--- conflicted
+++ resolved
@@ -23,12 +23,8 @@
 #include "nodes/parsenodes.h"
 #include "nodes/pathnodes.h"
 #include "nodes/primnodes.h"
-<<<<<<< HEAD
-
-=======
-#include "nodes/relation.h"
 #include "nodes/ybbitmatrix.h"
->>>>>>> f6aaa64d
+
 
 /* ----------------------------------------------------------------
  *						node definitions
@@ -371,11 +367,8 @@
 	List	   *ybReturningColumns;	/* columns to fetch from DocDB */
 	List	   *ybColumnRefs;	/* colrefs to evaluate pushdown expressions */
 	bool		no_row_trigger; /* planner has checked no triggers apply */
-<<<<<<< HEAD
-	List	   *no_update_index_list; /* OIDs of indexes to be aren't updated */
 	bool 		ybUseScanTupleInUpdate; /* use old scan tuple in UPDATE to construct the new tuple */
 	bool		ybHasWholeRowAttribute; /* whether subplan tlist contains wholerow junk attribute */
-=======
 
 	/*
 	 * A collection of entities that are impacted by the ModifyTable query, and
@@ -395,7 +388,6 @@
 	 * yb_update_affected_entities.
 	 */
 	YbSkippableEntities *yb_skip_entities;
->>>>>>> f6aaa64d
 } ModifyTable;
 
 struct PartitionPruneInfo;		/* forward reference to struct below */
