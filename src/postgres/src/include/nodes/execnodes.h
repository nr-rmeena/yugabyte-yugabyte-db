--- conflicted
+++ resolved
@@ -1724,13 +1724,8 @@
 typedef struct BitmapIndexScanState
 {
 	ScanState	ss;				/* its first field is NodeTag */
-<<<<<<< HEAD
-	void	   *biss_result;	/* either TIDBitmap or YbTIDBitmap */
+	TIDBitmap  *biss_result;
 	struct ScanKeyData *biss_ScanKeys;
-=======
-	TIDBitmap  *biss_result;
-	ScanKey		biss_ScanKeys;
->>>>>>> 773869c4
 	int			biss_NumScanKeys;
 	IndexRuntimeKeyInfo *biss_RuntimeKeys;
 	int			biss_NumRuntimeKeys;
@@ -1762,7 +1757,7 @@
 {
 	ScanState	ss;				/* its first field is NodeTag */
 	YbTIDBitmap *biss_result;
-	ScanKey		biss_ScanKeys;
+	struct ScanKeyData *biss_ScanKeys;
 	int			biss_NumScanKeys;
 	IndexRuntimeKeyInfo *biss_RuntimeKeys;
 	int			biss_NumRuntimeKeys;
@@ -1771,7 +1766,7 @@
 	bool		biss_RuntimeKeysReady;
 	ExprContext *biss_RuntimeContext;
 	Relation	biss_RelationDesc;
-	IndexScanDesc biss_ScanDesc;
+	struct IndexScanDescData *biss_ScanDesc;
 } YbBitmapIndexScanState;
 
 /* ----------------
