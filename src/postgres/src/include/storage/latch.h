--- conflicted
+++ resolved
@@ -158,23 +158,14 @@
  * prototypes for functions in latch.c
  */
 extern void InitializeLatchSupport(void);
-<<<<<<< HEAD
 extern void InitLatch(Latch *latch);
 extern void InitSharedLatch(Latch *latch);
 extern void OwnLatch(Latch *latch);
 extern void DisownLatch(Latch *latch);
+extern void DisownLatchOnBehalfOfPid(Latch *latch, int owner_pid);
 extern void SetLatch(Latch *latch);
 extern void ResetLatch(Latch *latch);
 extern void ShutdownLatchSupport(void);
-=======
-extern void InitLatch(volatile Latch *latch);
-extern void InitSharedLatch(volatile Latch *latch);
-extern void OwnLatch(volatile Latch *latch);
-extern void DisownLatch(volatile Latch *latch);
-extern void DisownLatchOnBehalfOfPid(volatile Latch *latch, int owner_pid);
-extern void SetLatch(volatile Latch *latch);
-extern void ResetLatch(volatile Latch *latch);
->>>>>>> f5f84e2f
 
 extern WaitEventSet *CreateWaitEventSet(MemoryContext context, int nevents);
 extern void FreeWaitEventSet(WaitEventSet *set);
