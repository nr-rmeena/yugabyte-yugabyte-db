/*-------------------------------------------------------------------------
 *
 * pathnode.h
 *	  prototypes for pathnode.c, relnode.c.
 *
 *
 * Portions Copyright (c) 1996-2022, PostgreSQL Global Development Group
 * Portions Copyright (c) 1994, Regents of the University of California
 *
 * src/include/optimizer/pathnode.h
 *
 *-------------------------------------------------------------------------
 */
#ifndef PATHNODE_H
#define PATHNODE_H

#include "nodes/bitmapset.h"
#include "nodes/pathnodes.h"


/*
 * prototypes for pathnode.c
 */
extern int	compare_path_costs(Path *path1, Path *path2,
							   CostSelector criterion);
extern int	compare_fractional_path_costs(Path *path1, Path *path2,
										  double fraction);
extern void set_cheapest(RelOptInfo *parent_rel);
extern void add_path(RelOptInfo *parent_rel, Path *new_path);
extern bool add_path_precheck(RelOptInfo *parent_rel,
							  Cost startup_cost, Cost total_cost,
							  List *pathkeys, Relids required_outer);
extern void add_partial_path(RelOptInfo *parent_rel, Path *new_path);
extern bool add_partial_path_precheck(RelOptInfo *parent_rel,
									  Cost total_cost, List *pathkeys);

extern Path *create_seqscan_path(PlannerInfo *root, RelOptInfo *rel,
								 Relids required_outer, int parallel_workers);
extern Path *create_samplescan_path(PlannerInfo *root, RelOptInfo *rel,
									Relids required_outer);
extern IndexPath *create_index_path(PlannerInfo *root,
									IndexOptInfo *index,
									List *indexclauses,
									List *indexorderbys,
									List *indexorderbycols,
									List *pathkeys,
									ScanDirection indexscandir,
									bool indexonly,
									Relids required_outer,
									double loop_count,
									bool partial_path);
extern BitmapHeapPath *create_bitmap_heap_path(PlannerInfo *root,
<<<<<<< HEAD
											   RelOptInfo *rel,
											   Path *bitmapqual,
											   Relids required_outer,
											   double loop_count,
											   int parallel_degree);
=======
						RelOptInfo *rel,
						Path *bitmapqual,
						Relids required_outer,
						double loop_count,
						int parallel_degree);
extern YbBitmapTablePath *create_yb_bitmap_table_path(PlannerInfo *root,
						RelOptInfo *rel,
						Path *bitmapqual,
						Relids required_outer,
						double loop_count,
						int parallel_degree);
>>>>>>> b038851f
extern BitmapAndPath *create_bitmap_and_path(PlannerInfo *root,
											 RelOptInfo *rel,
											 List *bitmapquals);
extern BitmapOrPath *create_bitmap_or_path(PlannerInfo *root,
										   RelOptInfo *rel,
										   List *bitmapquals);
extern TidPath *create_tidscan_path(PlannerInfo *root, RelOptInfo *rel,
									List *tidquals, Relids required_outer);
extern TidRangePath *create_tidrangescan_path(PlannerInfo *root,
											  RelOptInfo *rel,
											  List *tidrangequals,
											  Relids required_outer);
extern AppendPath *create_append_path(PlannerInfo *root, RelOptInfo *rel,
									  List *subpaths, List *partial_subpaths,
									  List *pathkeys, Relids required_outer,
									  int parallel_workers, bool parallel_aware,
									  double rows);
extern MergeAppendPath *create_merge_append_path(PlannerInfo *root,
												 RelOptInfo *rel,
												 List *subpaths,
												 List *pathkeys,
												 Relids required_outer);
extern GroupResultPath *create_group_result_path(PlannerInfo *root,
												 RelOptInfo *rel,
												 PathTarget *target,
												 List *havingqual);
extern MaterialPath *create_material_path(RelOptInfo *rel, Path *subpath);
extern MemoizePath *create_memoize_path(PlannerInfo *root,
										RelOptInfo *rel,
										Path *subpath,
										List *param_exprs,
										List *hash_operators,
										bool singlerow,
										bool binary_mode,
										double calls);
extern UniquePath *create_unique_path(PlannerInfo *root, RelOptInfo *rel,
									  Path *subpath, SpecialJoinInfo *sjinfo);
extern GatherPath *create_gather_path(PlannerInfo *root,
									  RelOptInfo *rel, Path *subpath, PathTarget *target,
									  Relids required_outer, double *rows);
extern GatherMergePath *create_gather_merge_path(PlannerInfo *root,
												 RelOptInfo *rel,
												 Path *subpath,
												 PathTarget *target,
												 List *pathkeys,
												 Relids required_outer,
												 double *rows);
extern SubqueryScanPath *create_subqueryscan_path(PlannerInfo *root,
												  RelOptInfo *rel, Path *subpath,
												  List *pathkeys, Relids required_outer);
extern Path *create_functionscan_path(PlannerInfo *root, RelOptInfo *rel,
									  List *pathkeys, Relids required_outer);
extern Path *create_valuesscan_path(PlannerInfo *root, RelOptInfo *rel,
									Relids required_outer);
extern Path *create_tablefuncscan_path(PlannerInfo *root, RelOptInfo *rel,
									   Relids required_outer);
extern Path *create_ctescan_path(PlannerInfo *root, RelOptInfo *rel,
								 Relids required_outer);
extern Path *create_namedtuplestorescan_path(PlannerInfo *root, RelOptInfo *rel,
											 Relids required_outer);
extern Path *create_resultscan_path(PlannerInfo *root, RelOptInfo *rel,
									Relids required_outer);
extern Path *create_worktablescan_path(PlannerInfo *root, RelOptInfo *rel,
									   Relids required_outer);
extern ForeignPath *create_foreignscan_path(PlannerInfo *root, RelOptInfo *rel,
											PathTarget *target,
											double rows, Cost startup_cost, Cost total_cost,
											List *pathkeys,
											Relids required_outer,
											Path *fdw_outerpath,
											List *fdw_private);
extern ForeignPath *create_foreign_join_path(PlannerInfo *root, RelOptInfo *rel,
											 PathTarget *target,
											 double rows, Cost startup_cost, Cost total_cost,
											 List *pathkeys,
											 Relids required_outer,
											 Path *fdw_outerpath,
											 List *fdw_private);
extern ForeignPath *create_foreign_upper_path(PlannerInfo *root, RelOptInfo *rel,
											  PathTarget *target,
											  double rows, Cost startup_cost, Cost total_cost,
											  List *pathkeys,
											  Path *fdw_outerpath,
											  List *fdw_private);

extern Relids calc_nestloop_required_outer(Relids outerrelids,
										   Relids outer_paramrels,
										   Relids innerrelids,
										   Relids inner_paramrels);
extern Relids calc_non_nestloop_required_outer(Path *outer_path, Path *inner_path);

extern NestPath *create_nestloop_path(PlannerInfo *root,
									  RelOptInfo *joinrel,
									  JoinType jointype,
									  JoinCostWorkspace *workspace,
									  JoinPathExtraData *extra,
									  Path *outer_path,
									  Path *inner_path,
									  List *restrict_clauses,
									  List *pathkeys,
									  Relids required_outer);

extern MergePath *create_mergejoin_path(PlannerInfo *root,
										RelOptInfo *joinrel,
										JoinType jointype,
										JoinCostWorkspace *workspace,
										JoinPathExtraData *extra,
										Path *outer_path,
										Path *inner_path,
										List *restrict_clauses,
										List *pathkeys,
										Relids required_outer,
										List *mergeclauses,
										List *outersortkeys,
										List *innersortkeys);

extern HashPath *create_hashjoin_path(PlannerInfo *root,
									  RelOptInfo *joinrel,
									  JoinType jointype,
									  JoinCostWorkspace *workspace,
									  JoinPathExtraData *extra,
									  Path *outer_path,
									  Path *inner_path,
									  bool parallel_hash,
									  List *restrict_clauses,
									  Relids required_outer,
									  List *hashclauses);

extern ProjectionPath *create_projection_path(PlannerInfo *root,
											  RelOptInfo *rel,
											  Path *subpath,
											  PathTarget *target);
extern Path *apply_projection_to_path(PlannerInfo *root,
									  RelOptInfo *rel,
									  Path *path,
									  PathTarget *target);
extern ProjectSetPath *create_set_projection_path(PlannerInfo *root,
												  RelOptInfo *rel,
												  Path *subpath,
												  PathTarget *target);
extern SortPath *create_sort_path(PlannerInfo *root,
								  RelOptInfo *rel,
								  Path *subpath,
								  List *pathkeys,
								  double limit_tuples);
extern IncrementalSortPath *create_incremental_sort_path(PlannerInfo *root,
														 RelOptInfo *rel,
														 Path *subpath,
														 List *pathkeys,
														 int presorted_keys,
														 double limit_tuples);
extern GroupPath *create_group_path(PlannerInfo *root,
									RelOptInfo *rel,
									Path *subpath,
									List *groupClause,
									List *qual,
									double numGroups);
extern UpperUniquePath *create_upper_unique_path(PlannerInfo *root,
												 RelOptInfo *rel,
												 Path *subpath,
												 int numCols,
												 double numGroups);
extern AggPath *create_agg_path(PlannerInfo *root,
								RelOptInfo *rel,
								Path *subpath,
								PathTarget *target,
								AggStrategy aggstrategy,
								AggSplit aggsplit,
								List *groupClause,
								List *qual,
								const AggClauseCosts *aggcosts,
								double numGroups);
extern GroupingSetsPath *create_groupingsets_path(PlannerInfo *root,
												  RelOptInfo *rel,
												  Path *subpath,
												  List *having_qual,
												  AggStrategy aggstrategy,
												  List *rollups,
												  const AggClauseCosts *agg_costs,
												  double numGroups);
extern MinMaxAggPath *create_minmaxagg_path(PlannerInfo *root,
											RelOptInfo *rel,
											PathTarget *target,
											List *mmaggregates,
											List *quals);
extern WindowAggPath *create_windowagg_path(PlannerInfo *root,
											RelOptInfo *rel,
											Path *subpath,
											PathTarget *target,
											List *windowFuncs,
											WindowClause *winclause,
											List *qual,
											bool topwindow);
extern SetOpPath *create_setop_path(PlannerInfo *root,
									RelOptInfo *rel,
									Path *subpath,
									SetOpCmd cmd,
									SetOpStrategy strategy,
									List *distinctList,
									AttrNumber flagColIdx,
									int firstFlag,
									double numGroups,
									double outputRows);
extern RecursiveUnionPath *create_recursiveunion_path(PlannerInfo *root,
													  RelOptInfo *rel,
													  Path *leftpath,
													  Path *rightpath,
													  PathTarget *target,
													  List *distinctList,
													  int wtParam,
													  double numGroups);
extern LockRowsPath *create_lockrows_path(PlannerInfo *root, RelOptInfo *rel,
										  Path *subpath, List *rowMarks, int epqParam);
extern ModifyTablePath *create_modifytable_path(PlannerInfo *root,
												RelOptInfo *rel,
												Path *subpath,
												CmdType operation, bool canSetTag,
												Index nominalRelation, Index rootRelation,
												bool partColsUpdated,
												List *resultRelations,
												List *updateColnosLists,
												List *withCheckOptionLists, List *returningLists,
												List *rowMarks, OnConflictExpr *onconflict,
												List *mergeActionLists, int epqParam);
extern LimitPath *create_limit_path(PlannerInfo *root, RelOptInfo *rel,
									Path *subpath,
									Node *limitOffset, Node *limitCount,
									LimitOption limitOption,
									int64 offset_est, int64 count_est);
extern void adjust_limit_rows_costs(double *rows,
									Cost *startup_cost, Cost *total_cost,
									int64 offset_est, int64 count_est);

extern Path *reparameterize_path(PlannerInfo *root, Path *path,
								 Relids required_outer,
								 double loop_count);
extern Path *reparameterize_path_by_child(PlannerInfo *root, Path *path,
										  RelOptInfo *child_rel);

/*
 * prototypes for relnode.c
 */
extern void setup_simple_rel_arrays(PlannerInfo *root);
extern void expand_planner_arrays(PlannerInfo *root, int add_size);
extern RelOptInfo *build_simple_rel(PlannerInfo *root, int relid,
									RelOptInfo *parent);
extern RelOptInfo *find_base_rel(PlannerInfo *root, int relid);
extern RelOptInfo *find_join_rel(PlannerInfo *root, Relids relids);
extern RelOptInfo *build_join_rel(PlannerInfo *root,
								  Relids joinrelids,
								  RelOptInfo *outer_rel,
								  RelOptInfo *inner_rel,
								  SpecialJoinInfo *sjinfo,
								  List **restrictlist_ptr);
extern Relids min_join_parameterization(PlannerInfo *root,
										Relids joinrelids,
										RelOptInfo *outer_rel,
										RelOptInfo *inner_rel);
extern RelOptInfo *fetch_upper_rel(PlannerInfo *root, UpperRelationKind kind,
								   Relids relids);
extern Relids find_childrel_parents(PlannerInfo *root, RelOptInfo *rel);
extern ParamPathInfo *get_baserel_parampathinfo(PlannerInfo *root,
												RelOptInfo *baserel,
												Relids required_outer);
extern ParamPathInfo *get_joinrel_parampathinfo(PlannerInfo *root,
												RelOptInfo *joinrel,
												Path *outer_path,
												Path *inner_path,
												SpecialJoinInfo *sjinfo,
												Relids required_outer,
												List **restrict_clauses);
extern bool yb_has_same_batching_reqs(List *paths);
extern ParamPathInfo *get_appendrel_parampathinfo(RelOptInfo *appendrel,
												  Relids required_outer);
extern ParamPathInfo *find_param_path_info(RelOptInfo *rel,
										   Relids required_outer);

extern ParamPathInfo *yb_find_batched_param_path_info(
	RelOptInfo *rel,
	Relids required_outer,
	Relids yb_required_batched_outer);
extern RelOptInfo *build_child_join_rel(PlannerInfo *root,
										RelOptInfo *outer_rel, RelOptInfo *inner_rel,
										RelOptInfo *parent_joinrel, List *restrictlist,
										SpecialJoinInfo *sjinfo, JoinType jointype);
extern Path *yb_create_distinct_index_path(PlannerInfo *root,
									 	   IndexOptInfo *index,
									 	   IndexPath *basepath,
									 	   int yb_distinct_prefixlen,
									 	   int yb_distinct_nkeys);

#endif							/* PATHNODE_H */<|MERGE_RESOLUTION|>--- conflicted
+++ resolved
@@ -50,25 +50,17 @@
 									double loop_count,
 									bool partial_path);
 extern BitmapHeapPath *create_bitmap_heap_path(PlannerInfo *root,
-<<<<<<< HEAD
 											   RelOptInfo *rel,
 											   Path *bitmapqual,
 											   Relids required_outer,
 											   double loop_count,
 											   int parallel_degree);
-=======
-						RelOptInfo *rel,
-						Path *bitmapqual,
-						Relids required_outer,
-						double loop_count,
-						int parallel_degree);
 extern YbBitmapTablePath *create_yb_bitmap_table_path(PlannerInfo *root,
 						RelOptInfo *rel,
 						Path *bitmapqual,
 						Relids required_outer,
 						double loop_count,
 						int parallel_degree);
->>>>>>> b038851f
 extern BitmapAndPath *create_bitmap_and_path(PlannerInfo *root,
 											 RelOptInfo *rel,
 											 List *bitmapquals);
