--- conflicted
+++ resolved
@@ -40,15 +40,9 @@
  */
 extern Plan *create_plan(PlannerInfo *root, Path *best_path);
 extern ForeignScan *make_foreignscan(List *qptlist, List *qpqual,
-<<<<<<< HEAD
 									 Index scanrelid, List *fdw_exprs, List *fdw_private,
 									 List *fdw_scan_tlist, List *fdw_recheck_quals,
-									 Plan *outer_plan, YbPathInfo yb_path_info);
-=======
-				 Index scanrelid, List *fdw_exprs, List *fdw_private,
-				 List *fdw_scan_tlist, List *fdw_recheck_quals,
-				 Plan *outer_plan);
->>>>>>> fc3e8796
+									 Plan *outer_plan);
 extern Plan *change_plan_targetlist(Plan *subplan, List *tlist,
 									bool tlist_parallel_safe);
 extern Plan *materialize_finished_plan(Plan *subplan);
