/*-------------------------------------------------------------------------
 *
 * yb_catalog_version.c
 *	  utility functions related to the ysql catalog version table.
 *
 * Portions Copyright (c) YugaByte, Inc.
 *
 *-------------------------------------------------------------------------
 */

#include "postgres.h"
#include "miscadmin.h"

#include <inttypes.h>

#include "access/htup_details.h"
#include "access/sysattr.h"
#include "catalog/catalog.h"
#include "catalog/pg_database.h"
#include "catalog/pg_namespace_d.h"
#include "catalog/pg_proc.h"
#include "catalog/pg_type.h"
#include "catalog/pg_yb_catalog_version.h"
#include "catalog/schemapg.h"
#include "catalog/yb_catalog_version.h"
#include "executor/ybcExpr.h"
#include "executor/ybcModifyTable.h"
#include "nodes/makefuncs.h"
#include "utils/catcache.h"
#include "utils/fmgroids.h"
#include "utils/lsyscache.h"
#include "utils/rel.h"

#include "yb/yql/pggate/ybc_pggate.h"
#include "pg_yb_utils.h"

YbCatalogVersionType yb_catalog_version_type = CATALOG_VERSION_UNSET;

static FormData_pg_attribute Desc_pg_yb_catalog_version[Natts_pg_yb_catalog_version] = {
	Schema_pg_yb_catalog_version
};

static bool YbGetMasterCatalogVersionFromTable(Oid db_oid, uint64_t *version);
static Datum YbGetMasterCatalogVersionTableEntryYbctid(
	Relation catalog_version_rel, Oid db_oid);

/* Retrieve Catalog Version */

uint64_t YbGetMasterCatalogVersion()
{
	uint64_t version = YB_CATCACHE_VERSION_UNINITIALIZED;
	switch (YbGetCatalogVersionType())
	{
		case CATALOG_VERSION_CATALOG_TABLE:
			if (YbGetMasterCatalogVersionFromTable(
			    	YbMasterCatalogVersionTableDBOid(), &version))
				return version;
			/*
			 * In spite of the fact the pg_yb_catalog_version table exists it has no actual
			 * version (this could happen during YSQL upgrade),
			 * fallback to an old protobuf mechanism until the next cache refresh.
			 */
			yb_catalog_version_type = CATALOG_VERSION_PROTOBUF_ENTRY;
			switch_fallthrough();
		case CATALOG_VERSION_PROTOBUF_ENTRY:
			/* deprecated (kept for compatibility with old clusters). */
			HandleYBStatus(YBCPgGetCatalogMasterVersion(&version));
			return version;

		case CATALOG_VERSION_UNSET: /* should not happen. */
			break;
	}
	ereport(FATAL,
			(errcode(ERRCODE_INTERNAL_ERROR),
			 errmsg("catalog version type was not set, cannot load system catalog.")));
	return version;
}

/* Modify Catalog Version */

static void
YbIncrementMasterDBCatalogVersionTableEntryImpl(
	Oid db_oid, bool is_breaking_change)
{
	Assert(YbGetCatalogVersionType() == CATALOG_VERSION_CATALOG_TABLE);

	YBCPgStatement update_stmt    = NULL;
	YBCPgTypeAttrs type_attrs = { 0 };
	YBCPgExpr yb_expr;

	/* The table pg_yb_catalog_version is in template1. */
	HandleYBStatus(YBCPgNewUpdate(Template1DbOid,
								  YBCatalogVersionRelationId,
								  false /* is_single_row_txn */,
								  false /* is_region_local */,
								  &update_stmt));

	Relation rel = RelationIdGetRelation(YBCatalogVersionRelationId);
	Datum ybctid = YbGetMasterCatalogVersionTableEntryYbctid(rel, db_oid);

	/* Bind ybctid to identify the current row. */
	YBCPgExpr ybctid_expr = YBCNewConstant(update_stmt, BYTEAOID, InvalidOid,
										   ybctid, false /* is_null */);
	HandleYBStatus(YBCPgDmlBindColumn(update_stmt, YBTupleIdAttributeNumber,
									  ybctid_expr));

	/* Set expression c = c + 1 for current version attribute. */
	AttrNumber attnum = Anum_pg_yb_catalog_version_current_version;
	Var *arg1 = makeVar(1,
						attnum,
						INT8OID,
						0,
						InvalidOid,
						0);

	Const *arg2 = makeConst(INT8OID,
							0,
							InvalidOid,
							sizeof(int64),
							(Datum) 1,
							false,
							true);

	List *args = list_make2(arg1, arg2);

	FuncExpr *expr = makeFuncExpr(F_INT8PL,
								  INT8OID,
								  args,
								  InvalidOid,
								  InvalidOid,
								  COERCE_EXPLICIT_CALL);

	/* INT8 OID. */
	YBCPgExpr ybc_expr = YBCNewEvalExprCall(update_stmt, (Expr *) expr);

	HandleYBStatus(YBCPgDmlAssignColumn(update_stmt, attnum, ybc_expr));
	yb_expr = YBCNewColumnRef(update_stmt,
							  attnum,
							  INT8OID,
							  InvalidOid,
							  &type_attrs);
	HandleYBStatus(YbPgDmlAppendColumnRef(update_stmt, yb_expr, true));

	/* If breaking change set the latest breaking version to the same expression. */
	if (is_breaking_change)
	{
		ybc_expr = YBCNewEvalExprCall(update_stmt, (Expr *) expr);
		HandleYBStatus(YBCPgDmlAssignColumn(update_stmt, attnum + 1, ybc_expr));
	}

	int rows_affected_count = 0;
	if (*YBCGetGFlags()->log_ysql_catalog_versions)
	{
		char tmpbuf[30] = "";
		if (YBIsDBCatalogVersionMode())
			snprintf(tmpbuf, sizeof(tmpbuf), " for database %u", db_oid);
		ereport(LOG,
				(errmsg("%s: incrementing master catalog version (%sbreaking)%s",
						__func__, is_breaking_change ? "" : "non", tmpbuf)));
	}
	HandleYBStatus(YBCPgDmlExecWriteOp(update_stmt, &rows_affected_count));
	Assert(rows_affected_count == 1);

	/* Cleanup. */
	update_stmt = NULL;
	RelationClose(rel);
}

bool YbIncrementMasterCatalogVersionTableEntry(bool is_breaking_change)
{
	if (YbGetCatalogVersionType() != CATALOG_VERSION_CATALOG_TABLE)
		return false;
	/*
	 * Template1DbOid row is for global catalog version when not in per-db mode.
	 */
	YbIncrementMasterDBCatalogVersionTableEntryImpl(
		YBIsDBCatalogVersionMode() ? MyDatabaseId : Template1DbOid,
		is_breaking_change);
	return true;
}

bool YbMarkStatementIfCatalogVersionIncrement(YBCPgStatement ybc_stmt,
											  Relation rel) {
	if (YbGetCatalogVersionType() != CATALOG_VERSION_PROTOBUF_ENTRY)
	{
		/*
		 * Nothing to do -- only need to maintain this for the (old)
		 * protobuf-based way of storing the version.
		 */
		return false;
	}

	bool is_syscatalog_change = YbIsSystemCatalogChange(rel);
	bool modifies_row = false;
	HandleYBStatus(YBCPgDmlModifiesRow(ybc_stmt, &modifies_row));

	/*
	 * If this write may invalidate catalog cache tuples (i.e. UPDATE or DELETE),
	 * or this write may insert into a cached list, we must increment the
	 * cache version so other sessions can invalidate their caches.
	 * NOTE: If this relation caches lists, an INSERT could effectively be
	 * UPDATINGing the list object.
	 */
	bool is_syscatalog_version_change = is_syscatalog_change
			&& (modifies_row || RelationHasCachedLists(rel));

	/* Let the master know if this should increment the catalog version. */
	if (is_syscatalog_version_change)
	{
		HandleYBStatus(YBCPgSetIsSysCatalogVersionChange(ybc_stmt));
	}

	return is_syscatalog_version_change;
}

void YbCreateMasterDBCatalogVersionTableEntry(Oid db_oid)
{
	Assert(YbGetCatalogVersionType() == CATALOG_VERSION_CATALOG_TABLE);
	Assert(db_oid != MyDatabaseId);

	/*
	 * The table pg_yb_catalog_version is a shared relation in template1 and
	 * db_oid is the primary key. There is no separate docdb index table for
	 * primary key and therefore only one insert statement is needed to insert
	 * the row for db_oid.
	 */
	YBCPgStatement insert_stmt = NULL;
	HandleYBStatus(YBCPgNewInsert(Template1DbOid,
								  YBCatalogVersionRelationId,
								  true /* is_single_row_txn */,
								  false /* is_region_local */,
								  &insert_stmt));

	Relation rel = RelationIdGetRelation(YBCatalogVersionRelationId);
	Datum ybctid = YbGetMasterCatalogVersionTableEntryYbctid(rel, db_oid);

	YBCPgExpr ybctid_expr = YBCNewConstant(insert_stmt, BYTEAOID, InvalidOid,
										   ybctid, false /* is_null */);
	HandleYBStatus(YBCPgDmlBindColumn(insert_stmt, YBTupleIdAttributeNumber,
									  ybctid_expr));

	AttrNumber attnum = Anum_pg_yb_catalog_version_current_version;
	Datum		initial_version = 1;
	YBCPgExpr initial_version_expr = YBCNewConstant(insert_stmt, INT8OID,
													InvalidOid,
													initial_version,
													false /* is_null */);
	HandleYBStatus(YBCPgDmlBindColumn(insert_stmt, attnum,
									  initial_version_expr));
	HandleYBStatus(YBCPgDmlBindColumn(insert_stmt, attnum + 1,
									  initial_version_expr));

	int rows_affected_count = 0;
	if (*YBCGetGFlags()->log_ysql_catalog_versions)
		ereport(LOG,
				(errmsg("%s: creating master catalog version for database %u",
						__func__, db_oid)));
	HandleYBStatus(YBCPgDmlExecWriteOp(insert_stmt, &rows_affected_count));
	/* Insert a new row does not affect any existing rows. */
	Assert(rows_affected_count == 0);

	/* Cleanup. */
	RelationClose(rel);
}

void YbDeleteMasterDBCatalogVersionTableEntry(Oid db_oid)
{
	Assert(YbGetCatalogVersionType() == CATALOG_VERSION_CATALOG_TABLE);
	Assert(db_oid != MyDatabaseId);

	/*
	 * The table pg_yb_catalog_version is a shared relation in template1 and
	 * db_oid is the primary key. There is no separate docdb index table for
	 * primary key and therefore only one delete statement is needed to delete
	 * the row for db_oid.
	 */
	YBCPgStatement delete_stmt = NULL;
	HandleYBStatus(YBCPgNewDelete(Template1DbOid,
								  YBCatalogVersionRelationId,
								  true /* is_single_row_txn */,
								  false /* is_region_local */,
								  &delete_stmt));

	Relation rel = RelationIdGetRelation(YBCatalogVersionRelationId);
	Datum ybctid = YbGetMasterCatalogVersionTableEntryYbctid(rel, db_oid);

	YBCPgExpr ybctid_expr = YBCNewConstant(delete_stmt, BYTEAOID, InvalidOid,
										   ybctid, false /* is_null */);
	HandleYBStatus(YBCPgDmlBindColumn(delete_stmt, YBTupleIdAttributeNumber,
									  ybctid_expr));

	int rows_affected_count = 0;
	if (*YBCGetGFlags()->log_ysql_catalog_versions)
		ereport(LOG,
				(errmsg("%s: deleting master catalog version for database %u",
						__func__, db_oid)));
	HandleYBStatus(YBCPgDmlExecWriteOp(delete_stmt, &rows_affected_count));
	Assert(rows_affected_count == 1);

	RelationClose(rel);
}

YbCatalogVersionType YbGetCatalogVersionType()
{
	if (IsBootstrapProcessingMode())
	{
		/*
		 * We don't have the catalog version table at the start of initdb,
		 * and there's no point in switching later on.
		 */
		yb_catalog_version_type = CATALOG_VERSION_PROTOBUF_ENTRY;
	}
	else if (yb_catalog_version_type == CATALOG_VERSION_UNSET)
	{
		bool catalog_version_table_exists = false;
		HandleYBStatus(YBCPgTableExists(
			Template1DbOid, YBCatalogVersionRelationId,
			&catalog_version_table_exists));
		yb_catalog_version_type = catalog_version_table_exists
		    ? CATALOG_VERSION_CATALOG_TABLE
		    : CATALOG_VERSION_PROTOBUF_ENTRY;
	}
	return yb_catalog_version_type;
}


/*
 * Check if operation changes a system table, ignore changes during
 * initialization (bootstrap mode).
 */
bool YbIsSystemCatalogChange(Relation rel)
{
	return IsCatalogRelation(rel) && !IsBootstrapProcessingMode();
}


bool YbGetMasterCatalogVersionFromTable(Oid db_oid, uint64_t *version)
{
	*version = 0; /* unset; */

	int natts = Natts_pg_yb_catalog_version;
	/*
	 * pg_yb_catalog_version is a shared catalog table, so as per DocDB store,
	 * it belongs to the template1 database.
	 */
	int oid_attnum = Anum_pg_yb_catalog_version_db_oid;
	int current_version_attnum = Anum_pg_yb_catalog_version_current_version;
	Form_pg_attribute oid_attrdesc = &Desc_pg_yb_catalog_version[oid_attnum - 1];

	YBCPgStatement ybc_stmt;

	HandleYBStatus(YBCPgNewSelect(Template1DbOid,
	                              YBCatalogVersionRelationId,
	                              NULL /* prepare_params */,
	                              false /* is_region_local */,
	                              &ybc_stmt));

	Datum oid_datum = Int32GetDatum(db_oid);
	YBCPgExpr pkey_expr = YBCNewConstant(ybc_stmt,
	                                     oid_attrdesc->atttypid,
	                                     oid_attrdesc->attcollation,
	                                     oid_datum,
	                                     false /* is_null */);

	HandleYBStatus(YBCPgDmlBindColumn(ybc_stmt, 1, pkey_expr));

	/* Add scan targets */
	for (AttrNumber attnum = 1; attnum <= natts; attnum++)
	{
		Form_pg_attribute att = &Desc_pg_yb_catalog_version[attnum - 1];
		YBCPgTypeAttrs type_attrs = { att->atttypmod };
		YBCPgExpr   expr = YBCNewColumnRef(ybc_stmt, attnum, att->atttypid,
										   att->attcollation, &type_attrs);
		HandleYBStatus(YBCPgDmlAppendTarget(ybc_stmt, expr));
	}

	/*
	 * Fetching of the YBTupleIdAttributeNumber attribute is required for
	 * the ability to prefetch data from the pb_yb_catalog_version table via
	 * PgSysTablePrefetcher.
	 */
	YBCPgExpr expr = YBCNewColumnRef(
		ybc_stmt, YBTupleIdAttributeNumber, InvalidOid /* attr_typid */,
		InvalidOid /* attr_collation */, NULL /* type_attrs */);
	HandleYBStatus(YBCPgDmlAppendTarget(ybc_stmt, expr));

	HandleYBStatus(YBCPgExecSelect(ybc_stmt, NULL /* exec_params */));

	bool      has_data = false;

	Datum           *values = (Datum *) palloc0(natts * sizeof(Datum));
	bool            *nulls  = (bool *) palloc(natts * sizeof(bool));
	YBCPgSysColumns syscols;
	bool result = false;

	if (!YBIsDBCatalogVersionMode())
	{
		/* Fetch one row. */
		HandleYBStatus(YBCPgDmlFetch(ybc_stmt,
									 natts,
									 (uint64_t *) values,
									 nulls,
									 &syscols,
									 &has_data));

		if (has_data)
		{
			*version = (uint64_t) DatumGetInt64(values[current_version_attnum - 1]);
			result = true;
		}
	}
	else
	{
		/*
		 * When prefetching is enabled we always load all the rows even though
		 * we bind to the row matching given db_oid. This is a work around to
		 * pick the row that matches db_oid. This work around should be removed
		 * when prefetching is enhanced to support filtering.
		 */
		while (true) {
			/* Fetch one row. */
			HandleYBStatus(YBCPgDmlFetch(ybc_stmt,
										 natts,
										 (uint64_t *) values,
										 nulls,
										 &syscols,
										 &has_data));

			if (!has_data)
				ereport(ERROR,
					(errcode(ERRCODE_DATABASE_DROPPED),
					 errmsg("catalog version for database %u was not found.", db_oid),
					 errhint("Database might have been dropped by another user")));

			uint32_t oid = (uint32_t) DatumGetInt32(values[oid_attnum - 1]);
			if (oid == db_oid)
			{
				*version = (uint64_t) DatumGetInt64(values[current_version_attnum - 1]);
				result = true;
				break;
			}
 		}
	}

	pfree(values);
	pfree(nulls);
	return result;
}

Datum YbGetMasterCatalogVersionTableEntryYbctid(Relation catalog_version_rel,
												Oid db_oid)
{
	/*
	 * Construct HeapTuple (db_oid, null, null) for computing ybctid using
	 * YBCGetYBTupleIdFromTuple which requires a tuple. Note that db_oid
	 * is the primary key so we can use null for other columns for simplicity.
	 */
	Datum		values[3];
	bool		nulls[3];

	values[0] = db_oid;
	nulls[0] = false;
	values[1] = 0;
	nulls[1] = true;
	values[2] = 0;
	nulls[2] = true;

	HeapTuple tuple = heap_form_tuple(RelationGetDescr(catalog_version_rel),
									  values, nulls);
	return YBCGetYBTupleIdFromTuple(catalog_version_rel, tuple,
									RelationGetDescr(catalog_version_rel));
}

Oid YbMasterCatalogVersionTableDBOid()
{
	/*
	 * MyDatabaseId is 0 during connection setup time before
	 * MyDatabaseId is resolved. In per-db mode, we use Template1DbOid
	 * during this period to find the catalog version in order to load
	 * initial catalog cache (needed for resolving MyDatabaseId, auth
	 * check etc.). Once MyDatabaseId is resolved from then on we'll
	 * use its catalog version.
	 */

	return YBIsDBCatalogVersionMode() && OidIsValid(MyDatabaseId)
<<<<<<< HEAD
		? MyDatabaseId : Template1DbOid;
}

YbTserverCatalogInfo YbGetTserverCatalogVersionInfo()
{
	YbTserverCatalogInfo tserver_catalog_info = NULL;
	HandleYBStatus(YBCGetTserverCatalogVersionInfo(&tserver_catalog_info));
	return tserver_catalog_info;
}

static int yb_compare_db_oid(const void *a, const void *b) {
	return ((YbTserverCatalogVersion*)a)->db_oid -
		   ((YbTserverCatalogVersion*)b)->db_oid;
}

YbTserverCatalogVersion *YbGetTserverCatalogVersion()
{
	if (yb_tserver_catalog_info == NULL)
		return NULL;
	return (YbTserverCatalogVersion*) bsearch(
				&MyDatabaseId,
				yb_tserver_catalog_info->versions,
				yb_tserver_catalog_info->num_databases,
				sizeof(YbTserverCatalogVersion),
				yb_compare_db_oid);
=======
		? MyDatabaseId : TemplateDbOid;
>>>>>>> f5f84e2f
}<|MERGE_RESOLUTION|>--- conflicted
+++ resolved
@@ -483,33 +483,5 @@
 	 */
 
 	return YBIsDBCatalogVersionMode() && OidIsValid(MyDatabaseId)
-<<<<<<< HEAD
 		? MyDatabaseId : Template1DbOid;
-}
-
-YbTserverCatalogInfo YbGetTserverCatalogVersionInfo()
-{
-	YbTserverCatalogInfo tserver_catalog_info = NULL;
-	HandleYBStatus(YBCGetTserverCatalogVersionInfo(&tserver_catalog_info));
-	return tserver_catalog_info;
-}
-
-static int yb_compare_db_oid(const void *a, const void *b) {
-	return ((YbTserverCatalogVersion*)a)->db_oid -
-		   ((YbTserverCatalogVersion*)b)->db_oid;
-}
-
-YbTserverCatalogVersion *YbGetTserverCatalogVersion()
-{
-	if (yb_tserver_catalog_info == NULL)
-		return NULL;
-	return (YbTserverCatalogVersion*) bsearch(
-				&MyDatabaseId,
-				yb_tserver_catalog_info->versions,
-				yb_tserver_catalog_info->num_databases,
-				sizeof(YbTserverCatalogVersion),
-				yb_compare_db_oid);
-=======
-		? MyDatabaseId : TemplateDbOid;
->>>>>>> f5f84e2f
 }