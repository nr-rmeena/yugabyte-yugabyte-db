/*-------------------------------------------------------------------------
 *
 * heap.c
 *	  code to create and destroy POSTGRES heap relations
 *
 * Portions Copyright (c) 1996-2022, PostgreSQL Global Development Group
 * Portions Copyright (c) 1994, Regents of the University of California
 *
 *
 * IDENTIFICATION
 *	  src/backend/catalog/heap.c
 *
 *
 * INTERFACE ROUTINES
 *		heap_create()			- Create an uncataloged heap relation
 *		heap_create_with_catalog() - Create a cataloged relation
 *		heap_drop_with_catalog() - Removes named relation from catalogs
 *
 * NOTES
 *	  this code taken from access/heap/create.c, which contains
 *	  the old heap_create_with_catalog, amcreate, and amdestroy.
 *	  those routines will soon call these routines using the function
 *	  manager,
 *	  just like the poorly named "NewXXX" routines do.  The
 *	  "New" routines are all going to die soon, once and for all!
 *		-cim 1/13/91
 *
 *-------------------------------------------------------------------------
 */
#include "postgres.h"

#include "access/genam.h"
#include "access/multixact.h"
#include "access/relation.h"
#include "access/table.h"
#include "access/tableam.h"
#include "catalog/binary_upgrade.h"
#include "catalog/catalog.h"
#include "catalog/heap.h"
#include "catalog/index.h"
#include "catalog/objectaccess.h"
#include "catalog/partition.h"
#include "catalog/pg_am.h"
#include "catalog/pg_attrdef.h"
#include "catalog/pg_collation.h"
#include "catalog/pg_constraint.h"
#include "catalog/pg_foreign_table.h"
#include "catalog/pg_inherits.h"
#include "catalog/pg_namespace.h"
#include "catalog/pg_opclass.h"
#include "catalog/pg_partitioned_table.h"
#include "catalog/pg_statistic.h"
#include "catalog/pg_subscription_rel.h"
#include "catalog/pg_tablespace.h"
#include "catalog/pg_type.h"
#include "catalog/storage.h"
#include "commands/tablecmds.h"
#include "commands/typecmds.h"
#include "miscadmin.h"
#include "nodes/nodeFuncs.h"
#include "optimizer/optimizer.h"
#include "parser/parse_coerce.h"
#include "parser/parse_collate.h"
#include "parser/parse_expr.h"
#include "parser/parse_relation.h"
#include "parser/parsetree.h"
#include "partitioning/partdesc.h"
#include "pgstat.h"
#include "storage/lmgr.h"
#include "storage/predicate.h"
#include "utils/builtins.h"
#include "utils/fmgroids.h"
#include "utils/inval.h"
#include "utils/lsyscache.h"
#include "utils/syscache.h"

/* YB includes. */
#include "catalog/pg_authid.h"
#include "catalog/pg_init_privs.h"
#include "catalog/pg_yb_tablegroup.h"
#include "pg_yb_utils.h"

/* Potentially set by pg_upgrade_support functions */
Oid			binary_upgrade_next_heap_pg_class_oid = InvalidOid;
Oid			binary_upgrade_next_heap_pg_class_relfilenode = InvalidOid;
Oid			binary_upgrade_next_toast_pg_class_oid = InvalidOid;
Oid			binary_upgrade_next_toast_pg_class_relfilenode = InvalidOid;

static void AddNewRelationTuple(Relation pg_class_desc,
								Relation new_rel_desc,
								Oid new_rel_oid,
								Oid new_type_oid,
								Oid reloftype,
								Oid relowner,
								char relkind,
								TransactionId relfrozenxid,
								TransactionId relminmxid,
								Datum relacl,
								Datum reloptions);
static ObjectAddress AddNewRelationType(const char *typeName,
										Oid typeNamespace,
										Oid new_rel_oid,
										char new_rel_kind,
										Oid ownerid,
										Oid new_row_type,
										Oid new_array_type,
										bool yb_new_rel_is_shared);
static void RelationRemoveInheritance(Oid relid);
static Oid	StoreRelCheck(Relation rel, const char *ccname, Node *expr,
						  bool is_validated, bool is_local, int inhcount,
						  bool is_no_inherit, bool is_internal);
static void StoreConstraints(Relation rel, List *cooked_constraints,
							 bool is_internal);
static bool MergeWithExistingConstraint(Relation rel, const char *ccname, Node *expr,
										bool allow_merge, bool is_local,
										bool is_initially_valid,
										bool is_no_inherit);
static void SetRelationNumChecks(Relation rel, int numchecks);
static Node *cookConstraint(ParseState *pstate,
							Node *raw_constraint,
							char *relname);


/* ----------------------------------------------------------------
 *				XXX UGLY HARD CODED BADNESS FOLLOWS XXX
 *
 *		these should all be moved to someplace in the lib/catalog
 *		module, if not obliterated first.
 * ----------------------------------------------------------------
 */


/*
 * Note:
 *		Should the system special case these attributes in the future?
 *		Advantage:	consume much less space in the ATTRIBUTE relation.
 *		Disadvantage:  special cases will be all over the place.
 */

/*
 * The initializers below do not include trailing variable length fields,
 * but that's OK - we're never going to reference anything beyond the
 * fixed-size portion of the structure anyway.  Fields that can default
 * to zeroes are also not mentioned.
 */

static const FormData_pg_attribute a1 = {
	.attname = {"ctid"},
	.atttypid = TIDOID,
	.attlen = sizeof(ItemPointerData),
	.attnum = SelfItemPointerAttributeNumber,
	.attcacheoff = -1,
	.atttypmod = -1,
	.attbyval = false,
	.attalign = TYPALIGN_SHORT,
	.attstorage = TYPSTORAGE_PLAIN,
	.attnotnull = true,
	.attislocal = true,
};

static const FormData_pg_attribute a2 = {
	.attname = {"xmin"},
	.atttypid = XIDOID,
	.attlen = sizeof(TransactionId),
	.attnum = MinTransactionIdAttributeNumber,
	.attcacheoff = -1,
	.atttypmod = -1,
	.attbyval = true,
	.attalign = TYPALIGN_INT,
	.attstorage = TYPSTORAGE_PLAIN,
	.attnotnull = true,
	.attislocal = true,
};

static const FormData_pg_attribute a3 = {
	.attname = {"cmin"},
	.atttypid = CIDOID,
	.attlen = sizeof(CommandId),
	.attnum = MinCommandIdAttributeNumber,
	.attcacheoff = -1,
	.atttypmod = -1,
	.attbyval = true,
	.attalign = TYPALIGN_INT,
	.attstorage = TYPSTORAGE_PLAIN,
	.attnotnull = true,
	.attislocal = true,
};

static const FormData_pg_attribute a4 = {
	.attname = {"xmax"},
	.atttypid = XIDOID,
	.attlen = sizeof(TransactionId),
	.attnum = MaxTransactionIdAttributeNumber,
	.attcacheoff = -1,
	.atttypmod = -1,
	.attbyval = true,
	.attalign = TYPALIGN_INT,
	.attstorage = TYPSTORAGE_PLAIN,
	.attnotnull = true,
	.attislocal = true,
};

static const FormData_pg_attribute a5 = {
	.attname = {"cmax"},
	.atttypid = CIDOID,
	.attlen = sizeof(CommandId),
	.attnum = MaxCommandIdAttributeNumber,
	.attcacheoff = -1,
	.atttypmod = -1,
	.attbyval = true,
	.attalign = TYPALIGN_INT,
	.attstorage = TYPSTORAGE_PLAIN,
	.attnotnull = true,
	.attislocal = true,
};

/*
 * We decided to call this attribute "tableoid" rather than say
 * "classoid" on the basis that in the future there may be more than one
 * table of a particular class/type. In any case table is still the word
 * used in SQL.
 */
static const FormData_pg_attribute a6 = {
	.attname = {"tableoid"},
	.atttypid = OIDOID,
	.attlen = sizeof(Oid),
	.attnum = TableOidAttributeNumber,
	.attcacheoff = -1,
	.atttypmod = -1,
	.attbyval = true,
	.attalign = TYPALIGN_INT,
	.attstorage = TYPSTORAGE_PLAIN,
	.attnotnull = true,
	.attislocal = true,
};

static const FormData_pg_attribute *SysAtt[] = {&a1, &a2, &a3, &a4, &a5, &a6};

/*
 * This function returns a Form_pg_attribute pointer for a system attribute.
 * Note that we elog if the presented attno is invalid, which would only
 * happen if there's a problem upstream.
 */
const FormData_pg_attribute *
SystemAttributeDefinition(AttrNumber attno)
{
	if (attno >= 0 || attno < -(int) lengthof(SysAtt))
		elog(ERROR, "invalid system attribute number %d", attno);
	return SysAtt[-attno - 1];
}

/*
 * If the given name is a system attribute name, return a Form_pg_attribute
 * pointer for a prototype definition.  If not, return NULL.
 */
const FormData_pg_attribute *
SystemAttributeByName(const char *attname)
{
	int			j;

	for (j = 0; j < (int) lengthof(SysAtt); j++)
	{
		const FormData_pg_attribute *att = SysAtt[j];

		if (strcmp(NameStr(att->attname), attname) == 0)
			return att;
	}

	return NULL;
}


/* ----------------------------------------------------------------
 *				XXX END OF UGLY HARD CODED BADNESS XXX
 * ---------------------------------------------------------------- */


/* ----------------------------------------------------------------
 *		heap_create		- Create an uncataloged heap relation
 *
 *		Note API change: the caller must now always provide the OID
 *		to use for the relation.  The relfilenode may be (and in
 *		the simplest cases is) left unspecified.
 *
 *		create_storage indicates whether or not to create the storage.
 *		However, even if create_storage is true, no storage will be
 *		created if the relkind is one that doesn't have storage.
 *
 *		rel->rd_rel is initialized by RelationBuildLocalRelation,
 *		and is mostly zeroes at return.
 * ----------------------------------------------------------------
 */
Relation
heap_create(const char *relname,
			Oid relnamespace,
			Oid reltablespace,
			Oid reltablegroup,
			Oid relid,
			Oid relfilenode,
			Oid accessmtd,
			TupleDesc tupDesc,
			char relkind,
			char relpersistence,
			bool shared_relation,
			bool mapped_relation,
			bool allow_system_table_mods,
			TransactionId *relfrozenxid,
			MultiXactId *relminmxid,
			bool create_storage)
{
	Relation	rel;

	/* The caller must have provided an OID for the relation. */
	Assert(OidIsValid(relid));

	/*
	 * Don't allow creating relations in pg_catalog directly, even though it
	 * is allowed to move user defined relations there. Semantics with search
	 * paths including pg_catalog are too confusing for now.
	 *
	 * But allow creating indexes on relations in pg_catalog even if
	 * allow_system_table_mods = off, upper layers already guarantee it's on a
	 * user defined relation, not a system one.
	 */
	if (!allow_system_table_mods &&
		((IsCatalogNamespace(relnamespace) && relkind != RELKIND_INDEX) ||
		 IsToastNamespace(relnamespace)) &&
		IsNormalProcessingMode())
		ereport(ERROR,
				(errcode(ERRCODE_INSUFFICIENT_PRIVILEGE),
				 errmsg("permission denied to create \"%s.%s\"",
						get_namespace_name(relnamespace), relname),
				 errdetail("System catalog modifications are currently disallowed.")));

	*relfrozenxid = InvalidTransactionId;
	*relminmxid = InvalidMultiXactId;

	/*
	 * Force reltablespace to zero if the relation kind does not support
	 * tablespaces.  This is mainly just for cleanliness' sake.
	 */
	if (!RELKIND_HAS_TABLESPACE(relkind))
		reltablespace = InvalidOid;

	/* Don't create storage for relkinds without physical storage. */
	if (!RELKIND_HAS_STORAGE(relkind))
		create_storage = false;
	else if (shared_relation)
		/*
		 * YB note:
		 * Shared relations have no relfilenode.
		 * Note that relations defined with BKI_BOOTSTRAP option have no relfilenode
		 * either, but YB tables shouldn't use it.
		 */
		relfilenode = InvalidOid;
	else
	{
		/*
		 * If relfilenode is unspecified by the caller then create storage
		 * with oid same as relid.
		 */
		if (!OidIsValid(relfilenode))
			relfilenode = relid;
	}

	/*
	 * Never allow a pg_class entry to explicitly specify the database's
	 * default tablespace in reltablespace; force it to zero instead. This
	 * ensures that if the database is cloned with a different default
	 * tablespace, the pg_class entry will still match where CREATE DATABASE
	 * will put the physically copied relation.
	 *
	 * Yes, this is a bit of a hack.
	 */
	if (reltablespace == MyDatabaseTableSpace)
		reltablespace = InvalidOid;

	/*
	 * build the relcache entry.
	 */
	rel = RelationBuildLocalRelation(relname,
									 relnamespace,
									 tupDesc,
									 relid,
									 accessmtd,
									 relfilenode,
									 reltablespace,
									 shared_relation,
									 mapped_relation,
									 relpersistence,
									 relkind);

	/*
	 * Create local storage in YB only if storage is required and it is a
	 * temporary relation.
	 * TODO Consider hooking the YB-Create logic here instead of above.
	 */
	if (YBIsEnabledInPostgresEnvVar())
		create_storage = create_storage &&
						 relpersistence == RELPERSISTENCE_TEMP;

	/*
	 * Have the storage manager create the relation's disk file, if needed.
	 *
	 * For tables, the AM callback creates both the main and the init fork.
	 * For others, only the main fork is created; the other forks will be
	 * created on demand.
	 */
	if (create_storage)
	{
		if (RELKIND_HAS_TABLE_AM(rel->rd_rel->relkind))
			table_relation_set_new_filenode(rel, &rel->rd_node,
											relpersistence,
											relfrozenxid, relminmxid);
		else if (RELKIND_HAS_STORAGE(rel->rd_rel->relkind))
			RelationCreateStorage(rel->rd_node, relpersistence, true);
		else
			Assert(false);
	}

	/*
	 * If a tablespace is specified, removal of that tablespace is normally
	 * protected by the existence of a physical file; but for relations with
	 * no files, add a pg_shdepend entry to account for that.
	 */
	if ((IsYBRelation(rel) || !create_storage) && reltablespace != InvalidOid)
		recordDependencyOnTablespace(RelationRelationId, relid,
									 reltablespace);

	if (IsYBRelation(rel) && reltablegroup != InvalidOid)
	{
		ObjectAddress myself, tablegroup;
		myself.classId = RelationRelationId;
		myself.objectId = relid;
		myself.objectSubId = 0;

		tablegroup.classId = YbTablegroupRelationId;
		tablegroup.objectId = reltablegroup;
		tablegroup.objectSubId = 0;

		recordDependencyOn(&myself, &tablegroup, DEPENDENCY_NORMAL);
	}

	/* ensure that stats are dropped if transaction aborts */
	pgstat_create_relation(rel);

	return rel;
}

/* ----------------------------------------------------------------
 *		heap_create_with_catalog		- Create a cataloged relation
 *
 *		this is done in multiple steps:
 *
 *		1) CheckAttributeNamesTypes() is used to make certain the tuple
 *		   descriptor contains a valid set of attribute names and types
 *
 *		2) pg_class is opened and get_relname_relid()
 *		   performs a scan to ensure that no relation with the
 *		   same name already exists.
 *
 *		3) heap_create() is called to create the new relation on disk.
 *
 *		4) TypeCreate() is called to define a new type corresponding
 *		   to the new relation.
 *
 *		5) AddNewRelationTuple() is called to register the
 *		   relation in pg_class.
 *
 *		6) AddNewAttributeTuples() is called to register the
 *		   new relation's schema in pg_attribute.
 *
 *		7) StoreConstraints is called ()		- vadim 08/22/97
 *
 *		8) the relations are closed and the new relation's oid
 *		   is returned.
 *
 * ----------------------------------------------------------------
 */

/* --------------------------------
 *		CheckAttributeNamesTypes
 *
 *		this is used to make certain the tuple descriptor contains a
 *		valid set of attribute names and datatypes.  a problem simply
 *		generates ereport(ERROR) which aborts the current transaction.
 *
 *		relkind is the relkind of the relation to be created.
 *		flags controls which datatypes are allowed, cf CheckAttributeType.
 * --------------------------------
 */
void
CheckAttributeNamesTypes(TupleDesc tupdesc, char relkind,
						 int flags)
{
	int			i;
	int			j;
	int			natts = tupdesc->natts;

	/* Sanity check on column count */
	if (natts < 0 || natts > MaxHeapAttributeNumber)
		ereport(ERROR,
				(errcode(ERRCODE_TOO_MANY_COLUMNS),
				 errmsg("tables can have at most %d columns",
						MaxHeapAttributeNumber)));

	/*
	 * first check for collision with system attribute names
	 *
	 * Skip this for a view or type relation, since those don't have system
	 * attributes.
	 */
	if (relkind != RELKIND_VIEW && relkind != RELKIND_COMPOSITE_TYPE)
	{
		for (i = 0; i < natts; i++)
		{
			Form_pg_attribute attr = TupleDescAttr(tupdesc, i);

			if (SystemAttributeByName(NameStr(attr->attname)) != NULL)
				ereport(ERROR,
						(errcode(ERRCODE_DUPLICATE_COLUMN),
						 errmsg("column name \"%s\" conflicts with a system column name",
								NameStr(attr->attname))));
		}
	}

	/*
	 * next check for repeated attribute names
	 */
	for (i = 1; i < natts; i++)
	{
		for (j = 0; j < i; j++)
		{
			if (strcmp(NameStr(TupleDescAttr(tupdesc, j)->attname),
					   NameStr(TupleDescAttr(tupdesc, i)->attname)) == 0)
				ereport(ERROR,
						(errcode(ERRCODE_DUPLICATE_COLUMN),
						 errmsg("column name \"%s\" specified more than once",
								NameStr(TupleDescAttr(tupdesc, j)->attname))));
		}
	}

	/*
	 * next check the attribute types
	 */
	for (i = 0; i < natts; i++)
	{
		CheckAttributeType(NameStr(TupleDescAttr(tupdesc, i)->attname),
						   TupleDescAttr(tupdesc, i)->atttypid,
						   TupleDescAttr(tupdesc, i)->attcollation,
						   NIL, /* assume we're creating a new rowtype */
						   flags);
	}
}

/* --------------------------------
 *		CheckAttributeType
 *
 *		Verify that the proposed datatype of an attribute is legal.
 *		This is needed mainly because there are types (and pseudo-types)
 *		in the catalogs that we do not support as elements of real tuples.
 *		We also check some other properties required of a table column.
 *
 * If the attribute is being proposed for addition to an existing table or
 * composite type, pass a one-element list of the rowtype OID as
 * containing_rowtypes.  When checking a to-be-created rowtype, it's
 * sufficient to pass NIL, because there could not be any recursive reference
 * to a not-yet-existing rowtype.
 *
 * flags is a bitmask controlling which datatypes we allow.  For the most
 * part, pseudo-types are disallowed as attribute types, but there are some
 * exceptions: ANYARRAYOID, RECORDOID, and RECORDARRAYOID can be allowed
 * in some cases.  (This works because values of those type classes are
 * self-identifying to some extent.  However, RECORDOID and RECORDARRAYOID
 * are reliably identifiable only within a session, since the identity info
 * may use a typmod that is only locally assigned.  The caller is expected
 * to know whether these cases are safe.)
 *
 * flags can also control the phrasing of the error messages.  If
 * CHKATYPE_IS_PARTKEY is specified, "attname" should be a partition key
 * column number as text, not a real column name.
 * --------------------------------
 */
void
CheckAttributeType(const char *attname,
				   Oid atttypid, Oid attcollation,
				   List *containing_rowtypes,
				   int flags)
{
	char		att_typtype = get_typtype(atttypid);
	Oid			att_typelem;

	if (att_typtype == TYPTYPE_PSEUDO)
	{
		/*
		 * We disallow pseudo-type columns, with the exception of ANYARRAY,
		 * RECORD, and RECORD[] when the caller says that those are OK.
		 *
		 * We don't need to worry about recursive containment for RECORD and
		 * RECORD[] because (a) no named composite type should be allowed to
		 * contain those, and (b) two "anonymous" record types couldn't be
		 * considered to be the same type, so infinite recursion isn't
		 * possible.
		 */
		if (!((atttypid == ANYARRAYOID && (flags & CHKATYPE_ANYARRAY)) ||
			  (atttypid == RECORDOID && (flags & CHKATYPE_ANYRECORD)) ||
			  (atttypid == RECORDARRAYOID && (flags & CHKATYPE_ANYRECORD))))
		{
			if (flags & CHKATYPE_IS_PARTKEY)
				ereport(ERROR,
						(errcode(ERRCODE_INVALID_TABLE_DEFINITION),
				/* translator: first %s is an integer not a name */
						 errmsg("partition key column %s has pseudo-type %s",
								attname, format_type_be(atttypid))));
			else
				ereport(ERROR,
						(errcode(ERRCODE_INVALID_TABLE_DEFINITION),
						 errmsg("column \"%s\" has pseudo-type %s",
								attname, format_type_be(atttypid))));
		}
	}
	else if (att_typtype == TYPTYPE_DOMAIN)
	{
		/*
		 * If it's a domain, recurse to check its base type.
		 */
		CheckAttributeType(attname, getBaseType(atttypid), attcollation,
						   containing_rowtypes,
						   flags);
	}
	else if (att_typtype == TYPTYPE_COMPOSITE)
	{
		/*
		 * For a composite type, recurse into its attributes.
		 */
		Relation	relation;
		TupleDesc	tupdesc;
		int			i;

		/*
		 * Check for self-containment.  Eventually we might be able to allow
		 * this (just return without complaint, if so) but it's not clear how
		 * many other places would require anti-recursion defenses before it
		 * would be safe to allow tables to contain their own rowtype.
		 */
		if (list_member_oid(containing_rowtypes, atttypid))
			ereport(ERROR,
					(errcode(ERRCODE_INVALID_TABLE_DEFINITION),
					 errmsg("composite type %s cannot be made a member of itself",
							format_type_be(atttypid))));

		containing_rowtypes = lappend_oid(containing_rowtypes, atttypid);

		relation = relation_open(get_typ_typrelid(atttypid), AccessShareLock);

		tupdesc = RelationGetDescr(relation);

		for (i = 0; i < tupdesc->natts; i++)
		{
			Form_pg_attribute attr = TupleDescAttr(tupdesc, i);

			if (attr->attisdropped)
				continue;
			CheckAttributeType(NameStr(attr->attname),
							   attr->atttypid, attr->attcollation,
							   containing_rowtypes,
							   flags & ~CHKATYPE_IS_PARTKEY);
		}

		relation_close(relation, AccessShareLock);

		containing_rowtypes = list_delete_last(containing_rowtypes);
	}
	else if (att_typtype == TYPTYPE_RANGE)
	{
		/*
		 * If it's a range, recurse to check its subtype.
		 */
		CheckAttributeType(attname, get_range_subtype(atttypid),
						   get_range_collation(atttypid),
						   containing_rowtypes,
						   flags);
	}
	else if (OidIsValid((att_typelem = get_element_type(atttypid))))
	{
		/*
		 * Must recurse into array types, too, in case they are composite.
		 */
		CheckAttributeType(attname, att_typelem, attcollation,
						   containing_rowtypes,
						   flags);
	}

	/*
	 * This might not be strictly invalid per SQL standard, but it is pretty
	 * useless, and it cannot be dumped, so we must disallow it.
	 */
	if (!OidIsValid(attcollation) && type_is_collatable(atttypid))
	{
		if (flags & CHKATYPE_IS_PARTKEY)
			ereport(ERROR,
					(errcode(ERRCODE_INVALID_TABLE_DEFINITION),
			/* translator: first %s is an integer not a name */
					 errmsg("no collation was derived for partition key column %s with collatable type %s",
							attname, format_type_be(atttypid)),
					 errhint("Use the COLLATE clause to set the collation explicitly.")));
		else
			ereport(ERROR,
					(errcode(ERRCODE_INVALID_TABLE_DEFINITION),
					 errmsg("no collation was derived for column \"%s\" with collatable type %s",
							attname, format_type_be(atttypid)),
					 errhint("Use the COLLATE clause to set the collation explicitly.")));
	}
}

/*
 * InsertPgAttributeTuples
 *		Construct and insert a set of tuples in pg_attribute.
 *
 * Caller has already opened and locked pg_attribute.  tupdesc contains the
 * attributes to insert.  attcacheoff is always initialized to -1.  attoptions
 * supplies the values for the attoptions fields and must contain the same
 * number of elements as tupdesc or be NULL.  The other variable-length fields
 * of pg_attribute are always initialized to null values.
 *
 * indstate is the index state for CatalogTupleInsertWithInfo.  It can be
 * passed as NULL, in which case we'll fetch the necessary info.  (Don't do
 * this when inserting multiple attributes, because it's a tad more
 * expensive.)
 *
 * new_rel_oid is the relation OID assigned to the attributes inserted.
 * If set to InvalidOid, the relation OID from tupdesc is used instead.
 */
void
InsertPgAttributeTuples(Relation pg_attribute_rel,
						TupleDesc tupdesc,
						Oid new_rel_oid,
						Datum *attoptions,
						CatalogIndexState indstate,
						bool yb_relisshared)
{
	TupleTableSlot **slot;
	TupleDesc	td;
	int			nslots;
	int			natts = 0;
	int			slotCount = 0;
	bool		close_index = false;
	bool		yb_shared_insert = yb_relisshared && !IsBootstrapProcessingMode();

	td = RelationGetDescr(pg_attribute_rel);

	/* Initialize the number of slots to use */
	nslots = Min(tupdesc->natts,
				 (MAX_CATALOG_MULTI_INSERT_BYTES / sizeof(FormData_pg_attribute)));
	slot = palloc(sizeof(TupleTableSlot *) * nslots);
	for (int i = 0; i < nslots; i++)
		slot[i] = MakeSingleTupleTableSlot(td, &TTSOpsHeapTuple);

	while (natts < tupdesc->natts)
	{
		Form_pg_attribute attrs = TupleDescAttr(tupdesc, natts);

		ExecClearTuple(slot[slotCount]);

		memset(slot[slotCount]->tts_isnull, false,
			   slot[slotCount]->tts_tupleDescriptor->natts * sizeof(bool));

		if (new_rel_oid != InvalidOid)
			slot[slotCount]->tts_values[Anum_pg_attribute_attrelid - 1] = ObjectIdGetDatum(new_rel_oid);
		else
			slot[slotCount]->tts_values[Anum_pg_attribute_attrelid - 1] = ObjectIdGetDatum(attrs->attrelid);

		slot[slotCount]->tts_values[Anum_pg_attribute_attname - 1] = NameGetDatum(&attrs->attname);
		slot[slotCount]->tts_values[Anum_pg_attribute_atttypid - 1] = ObjectIdGetDatum(attrs->atttypid);
		slot[slotCount]->tts_values[Anum_pg_attribute_attstattarget - 1] = Int32GetDatum(attrs->attstattarget);
		slot[slotCount]->tts_values[Anum_pg_attribute_attlen - 1] = Int16GetDatum(attrs->attlen);
		slot[slotCount]->tts_values[Anum_pg_attribute_attnum - 1] = Int16GetDatum(attrs->attnum);
		slot[slotCount]->tts_values[Anum_pg_attribute_attndims - 1] = Int32GetDatum(attrs->attndims);
		slot[slotCount]->tts_values[Anum_pg_attribute_attcacheoff - 1] = Int32GetDatum(-1);
		slot[slotCount]->tts_values[Anum_pg_attribute_atttypmod - 1] = Int32GetDatum(attrs->atttypmod);
		slot[slotCount]->tts_values[Anum_pg_attribute_attbyval - 1] = BoolGetDatum(attrs->attbyval);
		slot[slotCount]->tts_values[Anum_pg_attribute_attalign - 1] = CharGetDatum(attrs->attalign);
		slot[slotCount]->tts_values[Anum_pg_attribute_attstorage - 1] = CharGetDatum(attrs->attstorage);
		slot[slotCount]->tts_values[Anum_pg_attribute_attcompression - 1] = CharGetDatum(attrs->attcompression);
		slot[slotCount]->tts_values[Anum_pg_attribute_attnotnull - 1] = BoolGetDatum(attrs->attnotnull);
		slot[slotCount]->tts_values[Anum_pg_attribute_atthasdef - 1] = BoolGetDatum(attrs->atthasdef);
		slot[slotCount]->tts_values[Anum_pg_attribute_atthasmissing - 1] = BoolGetDatum(attrs->atthasmissing);
		slot[slotCount]->tts_values[Anum_pg_attribute_attidentity - 1] = CharGetDatum(attrs->attidentity);
		slot[slotCount]->tts_values[Anum_pg_attribute_attgenerated - 1] = CharGetDatum(attrs->attgenerated);
		slot[slotCount]->tts_values[Anum_pg_attribute_attisdropped - 1] = BoolGetDatum(attrs->attisdropped);
		slot[slotCount]->tts_values[Anum_pg_attribute_attislocal - 1] = BoolGetDatum(attrs->attislocal);
		slot[slotCount]->tts_values[Anum_pg_attribute_attinhcount - 1] = Int32GetDatum(attrs->attinhcount);
		slot[slotCount]->tts_values[Anum_pg_attribute_attcollation - 1] = ObjectIdGetDatum(attrs->attcollation);
		if (attoptions && attoptions[natts] != (Datum) 0)
			slot[slotCount]->tts_values[Anum_pg_attribute_attoptions - 1] = attoptions[natts];
		else
			slot[slotCount]->tts_isnull[Anum_pg_attribute_attoptions - 1] = true;

		/* start out with empty permissions and empty options */
		slot[slotCount]->tts_isnull[Anum_pg_attribute_attacl - 1] = true;
		slot[slotCount]->tts_isnull[Anum_pg_attribute_attfdwoptions - 1] = true;
		slot[slotCount]->tts_isnull[Anum_pg_attribute_attmissingval - 1] = true;

		ExecStoreVirtualTuple(slot[slotCount]);
		slotCount++;

		/*
		 * If slots are full or the end of processing has been reached, insert
		 * a batch of tuples.
		 */
		if (slotCount == nslots || natts == tupdesc->natts - 1)
		{
			/* fetch index info only when we know we need it */
			if (!indstate)
			{
				indstate = CatalogOpenIndexes(pg_attribute_rel);
				close_index = true;
			}

			/* insert the new tuples and update the indexes */
			CatalogTuplesMultiInsertWithInfo(pg_attribute_rel, slot, slotCount,
											 indstate, yb_shared_insert);
		}

		natts++;
	}

	if (close_index)
		CatalogCloseIndexes(indstate);
	for (int i = 0; i < nslots; i++)
		ExecDropSingleTupleTableSlot(slot[i]);
	pfree(slot);
}

/* --------------------------------
 *		AddNewAttributeTuples
 *
 *		this registers the new relation's schema by adding
 *		tuples to pg_attribute.
 * --------------------------------
 */
static void
AddNewAttributeTuples(Oid new_rel_oid,
					  TupleDesc tupdesc,
					  char relkind,
					  bool yb_relisshared)
{
	Relation	rel;
	CatalogIndexState indstate;
	int			natts = tupdesc->natts;
	ObjectAddress myself,
				referenced;

	/*
	 * open pg_attribute and its indexes.
	 */
	rel = table_open(AttributeRelationId, RowExclusiveLock);

	indstate = CatalogOpenIndexes(rel);

	/* set stats detail level to a sane default */
	for (int i = 0; i < natts; i++)
		tupdesc->attrs[i].attstattarget = -1;
	InsertPgAttributeTuples(rel, tupdesc, new_rel_oid, NULL, indstate, yb_relisshared);

	/* Skip adding dependencies for shared relation attrs */
	if (!IsYsqlUpgrade || !yb_relisshared || IsBootstrapProcessingMode()) {
		/* add dependencies on their datatypes and collations */
		for (int i = 0; i < natts; i++)
		{
			/* Add dependency info */
			ObjectAddressSubSet(myself, RelationRelationId, new_rel_oid, i + 1);
			ObjectAddressSet(referenced, TypeRelationId,
							 tupdesc->attrs[i].atttypid);
			recordDependencyOn(&myself, &referenced, DEPENDENCY_NORMAL);

			/* The default collation is pinned, so don't bother recording it */
			if (OidIsValid(tupdesc->attrs[i].attcollation) &&
				tupdesc->attrs[i].attcollation != DEFAULT_COLLATION_OID)
			{
				ObjectAddressSet(referenced, CollationRelationId,
								 tupdesc->attrs[i].attcollation);
				recordDependencyOn(&myself, &referenced, DEPENDENCY_NORMAL);
			}
		}
	}

	/*
	 * Next we add the system attributes.  Skip OID if rel has no OIDs. Skip
	 * all for a view or type relation.  We don't bother with making datatype
	 * dependencies here, since presumably all these types are pinned.
	 */
	if (relkind != RELKIND_VIEW && relkind != RELKIND_COMPOSITE_TYPE)
	{
		TupleDesc	td;

		td = CreateTupleDesc(lengthof(SysAtt), (FormData_pg_attribute **) &SysAtt);

		InsertPgAttributeTuples(rel, td, new_rel_oid, NULL, indstate, yb_relisshared);
		FreeTupleDesc(td);
	}

	/*
	 * clean up
	 */
	CatalogCloseIndexes(indstate);

	table_close(rel, RowExclusiveLock);
}

/* --------------------------------
 *		InsertPgClassTuple
 *
 *		Construct and insert a new tuple in pg_class.
 *
 * Caller has already opened and locked pg_class.
 * Tuple data is taken from new_rel_desc->rd_rel, except for the
 * variable-width fields which are not present in a cached reldesc.
 * relacl and reloptions are passed in Datum form (to avoid having
 * to reference the data types in heap.h).  Pass (Datum) 0 to set them
 * to NULL.
 * --------------------------------
 */
void
InsertPgClassTuple(Relation pg_class_desc,
				   Relation new_rel_desc,
				   Oid new_rel_oid,
				   Datum relacl,
				   Datum reloptions)
{
	Form_pg_class rd_rel = new_rel_desc->rd_rel;
	Datum		values[Natts_pg_class];
	bool		nulls[Natts_pg_class];
	HeapTuple	tup;

	if (IsYBRelation(new_rel_desc) &&
		rd_rel->relowner != BOOTSTRAP_SUPERUSERID)
	{
		if (rd_rel->relisshared)
			elog(ERROR, "shared relation should be owned by superuser!");

		if (IsCatalogRelation(new_rel_desc) && IsYsqlUpgrade)
			elog(ERROR, "system relation created during YSQL upgrade "
						"should be owned by superuser!");
	}

	/* This is a tad tedious, but way cleaner than what we used to do... */
	memset(values, 0, sizeof(values));
	memset(nulls, false, sizeof(nulls));

	values[Anum_pg_class_oid - 1] = ObjectIdGetDatum(new_rel_oid);
	values[Anum_pg_class_relname - 1] = NameGetDatum(&rd_rel->relname);
	values[Anum_pg_class_relnamespace - 1] = ObjectIdGetDatum(rd_rel->relnamespace);
	values[Anum_pg_class_reltype - 1] = ObjectIdGetDatum(rd_rel->reltype);
	values[Anum_pg_class_reloftype - 1] = ObjectIdGetDatum(rd_rel->reloftype);
	values[Anum_pg_class_relowner - 1] = ObjectIdGetDatum(rd_rel->relowner);
	values[Anum_pg_class_relam - 1] = ObjectIdGetDatum(rd_rel->relam);
	values[Anum_pg_class_relfilenode - 1] = ObjectIdGetDatum(rd_rel->relfilenode);
	values[Anum_pg_class_reltablespace - 1] = ObjectIdGetDatum(rd_rel->reltablespace);
	values[Anum_pg_class_relpages - 1] = Int32GetDatum(rd_rel->relpages);
	values[Anum_pg_class_reltuples - 1] = Float4GetDatum(rd_rel->reltuples);
	values[Anum_pg_class_relallvisible - 1] = Int32GetDatum(rd_rel->relallvisible);
	values[Anum_pg_class_reltoastrelid - 1] = ObjectIdGetDatum(rd_rel->reltoastrelid);
	values[Anum_pg_class_relhasindex - 1] = BoolGetDatum(rd_rel->relhasindex);
	values[Anum_pg_class_relisshared - 1] = BoolGetDatum(rd_rel->relisshared);
	values[Anum_pg_class_relpersistence - 1] = CharGetDatum(rd_rel->relpersistence);
	values[Anum_pg_class_relkind - 1] = CharGetDatum(rd_rel->relkind);
	values[Anum_pg_class_relnatts - 1] = Int16GetDatum(rd_rel->relnatts);
	values[Anum_pg_class_relchecks - 1] = Int16GetDatum(rd_rel->relchecks);
	values[Anum_pg_class_relhasrules - 1] = BoolGetDatum(rd_rel->relhasrules);
	values[Anum_pg_class_relhastriggers - 1] = BoolGetDatum(rd_rel->relhastriggers);
	values[Anum_pg_class_relrowsecurity - 1] = BoolGetDatum(rd_rel->relrowsecurity);
	values[Anum_pg_class_relforcerowsecurity - 1] = BoolGetDatum(rd_rel->relforcerowsecurity);
	values[Anum_pg_class_relhassubclass - 1] = BoolGetDatum(rd_rel->relhassubclass);
	values[Anum_pg_class_relispopulated - 1] = BoolGetDatum(rd_rel->relispopulated);
	values[Anum_pg_class_relreplident - 1] = CharGetDatum(rd_rel->relreplident);
	values[Anum_pg_class_relispartition - 1] = BoolGetDatum(rd_rel->relispartition);
	values[Anum_pg_class_relrewrite - 1] = ObjectIdGetDatum(rd_rel->relrewrite);
	values[Anum_pg_class_relfrozenxid - 1] = TransactionIdGetDatum(rd_rel->relfrozenxid);
	values[Anum_pg_class_relminmxid - 1] = MultiXactIdGetDatum(rd_rel->relminmxid);
	if (relacl != (Datum) 0)
		values[Anum_pg_class_relacl - 1] = relacl;
	else
		nulls[Anum_pg_class_relacl - 1] = true;
	if (reloptions != (Datum) 0)
		values[Anum_pg_class_reloptions - 1] = reloptions;
	else
		nulls[Anum_pg_class_reloptions - 1] = true;

	/* relpartbound is set by updating this tuple, if necessary */
	nulls[Anum_pg_class_relpartbound - 1] = true;

	tup = heap_form_tuple(RelationGetDescr(pg_class_desc), values, nulls);

	/* finally insert the new tuple, update the indexes, and clean up */
	YBCatalogTupleInsert(pg_class_desc, tup,
						 rd_rel->relisshared && !IsBootstrapProcessingMode());

	heap_freetuple(tup);
}

/* --------------------------------
 *		AddNewRelationTuple
 *
 *		this registers the new relation in the catalogs by
 *		adding a tuple to pg_class.
 * --------------------------------
 */
static void
AddNewRelationTuple(Relation pg_class_desc,
					Relation new_rel_desc,
					Oid new_rel_oid,
					Oid new_type_oid,
					Oid reloftype,
					Oid relowner,
					char relkind,
					TransactionId relfrozenxid,
					TransactionId relminmxid,
					Datum relacl,
					Datum reloptions)
{
	Form_pg_class new_rel_reltup;

	/*
	 * first we update some of the information in our uncataloged relation's
	 * relation descriptor.
	 */
	new_rel_reltup = new_rel_desc->rd_rel;

	/* The relation is empty */
	new_rel_reltup->relpages = 0;
	new_rel_reltup->reltuples = -1;
	new_rel_reltup->relallvisible = 0;

	/* Sequences always have a known size */
	if (relkind == RELKIND_SEQUENCE)
	{
		new_rel_reltup->relpages = 1;
		new_rel_reltup->reltuples = 1;
	}

	new_rel_reltup->relfrozenxid = relfrozenxid;
	new_rel_reltup->relminmxid = relminmxid;
	new_rel_reltup->relowner = relowner;
	new_rel_reltup->reltype = new_type_oid;
	new_rel_reltup->reloftype = reloftype;

	/* relispartition is always set by updating this tuple later */
	new_rel_reltup->relispartition = false;

	/* fill rd_att's type ID with something sane even if reltype is zero */
	new_rel_desc->rd_att->tdtypeid = new_type_oid ? new_type_oid : RECORDOID;
	new_rel_desc->rd_att->tdtypmod = -1;

	/* Now build and insert the tuple */
	InsertPgClassTuple(pg_class_desc, new_rel_desc, new_rel_oid,
					   relacl, reloptions);
}


/* --------------------------------
 *		AddNewRelationType -
 *
 *		define a composite type corresponding to the new relation
 * --------------------------------
 */
static ObjectAddress
AddNewRelationType(const char *typeName,
				   Oid typeNamespace,
				   Oid new_rel_oid,
				   char new_rel_kind,
				   Oid ownerid,
				   Oid new_row_type,
				   Oid new_array_type,
				   bool yb_new_rel_is_shared)
{
	return
		TypeCreate(new_row_type,	/* optional predetermined OID */
				   typeName,	/* type name */
				   typeNamespace,	/* type namespace */
				   new_rel_oid, /* relation oid */
				   new_rel_kind,	/* relation kind */
				   ownerid,		/* owner's ID */
				   -1,			/* internal size (varlena) */
				   TYPTYPE_COMPOSITE,	/* type-type (composite) */
				   TYPCATEGORY_COMPOSITE,	/* type-category (ditto) */
				   false,		/* composite types are never preferred */
				   DEFAULT_TYPDELIM,	/* default array delimiter */
				   F_RECORD_IN, /* input procedure */
				   F_RECORD_OUT,	/* output procedure */
				   F_RECORD_RECV,	/* receive procedure */
				   F_RECORD_SEND,	/* send procedure */
				   InvalidOid,	/* typmodin procedure - none */
				   InvalidOid,	/* typmodout procedure - none */
				   InvalidOid,	/* analyze procedure - default */
				   InvalidOid,	/* subscript procedure - none */
				   InvalidOid,	/* array element type - irrelevant */
				   false,		/* this is not an array type */
				   new_array_type,	/* array type if any */
				   InvalidOid,	/* domain base type - irrelevant */
				   NULL,		/* default value - none */
				   NULL,		/* default binary representation */
				   false,		/* passed by reference */
				   TYPALIGN_DOUBLE, /* alignment - must be the largest! */
				   TYPSTORAGE_EXTENDED, /* fully TOASTable */
				   -1,			/* typmod */
				   0,			/* array dimensions for typBaseType */
				   false,		/* Type NOT NULL */
				   InvalidOid,	/* rowtypes never have a collation */
				   yb_new_rel_is_shared); /* whether new relation is shared */
}

/*
 * Insert initdb-like permissions into pg_init_privs and return the relacl
 * to be set in pg_class.
 *
 * initdb sets a very specific set of permissions which we replicate here:
 * '=r/$BOOTSTRAP_SUPERUSERID' followed by
 * pg_catalog.acldefault('r', BOOTSTRAP_SUPERUSERID)
 * (which results in {=r/postgres,postgres=arwdDxt/postgres}).
 *
 * See setup_privileges() in initdb.c.
 */
static Acl*
YbSetInitdbPermissions(Oid relid, char relkind, bool relisshared)
{
	Acl* acl;

	AclItem aclitem;
	aclitem.ai_grantee = ACL_ID_PUBLIC;
	aclitem.ai_grantor = BOOTSTRAP_SUPERUSERID;
	ACLITEM_SET_RIGHTS(aclitem, ACL_SELECT);

	Acl *allow_read_to_everyone = aclupdate(make_empty_acl(), &aclitem,
		ACL_MODECHG_EQL, BOOTSTRAP_SUPERUSERID, DROP_RESTRICT);

	Acl *superuser_default =
	    acldefault(relkind == RELKIND_SEQUENCE ? OBJECT_SEQUENCE
											   : OBJECT_TABLE,
				   BOOTSTRAP_SUPERUSERID);

	acl = aclconcat(allow_read_to_everyone, superuser_default);

	/*
	 * We also need to insert this ACL value into pg_init_privs
	 * (for shared rels - do the insert in all databases).
	 */

	Relation    pg_init_privs       = table_open(InitPrivsRelationId, RowExclusiveLock);
	HeapTuple   pg_init_privs_tuple;
	Datum       values[Natts_pg_init_privs];
	bool        nulls[Natts_pg_init_privs];

	values[Anum_pg_init_privs_objoid - 1]    = ObjectIdGetDatum(relid);
	values[Anum_pg_init_privs_classoid - 1]  = ObjectIdGetDatum(RelationRelationId);
	values[Anum_pg_init_privs_objsubid - 1]  = (Datum) 0;
	values[Anum_pg_init_privs_privtype - 1]  = CharGetDatum(INITPRIVS_INITDB);
	values[Anum_pg_init_privs_initprivs - 1] = PointerGetDatum(acl);

	MemSet(nulls, false, sizeof(nulls));

	pg_init_privs_tuple =
		heap_form_tuple(RelationGetDescr(pg_init_privs), values, nulls);

	YBCatalogTupleInsert(pg_init_privs, pg_init_privs_tuple, relisshared);

	heap_freetuple(pg_init_privs_tuple);
	table_close(pg_init_privs, RowExclusiveLock);

	return acl;
}

/* --------------------------------
 *		heap_create_with_catalog
 *
 *		creates a new cataloged relation.  see comments above.
 *
 * Arguments:
 *	relname: name to give to new rel
 *	relnamespace: OID of namespace it goes in
 *	reltablespace: OID of tablespace it goes in
 *	relid: OID to assign to new rel, or InvalidOid to select a new OID
 *	reltypeid: OID to assign to rel's rowtype, or InvalidOid to select one
 *	reloftypeid: if a typed table, OID of underlying type; else InvalidOid
 *	ownerid: OID of new rel's owner
 *	accessmtd: OID of new rel's access method
 *	tupdesc: tuple descriptor (source of column definitions)
 *	cooked_constraints: list of precooked check constraints and defaults
 *	relkind: relkind for new rel
 *	relpersistence: rel's persistence status (permanent, temp, or unlogged)
 *	shared_relation: true if it's to be a shared relation
 *	mapped_relation: true if the relation will use the relfilenode map
 *	oncommit: ON COMMIT marking (only relevant if it's a temp table)
 *	reloptions: reloptions in Datum form, or (Datum) 0 if none
 *		Not used for system relations in YSQL upgrade mode.
 *	use_user_acl: true if should look for user-defined default permissions;
 *		if false, relacl is always set NULL.
 *	allow_system_table_mods: true to allow creation in system namespaces
 *	is_internal: is this a system-generated catalog?
 *	yb_use_initdb_acl: if true, permissions will be set as if the relation
 *		is created by initdb via BKI or yb_system_views.sql.
 *		Can only be used in YSQL upgrade mode, has priority over use_user_acl.
 *
 * Output parameters:
 *	typaddress: if not null, gets the object address of the new pg_type entry
 *	(this must be null if the relkind is one that doesn't get a pg_type entry)
 *
 * Returns the OID of the new relation
 * --------------------------------
 */
Oid
heap_create_with_catalog(const char *relname,
						 Oid relnamespace,
						 Oid reltablespace,
						 Oid reltablegroup,
						 Oid relid,
						 Oid reltypeid,
						 Oid reloftypeid,
						 Oid ownerid,
						 Oid accessmtd,
						 TupleDesc tupdesc,
						 List *cooked_constraints,
						 char relkind,
						 char relpersistence,
						 bool shared_relation,
						 bool mapped_relation,
						 OnCommitAction oncommit,
						 Datum reloptions,
						 bool use_user_acl,
						 bool allow_system_table_mods,
						 bool is_internal,
						 Oid relrewrite,
						 ObjectAddress *typaddress,
						 bool yb_use_initdb_acl)
{
	Relation	pg_class_desc;
	Relation	new_rel_desc;
	Acl		   *relacl;
	Oid			existing_relid;
	Oid			old_type_oid;
	Oid			new_type_oid;

	/* By default set to InvalidOid unless overridden by binary-upgrade */
	Oid			relfilenode = InvalidOid;
	TransactionId relfrozenxid;
	MultiXactId relminmxid;
	/* YB variables. */
	bool		is_system = IsCatalogNamespace(relnamespace);

	pg_class_desc = table_open(RelationRelationId, RowExclusiveLock);

	/*
	 * sanity checks
	 */
	Assert(IsNormalProcessingMode() || IsBootstrapProcessingMode());
	Assert(IsYsqlUpgrade || !is_system || !yb_use_initdb_acl);

	/*
	 * Validate proposed tupdesc for the desired relkind.  If
	 * allow_system_table_mods is on, allow ANYARRAY to be used; this is a
	 * hack to allow creating pg_statistic and cloning it during VACUUM FULL.
	 */
	CheckAttributeNamesTypes(tupdesc, relkind,
							 allow_system_table_mods ? CHKATYPE_ANYARRAY : 0);

	existing_relid = InvalidOid;
	old_type_oid = InvalidOid;

	/*
	 * In YB mode, during bootstrap, a relation lookup by name will be a full-table scan
	 * and slow because secondary indexes are not available yet. So we will skip this
	 * duplicate name check as it will error later anyway when the indexes are created.
	 */
	if (!IsYugaByteEnabled() || !IsBootstrapProcessingMode())
	{
		/*
		 * This would fail later on anyway, if the relation already exists.  But
		 * by catching it here we can emit a nicer error message.
		 */
		existing_relid = get_relname_relid(relname, relnamespace);
		if (existing_relid != InvalidOid)
			ereport(ERROR,
					(errcode(ERRCODE_DUPLICATE_TABLE),
					 errmsg("relation \"%s\" already exists", relname)));

		/*
		 * Since we are going to create a rowtype as well, also check for
		 * collision with an existing type name.  If there is one and it's an
		 * autogenerated array, we can rename it out of the way; otherwise we can
		 * at least give a good error message.
		 */
		old_type_oid = GetSysCacheOid2(TYPENAMENSP, Anum_pg_type_oid,
									   CStringGetDatum(relname),
									   ObjectIdGetDatum(relnamespace));
	}

	if (OidIsValid(old_type_oid))
	{
		if (!moveArrayTypeName(old_type_oid, relname, relnamespace))
			ereport(ERROR,
					(errcode(ERRCODE_DUPLICATE_OBJECT),
					 errmsg("type \"%s\" already exists", relname),
					 errhint("A relation has an associated type of the same name, "
							 "so you must use a name that doesn't conflict "
							 "with any existing type.")));
	}

	/*
	 * Shared relations must be in pg_global (last-ditch check)
	 */
	if (shared_relation && reltablespace != GLOBALTABLESPACE_OID)
		elog(ERROR, "shared relations must be placed in pg_global tablespace");

	/*
	 * Allocate an OID for the relation, unless we were told what to use.
	 *
	 * The OID will be the relfilenode as well, so make sure it doesn't
	 * collide with either pg_class OIDs or existing physical files.
	 */
	if (!OidIsValid(relid))
	{
		/* Use binary-upgrade override for pg_class.oid and relfilenode */
		if (IsBinaryUpgrade && !yb_binary_restore)
		{
			/*
			 * Indexes are not supported here; they use
			 * binary_upgrade_next_index_pg_class_oid.
			 */
			Assert(relkind != RELKIND_INDEX);
			Assert(relkind != RELKIND_PARTITIONED_INDEX);

			if (relkind == RELKIND_TOASTVALUE)
			{
				/* There might be no TOAST table, so we have to test for it. */
				if (OidIsValid(binary_upgrade_next_toast_pg_class_oid))
				{
					relid = binary_upgrade_next_toast_pg_class_oid;
					binary_upgrade_next_toast_pg_class_oid = InvalidOid;

					if (!OidIsValid(binary_upgrade_next_toast_pg_class_relfilenode))
						ereport(ERROR,
								(errcode(ERRCODE_INVALID_PARAMETER_VALUE),
								 errmsg("toast relfilenode value not set when in binary upgrade mode")));

					relfilenode = binary_upgrade_next_toast_pg_class_relfilenode;
					binary_upgrade_next_toast_pg_class_relfilenode = InvalidOid;
				}
			}
			else
			{
				if (!OidIsValid(binary_upgrade_next_heap_pg_class_oid))
					ereport(ERROR,
							(errcode(ERRCODE_INVALID_PARAMETER_VALUE),
							 errmsg("pg_class heap OID value not set when in binary upgrade mode")));

				relid = binary_upgrade_next_heap_pg_class_oid;
				binary_upgrade_next_heap_pg_class_oid = InvalidOid;

				if (RELKIND_HAS_STORAGE(relkind))
				{
					if (!OidIsValid(binary_upgrade_next_heap_pg_class_relfilenode))
						ereport(ERROR,
								(errcode(ERRCODE_INVALID_PARAMETER_VALUE),
								 errmsg("relfilenode value not set when in binary upgrade mode")));

					relfilenode = binary_upgrade_next_heap_pg_class_relfilenode;
					binary_upgrade_next_heap_pg_class_relfilenode = InvalidOid;
				}
			}
		}

		if (!OidIsValid(relid))
			relid = GetNewRelFileNode(reltablespace, pg_class_desc,
									  relpersistence);
	}

	/*
	 * YSQL upgrade notes:
	 * -------------------
	 * At this point, reloptions no longer affects the relation
	 * creation process, the only remaining use for them is to be
	 * stored in pg_class. ybTransformRelOptions has already
	 * removed all temporary reloptions.
	 *
	 * We want system tables to not have any reloptions stored to
	 * imitate BKI processing, so we don't allow any reloption not
	 * removed by ybTransformRelOptions.
	 *
	 * Stuff defined through yb_system_views.sql, on the other hand, is
	 * allowed to have non-temporary reloptions.
	 *
	 * (Note: heap_create_with_catalog is not used for CREATE INDEX.)
	 */
	if (IsYsqlUpgrade && is_system && relkind == RELKIND_RELATION &&
		reloptions != (Datum) 0)
	{
		ereport(ERROR,
				(errcode(ERRCODE_INVALID_TABLE_DEFINITION),
				 errmsg("unsuppored reloptions were used for a system table "
				        "during YSQL upgrade"),
				 errhint("Only a small subset is allowed due to BKI restrictions.")));
	}

	/*
	 * Determine the relation's initial permissions.
	 */
	if (yb_use_initdb_acl)
	{
		relacl = YbSetInitdbPermissions(relid, relkind, shared_relation);
	}
	else if (use_user_acl && !(IsYsqlUpgrade && is_system && relkind == RELKIND_RELATION))
	{
		switch (relkind)
		{
			case RELKIND_RELATION:
			case RELKIND_VIEW:
			case RELKIND_MATVIEW:
			case RELKIND_FOREIGN_TABLE:
			case RELKIND_PARTITIONED_TABLE:
				relacl = get_user_default_acl(OBJECT_TABLE, ownerid,
											  relnamespace);
				break;
			case RELKIND_SEQUENCE:
				relacl = get_user_default_acl(OBJECT_SEQUENCE, ownerid,
											  relnamespace);
				break;
			default:
				relacl = NULL;
				break;
		}
	}
	else
		relacl = NULL;

	/*
	 * Create the relcache entry (mostly dummy at this point) and the physical
	 * disk file.  (If we fail further down, it's the smgr's responsibility to
	 * remove the disk file again.)
	 *
	 * NB: Note that passing create_storage = true is correct even for binary
	 * upgrade.  The storage we create here will be replaced later, but we
	 * need to have something on disk in the meanwhile.
	 */
	new_rel_desc = heap_create(relname,
							   relnamespace,
							   reltablespace,
							   reltablegroup,
							   relid,
							   relfilenode,
							   accessmtd,
							   tupdesc,
							   relkind,
							   relpersistence,
							   shared_relation,
							   mapped_relation,
							   allow_system_table_mods,
							   &relfrozenxid,
							   &relminmxid,
							   true);

	Assert(relid == RelationGetRelid(new_rel_desc));

	new_rel_desc->rd_rel->relrewrite = relrewrite;

	/*
	 * Decide whether to create a pg_type entry for the relation's rowtype.
	 * These types are made except where the use of a relation as such is an
	 * implementation detail: toast tables, sequences and indexes.
	 */
	if (!(relkind == RELKIND_SEQUENCE ||
		  relkind == RELKIND_TOASTVALUE ||
		  relkind == RELKIND_INDEX ||
		  relkind == RELKIND_PARTITIONED_INDEX))
	{
		Oid			new_array_oid;
		ObjectAddress new_type_addr;
		char	   *relarrayname;

		/*
		 * We'll make an array over the composite type, too.  For largely
		 * historical reasons, the array type's OID is assigned first.
		 */
		new_array_oid = AssignTypeArrayOid();

		/*
		 * Make the pg_type entry for the composite type.  The OID of the
		 * composite type can be preselected by the caller, but if reltypeid
		 * is InvalidOid, we'll generate a new OID for it.
		 *
		 * NOTE: we could get a unique-index failure here, in case someone
		 * else is creating the same type name in parallel but hadn't
		 * committed yet when we checked for a duplicate name above.
		 */
		new_type_addr = AddNewRelationType(relname,
										   relnamespace,
										   relid,
										   relkind,
										   ownerid,
										   reltypeid,
										   new_array_oid,
										   shared_relation);
		new_type_oid = new_type_addr.objectId;
		if (typaddress)
			*typaddress = new_type_addr;

		/* Now create the array type. */
		relarrayname = makeArrayTypeName(relname, relnamespace);

		TypeCreate(new_array_oid,	/* force the type's OID to this */
				   relarrayname,	/* Array type name */
				   relnamespace,	/* Same namespace as parent */
				   InvalidOid,	/* Not composite, no relationOid */
				   0,			/* relkind, also N/A here */
				   ownerid,		/* owner's ID */
				   -1,			/* Internal size (varlena) */
				   TYPTYPE_BASE,	/* Not composite - typelem is */
				   TYPCATEGORY_ARRAY,	/* type-category (array) */
				   false,		/* array types are never preferred */
				   DEFAULT_TYPDELIM,	/* default array delimiter */
				   F_ARRAY_IN,	/* array input proc */
				   F_ARRAY_OUT, /* array output proc */
				   F_ARRAY_RECV,	/* array recv (bin) proc */
				   F_ARRAY_SEND,	/* array send (bin) proc */
				   InvalidOid,	/* typmodin procedure - none */
				   InvalidOid,	/* typmodout procedure - none */
				   F_ARRAY_TYPANALYZE,	/* array analyze procedure */
				   F_ARRAY_SUBSCRIPT_HANDLER,	/* array subscript procedure */
				   new_type_oid,	/* array element type - the rowtype */
				   true,		/* yes, this is an array type */
				   InvalidOid,	/* this has no array type */
				   InvalidOid,	/* domain base type - irrelevant */
				   NULL,		/* default value - none */
				   NULL,		/* default binary representation */
				   false,		/* passed by reference */
				   TYPALIGN_DOUBLE, /* alignment - must be the largest! */
				   TYPSTORAGE_EXTENDED, /* fully TOASTable */
				   -1,			/* typmod */
				   0,			/* array dimensions for typBaseType */
				   false,		/* Type NOT NULL */
				   InvalidOid,	/* rowtypes never have a collation */
				   shared_relation);		/* shared relation */

		pfree(relarrayname);
	}
	else
	{
		/* Caller should not be expecting a type to be created. */
		Assert(reltypeid == InvalidOid);
		Assert(typaddress == NULL);

		new_type_oid = InvalidOid;
	}

	/*
	 * now create an entry in pg_class for the relation.
	 *
	 * NOTE: we could get a unique-index failure here, in case someone else is
	 * creating the same relation name in parallel but hadn't committed yet
	 * when we checked for a duplicate name above.
	 */
	AddNewRelationTuple(pg_class_desc,
						new_rel_desc,
						relid,
						new_type_oid,
						reloftypeid,
						ownerid,
						relkind,
						relfrozenxid,
						relminmxid,
						PointerGetDatum(relacl),
						reloptions);

	/*
	 * now add tuples to pg_attribute for the attributes in our new relation.
	 */
	AddNewAttributeTuples(relid, new_rel_desc->rd_att, relkind, shared_relation);

	/*
	 * Make a dependency link to force the relation to be deleted if its
	 * namespace is.  Also make a dependency link to its owner, as well as
	 * dependencies for any roles mentioned in the default ACL.
	 * Additionally add dependency on the tablespace this table is being
	 * created in.
	 *
	 * For composite types, these dependencies are tracked for the pg_type
	 * entry, so we needn't record them here.  Likewise, TOAST tables don't
	 * need a namespace dependency (they live in a pinned namespace) nor an
	 * owner dependency (they depend indirectly through the parent table), nor
	 * should they have any ACL entries.  The same applies for extension
	 * dependencies.
	 *
	 * Also, skip this in bootstrap mode, since we don't make dependencies
	 * while bootstrapping.
	 *
	 * YB NOTE:
	 * For non-view system relations during YSQL upgrade, we only need to
	 * record a pin dependency, nothing else.
	 */
	if (relkind != RELKIND_COMPOSITE_TYPE &&
		relkind != RELKIND_TOASTVALUE &&
		!IsBootstrapProcessingMode())
	{
		ObjectAddress myself,
					referenced;
		ObjectAddresses *addrs;

		if (IsYsqlUpgrade && is_system && relkind != RELKIND_VIEW)
		{
			YbRecordPinDependency(&myself, shared_relation);
		}
		else
		{
			ObjectAddressSet(myself, RelationRelationId, relid);

			recordDependencyOnOwner(RelationRelationId, relid, ownerid);

			recordDependencyOnNewAcl(RelationRelationId, relid, 0, ownerid, relacl);

			recordDependencyOnCurrentExtension(&myself, false);

			addrs = new_object_addresses();

			ObjectAddressSet(referenced, NamespaceRelationId, relnamespace);
			add_exact_object_address(&referenced, addrs);

			if (reloftypeid)
			{
				ObjectAddressSet(referenced, TypeRelationId, reloftypeid);
				add_exact_object_address(&referenced, addrs);
			}

			/*
			 * Make a dependency link to force the relation to be deleted if its
			 * access method is.
			 *
			 * No need to add an explicit dependency for the toast table, as the
			 * main table depends on it.
			 */
			if (RELKIND_HAS_TABLE_AM(relkind) && relkind != RELKIND_TOASTVALUE)
			{
				ObjectAddressSet(referenced, AccessMethodRelationId, accessmtd);
				add_exact_object_address(&referenced, addrs);
			}

			record_object_address_dependencies(&myself, addrs, DEPENDENCY_NORMAL);
			free_object_addresses(addrs);
		}
	}

	/* Post creation hook for new relation */
	InvokeObjectPostCreateHookArg(RelationRelationId, relid, 0, is_internal);

	/*
	 * Store any supplied constraints and defaults.
	 *
	 * NB: this may do a CommandCounterIncrement and rebuild the relcache
	 * entry, so the relation must be valid and self-consistent at this point.
	 * In particular, there are not yet constraints and defaults anywhere.
	 */
	StoreConstraints(new_rel_desc, cooked_constraints, is_internal);

	/*
	 * If there's a special on-commit action, remember it
	 */
	if (oncommit != ONCOMMIT_NOOP)
		register_on_commit_action(relid, oncommit);

	/*
<<<<<<< HEAD
=======
	 * Unlogged objects need an init fork, except for partitioned tables which
	 * have no storage at all.
	 */
	if (relpersistence == RELPERSISTENCE_UNLOGGED &&
		relkind != RELKIND_PARTITIONED_TABLE)
		heap_create_init_fork(new_rel_desc);

	/* Increment sticky object count if the object is a TEMP TABLE. */
	if (YbIsClientYsqlConnMgr() && new_rel_desc->rd_islocaltemp)
		increment_sticky_object_count();

	/*
>>>>>>> f6163037
	 * ok, the relation has been cataloged, so close our relations and return
	 * the OID of the newly created relation.
	 */
	table_close(new_rel_desc, NoLock);	/* do not unlock till end of xact */
	table_close(pg_class_desc, RowExclusiveLock);

	return relid;
}

/*
 *		RelationRemoveInheritance
 *
 * Formerly, this routine checked for child relations and aborted the
 * deletion if any were found.  Now we rely on the dependency mechanism
 * to check for or delete child relations.  By the time we get here,
 * there are no children and we need only remove any pg_inherits rows
 * linking this relation to its parent(s).
 */
static void
RelationRemoveInheritance(Oid relid)
{
	Relation	catalogRelation;
	SysScanDesc scan;
	ScanKeyData key;
	HeapTuple	tuple;

	catalogRelation = table_open(InheritsRelationId, RowExclusiveLock);

	ScanKeyInit(&key,
				Anum_pg_inherits_inhrelid,
				BTEqualStrategyNumber, F_OIDEQ,
				ObjectIdGetDatum(relid));

	scan = systable_beginscan(catalogRelation, InheritsRelidSeqnoIndexId, true,
							  NULL, 1, &key);

	while (HeapTupleIsValid(tuple = systable_getnext(scan)))
		CatalogTupleDelete(catalogRelation, tuple);

	systable_endscan(scan);
	table_close(catalogRelation, RowExclusiveLock);
}

/*
 *		DeleteRelationTuple
 *
 * Remove pg_class row for the given relid.
 *
 * Note: this is shared by relation deletion and index deletion.  It's
 * not intended for use anyplace else.
 */
void
DeleteRelationTuple(Oid relid)
{
	Relation	pg_class_desc;
	HeapTuple	tup;

	/* Grab an appropriate lock on the pg_class relation */
	pg_class_desc = table_open(RelationRelationId, RowExclusiveLock);

	tup = SearchSysCache1(RELOID, ObjectIdGetDatum(relid));
	if (!HeapTupleIsValid(tup))
		elog(ERROR, "cache lookup failed for relation %u", relid);

	/* delete the relation tuple from pg_class, and finish up */
	CatalogTupleDelete(pg_class_desc, tup);

	ReleaseSysCache(tup);

	table_close(pg_class_desc, RowExclusiveLock);
}

/*
 *		DeleteAttributeTuples
 *
 * Remove pg_attribute rows for the given relid.
 *
 * Note: this is shared by relation deletion and index deletion.  It's
 * not intended for use anyplace else.
 */
void
DeleteAttributeTuples(Oid relid)
{
	Relation	attrel;
	SysScanDesc scan;
	ScanKeyData key[1];
	HeapTuple	atttup;

	/* Grab an appropriate lock on the pg_attribute relation */
	attrel = table_open(AttributeRelationId, RowExclusiveLock);

	/* Use the index to scan only attributes of the target relation */
	ScanKeyInit(&key[0],
				Anum_pg_attribute_attrelid,
				BTEqualStrategyNumber, F_OIDEQ,
				ObjectIdGetDatum(relid));

	scan = systable_beginscan(attrel, AttributeRelidNumIndexId, true,
							  NULL, 1, key);

	/* Delete all the matching tuples */
	while ((atttup = systable_getnext(scan)) != NULL)
		CatalogTupleDelete(attrel, atttup);

	/* Clean up after the scan */
	systable_endscan(scan);
	table_close(attrel, RowExclusiveLock);
}

/*
 *		DeleteSystemAttributeTuples
 *
 * Remove pg_attribute rows for system columns of the given relid.
 *
 * Note: this is only used when converting a table to a view.  Views don't
 * have system columns, so we should remove them from pg_attribute.
 */
void
DeleteSystemAttributeTuples(Oid relid)
{
	Relation	attrel;
	SysScanDesc scan;
	ScanKeyData key[2];
	HeapTuple	atttup;

	/* Grab an appropriate lock on the pg_attribute relation */
	attrel = table_open(AttributeRelationId, RowExclusiveLock);

	/* Use the index to scan only system attributes of the target relation */
	ScanKeyInit(&key[0],
				Anum_pg_attribute_attrelid,
				BTEqualStrategyNumber, F_OIDEQ,
				ObjectIdGetDatum(relid));
	ScanKeyInit(&key[1],
				Anum_pg_attribute_attnum,
				BTLessEqualStrategyNumber, F_INT2LE,
				Int16GetDatum(0));

	scan = systable_beginscan(attrel, AttributeRelidNumIndexId, true,
							  NULL, 2, key);

	/* Delete all the matching tuples */
	while ((atttup = systable_getnext(scan)) != NULL)
		CatalogTupleDelete(attrel, atttup);

	/* Clean up after the scan */
	systable_endscan(scan);
	table_close(attrel, RowExclusiveLock);
}

/*
 *		RemoveAttributeById
 *
 * This is the guts of ALTER TABLE DROP COLUMN: actually mark the attribute
 * deleted in pg_attribute.  We also remove pg_statistic entries for it.
 * (Everything else needed, such as getting rid of any pg_attrdef entry,
 * is handled by dependency.c.)
 */
void
RemoveAttributeById(Oid relid, AttrNumber attnum)
{
	Relation	rel;
	Relation	attr_rel;
	HeapTuple	tuple;
	Form_pg_attribute attStruct;
	char		newattname[NAMEDATALEN];

	/*
	 * Grab an exclusive lock on the target table, which we will NOT release
	 * until end of transaction.  (In the simple case where we are directly
	 * dropping this column, ATExecDropColumn already did this ... but when
	 * cascading from a drop of some other object, we may not have any lock.)
	 */
	rel = relation_open(relid, AccessExclusiveLock);

	attr_rel = table_open(AttributeRelationId, RowExclusiveLock);

	tuple = SearchSysCacheCopy2(ATTNUM,
								ObjectIdGetDatum(relid),
								Int16GetDatum(attnum));
	if (!HeapTupleIsValid(tuple))	/* shouldn't happen */
		elog(ERROR, "cache lookup failed for attribute %d of relation %u",
			 attnum, relid);
	attStruct = (Form_pg_attribute) GETSTRUCT(tuple);

	if (attnum < 0)
	{
		/* System attribute (probably OID) ... just delete the row */

		CatalogTupleDelete(attr_rel, tuple);
	}
	else
	{
	    /* Dropping user attributes is lots harder */

		/* Mark the attribute as dropped */
		attStruct->attisdropped = true;

		/*
		 * Set the type OID to invalid.  A dropped attribute's type link
		 * cannot be relied on (once the attribute is dropped, the type might
		 * be too). Fortunately we do not need the type row --- the only
		 * really essential information is the type's typlen and typalign,
		 * which are preserved in the attribute's attlen and attalign.  We set
		 * atttypid to zero here as a means of catching code that incorrectly
		 * expects it to be valid.
		 */
		attStruct->atttypid = InvalidOid;

		/* Remove any NOT NULL constraint the column may have */
		attStruct->attnotnull = false;

		/* We don't want to keep stats for it anymore */
		attStruct->attstattarget = 0;

		/* Unset this so no one tries to look up the generation expression */
		attStruct->attgenerated = '\0';

		/*
		* Change the column name to something that isn't likely to conflict
		*/

		if (IsYugaByteEnabled())
		{
			/* TODO: Should be changed to CatalogTupleUpdate() when we are able to update a row's primary key */

			CatalogTupleDelete(attr_rel, tuple);

			snprintf(newattname, sizeof(newattname),
					 "........pg.dropped.%d........", attnum);
			namestrcpy(&(attStruct->attname), newattname);

			CatalogTupleInsert(attr_rel, tuple);
		} else {
			snprintf(newattname, sizeof(newattname),
					 "........pg.dropped.%d........", attnum);
			namestrcpy(&(attStruct->attname), newattname);

			CatalogTupleUpdate(attr_rel, &tuple->t_self, tuple);
		}
		/* clear the missing value if any */
		if (attStruct->atthasmissing)
		{
			Datum		valuesAtt[Natts_pg_attribute];
			bool		nullsAtt[Natts_pg_attribute];
			bool		replacesAtt[Natts_pg_attribute];

			/* update the tuple - set atthasmissing and attmissingval */
			MemSet(valuesAtt, 0, sizeof(valuesAtt));
			MemSet(nullsAtt, false, sizeof(nullsAtt));
			MemSet(replacesAtt, false, sizeof(replacesAtt));

			valuesAtt[Anum_pg_attribute_atthasmissing - 1] =
				BoolGetDatum(false);
			replacesAtt[Anum_pg_attribute_atthasmissing - 1] = true;
			valuesAtt[Anum_pg_attribute_attmissingval - 1] = (Datum) 0;
			nullsAtt[Anum_pg_attribute_attmissingval - 1] = true;
			replacesAtt[Anum_pg_attribute_attmissingval - 1] = true;

			tuple = heap_modify_tuple(tuple, RelationGetDescr(attr_rel),
									  valuesAtt, nullsAtt, replacesAtt);
		}
	}

	/*
	 * Because updating the pg_attribute row will trigger a relcache flush for
	 * the target relation, we need not do anything else to notify other
	 * backends of the change.
	 */

	table_close(attr_rel, RowExclusiveLock);

	if (attnum > 0)
		RemoveStatistics(relid, attnum);

	relation_close(rel, NoLock);
}

/*
 * heap_drop_with_catalog	- removes specified relation from catalogs
 *
 * Note that this routine is not responsible for dropping objects that are
 * linked to the pg_class entry via dependencies (for example, indexes and
 * constraints).  Those are deleted by the dependency-tracing logic in
 * dependency.c before control gets here.  In general, therefore, this routine
 * should never be called directly; go through performDeletion() instead.
 */
void
heap_drop_with_catalog(Oid relid)
{
	Relation	rel;
	HeapTuple	tuple;
	Oid			parentOid = InvalidOid,
				defaultPartOid = InvalidOid;

	/*
	 * To drop a partition safely, we must grab exclusive lock on its parent,
	 * because another backend might be about to execute a query on the parent
	 * table.  If it relies on previously cached partition descriptor, then it
	 * could attempt to access the just-dropped relation as its partition. We
	 * must therefore take a table lock strong enough to prevent all queries
	 * on the table from proceeding until we commit and send out a
	 * shared-cache-inval notice that will make them update their partition
	 * descriptors.
	 */
	tuple = SearchSysCache1(RELOID, ObjectIdGetDatum(relid));
	if (!HeapTupleIsValid(tuple))
		elog(ERROR, "cache lookup failed for relation %u", relid);
	if (((Form_pg_class) GETSTRUCT(tuple))->relispartition)
	{
		/*
		 * We have to lock the parent if the partition is being detached,
		 * because it's possible that some query still has a partition
		 * descriptor that includes this partition.
		 */
		parentOid = get_partition_parent(relid, true);
		LockRelationOid(parentOid, AccessExclusiveLock);

		/*
		 * If this is not the default partition, dropping it will change the
		 * default partition's partition constraint, so we must lock it.
		 */
		defaultPartOid = get_default_partition_oid(parentOid);
		if (OidIsValid(defaultPartOid) && relid != defaultPartOid)
			LockRelationOid(defaultPartOid, AccessExclusiveLock);
	}

	ReleaseSysCache(tuple);

	/*
	 * Open and lock the relation.
	 */
	rel = relation_open(relid, AccessExclusiveLock);

	/*
	 * There can no longer be anyone *else* touching the relation, but we
	 * might still have open queries or cursors, or pending trigger events, in
	 * our own session.
	 */
	CheckTableNotInUse(rel, "DROP TABLE");

	/*
	 * This effectively deletes all rows in the table, and may be done in a
	 * serializable transaction.  In that case we must record a rw-conflict in
	 * to this transaction from each transaction holding a predicate lock on
	 * the table.
	 */
	CheckTableForSerializableConflictIn(rel);

	/*
	 * Delete pg_foreign_table tuple first.
	 */
	if (rel->rd_rel->relkind == RELKIND_FOREIGN_TABLE)
	{
		Relation	rel;
		HeapTuple	tuple;

		rel = table_open(ForeignTableRelationId, RowExclusiveLock);

		tuple = SearchSysCache1(FOREIGNTABLEREL, ObjectIdGetDatum(relid));
		if (!HeapTupleIsValid(tuple))
			elog(ERROR, "cache lookup failed for foreign table %u", relid);

		CatalogTupleDelete(rel, tuple);

		ReleaseSysCache(tuple);
		table_close(rel, RowExclusiveLock);
	}

	/*
	 * If a partitioned table, delete the pg_partitioned_table tuple.
	 */
	if (rel->rd_rel->relkind == RELKIND_PARTITIONED_TABLE)
		RemovePartitionKeyByRelId(relid);

	/*
	 * If the relation being dropped is the default partition itself,
	 * invalidate its entry in pg_partitioned_table.
	 */
	if (relid == defaultPartOid)
		update_default_partition_oid(parentOid, InvalidOid);

	/* Decrement sticky object count if the relation being dropped is a TEMP TABLE. */
	if (YbIsClientYsqlConnMgr() && (rel)->rd_islocaltemp)
		decrement_sticky_object_count();
	
	/*
	 * Schedule unlinking of the relation's physical files at commit.
	 * If YugaByte is enabled, there aren't any physical files to remove.
	 */
	if (RELKIND_HAS_STORAGE(rel->rd_rel->relkind) && !IsYugaByteEnabled())
		RelationDropStorage(rel);

	/* ensure that stats are dropped if transaction commits */
	pgstat_drop_relation(rel);

	/*
	 * Close relcache entry, but *keep* AccessExclusiveLock on the relation
	 * until transaction commit.  This ensures no one else will try to do
	 * something with the doomed relation.
	 */
	relation_close(rel, NoLock);

	/*
	 * Remove any associated relation synchronization states.
	 */
	RemoveSubscriptionRel(InvalidOid, relid);

	/*
	 * Forget any ON COMMIT action for the rel
	 */
	remove_on_commit_action(relid);

	/*
	 * Flush the relation from the relcache.  We want to do this before
	 * starting to remove catalog entries, just to be certain that no relcache
	 * entry rebuild will happen partway through.  (That should not really
	 * matter, since we don't do CommandCounterIncrement here, but let's be
	 * safe.)
	 */
	RelationForgetRelation(relid);

	/*
	 * remove inheritance information
	 */
	RelationRemoveInheritance(relid);

	/*
	 * delete statistics
	 */
	RemoveStatistics(relid, 0);

	/*
	 * delete attribute tuples
	 */
	DeleteAttributeTuples(relid);

	/*
	 * delete relation tuple
	 */
	DeleteRelationTuple(relid);

	if (OidIsValid(parentOid))
	{
		/*
		 * If this is not the default partition, the partition constraint of
		 * the default partition has changed to include the portion of the key
		 * space previously covered by the dropped partition.
		 */
		if (OidIsValid(defaultPartOid) && relid != defaultPartOid)
			CacheInvalidateRelcacheByRelid(defaultPartOid);

		/*
		 * Invalidate the parent's relcache so that the partition is no longer
		 * included in its partition descriptor.
		 */
		CacheInvalidateRelcacheByRelid(parentOid);
		/* keep the lock */
	}
}


/*
 * RelationClearMissing
 *
 * Set atthasmissing and attmissingval to false/null for all attributes
 * where they are currently set. This can be safely and usefully done if
 * the table is rewritten (e.g. by VACUUM FULL or CLUSTER) where we know there
 * are no rows left with less than a full complement of attributes.
 *
 * The caller must have an AccessExclusive lock on the relation.
 */
void
RelationClearMissing(Relation rel)
{
	Relation	attr_rel;
	Oid			relid = RelationGetRelid(rel);
	int			natts = RelationGetNumberOfAttributes(rel);
	int			attnum;
	Datum		repl_val[Natts_pg_attribute];
	bool		repl_null[Natts_pg_attribute];
	bool		repl_repl[Natts_pg_attribute];
	Form_pg_attribute attrtuple;
	HeapTuple	tuple,
				newtuple;

	memset(repl_val, 0, sizeof(repl_val));
	memset(repl_null, false, sizeof(repl_null));
	memset(repl_repl, false, sizeof(repl_repl));

	repl_val[Anum_pg_attribute_atthasmissing - 1] = BoolGetDatum(false);
	repl_null[Anum_pg_attribute_attmissingval - 1] = true;

	repl_repl[Anum_pg_attribute_atthasmissing - 1] = true;
	repl_repl[Anum_pg_attribute_attmissingval - 1] = true;


	/* Get a lock on pg_attribute */
	attr_rel = table_open(AttributeRelationId, RowExclusiveLock);

	/* process each non-system attribute, including any dropped columns */
	for (attnum = 1; attnum <= natts; attnum++)
	{
		tuple = SearchSysCache2(ATTNUM,
								ObjectIdGetDatum(relid),
								Int16GetDatum(attnum));
		if (!HeapTupleIsValid(tuple))	/* shouldn't happen */
			elog(ERROR, "cache lookup failed for attribute %d of relation %u",
				 attnum, relid);

		attrtuple = (Form_pg_attribute) GETSTRUCT(tuple);

		/* ignore any where atthasmissing is not true */
		if (attrtuple->atthasmissing)
		{
			newtuple = heap_modify_tuple(tuple, RelationGetDescr(attr_rel),
										 repl_val, repl_null, repl_repl);

			CatalogTupleUpdate(attr_rel, &newtuple->t_self, newtuple);

			heap_freetuple(newtuple);
		}

		ReleaseSysCache(tuple);
	}

	/*
	 * Our update of the pg_attribute rows will force a relcache rebuild, so
	 * there's nothing else to do here.
	 */
	table_close(attr_rel, RowExclusiveLock);
}

/*
 * SetAttrMissing
 *
 * Set the missing value of a single attribute. This should only be used by
 * binary upgrade. Takes an AccessExclusive lock on the relation owning the
 * attribute.
 */
void
SetAttrMissing(Oid relid, char *attname, char *value)
{
	Datum		valuesAtt[Natts_pg_attribute];
	bool		nullsAtt[Natts_pg_attribute];
	bool		replacesAtt[Natts_pg_attribute];
	Datum		missingval;
	Form_pg_attribute attStruct;
	Relation	attrrel,
				tablerel;
	HeapTuple	atttup,
				newtup;

	/* lock the table the attribute belongs to */
	tablerel = table_open(relid, AccessExclusiveLock);

	/* Don't do anything unless it's a plain table */
	if (tablerel->rd_rel->relkind != RELKIND_RELATION)
	{
		table_close(tablerel, AccessExclusiveLock);
		return;
	}

	/* Lock the attribute row and get the data */
	attrrel = table_open(AttributeRelationId, RowExclusiveLock);
	atttup = SearchSysCacheAttName(relid, attname);
	if (!HeapTupleIsValid(atttup))
		elog(ERROR, "cache lookup failed for attribute %s of relation %u",
			 attname, relid);
	attStruct = (Form_pg_attribute) GETSTRUCT(atttup);

	/* get an array value from the value string */
	missingval = OidFunctionCall3(F_ARRAY_IN,
								  CStringGetDatum(value),
								  ObjectIdGetDatum(attStruct->atttypid),
								  Int32GetDatum(attStruct->atttypmod));

	/* update the tuple - set atthasmissing and attmissingval */
	MemSet(valuesAtt, 0, sizeof(valuesAtt));
	MemSet(nullsAtt, false, sizeof(nullsAtt));
	MemSet(replacesAtt, false, sizeof(replacesAtt));

	valuesAtt[Anum_pg_attribute_atthasmissing - 1] = BoolGetDatum(true);
	replacesAtt[Anum_pg_attribute_atthasmissing - 1] = true;
	valuesAtt[Anum_pg_attribute_attmissingval - 1] = missingval;
	replacesAtt[Anum_pg_attribute_attmissingval - 1] = true;

	newtup = heap_modify_tuple(atttup, RelationGetDescr(attrrel),
							   valuesAtt, nullsAtt, replacesAtt);
	CatalogTupleUpdate(attrrel, &newtup->t_self, newtup);

	/* clean up */
	ReleaseSysCache(atttup);
	table_close(attrrel, RowExclusiveLock);
	table_close(tablerel, AccessExclusiveLock);
}

/*
 * Store a check-constraint expression for the given relation.
 *
 * Caller is responsible for updating the count of constraints
 * in the pg_class entry for the relation.
 *
 * The OID of the new constraint is returned.
 */
static Oid
StoreRelCheck(Relation rel, const char *ccname, Node *expr,
			  bool is_validated, bool is_local, int inhcount,
			  bool is_no_inherit, bool is_internal)
{
	char	   *ccbin;
	List	   *varList;
	int			keycount;
	int16	   *attNos;
	Oid			constrOid;

	/*
	 * Flatten expression to string form for storage.
	 */
	ccbin = nodeToString(expr);

	/*
	 * Find columns of rel that are used in expr
	 *
	 * NB: pull_var_clause is okay here only because we don't allow subselects
	 * in check constraints; it would fail to examine the contents of
	 * subselects.
	 */
	varList = pull_var_clause(expr, 0);
	keycount = list_length(varList);

	if (keycount > 0)
	{
		ListCell   *vl;
		int			i = 0;

		attNos = (int16 *) palloc(keycount * sizeof(int16));
		foreach(vl, varList)
		{
			Var		   *var = (Var *) lfirst(vl);
			int			j;

			for (j = 0; j < i; j++)
				if (attNos[j] == var->varattno)
					break;
			if (j == i)
				attNos[i++] = var->varattno;
		}
		keycount = i;
	}
	else
		attNos = NULL;

	/*
	 * Partitioned tables do not contain any rows themselves, so a NO INHERIT
	 * constraint makes no sense.
	 */
	if (is_no_inherit &&
		rel->rd_rel->relkind == RELKIND_PARTITIONED_TABLE)
		ereport(ERROR,
				(errcode(ERRCODE_INVALID_TABLE_DEFINITION),
				 errmsg("cannot add NO INHERIT constraint to partitioned table \"%s\"",
						RelationGetRelationName(rel))));

	/*
	 * Create the Check Constraint
	 */
	constrOid =
		CreateConstraintEntry(ccname,	/* Constraint Name */
							  RelationGetNamespace(rel),	/* namespace */
							  CONSTRAINT_CHECK, /* Constraint Type */
							  false,	/* Is Deferrable */
							  false,	/* Is Deferred */
							  is_validated,
							  InvalidOid,	/* no parent constraint */
							  RelationGetRelid(rel),	/* relation */
							  attNos,	/* attrs in the constraint */
							  keycount, /* # key attrs in the constraint */
							  keycount, /* # total attrs in the constraint */
							  InvalidOid,	/* not a domain constraint */
							  InvalidOid,	/* no associated index */
							  InvalidOid,	/* Foreign key fields */
							  NULL,
							  NULL,
							  NULL,
							  NULL,
							  0,
							  ' ',
							  ' ',
							  NULL,
							  0,
							  ' ',
							  NULL, /* not an exclusion constraint */
							  expr, /* Tree form of check constraint */
							  ccbin,	/* Binary form of check constraint */
							  is_local, /* conislocal */
							  inhcount, /* coninhcount */
							  is_no_inherit,	/* connoinherit */
							  is_internal); /* internally constructed? */

	pfree(ccbin);

	return constrOid;
}

/*
 * Store defaults and constraints (passed as a list of CookedConstraint).
 *
 * Each CookedConstraint struct is modified to store the new catalog tuple OID.
 *
 * NOTE: only pre-cooked expressions will be passed this way, which is to
 * say expressions inherited from an existing relation.  Newly parsed
 * expressions can be added later, by direct calls to StoreAttrDefault
 * and StoreRelCheck (see AddRelationNewConstraints()).
 */
static void
StoreConstraints(Relation rel, List *cooked_constraints, bool is_internal)
{
	int			numchecks = 0;
	ListCell   *lc;

	if (cooked_constraints == NIL)
		return;					/* nothing to do */

	/*
	 * Deparsing of constraint expressions will fail unless the just-created
	 * pg_attribute tuples for this relation are made visible.  So, bump the
	 * command counter.  CAUTION: this will cause a relcache entry rebuild.
	 */
	CommandCounterIncrement();

	foreach(lc, cooked_constraints)
	{
		CookedConstraint *con = (CookedConstraint *) lfirst(lc);

		/*
		 * System relations can't have defaults or CHECK constraints,
		 * BKI syntax doesn't support it.
		 */
		switch (con->contype)
		{
			case CONSTR_DEFAULT:
				if (IsYBRelation(rel) && IsCatalogRelation(rel))
					elog(ERROR, "system relations can not have DEFAULT constraints");

				con->conoid = StoreAttrDefault(rel, con->attnum, con->expr,
											   is_internal, false);
				break;
			case CONSTR_CHECK:
				if (IsYBRelation(rel) && IsCatalogRelation(rel))
					elog(ERROR, "system relations can not have CHECK constraints");

				con->conoid =
					StoreRelCheck(rel, con->name, con->expr,
								  !con->skip_validation, con->is_local,
								  con->inhcount, con->is_no_inherit,
								  is_internal);
				numchecks++;
				break;
			default:
				elog(ERROR, "unrecognized constraint type: %d",
					 (int) con->contype);
		}
	}

	if (numchecks > 0)
		SetRelationNumChecks(rel, numchecks);
}

/*
 * AddRelationNewConstraints
 *
 * Add new column default expressions and/or constraint check expressions
 * to an existing relation.  This is defined to do both for efficiency in
 * DefineRelation, but of course you can do just one or the other by passing
 * empty lists.
 *
 * rel: relation to be modified
 * newColDefaults: list of RawColumnDefault structures
 * newConstraints: list of Constraint nodes
 * allow_merge: true if check constraints may be merged with existing ones
 * is_local: true if definition is local, false if it's inherited
 * is_internal: true if result of some internal process, not a user request
 *
 * All entries in newColDefaults will be processed.  Entries in newConstraints
 * will be processed only if they are CONSTR_CHECK type.
 *
 * Returns a list of CookedConstraint nodes that shows the cooked form of
 * the default and constraint expressions added to the relation.
 *
 * NB: caller should have opened rel with some self-conflicting lock mode,
 * and should hold that lock till end of transaction; for normal cases that'll
 * be AccessExclusiveLock, but if caller knows that the constraint is already
 * enforced by some other means, it can be ShareUpdateExclusiveLock.  Also, we
 * assume the caller has done a CommandCounterIncrement if necessary to make
 * the relation's catalog tuples visible.
 */
List *
AddRelationNewConstraints(Relation rel,
						  List *newColDefaults,
						  List *newConstraints,
						  bool allow_merge,
						  bool is_local,
						  bool is_internal,
						  const char *queryString)
{
	List	   *cookedConstraints = NIL;
	TupleDesc	tupleDesc;
	TupleConstr *oldconstr;
	int			numoldchecks;
	ParseState *pstate;
	ParseNamespaceItem *nsitem;
	int			numchecks;
	List	   *checknames;
	ListCell   *cell;
	Node	   *expr;
	CookedConstraint *cooked;

	/*
	 * Get info about existing constraints.
	 */
	tupleDesc = RelationGetDescr(rel);
	oldconstr = tupleDesc->constr;
	if (oldconstr)
		numoldchecks = oldconstr->num_check;
	else
		numoldchecks = 0;

	/*
	 * Create a dummy ParseState and insert the target relation as its sole
	 * rangetable entry.  We need a ParseState for transformExpr.
	 */
	pstate = make_parsestate(NULL);
	pstate->p_sourcetext = queryString;
	nsitem = addRangeTableEntryForRelation(pstate,
										   rel,
										   AccessShareLock,
										   NULL,
										   false,
										   true);
	addNSItemToQuery(pstate, nsitem, true, true, true);

	/*
	 * Process column default expressions.
	 */
	foreach(cell, newColDefaults)
	{
		RawColumnDefault *colDef = (RawColumnDefault *) lfirst(cell);
		Form_pg_attribute atp = TupleDescAttr(rel->rd_att, colDef->attnum - 1);
		Oid			defOid;

		expr = cookDefault(pstate, colDef->raw_default,
						   atp->atttypid, atp->atttypmod,
						   NameStr(atp->attname),
						   atp->attgenerated);

		/*
		 * If the expression is just a NULL constant, we do not bother to make
		 * an explicit pg_attrdef entry, since the default behavior is
		 * equivalent.  This applies to column defaults, but not for
		 * generation expressions.
		 *
		 * Note a nonobvious property of this test: if the column is of a
		 * domain type, what we'll get is not a bare null Const but a
		 * CoerceToDomain expr, so we will not discard the default.  This is
		 * critical because the column default needs to be retained to
		 * override any default that the domain might have.
		 */
		if (expr == NULL ||
			(!colDef->generated &&
			 IsA(expr, Const) &&
			 castNode(Const, expr)->constisnull))
			continue;

		if (rel->rd_rel->relisshared && !IsBootstrapProcessingMode())
			elog(ERROR, "shared relations can not have DEFAULT constraints");

		/* If the DEFAULT is volatile we cannot use a missing value */
		if (colDef->missingMode && contain_volatile_functions((Node *) expr))
			colDef->missingMode = false;

		defOid = StoreAttrDefault(rel, colDef->attnum, expr, is_internal,
								  colDef->missingMode);

		cooked = (CookedConstraint *) palloc(sizeof(CookedConstraint));
		cooked->contype = CONSTR_DEFAULT;
		cooked->conoid = defOid;
		cooked->name = NULL;
		cooked->attnum = colDef->attnum;
		cooked->expr = expr;
		cooked->skip_validation = false;
		cooked->is_local = is_local;
		cooked->inhcount = is_local ? 0 : 1;
		cooked->is_no_inherit = false;
		cookedConstraints = lappend(cookedConstraints, cooked);
	}

	/*
	 * Process constraint expressions.
	 */
	numchecks = numoldchecks;
	checknames = NIL;
	foreach(cell, newConstraints)
	{
		Constraint *cdef = (Constraint *) lfirst(cell);
		char	   *ccname;
		Oid			constrOid;

		if (cdef->contype != CONSTR_CHECK)
			continue;

		if (rel->rd_rel->relisshared && !IsBootstrapProcessingMode())
			elog(ERROR, "shared relations can not have CHECK constraints");

		if (cdef->raw_expr != NULL)
		{
			Assert(cdef->cooked_expr == NULL);

			/*
			 * Transform raw parsetree to executable expression, and verify
			 * it's valid as a CHECK constraint.
			 */
			expr = cookConstraint(pstate, cdef->raw_expr,
								  RelationGetRelationName(rel));
		}
		else
		{
			Assert(cdef->cooked_expr != NULL);

			/*
			 * Here, we assume the parser will only pass us valid CHECK
			 * expressions, so we do no particular checking.
			 */
			expr = stringToNode(cdef->cooked_expr);
		}

		/*
		 * Check name uniqueness, or generate a name if none was given.
		 */
		if (cdef->conname != NULL)
		{
			ListCell   *cell2;

			ccname = cdef->conname;
			/* Check against other new constraints */
			/* Needed because we don't do CommandCounterIncrement in loop */
			foreach(cell2, checknames)
			{
				if (strcmp((char *) lfirst(cell2), ccname) == 0)
					ereport(ERROR,
							(errcode(ERRCODE_DUPLICATE_OBJECT),
							 errmsg("check constraint \"%s\" already exists",
									ccname)));
			}

			/* save name for future checks */
			checknames = lappend(checknames, ccname);

			/*
			 * Check against pre-existing constraints.  If we are allowed to
			 * merge with an existing constraint, there's no more to do here.
			 * (We omit the duplicate constraint from the result, which is
			 * what ATAddCheckConstraint wants.)
			 */
			if (MergeWithExistingConstraint(rel, ccname, expr,
											allow_merge, is_local,
											cdef->initially_valid,
											cdef->is_no_inherit))
				continue;
		}
		else
		{
			/*
			 * When generating a name, we want to create "tab_col_check" for a
			 * column constraint and "tab_check" for a table constraint.  We
			 * no longer have any info about the syntactic positioning of the
			 * constraint phrase, so we approximate this by seeing whether the
			 * expression references more than one column.  (If the user
			 * played by the rules, the result is the same...)
			 *
			 * Note: pull_var_clause() doesn't descend into sublinks, but we
			 * eliminated those above; and anyway this only needs to be an
			 * approximate answer.
			 */
			List	   *vars;
			char	   *colname;

			vars = pull_var_clause(expr, 0);

			/* eliminate duplicates */
			vars = list_union(NIL, vars);

			if (list_length(vars) == 1)
				colname = get_attname(RelationGetRelid(rel),
									  ((Var *) linitial(vars))->varattno,
									  true);
			else
				colname = NULL;

			ccname = ChooseConstraintName(RelationGetRelationName(rel),
										  colname,
										  "check",
										  RelationGetNamespace(rel),
										  checknames);

			/* save name for future checks */
			checknames = lappend(checknames, ccname);
		}

		/*
		 * OK, store it.
		 */
		constrOid =
			StoreRelCheck(rel, ccname, expr, cdef->initially_valid, is_local,
						  is_local ? 0 : 1, cdef->is_no_inherit, is_internal);

		numchecks++;

		cooked = (CookedConstraint *) palloc(sizeof(CookedConstraint));
		cooked->contype = CONSTR_CHECK;
		cooked->conoid = constrOid;
		cooked->name = ccname;
		cooked->attnum = 0;
		cooked->expr = expr;
		cooked->skip_validation = cdef->skip_validation;
		cooked->is_local = is_local;
		cooked->inhcount = is_local ? 0 : 1;
		cooked->is_no_inherit = cdef->is_no_inherit;
		cookedConstraints = lappend(cookedConstraints, cooked);
	}

	/*
	 * Update the count of constraints in the relation's pg_class tuple. We do
	 * this even if there was no change, in order to ensure that an SI update
	 * message is sent out for the pg_class tuple, which will force other
	 * backends to rebuild their relcache entries for the rel. (This is
	 * critical if we added defaults but not constraints.)
	 */
	SetRelationNumChecks(rel, numchecks);

	return cookedConstraints;
}

/*
 * Check for a pre-existing check constraint that conflicts with a proposed
 * new one, and either adjust its conislocal/coninhcount settings or throw
 * error as needed.
 *
 * Returns true if merged (constraint is a duplicate), or false if it's
 * got a so-far-unique name, or throws error if conflict.
 *
 * XXX See MergeConstraintsIntoExisting too if you change this code.
 */
static bool
MergeWithExistingConstraint(Relation rel, const char *ccname, Node *expr,
							bool allow_merge, bool is_local,
							bool is_initially_valid,
							bool is_no_inherit)
{
	bool		found;
	Relation	conDesc;
	SysScanDesc conscan;
	ScanKeyData skey[3];
	HeapTuple	tup;

	/* Search for a pg_constraint entry with same name and relation */
	conDesc = table_open(ConstraintRelationId, RowExclusiveLock);

	found = false;

	ScanKeyInit(&skey[0],
				Anum_pg_constraint_conrelid,
				BTEqualStrategyNumber, F_OIDEQ,
				ObjectIdGetDatum(RelationGetRelid(rel)));
	ScanKeyInit(&skey[1],
				Anum_pg_constraint_contypid,
				BTEqualStrategyNumber, F_OIDEQ,
				ObjectIdGetDatum(InvalidOid));
	ScanKeyInit(&skey[2],
				Anum_pg_constraint_conname,
				BTEqualStrategyNumber, F_NAMEEQ,
				CStringGetDatum(ccname));

	conscan = systable_beginscan(conDesc, ConstraintRelidTypidNameIndexId, true,
								 NULL, 3, skey);

	/* There can be at most one matching row */
	if (HeapTupleIsValid(tup = systable_getnext(conscan)))
	{
		Form_pg_constraint con = (Form_pg_constraint) GETSTRUCT(tup);

		/* Found it.  Conflicts if not identical check constraint */
		if (con->contype == CONSTRAINT_CHECK)
		{
			Datum		val;
			bool		isnull;

			val = fastgetattr(tup,
							  Anum_pg_constraint_conbin,
							  conDesc->rd_att, &isnull);
			if (isnull)
				elog(ERROR, "null conbin for rel %s",
					 RelationGetRelationName(rel));
			if (equal(expr, stringToNode(TextDatumGetCString(val))))
				found = true;
		}

		/*
		 * If the existing constraint is purely inherited (no local
		 * definition) then interpret addition of a local constraint as a
		 * legal merge.  This allows ALTER ADD CONSTRAINT on parent and child
		 * tables to be given in either order with same end state.  However if
		 * the relation is a partition, all inherited constraints are always
		 * non-local, including those that were merged.
		 */
		if (is_local && !con->conislocal && !rel->rd_rel->relispartition)
			allow_merge = true;

		if (!found || !allow_merge)
			ereport(ERROR,
					(errcode(ERRCODE_DUPLICATE_OBJECT),
					 errmsg("constraint \"%s\" for relation \"%s\" already exists",
							ccname, RelationGetRelationName(rel))));

		/* If the child constraint is "no inherit" then cannot merge */
		if (con->connoinherit)
			ereport(ERROR,
					(errcode(ERRCODE_INVALID_OBJECT_DEFINITION),
					 errmsg("constraint \"%s\" conflicts with non-inherited constraint on relation \"%s\"",
							ccname, RelationGetRelationName(rel))));

		/*
		 * Must not change an existing inherited constraint to "no inherit"
		 * status.  That's because inherited constraints should be able to
		 * propagate to lower-level children.
		 */
		if (con->coninhcount > 0 && is_no_inherit)
			ereport(ERROR,
					(errcode(ERRCODE_INVALID_OBJECT_DEFINITION),
					 errmsg("constraint \"%s\" conflicts with inherited constraint on relation \"%s\"",
							ccname, RelationGetRelationName(rel))));

		/*
		 * If the child constraint is "not valid" then cannot merge with a
		 * valid parent constraint.
		 */
		if (is_initially_valid && !con->convalidated)
			ereport(ERROR,
					(errcode(ERRCODE_INVALID_OBJECT_DEFINITION),
					 errmsg("constraint \"%s\" conflicts with NOT VALID constraint on relation \"%s\"",
							ccname, RelationGetRelationName(rel))));

		/* OK to update the tuple */
		ereport(NOTICE,
				(errmsg("merging constraint \"%s\" with inherited definition",
						ccname)));

		tup = heap_copytuple(tup);
		con = (Form_pg_constraint) GETSTRUCT(tup);

		/*
		 * In case of partitions, an inherited constraint must be inherited
		 * only once since it cannot have multiple parents and it is never
		 * considered local.
		 */
		if (rel->rd_rel->relispartition)
		{
			con->coninhcount = 1;
			con->conislocal = false;
		}
		else
		{
			if (is_local)
				con->conislocal = true;
			else
				con->coninhcount++;
		}

		if (is_no_inherit)
		{
			Assert(is_local);
			con->connoinherit = true;
		}

		CatalogTupleUpdate(conDesc, &tup->t_self, tup);
	}

	systable_endscan(conscan);
	table_close(conDesc, RowExclusiveLock);

	return found;
}

/*
 * Update the count of constraints in the relation's pg_class tuple.
 *
 * Caller had better hold exclusive lock on the relation.
 *
 * An important side effect is that a SI update message will be sent out for
 * the pg_class tuple, which will force other backends to rebuild their
 * relcache entries for the rel.  Also, this backend will rebuild its
 * own relcache entry at the next CommandCounterIncrement.
 */
static void
SetRelationNumChecks(Relation rel, int numchecks)
{
	Relation	relrel;
	HeapTuple	reltup;
	Form_pg_class relStruct;

	relrel = table_open(RelationRelationId, RowExclusiveLock);
	reltup = SearchSysCacheCopy1(RELOID,
								 ObjectIdGetDatum(RelationGetRelid(rel)));
	if (!HeapTupleIsValid(reltup))
		elog(ERROR, "cache lookup failed for relation %u",
			 RelationGetRelid(rel));
	relStruct = (Form_pg_class) GETSTRUCT(reltup);

	if (relStruct->relchecks != numchecks)
	{
		relStruct->relchecks = numchecks;

		CatalogTupleUpdate(relrel, &reltup->t_self, reltup);
	}
	else
	{
		/* Skip the disk update, but force relcache inval anyway */
		CacheInvalidateRelcache(rel);
	}

	heap_freetuple(reltup);
	table_close(relrel, RowExclusiveLock);
}

/*
 * Check for references to generated columns
 */
static bool
check_nested_generated_walker(Node *node, void *context)
{
	ParseState *pstate = context;

	if (node == NULL)
		return false;
	else if (IsA(node, Var))
	{
		Var		   *var = (Var *) node;
		Oid			relid;
		AttrNumber	attnum;

		relid = rt_fetch(var->varno, pstate->p_rtable)->relid;
		if (!OidIsValid(relid))
			return false;		/* XXX shouldn't we raise an error? */

		attnum = var->varattno;

		if (attnum > 0 && get_attgenerated(relid, attnum))
			ereport(ERROR,
					(errcode(ERRCODE_INVALID_OBJECT_DEFINITION),
					 errmsg("cannot use generated column \"%s\" in column generation expression",
							get_attname(relid, attnum, false)),
					 errdetail("A generated column cannot reference another generated column."),
					 parser_errposition(pstate, var->location)));
		/* A whole-row Var is necessarily self-referential, so forbid it */
		if (attnum == 0)
			ereport(ERROR,
					(errcode(ERRCODE_INVALID_OBJECT_DEFINITION),
					 errmsg("cannot use whole-row variable in column generation expression"),
					 errdetail("This would cause the generated column to depend on its own value."),
					 parser_errposition(pstate, var->location)));
		/* System columns were already checked in the parser */

		return false;
	}
	else
		return expression_tree_walker(node, check_nested_generated_walker,
									  (void *) context);
}

static void
check_nested_generated(ParseState *pstate, Node *node)
{
	check_nested_generated_walker(node, pstate);
}

/*
 * Take a raw default and convert it to a cooked format ready for
 * storage.
 *
 * Parse state should be set up to recognize any vars that might appear
 * in the expression.  (Even though we plan to reject vars, it's more
 * user-friendly to give the correct error message than "unknown var".)
 *
 * If atttypid is not InvalidOid, coerce the expression to the specified
 * type (and typmod atttypmod).   attname is only needed in this case:
 * it is used in the error message, if any.
 */
Node *
cookDefault(ParseState *pstate,
			Node *raw_default,
			Oid atttypid,
			int32 atttypmod,
			const char *attname,
			char attgenerated)
{
	Node	   *expr;

	Assert(raw_default != NULL);

	/*
	 * Transform raw parsetree to executable expression.
	 */
	expr = transformExpr(pstate, raw_default, attgenerated ? EXPR_KIND_GENERATED_COLUMN : EXPR_KIND_COLUMN_DEFAULT);

	if (attgenerated)
	{
		check_nested_generated(pstate, expr);

		if (contain_mutable_functions(expr))
			ereport(ERROR,
					(errcode(ERRCODE_INVALID_OBJECT_DEFINITION),
					 errmsg("generation expression is not immutable")));
	}
	else
	{
		/*
		 * For a default expression, transformExpr() should have rejected
		 * column references.
		 */
		Assert(!contain_var_clause(expr));
	}

	/*
	 * Coerce the expression to the correct type and typmod, if given. This
	 * should match the parser's processing of non-defaulted expressions ---
	 * see transformAssignedExpr().
	 */
	if (OidIsValid(atttypid))
	{
		Oid			type_id = exprType(expr);

		expr = coerce_to_target_type(pstate, expr, type_id,
									 atttypid, atttypmod,
									 COERCION_ASSIGNMENT,
									 COERCE_IMPLICIT_CAST,
									 -1);
		if (expr == NULL)
			ereport(ERROR,
					(errcode(ERRCODE_DATATYPE_MISMATCH),
					 errmsg("column \"%s\" is of type %s"
							" but default expression is of type %s",
							attname,
							format_type_be(atttypid),
							format_type_be(type_id)),
					 errhint("You will need to rewrite or cast the expression.")));
	}

	/*
	 * Finally, take care of collations in the finished expression.
	 */
	assign_expr_collations(pstate, expr);

	return expr;
}

/*
 * Take a raw CHECK constraint expression and convert it to a cooked format
 * ready for storage.
 *
 * Parse state must be set up to recognize any vars that might appear
 * in the expression.
 */
static Node *
cookConstraint(ParseState *pstate,
			   Node *raw_constraint,
			   char *relname)
{
	Node	   *expr;

	/*
	 * Transform raw parsetree to executable expression.
	 */
	expr = transformExpr(pstate, raw_constraint, EXPR_KIND_CHECK_CONSTRAINT);

	/*
	 * Make sure it yields a boolean result.
	 */
	expr = coerce_to_boolean(pstate, expr, "CHECK");

	/*
	 * Take care of collations.
	 */
	assign_expr_collations(pstate, expr);

	/*
	 * Make sure no outside relations are referred to (this is probably dead
	 * code now that add_missing_from is history).
	 */
	if (list_length(pstate->p_rtable) != 1)
		ereport(ERROR,
				(errcode(ERRCODE_INVALID_COLUMN_REFERENCE),
				 errmsg("only table \"%s\" can be referenced in check constraint",
						relname)));

	return expr;
}

/*
 * CopyStatistics --- copy entries in pg_statistic from one rel to another
 */
void
CopyStatistics(Oid fromrelid, Oid torelid)
{
	HeapTuple	tup;
	SysScanDesc scan;
	ScanKeyData key[1];
	Relation	statrel;

	statrel = table_open(StatisticRelationId, RowExclusiveLock);

	/* Now search for stat records */
	ScanKeyInit(&key[0],
				Anum_pg_statistic_starelid,
				BTEqualStrategyNumber, F_OIDEQ,
				ObjectIdGetDatum(fromrelid));

	scan = systable_beginscan(statrel, StatisticRelidAttnumInhIndexId,
							  true, NULL, 1, key);

	while (HeapTupleIsValid((tup = systable_getnext(scan))))
	{
		Form_pg_statistic statform;

		/* make a modifiable copy */
		tup = heap_copytuple(tup);
		statform = (Form_pg_statistic) GETSTRUCT(tup);

		/* update the copy of the tuple and insert it */
		statform->starelid = torelid;
		CatalogTupleInsert(statrel, tup);

		heap_freetuple(tup);
	}

	systable_endscan(scan);

	table_close(statrel, RowExclusiveLock);
}

/*
 * RemoveStatistics --- remove entries in pg_statistic for a rel or column
 *
 * If attnum is zero, remove all entries for rel; else remove only the one(s)
 * for that column.
 */
void
RemoveStatistics(Oid relid, AttrNumber attnum)
{
	Relation	pgstatistic;
	SysScanDesc scan;
	ScanKeyData key[2];
	int			nkeys;
	HeapTuple	tuple;

	pgstatistic = table_open(StatisticRelationId, RowExclusiveLock);

	ScanKeyInit(&key[0],
				Anum_pg_statistic_starelid,
				BTEqualStrategyNumber, F_OIDEQ,
				ObjectIdGetDatum(relid));

	if (attnum == 0)
		nkeys = 1;
	else
	{
		ScanKeyInit(&key[1],
					Anum_pg_statistic_staattnum,
					BTEqualStrategyNumber, F_INT2EQ,
					Int16GetDatum(attnum));
		nkeys = 2;
	}

	scan = systable_beginscan(pgstatistic, StatisticRelidAttnumInhIndexId, true,
							  NULL, nkeys, key);

	/* we must loop even when attnum != 0, in case of inherited stats */
	while (HeapTupleIsValid(tuple = systable_getnext(scan)))
		CatalogTupleDelete(pgstatistic, tuple);

	systable_endscan(scan);

	table_close(pgstatistic, RowExclusiveLock);
}


/*
 * RelationTruncateIndexes - truncate all indexes associated
 * with the heap relation to zero tuples.
 *
 * The routine will truncate and then reconstruct the indexes on
 * the specified relation.  Caller must hold exclusive lock on rel.
 */
static void
RelationTruncateIndexes(Relation heapRelation)
{
	ListCell   *indlist;

	/* Ask the relcache to produce a list of the indexes of the rel */
	foreach(indlist, RelationGetIndexList(heapRelation))
	{
		Oid			indexId = lfirst_oid(indlist);
		Relation	currentIndex;
		IndexInfo  *indexInfo;

		/* Open the index relation; use exclusive lock, just to be sure */
		currentIndex = index_open(indexId, AccessExclusiveLock);

		/*
		 * Fetch info needed for index_build.  Since we know there are no
		 * tuples that actually need indexing, we can use a dummy IndexInfo.
		 * This is slightly cheaper to build, but the real point is to avoid
		 * possibly running user-defined code in index expressions or
		 * predicates.  We might be getting invoked during ON COMMIT
		 * processing, and we don't want to run any such code then.
		 */
		indexInfo = BuildDummyIndexInfo(currentIndex);

		/*
		 * Now truncate the actual file (and discard buffers).
		 */
		RelationTruncate(currentIndex, 0);

		/* Initialize the index and rebuild */
		/* Note: we do not need to re-establish pkey setting */
		index_build(heapRelation, currentIndex, indexInfo, true, false);

		/* We're done with this index */
		index_close(currentIndex, NoLock);
	}
}

/*
 *	 heap_truncate
 *
 *	 This routine deletes all data within all the specified relations.
 *
 * This is not transaction-safe!  There is another, transaction-safe
 * implementation in commands/tablecmds.c.  We now use this only for
 * ON COMMIT truncation of temporary tables, where it doesn't matter.
 */
void
heap_truncate(List *relids)
{
	List	   *relations = NIL;
	ListCell   *cell;

	/* Open relations for processing, and grab exclusive access on each */
	foreach(cell, relids)
	{
		Oid			rid = lfirst_oid(cell);
		Relation	rel;

		rel = table_open(rid, AccessExclusiveLock);
		relations = lappend(relations, rel);
	}

	/* Don't allow truncate on tables that are referenced by foreign keys */
	heap_truncate_check_FKs(relations, true);

	/* OK to do it */
	foreach(cell, relations)
	{
		Relation	rel = lfirst(cell);

		/* Truncate the relation */
		heap_truncate_one_rel(rel);

		/* Close the relation, but keep exclusive lock on it until commit */
		table_close(rel, NoLock);
	}
}

/*
 *	 heap_truncate_one_rel
 *
 *	 This routine deletes all data within the specified relation.
 *
 * This is not transaction-safe, because the truncation is done immediately
 * and cannot be rolled back later.  Caller is responsible for having
 * checked permissions etc, and must have obtained AccessExclusiveLock.
 */
void
heap_truncate_one_rel(Relation rel)
{
	Oid			toastrelid;

	/*
	 * Truncate the relation.  Partitioned tables have no storage, so there is
	 * nothing to do for them here.
	 */
	if (rel->rd_rel->relkind == RELKIND_PARTITIONED_TABLE)
		return;

	/* Truncate the underlying relation */
	table_relation_nontransactional_truncate(rel);

	/* If the relation has indexes, truncate the indexes too */
	RelationTruncateIndexes(rel);

	/* If there is a toast table, truncate that too */
	toastrelid = rel->rd_rel->reltoastrelid;
	if (OidIsValid(toastrelid))
	{
		Relation	toastrel = table_open(toastrelid, AccessExclusiveLock);

		table_relation_nontransactional_truncate(toastrel);
		RelationTruncateIndexes(toastrel);
		/* keep the lock... */
		table_close(toastrel, NoLock);
	}
}

/*
 * heap_truncate_check_FKs
 *		Check for foreign keys referencing a list of relations that
 *		are to be truncated, and raise error if there are any
 *
 * We disallow such FKs (except self-referential ones) since the whole point
 * of TRUNCATE is to not scan the individual rows to be thrown away.
 *
 * This is split out so it can be shared by both implementations of truncate.
 * Caller should already hold a suitable lock on the relations.
 *
 * tempTables is only used to select an appropriate error message.
 */
void
heap_truncate_check_FKs(List *relations, bool tempTables)
{
	List	   *oids = NIL;
	List	   *dependents;
	ListCell   *cell;

	/*
	 * Build a list of OIDs of the interesting relations.
	 *
	 * If a relation has no triggers, then it can neither have FKs nor be
	 * referenced by a FK from another table, so we can ignore it.  For
	 * partitioned tables, FKs have no triggers, so we must include them
	 * anyway.
	 */
	foreach(cell, relations)
	{
		Relation	rel = lfirst(cell);

		if (rel->rd_rel->relhastriggers ||
			rel->rd_rel->relkind == RELKIND_PARTITIONED_TABLE)
			oids = lappend_oid(oids, RelationGetRelid(rel));
	}

	/*
	 * Fast path: if no relation has triggers, none has FKs either.
	 */
	if (oids == NIL)
		return;

	/*
	 * Otherwise, must scan pg_constraint.  We make one pass with all the
	 * relations considered; if this finds nothing, then all is well.
	 */
	dependents = heap_truncate_find_FKs(oids);
	if (dependents == NIL)
		return;

	/*
	 * Otherwise we repeat the scan once per relation to identify a particular
	 * pair of relations to complain about.  This is pretty slow, but
	 * performance shouldn't matter much in a failure path.  The reason for
	 * doing things this way is to ensure that the message produced is not
	 * dependent on chance row locations within pg_constraint.
	 */
	foreach(cell, oids)
	{
		Oid			relid = lfirst_oid(cell);
		ListCell   *cell2;

		dependents = heap_truncate_find_FKs(list_make1_oid(relid));

		foreach(cell2, dependents)
		{
			Oid			relid2 = lfirst_oid(cell2);

			if (!list_member_oid(oids, relid2))
			{
				char	   *relname = get_rel_name(relid);
				char	   *relname2 = get_rel_name(relid2);

				if (tempTables)
					ereport(ERROR,
							(errcode(ERRCODE_FEATURE_NOT_SUPPORTED),
							 errmsg("unsupported ON COMMIT and foreign key combination"),
							 errdetail("Table \"%s\" references \"%s\", but they do not have the same ON COMMIT setting.",
									   relname2, relname)));
				else
					ereport(ERROR,
							(errcode(ERRCODE_FEATURE_NOT_SUPPORTED),
							 errmsg("cannot truncate a table referenced in a foreign key constraint"),
							 errdetail("Table \"%s\" references \"%s\".",
									   relname2, relname),
							 errhint("Truncate table \"%s\" at the same time, "
									 "or use TRUNCATE ... CASCADE.",
									 relname2)));
			}
		}
	}
}

/*
 * heap_truncate_find_FKs
 *		Find relations having foreign keys referencing any of the given rels
 *
 * Input and result are both lists of relation OIDs.  The result contains
 * no duplicates, does *not* include any rels that were already in the input
 * list, and is sorted in OID order.  (The last property is enforced mainly
 * to guarantee consistent behavior in the regression tests; we don't want
 * behavior to change depending on chance locations of rows in pg_constraint.)
 *
 * Note: caller should already have appropriate lock on all rels mentioned
 * in relationIds.  Since adding or dropping an FK requires exclusive lock
 * on both rels, this ensures that the answer will be stable.
 */
List *
heap_truncate_find_FKs(List *relationIds)
{
	List	   *result = NIL;
	List	   *oids;
	List	   *parent_cons;
	ListCell   *cell;
	ScanKeyData key;
	Relation	fkeyRel;
	SysScanDesc fkeyScan;
	HeapTuple	tuple;
	bool		restart;

	oids = list_copy(relationIds);

	/*
	 * Must scan pg_constraint.  Right now, it is a seqscan because there is
	 * no available index on confrelid.
	 */
	fkeyRel = table_open(ConstraintRelationId, AccessShareLock);

restart:
	restart = false;
	parent_cons = NIL;

	fkeyScan = systable_beginscan(fkeyRel, InvalidOid, false,
								  NULL, 0, NULL);

	while (HeapTupleIsValid(tuple = systable_getnext(fkeyScan)))
	{
		Form_pg_constraint con = (Form_pg_constraint) GETSTRUCT(tuple);

		/* Not a foreign key */
		if (con->contype != CONSTRAINT_FOREIGN)
			continue;

		/* Not referencing one of our list of tables */
		if (!list_member_oid(oids, con->confrelid))
			continue;

		/*
		 * If this constraint has a parent constraint which we have not seen
		 * yet, keep track of it for the second loop, below.  Tracking parent
		 * constraints allows us to climb up to the top-level constraint and
		 * look for all possible relations referencing the partitioned table.
		 */
		if (OidIsValid(con->conparentid) &&
			!list_member_oid(parent_cons, con->conparentid))
			parent_cons = lappend_oid(parent_cons, con->conparentid);

		/*
		 * Add referencer to result, unless present in input list.  (Don't
		 * worry about dupes: we'll fix that below).
		 */
		if (!list_member_oid(relationIds, con->conrelid))
			result = lappend_oid(result, con->conrelid);
	}

	systable_endscan(fkeyScan);

	/*
	 * Process each parent constraint we found to add the list of referenced
	 * relations by them to the oids list.  If we do add any new such
	 * relations, redo the first loop above.  Also, if we see that the parent
	 * constraint in turn has a parent, add that so that we process all
	 * relations in a single additional pass.
	 */
	foreach(cell, parent_cons)
	{
		Oid			parent = lfirst_oid(cell);

		ScanKeyInit(&key,
					Anum_pg_constraint_oid,
					BTEqualStrategyNumber, F_OIDEQ,
					ObjectIdGetDatum(parent));

		fkeyScan = systable_beginscan(fkeyRel, ConstraintOidIndexId,
									  true, NULL, 1, &key);

		tuple = systable_getnext(fkeyScan);
		if (HeapTupleIsValid(tuple))
		{
			Form_pg_constraint con = (Form_pg_constraint) GETSTRUCT(tuple);

			/*
			 * pg_constraint rows always appear for partitioned hierarchies
			 * this way: on the each side of the constraint, one row appears
			 * for each partition that points to the top-most table on the
			 * other side.
			 *
			 * Because of this arrangement, we can correctly catch all
			 * relevant relations by adding to 'parent_cons' all rows with
			 * valid conparentid, and to the 'oids' list all rows with a zero
			 * conparentid.  If any oids are added to 'oids', redo the first
			 * loop above by setting 'restart'.
			 */
			if (OidIsValid(con->conparentid))
				parent_cons = list_append_unique_oid(parent_cons,
													 con->conparentid);
			else if (!list_member_oid(oids, con->confrelid))
			{
				oids = lappend_oid(oids, con->confrelid);
				restart = true;
			}
		}

		systable_endscan(fkeyScan);
	}

	list_free(parent_cons);
	if (restart)
		goto restart;

	table_close(fkeyRel, AccessShareLock);
	list_free(oids);

	/* Now sort and de-duplicate the result list */
	list_sort(result, list_oid_cmp);
	list_deduplicate_oid(result);

	return result;
}

/*
 * StorePartitionKey
 *		Store information about the partition key rel into the catalog
 */
void
StorePartitionKey(Relation rel,
				  char strategy,
				  int16 partnatts,
				  AttrNumber *partattrs,
				  List *partexprs,
				  Oid *partopclass,
				  Oid *partcollation)
{
	int			i;
	int2vector *partattrs_vec;
	oidvector  *partopclass_vec;
	oidvector  *partcollation_vec;
	Datum		partexprDatum;
	Relation	pg_partitioned_table;
	HeapTuple	tuple;
	Datum		values[Natts_pg_partitioned_table];
	bool		nulls[Natts_pg_partitioned_table];
	ObjectAddress myself;
	ObjectAddress referenced;
	ObjectAddresses *addrs;

	Assert(rel->rd_rel->relkind == RELKIND_PARTITIONED_TABLE);

	/* Copy the partition attribute numbers, opclass OIDs into arrays */
	partattrs_vec = buildint2vector(partattrs, partnatts);
	partopclass_vec = buildoidvector(partopclass, partnatts);
	partcollation_vec = buildoidvector(partcollation, partnatts);

	/* Convert the expressions (if any) to a text datum */
	if (partexprs)
	{
		char	   *exprString;

		exprString = nodeToString(partexprs);
		partexprDatum = CStringGetTextDatum(exprString);
		pfree(exprString);
	}
	else
		partexprDatum = (Datum) 0;

	pg_partitioned_table = table_open(PartitionedRelationId, RowExclusiveLock);

	MemSet(nulls, false, sizeof(nulls));

	/* Only this can ever be NULL */
	if (!partexprDatum)
		nulls[Anum_pg_partitioned_table_partexprs - 1] = true;

	values[Anum_pg_partitioned_table_partrelid - 1] = ObjectIdGetDatum(RelationGetRelid(rel));
	values[Anum_pg_partitioned_table_partstrat - 1] = CharGetDatum(strategy);
	values[Anum_pg_partitioned_table_partnatts - 1] = Int16GetDatum(partnatts);
	values[Anum_pg_partitioned_table_partdefid - 1] = ObjectIdGetDatum(InvalidOid);
	values[Anum_pg_partitioned_table_partattrs - 1] = PointerGetDatum(partattrs_vec);
	values[Anum_pg_partitioned_table_partclass - 1] = PointerGetDatum(partopclass_vec);
	values[Anum_pg_partitioned_table_partcollation - 1] = PointerGetDatum(partcollation_vec);
	values[Anum_pg_partitioned_table_partexprs - 1] = partexprDatum;

	tuple = heap_form_tuple(RelationGetDescr(pg_partitioned_table), values, nulls);

	CatalogTupleInsert(pg_partitioned_table, tuple);
	table_close(pg_partitioned_table, RowExclusiveLock);

	/* Mark this relation as dependent on a few things as follows */
	addrs = new_object_addresses();
	ObjectAddressSet(myself, RelationRelationId, RelationGetRelid(rel));

	/* Operator class and collation per key column */
	for (i = 0; i < partnatts; i++)
	{
		ObjectAddressSet(referenced, OperatorClassRelationId, partopclass[i]);
		add_exact_object_address(&referenced, addrs);

		/* The default collation is pinned, so don't bother recording it */
		if (OidIsValid(partcollation[i]) &&
			partcollation[i] != DEFAULT_COLLATION_OID)
		{
			ObjectAddressSet(referenced, CollationRelationId, partcollation[i]);
			add_exact_object_address(&referenced, addrs);
		}
	}

	record_object_address_dependencies(&myself, addrs, DEPENDENCY_NORMAL);
	free_object_addresses(addrs);

	/*
	 * The partitioning columns are made internally dependent on the table,
	 * because we cannot drop any of them without dropping the whole table.
	 * (ATExecDropColumn independently enforces that, but it's not bulletproof
	 * so we need the dependencies too.)
	 */
	for (i = 0; i < partnatts; i++)
	{
		if (partattrs[i] == 0)
			continue;			/* ignore expressions here */

		ObjectAddressSubSet(referenced, RelationRelationId,
							RelationGetRelid(rel), partattrs[i]);
		recordDependencyOn(&referenced, &myself, DEPENDENCY_INTERNAL);
	}

	/*
	 * Also consider anything mentioned in partition expressions.  External
	 * references (e.g. functions) get NORMAL dependencies.  Table columns
	 * mentioned in the expressions are handled the same as plain partitioning
	 * columns, i.e. they become internally dependent on the whole table.
	 */
	if (partexprs)
		recordDependencyOnSingleRelExpr(&myself,
										(Node *) partexprs,
										RelationGetRelid(rel),
										DEPENDENCY_NORMAL,
										DEPENDENCY_INTERNAL,
										true /* reverse the self-deps */ );

	/*
	 * We must invalidate the relcache so that the next
	 * CommandCounterIncrement() will cause the same to be rebuilt using the
	 * information in just created catalog entry.
	 */
	CacheInvalidateRelcache(rel);
}

/*
 *	RemovePartitionKeyByRelId
 *		Remove pg_partitioned_table entry for a relation
 */
void
RemovePartitionKeyByRelId(Oid relid)
{
	Relation	rel;
	HeapTuple	tuple;

	rel = table_open(PartitionedRelationId, RowExclusiveLock);

	tuple = SearchSysCache1(PARTRELID, ObjectIdGetDatum(relid));
	if (!HeapTupleIsValid(tuple))
		elog(ERROR, "cache lookup failed for partition key of relation %u",
			 relid);

	CatalogTupleDelete(rel, tuple);

	ReleaseSysCache(tuple);
	table_close(rel, RowExclusiveLock);
}

/*
 * StorePartitionBound
 *		Update pg_class tuple of rel to store the partition bound and set
 *		relispartition to true
 *
 * If this is the default partition, also update the default partition OID in
 * pg_partitioned_table.
 *
 * Also, invalidate the parent's relcache, so that the next rebuild will load
 * the new partition's info into its partition descriptor.  If there is a
 * default partition, we must invalidate its relcache entry as well.
 */
void
StorePartitionBound(Relation rel, Relation parent, PartitionBoundSpec *bound)
{
	Relation	classRel;
	HeapTuple	tuple,
				newtuple;
	Datum		new_val[Natts_pg_class];
	bool		new_null[Natts_pg_class],
				new_repl[Natts_pg_class];
	Oid			defaultPartOid;

	/* Update pg_class tuple */
	classRel = table_open(RelationRelationId, RowExclusiveLock);
	tuple = SearchSysCacheCopy1(RELOID,
								ObjectIdGetDatum(RelationGetRelid(rel)));
	if (!HeapTupleIsValid(tuple))
		elog(ERROR, "cache lookup failed for relation %u",
			 RelationGetRelid(rel));

#ifdef USE_ASSERT_CHECKING
	{
		Form_pg_class classForm;
		bool		isnull;

		classForm = (Form_pg_class) GETSTRUCT(tuple);
		Assert(!classForm->relispartition);
		(void) SysCacheGetAttr(RELOID, tuple, Anum_pg_class_relpartbound,
							   &isnull);
		Assert(isnull);
	}
#endif

	/* Fill in relpartbound value */
	memset(new_val, 0, sizeof(new_val));
	memset(new_null, false, sizeof(new_null));
	memset(new_repl, false, sizeof(new_repl));
	new_val[Anum_pg_class_relpartbound - 1] = CStringGetTextDatum(nodeToString(bound));
	new_null[Anum_pg_class_relpartbound - 1] = false;
	new_repl[Anum_pg_class_relpartbound - 1] = true;
	newtuple = heap_modify_tuple(tuple, RelationGetDescr(classRel),
								 new_val, new_null, new_repl);
	/* Also set the flag */
	((Form_pg_class) GETSTRUCT(newtuple))->relispartition = true;
	CatalogTupleUpdate(classRel, &newtuple->t_self, newtuple);
	heap_freetuple(newtuple);
	table_close(classRel, RowExclusiveLock);

	/*
	 * If we're storing bounds for the default partition, update
	 * pg_partitioned_table too.
	 */
	if (bound->is_default)
		update_default_partition_oid(RelationGetRelid(parent),
									 RelationGetRelid(rel));

	/* Make these updates visible */
	CommandCounterIncrement();

	/*
	 * The partition constraint for the default partition depends on the
	 * partition bounds of every other partition, so we must invalidate the
	 * relcache entry for that partition every time a partition is added or
	 * removed.
	 */
	defaultPartOid =
		get_default_oid_from_partdesc(RelationGetPartitionDesc(parent, true));
	if (OidIsValid(defaultPartOid))
		CacheInvalidateRelcacheByRelid(defaultPartOid);

	CacheInvalidateRelcache(parent);
}

Node *
YbCookConstraint(ParseState *pstate, Node *raw_constraint, char *relname)
{
	return cookConstraint(pstate, raw_constraint, relname);
}<|MERGE_RESOLUTION|>--- conflicted
+++ resolved
@@ -1665,22 +1665,11 @@
 	if (oncommit != ONCOMMIT_NOOP)
 		register_on_commit_action(relid, oncommit);
 
-	/*
-<<<<<<< HEAD
-=======
-	 * Unlogged objects need an init fork, except for partitioned tables which
-	 * have no storage at all.
-	 */
-	if (relpersistence == RELPERSISTENCE_UNLOGGED &&
-		relkind != RELKIND_PARTITIONED_TABLE)
-		heap_create_init_fork(new_rel_desc);
-
 	/* Increment sticky object count if the object is a TEMP TABLE. */
 	if (YbIsClientYsqlConnMgr() && new_rel_desc->rd_islocaltemp)
 		increment_sticky_object_count();
 
 	/*
->>>>>>> f6163037
 	 * ok, the relation has been cataloged, so close our relations and return
 	 * the OID of the newly created relation.
 	 */
