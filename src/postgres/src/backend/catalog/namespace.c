--- conflicted
+++ resolved
@@ -215,13 +215,9 @@
 static void RemoveTempRelationsCallback(int code, Datum arg);
 static void NamespaceCallback(Datum arg, int cacheid, uint32 hashvalue);
 static bool MatchNamedCall(HeapTuple proctup, int nargs, List *argnames,
-<<<<<<< HEAD
 						   bool include_out_arguments, int pronargs,
 						   int **argnumbers);
-=======
-			   int **argnumbers);
 static char *YbBuildTempNameSuffix(YbTempNamespaceSuffixBuffer *buf);
->>>>>>> b038851f
 
 
 /*
