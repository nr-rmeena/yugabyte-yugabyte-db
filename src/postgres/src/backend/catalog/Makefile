#-------------------------------------------------------------------------
#
# Makefile for backend/catalog
#
# Portions Copyright (c) 1996-2022, PostgreSQL Global Development Group
# Portions Copyright (c) 1994, Regents of the University of California
#
# src/backend/catalog/Makefile
#
#-------------------------------------------------------------------------

subdir = src/backend/catalog
top_builddir = ../../..
include $(top_builddir)/src/Makefile.global

SUBDIRS = yb_catalog

OBJS = \
	aclchk.o \
	catalog.o \
	dependency.o \
	heap.o \
	index.o \
	indexing.o \
	namespace.o \
	objectaccess.o \
	objectaddress.o \
	partition.o \
	pg_aggregate.o \
	pg_attrdef.o \
	pg_cast.o \
	pg_class.o \
	pg_collation.o \
	pg_constraint.o \
	pg_conversion.o \
	pg_db_role_setting.o \
	pg_depend.o \
	pg_enum.o \
	pg_inherits.o \
	pg_largeobject.o \
	pg_namespace.o \
	pg_operator.o \
	pg_parameter_acl.o \
	pg_proc.o \
	pg_publication.o \
	pg_range.o \
	pg_shdepend.o \
	pg_subscription.o \
	pg_type.o \
	storage.o \
	toasting.o

include $(top_srcdir)/src/backend/common.mk

# Note: the order of this list determines the order in which the catalog
# header files are assembled into postgres.bki.  BKI_BOOTSTRAP catalogs
# must appear first, and pg_statistic before pg_statistic_ext_data, and
# there are reputedly other, undocumented ordering dependencies.
CATALOG_HEADERS := \
	pg_proc.h pg_type.h pg_attribute.h pg_class.h \
	pg_attrdef.h pg_constraint.h pg_inherits.h pg_index.h pg_operator.h \
	pg_opfamily.h pg_opclass.h pg_am.h pg_amop.h pg_amproc.h \
	pg_language.h pg_largeobject_metadata.h pg_largeobject.h pg_aggregate.h \
	pg_statistic.h pg_statistic_ext.h pg_statistic_ext_data.h \
	pg_rewrite.h pg_trigger.h pg_event_trigger.h pg_description.h \
	pg_cast.h pg_enum.h pg_namespace.h pg_conversion.h pg_depend.h \
	pg_database.h pg_db_role_setting.h pg_tablespace.h \
	pg_authid.h pg_auth_members.h pg_shdepend.h pg_shdescription.h \
	pg_ts_config.h pg_ts_config_map.h pg_ts_dict.h \
	pg_ts_parser.h pg_ts_template.h pg_extension.h \
	pg_foreign_data_wrapper.h pg_foreign_server.h pg_user_mapping.h \
	pg_foreign_table.h pg_policy.h pg_replication_origin.h \
	pg_default_acl.h pg_init_privs.h pg_seclabel.h pg_shseclabel.h \
<<<<<<< HEAD
	pg_collation.h pg_parameter_acl.h pg_partitioned_table.h \
	pg_range.h pg_transform.h \
	pg_sequence.h pg_publication.h pg_publication_namespace.h \
	pg_publication_rel.h pg_subscription.h pg_subscription_rel.h \
	pg_yb_catalog_version.h pg_yb_migration.h pg_yb_tablegroup.h

GENERATED_HEADERS := $(CATALOG_HEADERS:%.h=%_d.h) schemapg.h system_fk_info.h

POSTGRES_BKI_SRCS := $(addprefix $(top_srcdir)/src/include/catalog/, $(CATALOG_HEADERS))
=======
	pg_collation.h pg_partitioned_table.h pg_range.h pg_transform.h \
	pg_sequence.h pg_publication.h pg_publication_rel.h pg_subscription.h \
	pg_subscription_rel.h pg_yb_catalog_version.h pg_yb_migration.h \
	pg_yb_profile.h pg_yb_role_profile.h pg_yb_tablegroup.h

GENERATED_HEADERS := $(CATALOG_HEADERS:%.h=%_d.h) schemapg.h

# In the list of headers used to assemble postgres.bki, indexing.h needs
# be last, and toasting.h just before it.  This ensures we don't try to
# create indexes or toast tables before their catalogs exist.
POSTGRES_BKI_SRCS := $(addprefix $(top_srcdir)/src/include/catalog/,\
	$(CATALOG_HEADERS) toasting.h indexing.h \
	)
>>>>>>> f5f84e2f

# The .dat files we need can just be listed alphabetically.
POSTGRES_BKI_DATA = $(addprefix $(top_srcdir)/src/include/catalog/,\
	pg_aggregate.dat pg_am.dat pg_amop.dat pg_amproc.dat pg_authid.dat \
	pg_cast.dat pg_class.dat pg_collation.dat pg_conversion.dat \
	pg_database.dat pg_language.dat \
	pg_namespace.dat pg_opclass.dat pg_operator.dat pg_opfamily.dat \
	pg_proc.dat pg_range.dat pg_tablespace.dat pg_yb_tablegroup.dat \
	pg_ts_config.dat pg_ts_config_map.dat pg_ts_dict.dat pg_ts_parser.dat \
	pg_ts_template.dat pg_type.dat pg_yb_catalog_version.dat pg_yb_migration.dat \
	)

all: distprep generated-header-symlinks

distprep: bki-stamp yb_bki-stamp

.PHONY: generated-header-symlinks

generated-header-symlinks: $(top_builddir)/src/include/catalog/header-stamp

# bki-stamp records the last time we ran genbki.pl.  We don't rely on
# the timestamps of the individual output files, because the Perl script
# won't update them if they didn't change (to avoid unnecessary recompiles).
# Technically, this should depend on Makefile.global which supplies
# $(MAJORVERSION); but then genbki.pl would need to be re-run after every
# configure run, even in distribution tarballs.  So depending on configure.ac
# instead is cheating a bit, but it will achieve the goal of updating the
# version number when it changes.
bki-stamp: genbki.pl Catalog.pm $(POSTGRES_BKI_SRCS) $(POSTGRES_BKI_DATA) $(top_srcdir)/configure.ac $(top_srcdir)/src/include/access/transam.h
	$(PERL) $< --include-path=$(top_srcdir)/src/include/ \
		--set-version=$(MAJORVERSION) $(POSTGRES_BKI_SRCS)
	touch $@

yb_bki-stamp: yb_genbki.pl Catalog.pm $(POSTGRES_BKI_SRCS) $(POSTGRES_BKI_DATA) $(top_srcdir)/configure.ac
	$(PERL) $< --include-path=$(top_srcdir)/src/include/ \
		--set-version=$(MAJORVERSION) $(POSTGRES_BKI_SRCS)
	touch $@

# The generated headers must all be symlinked into builddir/src/include/,
# using absolute links for the reasons explained in src/backend/Makefile.
# We use header-stamp to record that we've done this because the symlinks
# themselves may appear older than bki-stamp.
$(top_builddir)/src/include/catalog/header-stamp: bki-stamp yb_bki-stamp
	prereqdir=`cd '$(dir $<)' >/dev/null && pwd` && \
	cd '$(dir $@)' && for file in $(GENERATED_HEADERS); do \
	  rm -f $$file && $(LN_S) "$$prereqdir/$$file" . ; \
	done
	touch $@

# Note: installation of generated headers is handled elsewhere
.PHONY: install-data
install-data: bki-stamp yb_bki-stamp installdirs
	$(INSTALL_DATA) $(call vpathsearch,postgres.bki) '$(DESTDIR)$(datadir)/postgres.bki'
	$(INSTALL_DATA) $(call vpathsearch,yb_postgres.bki) '$(DESTDIR)$(datadir)/yb_postgres.bki'
	$(INSTALL_DATA) $(call vpathsearch,system_constraints.sql) '$(DESTDIR)$(datadir)/system_constraints.sql'
	$(INSTALL_DATA) $(srcdir)/system_functions.sql '$(DESTDIR)$(datadir)/system_functions.sql'
	$(INSTALL_DATA) $(srcdir)/system_views.sql '$(DESTDIR)$(datadir)/system_views.sql'
	$(INSTALL_DATA) $(srcdir)/yb_system_views.sql '$(DESTDIR)$(datadir)/yb_system_views.sql'
	$(INSTALL_DATA) $(srcdir)/information_schema.sql '$(DESTDIR)$(datadir)/information_schema.sql'
	$(INSTALL_DATA) $(srcdir)/sql_features.txt '$(DESTDIR)$(datadir)/sql_features.txt'

installdirs:
	$(MKDIR_P) '$(DESTDIR)$(datadir)'

.PHONY: uninstall-data
uninstall-data:
	rm -f $(addprefix '$(DESTDIR)$(datadir)'/, postgres.bki yb_postgres.bki system_constraints.sql system_functions.sql system_views.sql information_schema.sql sql_features.txt)

# postgres.bki, system_constraints.sql, and the generated headers are
# in the distribution tarball, so they are not cleaned here.
clean:

maintainer-clean: clean
	rm -f bki-stamp yb_bki-stamp postgres.bki yb_postgres.bki system_constraints.sql $(GENERATED_HEADERS)<|MERGE_RESOLUTION|>--- conflicted
+++ resolved
@@ -71,31 +71,16 @@
 	pg_foreign_data_wrapper.h pg_foreign_server.h pg_user_mapping.h \
 	pg_foreign_table.h pg_policy.h pg_replication_origin.h \
 	pg_default_acl.h pg_init_privs.h pg_seclabel.h pg_shseclabel.h \
-<<<<<<< HEAD
 	pg_collation.h pg_parameter_acl.h pg_partitioned_table.h \
 	pg_range.h pg_transform.h \
 	pg_sequence.h pg_publication.h pg_publication_namespace.h \
 	pg_publication_rel.h pg_subscription.h pg_subscription_rel.h \
-	pg_yb_catalog_version.h pg_yb_migration.h pg_yb_tablegroup.h
+	pg_yb_catalog_version.h pg_yb_migration.h \
+    pg_yb_profile.h pg_yb_role_profile.h pg_yb_tablegroup.h
 
 GENERATED_HEADERS := $(CATALOG_HEADERS:%.h=%_d.h) schemapg.h system_fk_info.h
 
 POSTGRES_BKI_SRCS := $(addprefix $(top_srcdir)/src/include/catalog/, $(CATALOG_HEADERS))
-=======
-	pg_collation.h pg_partitioned_table.h pg_range.h pg_transform.h \
-	pg_sequence.h pg_publication.h pg_publication_rel.h pg_subscription.h \
-	pg_subscription_rel.h pg_yb_catalog_version.h pg_yb_migration.h \
-	pg_yb_profile.h pg_yb_role_profile.h pg_yb_tablegroup.h
-
-GENERATED_HEADERS := $(CATALOG_HEADERS:%.h=%_d.h) schemapg.h
-
-# In the list of headers used to assemble postgres.bki, indexing.h needs
-# be last, and toasting.h just before it.  This ensures we don't try to
-# create indexes or toast tables before their catalogs exist.
-POSTGRES_BKI_SRCS := $(addprefix $(top_srcdir)/src/include/catalog/,\
-	$(CATALOG_HEADERS) toasting.h indexing.h \
-	)
->>>>>>> f5f84e2f
 
 # The .dat files we need can just be listed alphabetically.
 POSTGRES_BKI_DATA = $(addprefix $(top_srcdir)/src/include/catalog/,\
