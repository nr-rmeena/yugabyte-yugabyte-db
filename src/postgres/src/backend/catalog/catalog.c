/*-------------------------------------------------------------------------
 *
 * catalog.c
 *		routines concerned with catalog naming conventions and other
 *		bits of hard-wired knowledge
 *
 *
 * Portions Copyright (c) 1996-2022, PostgreSQL Global Development Group
 * Portions Copyright (c) 1994, Regents of the University of California
 *
 *
 * IDENTIFICATION
 *	  src/backend/catalog/catalog.c
 *
 *-------------------------------------------------------------------------
 */

#include "postgres.h"

#include <fcntl.h>
#include <unistd.h>

#include "access/genam.h"
#include "access/htup_details.h"
#include "access/sysattr.h"
#include "access/table.h"
#include "access/transam.h"
#include "catalog/catalog.h"
#include "catalog/namespace.h"
#include "catalog/pg_auth_members.h"
#include "catalog/pg_authid.h"
#include "catalog/pg_database.h"
#include "catalog/pg_db_role_setting.h"
#include "catalog/pg_largeobject.h"
#include "catalog/pg_namespace.h"
#include "catalog/pg_parameter_acl.h"
#include "catalog/pg_replication_origin.h"
#include "catalog/pg_shdepend.h"
#include "catalog/pg_shdescription.h"
#include "catalog/pg_shseclabel.h"
#include "catalog/pg_subscription.h"
#include "catalog/pg_tablespace.h"
#include "catalog/pg_type.h"
#include "miscadmin.h"
#include "storage/fd.h"
#include "utils/fmgroids.h"
#include "utils/fmgrprotos.h"
#include "utils/rel.h"
#include "utils/snapmgr.h"
#include "utils/syscache.h"

/* YB includes. */
#include "access/heapam.h"
#include "access/htup_details.h"
#include "catalog/pg_yb_tablegroup.h"
#include "catalog/pg_yb_catalog_version.h"
#include "catalog/pg_yb_profile.h"
#include "catalog/pg_yb_role_profile.h"
#include "commands/defrem.h"
#include "utils/syscache.h"
#include "pg_yb_utils.h"

/*
 * Parameters to determine when to emit a log message in
 * GetNewOidWithIndex()
 */
#define GETNEWOID_LOG_THRESHOLD 1000000
#define GETNEWOID_LOG_MAX_INTERVAL 128000000

/*
 * IsSystemRelation
 *		True iff the relation is either a system catalog or a toast table.
 *		See IsCatalogRelation for the exact definition of a system catalog.
 *
 *		We treat toast tables of user relations as "system relations" for
 *		protection purposes, e.g. you can't change their schemas without
 *		special permissions.  Therefore, most uses of this function are
 *		checking whether allow_system_table_mods restrictions apply.
 *		For other purposes, consider whether you shouldn't be using
 *		IsCatalogRelation instead.
 *
 *		This function does not perform any catalog accesses.
 *		Some callers rely on that!
 */
bool
IsSystemRelation(Relation relation)
{
	return IsSystemClass(RelationGetRelid(relation), relation->rd_rel);
}

/*
 * IsSystemClass
 *		Like the above, but takes a Form_pg_class as argument.
 *		Used when we do not want to open the relation and have to
 *		search pg_class directly.
 */
bool
IsSystemClass(Oid relid, Form_pg_class reltuple)
{
	/* IsCatalogRelationOid is a bit faster, so test that first */
	return (IsCatalogRelationOid(relid) || IsToastClass(reltuple));
}

/*
 * IsCatalogRelation
 *		True iff the relation is a system catalog.
 *
 *		By a system catalog, we mean one that is created during the bootstrap
 *		phase of initdb.  That includes not just the catalogs per se, but
 *		also their indexes, and TOAST tables and indexes if any.
 *
 *		This function does not perform any catalog accesses.
 *		Some callers rely on that!
 */
bool
IsCatalogRelation(Relation relation)
{
	return IsCatalogRelationOid(RelationGetRelid(relation));
}

/*
 * IsCatalogRelationOid
 *		True iff the relation identified by this OID is a system catalog.
 *
 *		By a system catalog, we mean one that is created during the bootstrap
 *		phase of initdb.  That includes not just the catalogs per se, but
 *		also their indexes, and TOAST tables and indexes if any.
 *
 *		This function does not perform any catalog accesses.
 *		Some callers rely on that!
 */
bool
IsCatalogRelationOid(Oid relid)
{
	/*
	 * We consider a relation to be a system catalog if it has a pinned OID.
	 * This includes all the defined catalogs, their indexes, and their TOAST
	 * tables and indexes.
	 *
	 * This rule excludes the relations in information_schema, which are not
	 * integral to the system and can be treated the same as user relations.
	 * (Since it's valid to drop and recreate information_schema, any rule
	 * that did not act this way would be wrong.)
	 *
	 * This test is reliable since an OID wraparound will skip this range of
	 * OIDs; see GetNewObjectId().
	 */
	return (relid < (Oid) FirstUnpinnedObjectId);
}

/*
 * IsToastRelation
 *		True iff relation is a TOAST support relation (or index).
 *
 *		Does not perform any catalog accesses.
 */
bool
IsToastRelation(Relation relation)
{
	/*
	 * What we actually check is whether the relation belongs to a pg_toast
	 * namespace.  This should be equivalent because of restrictions that are
	 * enforced elsewhere against creating user relations in, or moving
	 * relations into/out of, a pg_toast namespace.  Notice also that this
	 * will not say "true" for toast tables belonging to other sessions' temp
	 * tables; we expect that other mechanisms will prevent access to those.
	 */
	return IsToastNamespace(RelationGetNamespace(relation));
}

/*
 * IsToastClass
 *		Like the above, but takes a Form_pg_class as argument.
 *		Used when we do not want to open the relation and have to
 *		search pg_class directly.
 */
bool
IsToastClass(Form_pg_class reltuple)
{
	Oid			relnamespace = reltuple->relnamespace;

	return IsToastNamespace(relnamespace);
}

/*
 * IsCatalogNamespace
 *		True iff namespace is pg_catalog.
 *
 *		Does not perform any catalog accesses.
 *
 * NOTE: the reason this isn't a macro is to avoid having to include
 * catalog/pg_namespace.h in a lot of places.
 */
bool
IsCatalogNamespace(Oid namespaceId)
{
	return namespaceId == PG_CATALOG_NAMESPACE;
}

/*
 * Same logic as with IsCatalogNamespace, to be used when OID isn't known.
 * NULL name results in InvalidOid.
 */
bool
YbIsCatalogNamespaceByName(const char *namespace_name)
{
	Oid namespace_oid;

	namespace_oid = namespace_name ?
		LookupExplicitNamespace(namespace_name, true) :
		InvalidOid;

	return IsCatalogNamespace(namespace_oid);
}

/*
 * IsToastNamespace
 *		True iff namespace is pg_toast or my temporary-toast-table namespace.
 *
 *		Does not perform any catalog accesses.
 *
 * Note: this will return false for temporary-toast-table namespaces belonging
 * to other backends.  Those are treated the same as other backends' regular
 * temp table namespaces, and access is prevented where appropriate.
 * If you need to check for those, you may be able to use isAnyTempNamespace,
 * but beware that that does involve a catalog access.
 */
bool
IsToastNamespace(Oid namespaceId)
{
	return (namespaceId == PG_TOAST_NAMESPACE) ||
		isTempToastNamespace(namespaceId);
}


/*
 * IsReservedName
 *		True iff name starts with the pg_ prefix.
 *
 *		For some classes of objects, the prefix pg_ is reserved for
 *		system objects only.  As of 8.0, this was only true for
 *		schema and tablespace names.  With 9.6, this is also true
 *		for roles.
 */
bool
IsReservedName(const char *name)
{
	/* ugly coding for speed */
	return (name[0] == 'p' &&
			name[1] == 'g' &&
			name[2] == '_');
}


/*
 * IsSharedRelation
 *		Given the OID of a relation, determine whether it's supposed to be
 *		shared across an entire database cluster.
 *
 * In older releases, this had to be hard-wired so that we could compute the
 * locktag for a relation and lock it before examining its catalog entry.
 * Since we now have MVCC catalog access, the race conditions that made that
 * a hard requirement are gone, so we could look at relaxing this restriction.
 * However, if we scanned the pg_class entry to find relisshared, and only
 * then locked the relation, pg_class could get updated in the meantime,
 * forcing us to scan the relation again, which would definitely be complex
 * and might have undesirable performance consequences.  Fortunately, the set
 * of shared relations is fairly static, so a hand-maintained list of their
 * OIDs isn't completely impractical.
 */
bool
IsSharedRelation(Oid relationId)
{
	/* These are the shared catalogs (look for BKI_SHARED_RELATION) */
	if (relationId == AuthIdRelationId ||
		relationId == AuthMemRelationId ||
		relationId == DatabaseRelationId ||
		relationId == DbRoleSettingRelationId ||
		relationId == ParameterAclRelationId ||
		relationId == ReplicationOriginRelationId ||
		relationId == SharedDependRelationId ||
		relationId == SharedDescriptionRelationId ||
		relationId == SharedSecLabelRelationId ||
		relationId == SubscriptionRelationId ||
		relationId == TableSpaceRelationId ||
		relationId == YBCatalogVersionRelationId ||
		relationId == YbProfileRelationId ||
		relationId == YbRoleProfileRelationId)
		return true;
	/* These are their indexes */
	if (relationId == AuthIdOidIndexId ||
		relationId == AuthIdRolnameIndexId ||
		relationId == AuthMemMemRoleIndexId ||
		relationId == AuthMemRoleMemIndexId ||
		relationId == DatabaseNameIndexId ||
		relationId == DatabaseOidIndexId ||
		relationId == DbRoleSettingDatidRolidIndexId ||
		relationId == ParameterAclOidIndexId ||
		relationId == ParameterAclParnameIndexId ||
		relationId == ReplicationOriginIdentIndex ||
		relationId == ReplicationOriginNameIndex ||
		relationId == SharedDependDependerIndexId ||
		relationId == SharedDependReferenceIndexId ||
		relationId == SharedDescriptionObjIndexId ||
		relationId == SharedSecLabelObjectIndexId ||
		relationId == SubscriptionNameIndexId ||
		relationId == SubscriptionObjectIndexId ||
		relationId == TablespaceNameIndexId ||
		relationId == TablespaceOidIndexId ||
		relationId == YBCatalogVersionDbOidIndexId ||
		relationId == YbProfileOidIndexId ||
		relationId == YbProfileRolnameIndexId ||
		relationId == YbRoleProfileOidIndexId)
		return true;
	/* These are their toast tables and toast indexes */
	if (relationId == PgAuthidToastTable ||
		relationId == PgAuthidToastIndex ||
		relationId == PgDatabaseToastTable ||
		relationId == PgDatabaseToastIndex ||
		relationId == PgDbRoleSettingToastTable ||
		relationId == PgDbRoleSettingToastIndex ||
		relationId == PgParameterAclToastTable ||
		relationId == PgParameterAclToastIndex ||
		relationId == PgReplicationOriginToastTable ||
		relationId == PgReplicationOriginToastIndex ||
		relationId == PgShdescriptionToastTable ||
		relationId == PgShdescriptionToastIndex ||
		relationId == PgShseclabelToastTable ||
		relationId == PgShseclabelToastIndex ||
		relationId == PgSubscriptionToastTable ||
		relationId == PgSubscriptionToastIndex ||
		relationId == PgTablespaceToastTable ||
		relationId == PgTablespaceToastIndex)
		return true;
	/* In test mode, there might be shared relations other than predefined ones. */
	if (yb_test_system_catalogs_creation)
	{
		/* To avoid cycle */
		if (relationId == RelationRelationId)
			return false;

		Relation  pg_class = table_open(RelationRelationId, AccessShareLock);
		HeapTuple tuple    = SearchSysCacheCopy1(RELOID, ObjectIdGetDatum(relationId));

		bool result = HeapTupleIsValid(tuple)
			? ((Form_pg_class) GETSTRUCT(tuple))->relisshared
			: false;

		if (HeapTupleIsValid(tuple))
			heap_freetuple(tuple);

		table_close(pg_class, AccessShareLock);

		return result;
	}

	return false;
}

/*
 * IsPinnedObject
 *		Given the class + OID identity of a database object, report whether
 *		it is "pinned", that is not droppable because the system requires it.
 *
 * We used to represent this explicitly in pg_depend, but that proved to be
 * an undesirable amount of overhead, so now we rely on an OID range test.
 */
bool
IsPinnedObject(Oid classId, Oid objectId)
{
	/*
	 * Objects with OIDs above FirstUnpinnedObjectId are never pinned.  Since
	 * the OID generator skips this range when wrapping around, this check
	 * guarantees that user-defined objects are never considered pinned.
	 */
	if (objectId >= FirstUnpinnedObjectId)
		return false;

	/*
	 * Large objects are never pinned.  We need this special case because
	 * their OIDs can be user-assigned.
	 */
	if (classId == LargeObjectRelationId)
		return false;

	/*
	 * There are a few objects defined in the catalog .dat files that, as a
	 * matter of policy, we prefer not to treat as pinned.  We used to handle
	 * that by excluding them from pg_depend, but it's just as easy to
	 * hard-wire their OIDs here.  (If the user does indeed drop and recreate
	 * them, they'll have new but certainly-unpinned OIDs, so no problem.)
	 *
	 * Checking both classId and objectId is overkill, since OIDs below
	 * FirstGenbkiObjectId should be globally unique, but do it anyway for
	 * robustness.
	 */

	/* the public namespace is not pinned */
	if (classId == NamespaceRelationId &&
		objectId == PG_PUBLIC_NAMESPACE)
		return false;

	/*
	 * Databases are never pinned.  It might seem that it'd be prudent to pin
	 * at least template0; but we do this intentionally so that template0 and
	 * template1 can be rebuilt from each other, thus letting them serve as
	 * mutual backups (as long as you've not modified template1, anyway).
	 */
	if (classId == DatabaseRelationId)
		return false;

	/*
	 * All other initdb-created objects are pinned.  This is overkill (the
	 * system doesn't really depend on having every last weird datatype, for
	 * instance) but generating only the minimum required set of dependencies
	 * seems hard, and enforcing an accurate list would be much more expensive
	 * than the simple range test used here.
	 */
	return true;
}

/*
 * GetBackendOidFromRelPersistence
 *		Returns backend oid for the given type of relation persistence.
 */
Oid
GetBackendOidFromRelPersistence(char relpersistence)
{
	switch (relpersistence)
	{
		case RELPERSISTENCE_TEMP:
			return BackendIdForTempRelations();
		case RELPERSISTENCE_UNLOGGED:
		case RELPERSISTENCE_PERMANENT:
			return InvalidBackendId;
		default:
			elog(ERROR, "invalid relpersistence: %c", relpersistence);
			return InvalidOid;	/* placate compiler */
	}
}

/*
 * DoesRelFileExist
 *		True iff there is an existing file of the same name for this relation.
 */
bool
DoesRelFileExist(const RelFileNodeBackend *rnode)
{
	bool 	collides;
	char 	*rpath = relpath(*rnode, MAIN_FORKNUM);
	int 	fd = BasicOpenFile(rpath, O_RDONLY | PG_BINARY);

	if (fd >= 0)
	{
		/* definite collision */
		close(fd);
		collides = true;
	}
	else
	{
		/*
		 * Here we have a little bit of a dilemma: if errno is something
		 * other than ENOENT, should we declare a collision and loop? In
		 * particular one might think this advisable for, say, EPERM.
		 * However there really shouldn't be any unreadable files in a
		 * tablespace directory, and if the EPERM is actually complaining
		 * that we can't read the directory itself, we'd be in an infinite
		 * loop.  In practice it seems best to go ahead regardless of the
		 * errno.  If there is a colliding file we will get an smgr
		 * failure when we attempt to create the new relation file.
		 */
		collides = false;
	}

	pfree(rpath);
	return collides;
}

/*
 * DoesOidExistInRelation
 *		True iff the oid already exists in the relation.
 *		Used typically with relation = pg_class, to check if a new oid is
 *		already in use.
 */
bool
DoesOidExistInRelation(Oid oid,
					   Relation relation,
					   Oid indexId,
					   AttrNumber oidcolumn)
{
	SysScanDesc scan;
	ScanKeyData key;
	bool		collides;

	ScanKeyInit(&key,
				oidcolumn,
				BTEqualStrategyNumber, F_OIDEQ,
				ObjectIdGetDatum(oid));

	/* see notes above about using SnapshotAny */
	scan = systable_beginscan(relation, indexId, true, SnapshotAny, 1, &key);

	collides = HeapTupleIsValid(systable_getnext(scan));

	systable_endscan(scan);

	return collides;
}

/*
 * GetNewOidWithIndex
 *		Generate a new OID that is unique within the system relation.
 *
 * Since the OID is not immediately inserted into the table, there is a
 * race condition here; but a problem could occur only if someone else
 * managed to cycle through 2^32 OIDs and generate the same OID before we
 * finish inserting our row.  This seems unlikely to be a problem.  Note
 * that if we had to *commit* the row to end the race condition, the risk
 * would be rather higher; therefore we use SnapshotAny in the test, so that
 * we will see uncommitted rows.  (We used to use SnapshotDirty, but that has
 * the disadvantage that it ignores recently-deleted rows, creating a risk
 * of transient conflicts for as long as our own MVCC snapshots think a
 * recently-deleted row is live.  The risk is far higher when selecting TOAST
 * OIDs, because SnapshotToast considers dead rows as active indefinitely.)
<<<<<<< HEAD
=======
 */
Oid
GetNewOid(Relation relation)
{
	Oid			oidIndex;

	/* If relation doesn't have OIDs at all, caller is confused */
	Assert(relation->rd_rel->relhasoids);

	if (IsYugaByteEnabled())
	{
		if (relation->rd_rel->relisshared)
			YbDatabaseIdForNewObjectId = TemplateDbOid;
		else
			YbDatabaseIdForNewObjectId = MyDatabaseId;
	}

	/* In bootstrap mode, we don't have any indexes to use */
	if (IsBootstrapProcessingMode())
		return GetNewObjectId();

	/* The relcache will cache the identity of the OID index for us */
	oidIndex = RelationGetOidIndex(relation);

	/* If no OID index, just hand back the next OID counter value */
	if (!OidIsValid(oidIndex))
	{
		/*
		 * In YugaByte we convert the OID index into a primary key.
		 */
		if (!IsYugaByteEnabled())
		{
			/*
			 * System catalogs that have OIDs should *always* have a unique OID
			 * index; we should only take this path for user tables. Give a
			 * warning if it looks like somebody forgot an index.
			 */
			if (IsSystemRelation(relation))
				elog(WARNING,
				     "generating possibly-non-unique OID for \"%s\"",
				     RelationGetRelationName(relation));
		}
		return GetNewObjectId();
	}

	/* Otherwise, use the index to find a nonconflicting OID */
	return GetNewOidWithIndex(relation, oidIndex, ObjectIdAttributeNumber);
}
>>>>>>> 769e2a5b

 *
 * Note that we are effectively assuming that the table has a relatively small
 * number of entries (much less than 2^32) and there aren't very long runs of
 * consecutive existing OIDs.  This is a mostly reasonable assumption for
 * system catalogs.
 *
 * Caller must have a suitable lock on the relation.
 */
Oid
GetNewOidWithIndex(Relation relation, Oid indexId, AttrNumber oidcolumn)
{
	Oid			newOid;
	uint64		retries = 0;
	uint64		retries_before_log = GETNEWOID_LOG_THRESHOLD;

	/* Only system relations are supported */
	Assert(IsSystemRelation(relation));

	/* In bootstrap mode, we don't have any indexes to use */
	if (IsBootstrapProcessingMode())
		return GetNewObjectId();

	/*
	 * We should never be asked to generate a new pg_type OID during
	 * pg_upgrade; doing so would risk collisions with the OIDs it wants to
	 * assign.  Hitting this assert means there's some path where we failed to
	 * ensure that a type OID is determined by commands in the dump script.
	 */
	Assert(!IsBinaryUpgrade || yb_binary_restore || RelationGetRelid(relation) != TypeRelationId);

	if (IsYugaByteEnabled())
	{
		if (relation->rd_rel->relisshared)
			YbDatabaseIdForNewObjectId = TemplateDbOid;
		else
			YbDatabaseIdForNewObjectId = MyDatabaseId;
	}

	/* Generate new OIDs until we find one not in the table */
	do
	{
		CHECK_FOR_INTERRUPTS();

		newOid = GetNewObjectId();

		/*
		 * Log that we iterate more than GETNEWOID_LOG_THRESHOLD but have not
		 * yet found OID unused in the relation. Then repeat logging with
		 * exponentially increasing intervals until we iterate more than
		 * GETNEWOID_LOG_MAX_INTERVAL. Finally repeat logging every
		 * GETNEWOID_LOG_MAX_INTERVAL unless an unused OID is found. This
		 * logic is necessary not to fill up the server log with the similar
		 * messages.
		 */
		if (retries >= retries_before_log)
		{
			ereport(LOG,
					(errmsg("still searching for an unused OID in relation \"%s\"",
							RelationGetRelationName(relation)),
					 errdetail_plural("OID candidates have been checked %llu time, but no unused OID has been found yet.",
									  "OID candidates have been checked %llu times, but no unused OID has been found yet.",
									  retries,
									  (unsigned long long) retries)));

			/*
			 * Double the number of retries to do before logging next until it
			 * reaches GETNEWOID_LOG_MAX_INTERVAL.
			 */
			if (retries_before_log * 2 <= GETNEWOID_LOG_MAX_INTERVAL)
				retries_before_log *= 2;
			else
				retries_before_log += GETNEWOID_LOG_MAX_INTERVAL;
		}

		retries++;
	} while (DoesOidExistInRelation(newOid, relation, indexId, oidcolumn));

	return newOid;
}

/*
 * GetNewRelFileNode
 *		Generate a new relfilenode number that is unique within the
 *		database of the given tablespace.
 *
 * If the relfilenode will also be used as the relation's OID, pass the
 * opened pg_class catalog, and this routine will guarantee that the result
 * is also an unused OID within pg_class.  If the result is to be used only
 * as a relfilenode for an existing relation, pass NULL for pg_class.
 *
 * As with GetNewOidWithIndex(), there is some theoretical risk of a race
 * condition, but it doesn't seem worth worrying about.
 *
 * Note: we don't support using this in bootstrap mode.  All relations
 * created by bootstrap have preassigned OIDs, so there's no need.
 */
Oid
GetNewRelFileNode(Oid reltablespace, Relation pg_class, char relpersistence)
{
	RelFileNodeBackend rnode;

	/*
	 * If we ever get here during pg_upgrade, there's something wrong; all
	 * relfilenode assignments during a binary-upgrade run should be
	 * determined by commands in the dump script.
	 */
	Assert(!IsBinaryUpgrade || yb_binary_restore);

	/* This logic should match RelationInitPhysicalAddr */
	rnode.node.spcNode = reltablespace ? reltablespace : MyDatabaseTableSpace;
	rnode.node.dbNode = (rnode.node.spcNode == GLOBALTABLESPACE_OID) ? InvalidOid : MyDatabaseId;

	/*
	 * The relpath will vary based on the backend ID, so we must initialize
	 * that properly here to make sure that any collisions based on filename
	 * are properly detected.
	 */
	rnode.backend = GetBackendOidFromRelPersistence(relpersistence);;

	/*
	 * All the shared relations have relfilenode value as 0, which suggests
	 * that relfilenode is only used for non-shared relations. That's why
	 * MyDatabaseId should be used for new relfilenode OID allocation.
	 */
	if (IsYugaByteEnabled())
	{
		Assert(!pg_class || !pg_class->rd_rel->relisshared);
		YbDatabaseIdForNewObjectId = MyDatabaseId;
	}

	do
	{
		CHECK_FOR_INTERRUPTS();

		/* Generate the OID */
		if (pg_class)
			rnode.node.relNode = GetNewOidWithIndex(pg_class, ClassOidIndexId,
													Anum_pg_class_oid);
		else
			rnode.node.relNode = GetNewObjectId();

		/* Check for existing file of same name */
	} while (DoesRelFileExist(&rnode));

	return rnode.node.relNode;
}

/*
 * SQL callable interface for GetNewOidWithIndex().  Outside of initdb's
 * direct insertions into catalog tables, and recovering from corruption, this
 * should rarely be needed.
 *
 * Function is intentionally not documented in the user facing docs.
 */
Datum
pg_nextoid(PG_FUNCTION_ARGS)
{
	Oid			reloid = PG_GETARG_OID(0);
	Name		attname = PG_GETARG_NAME(1);
	Oid			idxoid = PG_GETARG_OID(2);
	Relation	rel;
	Relation	idx;
	HeapTuple	atttuple;
	Form_pg_attribute attform;
	AttrNumber	attno;
	Oid			newoid;

	/*
	 * As this function is not intended to be used during normal running, and
	 * only supports system catalogs (which require superuser permissions to
	 * modify), just checking for superuser ought to not obstruct valid
	 * usecases.
	 */
	if (!superuser())
		ereport(ERROR,
				(errcode(ERRCODE_INSUFFICIENT_PRIVILEGE),
				 errmsg("must be superuser to call %s()",
						"pg_nextoid")));

	rel = table_open(reloid, RowExclusiveLock);
	idx = index_open(idxoid, RowExclusiveLock);

	if (!IsSystemRelation(rel))
		ereport(ERROR,
				(errcode(ERRCODE_INVALID_PARAMETER_VALUE),
				 errmsg("pg_nextoid() can only be used on system catalogs")));

	if (idx->rd_index->indrelid != RelationGetRelid(rel))
		ereport(ERROR,
				(errcode(ERRCODE_INVALID_PARAMETER_VALUE),
				 errmsg("index \"%s\" does not belong to table \"%s\"",
						RelationGetRelationName(idx),
						RelationGetRelationName(rel))));

	atttuple = SearchSysCacheAttName(reloid, NameStr(*attname));
	if (!HeapTupleIsValid(atttuple))
		ereport(ERROR,
				(errcode(ERRCODE_UNDEFINED_COLUMN),
				 errmsg("column \"%s\" of relation \"%s\" does not exist",
						NameStr(*attname), RelationGetRelationName(rel))));

	attform = ((Form_pg_attribute) GETSTRUCT(atttuple));
	attno = attform->attnum;

	if (attform->atttypid != OIDOID)
		ereport(ERROR,
				(errcode(ERRCODE_INVALID_PARAMETER_VALUE),
				 errmsg("column \"%s\" is not of type oid",
						NameStr(*attname))));

	if (IndexRelationGetNumberOfKeyAttributes(idx) != 1 ||
		idx->rd_index->indkey.values[0] != attno)
		ereport(ERROR,
				(errcode(ERRCODE_INVALID_PARAMETER_VALUE),
				 errmsg("index \"%s\" is not the index for column \"%s\"",
						RelationGetRelationName(idx),
						NameStr(*attname))));

	newoid = GetNewOidWithIndex(rel, idxoid, attno);

	ReleaseSysCache(atttuple);
	table_close(rel, RowExclusiveLock);
	index_close(idx, RowExclusiveLock);

	PG_RETURN_OID(newoid);
}

/*
 * SQL callable interface for StopGeneratingPinnedObjectIds().
 *
 * This is only to be used by initdb, so it's intentionally not documented in
 * the user facing docs.
 */
Datum
pg_stop_making_pinned_objects(PG_FUNCTION_ARGS)
{
	/*
	 * Belt-and-suspenders check, since StopGeneratingPinnedObjectIds will
	 * fail anyway in non-single-user mode.
	 */
	if (!superuser())
		ereport(ERROR,
				(errcode(ERRCODE_INSUFFICIENT_PRIVILEGE),
				 errmsg("must be superuser to call %s()",
						"pg_stop_making_pinned_objects")));

	StopGeneratingPinnedObjectIds();

	PG_RETURN_VOID();
}

/*
 * IsTableOidUnused
 *		Returns true iff the given table oid is not used by any other table
 *		within the database of the given tablespace.
 *
 * First checks pg_class to see if the oid is in use (similar to
 * GetNewOidWithIndex), and then checks if there are any existing relfiles that
 * have the same oid (similar to GetNewRelFileNode).
 *
 * Similar to GetNewOidWithIndex and GetNewRelFileNode, there is a theoretical
 * race condition, but since we don't worry about it there, it should be fine
 * here as well.
 */
bool
IsTableOidUnused(Oid table_oid,
				 Oid reltablespace,
				 Relation pg_class,
				 char relpersistence)
{
	RelFileNodeBackend rnode;
	Oid				   oidIndex;
	bool			   collides;

	/* First check for if the oid is used in pg_class. */

	/* TODO(Alex): The relcache will cache the identity of the OID index for us */
	oidIndex = ClassOidIndexId;

	if (!OidIsValid(oidIndex))
	{
		elog(WARNING, "Could not find oid index of pg_class.");
	}

	collides = DoesOidExistInRelation(table_oid,
									  pg_class,
									  oidIndex,
									  Anum_pg_class_oid);

	if (!collides)
	{
		/*
		 * Check if there are existing relfiles with the oid.
		 * YB Note: It looks like we only run into collisions here for
		 * 			temporary tables.
		 */

		/*
		 * The relpath will vary based on the backend ID, so we must initialize
		 * that properly here to make sure that any collisions based on filename
		 * are properly detected.
		 */
		rnode.backend = GetBackendOidFromRelPersistence(relpersistence);

		/* This logic should match RelationInitPhysicalAddr */
		rnode.node.spcNode = reltablespace ? reltablespace
										   : MyDatabaseTableSpace;
		rnode.node.dbNode = (rnode.node.spcNode == GLOBALTABLESPACE_OID)
								? InvalidOid
								: MyDatabaseId;

		rnode.node.relNode = table_oid;

		/* Check for existing file of same name */
		collides = DoesRelFileExist(&rnode);
	}

	return !collides;
}

/*
 * GetTableOidFromRelOptions
 *		Scans through relOptions for any 'table_oid' options, and ensures
 *		that oid is available. Returns that oid, or InvalidOid if unspecified.
 */
Oid
GetTableOidFromRelOptions(List *relOptions,
						  Oid reltablespace,
						  char relpersistence)
{
	ListCell   *opt_cell;
	Oid			table_oid;
	bool		is_oid_free;

	foreach(opt_cell, relOptions)
	{
		DefElem *def = (DefElem *) lfirst(opt_cell);
		if (strcmp(def->defname, "table_oid") == 0)
		{
			const char* hintmsg;
			if (!parse_oid(defGetString(def), &table_oid, &hintmsg))
				ereport(ERROR,
						(errcode(ERRCODE_INVALID_PARAMETER_VALUE),
						 errmsg("invalid value for OID option \"table_oid\""),
						 hintmsg ? errhint("%s", _(hintmsg)) : 0));
			if (OidIsValid(table_oid))
			{
				Relation pg_class_desc =
					table_open(RelationRelationId, RowExclusiveLock);
				is_oid_free = IsTableOidUnused(table_oid,
											   reltablespace,
											   pg_class_desc,
											   relpersistence);
				table_close(pg_class_desc, RowExclusiveLock);

				if (is_oid_free)
					return table_oid;
				else
					ereport(ERROR,
							(errcode(ERRCODE_DUPLICATE_OBJECT),
							 errmsg("table OID %u is in use", table_oid)));

				/* Only process the first table_oid. */
				break;
			}
		}
	}

	return InvalidOid;
}

/*
 * GetColocationIdFromRelOptions
 *		Scans through relOptions for any 'colocation_id' options.
 *		Returns that ID, or InvalidOid if unspecified.
 *
 * This is only used during table/index creation, as this reloption is not
 * persisted.
 */
Oid
YbGetColocationIdFromRelOptions(List *relOptions)
{
	ListCell   *opt_cell;
	Oid        colocation_id;

	foreach(opt_cell, relOptions)
	{
		DefElem *def = (DefElem *) lfirst(opt_cell);
		if (strcmp(def->defname, "colocation_id") == 0)
		{
			const char* hintmsg;
			if (!parse_oid(defGetString(def), &colocation_id, &hintmsg))
				ereport(ERROR,
						(errcode(ERRCODE_INVALID_PARAMETER_VALUE),
						 errmsg("invalid value for OID option \"colocation_id\""),
						 hintmsg ? errhint("%s", _(hintmsg)) : 0));
			if (OidIsValid(colocation_id))
				return colocation_id;
		}
	}

	return InvalidOid;
}

/*
 * GetRowTypeOidFromRelOptions
 *		Scans through relOptions for any 'row_type_oid' options, and ensures
 *		that oid is available. Returns that oid, or InvalidOid if unspecified.
 */
Oid
GetRowTypeOidFromRelOptions(List *relOptions)
{
	ListCell  *opt_cell;
	Oid       row_type_oid;
	Relation  pg_type_desc;
	HeapTuple tuple;

	foreach(opt_cell, relOptions)
	{
		DefElem *def = (DefElem *) lfirst(opt_cell);
		if (strcmp(def->defname, "row_type_oid") == 0)
		{
			const char* hintmsg;
			if (!parse_oid(defGetString(def), &row_type_oid, &hintmsg))
				ereport(ERROR,
						(errcode(ERRCODE_INVALID_PARAMETER_VALUE),
						 errmsg("invalid value for OID option \"row_type_oid\""),
						 hintmsg ? errhint("%s", _(hintmsg)) : 0));
			if (OidIsValid(row_type_oid))
			{
				pg_type_desc = table_open(TypeRelationId, AccessExclusiveLock);

				tuple = SearchSysCacheCopy1(TYPEOID, ObjectIdGetDatum(row_type_oid));
				if (HeapTupleIsValid(tuple))
					ereport(ERROR,
							(errcode(ERRCODE_DUPLICATE_OBJECT),
							 errmsg("type OID %u is in use", row_type_oid)));

				table_close(pg_type_desc, AccessExclusiveLock);

				return row_type_oid;
			}
		}
	}

	return InvalidOid;
}

bool
YbGetUseInitdbAclFromRelOptions(List *options)
{
	ListCell  *opt_cell;

	foreach(opt_cell, options)
	{
		// Don't care about multiple occurrences, this reloption is internal.
		DefElem *def = lfirst_node(DefElem, opt_cell);
		if (strcmp(def->defname, "use_initdb_acl") == 0)
			return defGetBoolean(def);
	}

	return InvalidOid;
}<|MERGE_RESOLUTION|>--- conflicted
+++ resolved
@@ -522,58 +522,6 @@
  * of transient conflicts for as long as our own MVCC snapshots think a
  * recently-deleted row is live.  The risk is far higher when selecting TOAST
  * OIDs, because SnapshotToast considers dead rows as active indefinitely.)
-<<<<<<< HEAD
-=======
- */
-Oid
-GetNewOid(Relation relation)
-{
-	Oid			oidIndex;
-
-	/* If relation doesn't have OIDs at all, caller is confused */
-	Assert(relation->rd_rel->relhasoids);
-
-	if (IsYugaByteEnabled())
-	{
-		if (relation->rd_rel->relisshared)
-			YbDatabaseIdForNewObjectId = TemplateDbOid;
-		else
-			YbDatabaseIdForNewObjectId = MyDatabaseId;
-	}
-
-	/* In bootstrap mode, we don't have any indexes to use */
-	if (IsBootstrapProcessingMode())
-		return GetNewObjectId();
-
-	/* The relcache will cache the identity of the OID index for us */
-	oidIndex = RelationGetOidIndex(relation);
-
-	/* If no OID index, just hand back the next OID counter value */
-	if (!OidIsValid(oidIndex))
-	{
-		/*
-		 * In YugaByte we convert the OID index into a primary key.
-		 */
-		if (!IsYugaByteEnabled())
-		{
-			/*
-			 * System catalogs that have OIDs should *always* have a unique OID
-			 * index; we should only take this path for user tables. Give a
-			 * warning if it looks like somebody forgot an index.
-			 */
-			if (IsSystemRelation(relation))
-				elog(WARNING,
-				     "generating possibly-non-unique OID for \"%s\"",
-				     RelationGetRelationName(relation));
-		}
-		return GetNewObjectId();
-	}
-
-	/* Otherwise, use the index to find a nonconflicting OID */
-	return GetNewOidWithIndex(relation, oidIndex, ObjectIdAttributeNumber);
-}
->>>>>>> 769e2a5b
-
  *
  * Note that we are effectively assuming that the table has a relatively small
  * number of entries (much less than 2^32) and there aren't very long runs of
@@ -607,7 +555,7 @@
 	if (IsYugaByteEnabled())
 	{
 		if (relation->rd_rel->relisshared)
-			YbDatabaseIdForNewObjectId = TemplateDbOid;
+			YbDatabaseIdForNewObjectId = Template1DbOid;
 		else
 			YbDatabaseIdForNewObjectId = MyDatabaseId;
 	}
