--- conflicted
+++ resolved
@@ -359,10 +359,11 @@
 
 	/* Keep ybctid consistent across all databases. */
 	Datum ybctid = 0;
-
+	TupleTableSlot *slot = MakeSingleTupleTableSlot(RelationGetDescr(heapRel),
+													&TTSOpsHeapTuple);
+	ExecStoreHeapTuple(tup, slot, false);
 	if (yb_shared_insert)
 	{
-<<<<<<< HEAD
 		if (!IsYsqlUpgrade)
 			elog(ERROR, "shared insert cannot be done outside of YSQL upgrade");
 
@@ -378,60 +379,23 @@
 
 			YBCExecuteInsertForDb(dboid,
 								  heapRel,
-								  RelationGetDescr(heapRel),
-								  tup,
+								  slot,
 								  ONCONFLICT_NONE,
 								  &ybctid,
 								  YB_TRANSACTIONAL);
 		}
 		YB_FOR_EACH_DB_END;
-=======
-		/* Keep ybctid consistent across all databases. */
-		Datum ybctid = 0;
-		TupleTableSlot *slot = MakeSingleTupleTableSlot(RelationGetDescr(heapRel));
-		ExecStoreHeapTuple(tup, slot, false);
-		if (yb_shared_insert)
-		{
-			if (!IsYsqlUpgrade)
-				elog(ERROR, "shared insert cannot be done outside of YSQL upgrade");
-
-			YB_FOR_EACH_DB(pg_db_tuple)
-			{
-				Oid dboid = HeapTupleGetOid(pg_db_tuple);
-				/*
-				 * Since this is a catalog table, we assume it exists in all databases.
-				 * YB doesn't use PG locks so it's okay not to take them.
-				 */
-				if (dboid == YBCGetDatabaseOid(heapRel))
-					continue; /* Will be done after the loop. */
-				YBCExecuteInsertForDb(
-						dboid, heapRel, slot, ONCONFLICT_NONE, &ybctid,
-						YB_TRANSACTIONAL);
-			}
-			YB_FOR_EACH_DB_END;
-		}
-		oid = YBCExecuteInsertForDb(
-				YBCGetDatabaseOid(heapRel), heapRel, slot, ONCONFLICT_NONE,
-				&ybctid, YB_TRANSACTIONAL);
-		/* Update the local cache automatically */
-		YbSetSysCacheTuple(heapRel, tup);
-		ExecDropSingleTupleTableSlot(slot);
-	}
-	else
-	{
-		oid = simple_heap_insert(heapRel, tup);
->>>>>>> f9aad775
 	}
 
 	YBCExecuteInsertForDb(YBCGetDatabaseOid(heapRel),
 						  heapRel,
-						  RelationGetDescr(heapRel),
-						  tup,
+						  slot,
 						  ONCONFLICT_NONE,
 						  &ybctid,
 						  YB_TRANSACTIONAL);
 	/* Update the local cache automatically */
 	YbSetSysCacheTuple(heapRel, tup);
+	ExecDropSingleTupleTableSlot(slot);
 
 	indstate = CatalogOpenIndexes(heapRel);
 	CatalogIndexInsert(indstate, tup, yb_shared_insert);
@@ -461,7 +425,8 @@
 	{
 		/* Keep ybctid consistent across all databases. */
 		Datum ybctid = 0;
-		TupleTableSlot *slot = MakeSingleTupleTableSlot(RelationGetDescr(heapRel));
+		TupleTableSlot *slot = MakeSingleTupleTableSlot(RelationGetDescr(heapRel),
+														&TTSOpsHeapTuple);
 		ExecStoreHeapTuple(tup, slot, false);
 		if (yb_shared_insert)
 		{
@@ -483,20 +448,13 @@
 			}
 			YB_FOR_EACH_DB_END;
 		}
-<<<<<<< HEAD
 		YBCExecuteInsertForDb(YBCGetDatabaseOid(heapRel),
 							  heapRel,
-							  RelationGetDescr(heapRel),
-							  tup,
+							  slot,
 							  ONCONFLICT_NONE,
 							  &ybctid,
 							  YB_TRANSACTIONAL);
 
-=======
-		oid = YBCExecuteInsertForDb(
-				YBCGetDatabaseOid(heapRel), heapRel, slot, ONCONFLICT_NONE,
-				&ybctid, YB_TRANSACTIONAL);
->>>>>>> f9aad775
 		/* Update the local cache automatically */
 		YbSetSysCacheTuple(heapRel, tup);
 		ExecDropSingleTupleTableSlot(slot);
