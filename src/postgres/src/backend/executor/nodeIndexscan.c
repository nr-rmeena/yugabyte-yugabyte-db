--- conflicted
+++ resolved
@@ -124,9 +124,8 @@
 			 * pushed aggregates.
 			 */
 			TupleDesc tupdesc =
-				CreateTemplateTupleDesc(list_length(node->yb_iss_aggrefs),
-										false /* hasoid */);
-			ExecInitScanTupleSlot(estate, &node->ss, tupdesc);
+				CreateTemplateTupleDesc(list_length(node->yb_iss_aggrefs));
+			ExecInitScanTupleSlot(estate, &node->ss, tupdesc, &TTSOpsVirtual);
 			/* Refresh the local pointer. */
 			slot = node->ss.ss_ScanTupleSlot;
 		}
@@ -223,30 +222,13 @@
 		CHECK_FOR_INTERRUPTS();
 
 		/*
-<<<<<<< HEAD
-=======
-		 * Store the scanned tuple in the scan tuple slot of the scan state.
-		 * Note: we pass 'false' because tuples returned by amgetnext are
-		 * pointers onto disk pages and must not be pfree()'d.
+		 * Index aggregate pushdown currently cannot support recheck,
+		 * and this should have been prevented by earlier logic.
 		 */
 		if (IsYugaByteEnabled() && scandesc->yb_aggrefs)
-		{
-			/*
-			 * Slot should have already been updated by YB amgettuple.
-			 *
-			 * Also, index aggregate pushdown currently cannot support recheck,
-			 * and this should have been prevented by earlier logic.
-			 */
 			Assert(!scandesc->xs_recheck);
-		}
-		else
-			ExecStoreBufferHeapTuple(tuple,	/* tuple to store */
-									 slot,	/* slot to store in */
-									 scandesc->xs_cbuf);	/* buffer containing
-															 * tuple */
 
 		/*
->>>>>>> fc3e8796
 		 * If the index was lossy, we have to recheck the index quals using
 		 * the fetched tuple.
 		 */
