/*-------------------------------------------------------------------------
 *
 * instrument.c
 *	 functions for instrumentation of plan execution
 *
 *
 * Copyright (c) 2001-2022, PostgreSQL Global Development Group
 *
 * IDENTIFICATION
 *	  src/backend/executor/instrument.c
 *
 *-------------------------------------------------------------------------
 */
#include "postgres.h"

#include <unistd.h>

#include "executor/instrument.h"

BufferUsage pgBufferUsage;
static BufferUsage save_pgBufferUsage;
WalUsage	pgWalUsage;
static WalUsage save_pgWalUsage;

static void BufferUsageAdd(BufferUsage *dst, const BufferUsage *add);
static void WalUsageAdd(WalUsage *dst, WalUsage *add);


/* Allocate new instrumentation structure(s) */
Instrumentation *
InstrAlloc(int n, int instrument_options, bool async_mode)
{
	Instrumentation *instr;

	/* initialize all fields to zeroes, then modify as needed */
	instr = palloc0(n * sizeof(Instrumentation));
	if (instrument_options & (INSTRUMENT_BUFFERS | INSTRUMENT_TIMER | INSTRUMENT_WAL))
	{
		bool		need_buffers = (instrument_options & INSTRUMENT_BUFFERS) != 0;
		bool		need_wal = (instrument_options & INSTRUMENT_WAL) != 0;
		bool		need_timer = (instrument_options & INSTRUMENT_TIMER) != 0;
		int			i;

		for (i = 0; i < n; i++)
		{
			instr[i].need_bufusage = need_buffers;
			instr[i].need_walusage = need_wal;
			instr[i].need_timer = need_timer;
			instr[i].async_mode = async_mode;
		}
	}

	return instr;
}

/* Initialize a pre-allocated instrumentation structure. */
void
InstrInit(Instrumentation *instr, int instrument_options)
{
	memset(instr, 0, sizeof(Instrumentation));
	instr->need_bufusage = (instrument_options & INSTRUMENT_BUFFERS) != 0;
	instr->need_walusage = (instrument_options & INSTRUMENT_WAL) != 0;
	instr->need_timer = (instrument_options & INSTRUMENT_TIMER) != 0;
}

/* Entry to a plan node */
void
InstrStartNode(Instrumentation *instr)
{
	if (instr->need_timer &&
		!INSTR_TIME_SET_CURRENT_LAZY(instr->starttime))
		elog(ERROR, "InstrStartNode called twice in a row");

	/* save buffer usage totals at node entry, if needed */
	if (instr->need_bufusage)
		instr->bufusage_start = pgBufferUsage;

	if (instr->need_walusage)
		instr->walusage_start = pgWalUsage;
}

/* Exit from a plan node */
void
InstrStopNode(Instrumentation *instr, double nTuples)
{
	double		save_tuplecount = instr->tuplecount;
	instr_time	endtime;

	/* count the returned tuples */
	instr->tuplecount += nTuples;

	/* let's update the time only if the timer was requested */
	if (instr->need_timer)
	{
		if (INSTR_TIME_IS_ZERO(instr->starttime))
			elog(ERROR, "InstrStopNode called without start");

		INSTR_TIME_SET_CURRENT(endtime);
		INSTR_TIME_ACCUM_DIFF(instr->counter, endtime, instr->starttime);

		INSTR_TIME_SET_ZERO(instr->starttime);
	}

	/* Add delta of buffer usage since entry to node's totals */
	if (instr->need_bufusage)
		BufferUsageAccumDiff(&instr->bufusage,
							 &pgBufferUsage, &instr->bufusage_start);

	if (instr->need_walusage)
		WalUsageAccumDiff(&instr->walusage,
						  &pgWalUsage, &instr->walusage_start);

	/* Is this the first tuple of this cycle? */
	if (!instr->running)
	{
		instr->running = true;
		instr->firsttuple = INSTR_TIME_GET_DOUBLE(instr->counter);
	}
	else
	{
		/*
		 * In async mode, if the plan node hadn't emitted any tuples before,
		 * this might be the first tuple
		 */
		if (instr->async_mode && save_tuplecount < 1.0)
			instr->firsttuple = INSTR_TIME_GET_DOUBLE(instr->counter);
	}
}

/* Update tuple count */
void
InstrUpdateTupleCount(Instrumentation *instr, double nTuples)
{
	/* count the returned tuples */
	instr->tuplecount += nTuples;
}

/* Finish a run cycle for a plan node */
void
InstrEndLoop(Instrumentation *instr)
{
	double		totaltime;

	/* Skip if nothing has happened, or already shut down */
	if (!instr->running)
		return;

	if (!INSTR_TIME_IS_ZERO(instr->starttime))
		elog(ERROR, "InstrEndLoop called on running node");

	/* Accumulate per-cycle statistics into totals */
	totaltime = INSTR_TIME_GET_DOUBLE(instr->counter);

	instr->startup += instr->firsttuple;
	instr->total += totaltime;
	instr->ntuples += instr->tuplecount;
	instr->nloops += 1;

	/* Reset for next cycle (if any) */
	instr->running = false;
	INSTR_TIME_SET_ZERO(instr->starttime);
	INSTR_TIME_SET_ZERO(instr->counter);
	instr->firsttuple = 0;
	instr->tuplecount = 0;
}

/* aggregate instrumentation information */
void
InstrAggNode(Instrumentation *dst, Instrumentation *add)
{
	if (!dst->running && add->running)
	{
		dst->running = true;
		dst->firsttuple = add->firsttuple;
	}
	else if (dst->running && add->running && dst->firsttuple > add->firsttuple)
		dst->firsttuple = add->firsttuple;

	INSTR_TIME_ADD(dst->counter, add->counter);

	dst->tuplecount += add->tuplecount;
	dst->startup += add->startup;
	dst->total += add->total;
	dst->ntuples += add->ntuples;
	dst->ntuples2 += add->ntuples2;
	dst->nloops += add->nloops;
	dst->nfiltered1 += add->nfiltered1;
	dst->nfiltered2 += add->nfiltered2;

	/* Add delta of buffer usage since entry to node's totals */
	if (dst->need_bufusage)
		BufferUsageAdd(&dst->bufusage, &add->bufusage);

	if (dst->need_walusage)
		WalUsageAdd(&dst->walusage, &add->walusage);
}

/* note current values during parallel executor startup */
void
InstrStartParallelQuery(void)
{
	save_pgBufferUsage = pgBufferUsage;
	save_pgWalUsage = pgWalUsage;
}

/* report usage after parallel executor shutdown */
void
InstrEndParallelQuery(BufferUsage *bufusage, WalUsage *walusage)
{
	memset(bufusage, 0, sizeof(BufferUsage));
	BufferUsageAccumDiff(bufusage, &pgBufferUsage, &save_pgBufferUsage);
	memset(walusage, 0, sizeof(WalUsage));
	WalUsageAccumDiff(walusage, &pgWalUsage, &save_pgWalUsage);
}

/* accumulate work done by workers in leader's stats */
void
InstrAccumParallelQuery(BufferUsage *bufusage, WalUsage *walusage)
{
	BufferUsageAdd(&pgBufferUsage, bufusage);
	WalUsageAdd(&pgWalUsage, walusage);
}

/* dst += add */
static void
BufferUsageAdd(BufferUsage *dst, const BufferUsage *add)
{
	dst->shared_blks_hit += add->shared_blks_hit;
	dst->shared_blks_read += add->shared_blks_read;
	dst->shared_blks_dirtied += add->shared_blks_dirtied;
	dst->shared_blks_written += add->shared_blks_written;
	dst->local_blks_hit += add->local_blks_hit;
	dst->local_blks_read += add->local_blks_read;
	dst->local_blks_dirtied += add->local_blks_dirtied;
	dst->local_blks_written += add->local_blks_written;
	dst->temp_blks_read += add->temp_blks_read;
	dst->temp_blks_written += add->temp_blks_written;
	INSTR_TIME_ADD(dst->blk_read_time, add->blk_read_time);
	INSTR_TIME_ADD(dst->blk_write_time, add->blk_write_time);
	INSTR_TIME_ADD(dst->temp_blk_read_time, add->temp_blk_read_time);
	INSTR_TIME_ADD(dst->temp_blk_write_time, add->temp_blk_write_time);
}

/* dst += add - sub */
void
BufferUsageAccumDiff(BufferUsage *dst,
					 const BufferUsage *add,
					 const BufferUsage *sub)
{
	dst->shared_blks_hit += add->shared_blks_hit - sub->shared_blks_hit;
	dst->shared_blks_read += add->shared_blks_read - sub->shared_blks_read;
	dst->shared_blks_dirtied += add->shared_blks_dirtied - sub->shared_blks_dirtied;
	dst->shared_blks_written += add->shared_blks_written - sub->shared_blks_written;
	dst->local_blks_hit += add->local_blks_hit - sub->local_blks_hit;
	dst->local_blks_read += add->local_blks_read - sub->local_blks_read;
	dst->local_blks_dirtied += add->local_blks_dirtied - sub->local_blks_dirtied;
	dst->local_blks_written += add->local_blks_written - sub->local_blks_written;
	dst->temp_blks_read += add->temp_blks_read - sub->temp_blks_read;
	dst->temp_blks_written += add->temp_blks_written - sub->temp_blks_written;
	INSTR_TIME_ACCUM_DIFF(dst->blk_read_time,
						  add->blk_read_time, sub->blk_read_time);
	INSTR_TIME_ACCUM_DIFF(dst->blk_write_time,
						  add->blk_write_time, sub->blk_write_time);
<<<<<<< HEAD
	INSTR_TIME_ACCUM_DIFF(dst->temp_blk_read_time,
						  add->temp_blk_read_time, sub->temp_blk_read_time);
	INSTR_TIME_ACCUM_DIFF(dst->temp_blk_write_time,
						  add->temp_blk_write_time, sub->temp_blk_write_time);
}

/* helper functions for WAL usage accumulation */
static void
WalUsageAdd(WalUsage *dst, WalUsage *add)
{
	dst->wal_bytes += add->wal_bytes;
	dst->wal_records += add->wal_records;
	dst->wal_fpi += add->wal_fpi;
}

void
WalUsageAccumDiff(WalUsage *dst, const WalUsage *add, const WalUsage *sub)
{
	dst->wal_bytes += add->wal_bytes - sub->wal_bytes;
	dst->wal_records += add->wal_records - sub->wal_records;
	dst->wal_fpi += add->wal_fpi - sub->wal_fpi;
}

/* Initialize a pre-allocated RPC stats structure. */
void
YbPgRpcStatsInit(YbPgRpcStats *stats)
{
	memset(stats, 0, sizeof(YbPgRpcStats));
}

/* dst += add */
void
YbPgRpcStatsAdd(YbPgRpcStats *dst, const YbPgRpcStats *add)
{
	dst->count += add->count;
	dst->wait_time += add->wait_time;
=======
>>>>>>> 340212f0
}<|MERGE_RESOLUTION|>--- conflicted
+++ resolved
@@ -261,7 +261,6 @@
 						  add->blk_read_time, sub->blk_read_time);
 	INSTR_TIME_ACCUM_DIFF(dst->blk_write_time,
 						  add->blk_write_time, sub->blk_write_time);
-<<<<<<< HEAD
 	INSTR_TIME_ACCUM_DIFF(dst->temp_blk_read_time,
 						  add->temp_blk_read_time, sub->temp_blk_read_time);
 	INSTR_TIME_ACCUM_DIFF(dst->temp_blk_write_time,
@@ -283,21 +282,4 @@
 	dst->wal_bytes += add->wal_bytes - sub->wal_bytes;
 	dst->wal_records += add->wal_records - sub->wal_records;
 	dst->wal_fpi += add->wal_fpi - sub->wal_fpi;
-}
-
-/* Initialize a pre-allocated RPC stats structure. */
-void
-YbPgRpcStatsInit(YbPgRpcStats *stats)
-{
-	memset(stats, 0, sizeof(YbPgRpcStats));
-}
-
-/* dst += add */
-void
-YbPgRpcStatsAdd(YbPgRpcStats *dst, const YbPgRpcStats *add)
-{
-	dst->count += add->count;
-	dst->wait_time += add->wait_time;
-=======
->>>>>>> 340212f0
 }