/*--------------------------------------------------------------------------------------------------
 *
 * ybc_fdw.c
 *		  Foreign-data wrapper for YugabyteDB.
 *
 * Copyright (c) YugaByte, Inc.
 *
 * Licensed under the Apache License, Version 2.0 (the "License"); you may not use this file except
 * in compliance with the License.  You may obtain a copy of the License at
 *
 * http://www.apache.org/licenses/LICENSE-2.0
 *
 * Unless required by applicable law or agreed to in writing, software distributed under the License
 * is distributed on an "AS IS" BASIS, WITHOUT WARRANTIES OR CONDITIONS OF ANY KIND, either express
 * or implied.  See the License for the specific language governing permissions and limitations
 * under the License.
 *
 * IDENTIFICATION
 *		  src/backend/executor/ybc_fdw.c
 *
 *--------------------------------------------------------------------------------------------------
 */

#include "postgres.h"

#include <sys/stat.h>
#include <unistd.h>
#include <string.h>

/*  TODO see which includes of this block are still needed. */
#include "access/htup_details.h"
#include "access/reloptions.h"
#include "access/sysattr.h"
#include "access/xact.h"
#include "catalog/catalog.h"
#include "catalog/pg_foreign_table.h"
#include "commands/copy.h"
#include "commands/defrem.h"
#include "commands/explain.h"
#include "commands/vacuum.h"
#include "foreign/fdwapi.h"
#include "foreign/foreign.h"
#include "miscadmin.h"
#include "nodes/makefuncs.h"
#include "optimizer/cost.h"
#include "optimizer/pathnode.h"
#include "optimizer/paths.h"
#include "optimizer/planmain.h"
#include "optimizer/restrictinfo.h"
#include "utils/memutils.h"
#include "utils/rel.h"
#include "utils/sampling.h"

/*  YB includes. */
#include "commands/dbcommands.h"
#include "catalog/pg_operator.h"
#include "catalog/yb_type.h"
#include "utils/lsyscache.h"
#include "utils/syscache.h"

#include "yb/yql/pggate/ybc_pggate.h"
#include "pg_yb_utils.h"
#include "access/yb_scan.h"
#include "executor/ybcExpr.h"
#include "executor/ybc_fdw.h"
#include "optimizer/optimizer.h"
#include "utils/resowner_private.h"

/* -------------------------------------------------------------------------- */
/*  Planner/Optimizer functions */

typedef struct YbFdwPlanState
{
	/* Bitmap of attribute (column) numbers that we need to fetch from YB. */
	Bitmapset *target_attrs;

} YbFdwPlanState;

/*
 * ybcGetForeignRelSize
 *		Obtain relation size estimates for a foreign table
 */
static void
ybcGetForeignRelSize(PlannerInfo *root,
					 RelOptInfo *baserel,
					 Oid foreigntableid)
{
	YbFdwPlanState		*ybc_plan = NULL;

	ybc_plan = (YbFdwPlanState *) palloc0(sizeof(YbFdwPlanState));

	/* Set the estimate for the total number of rows (tuples) in this table. */
	if (yb_enable_optimizer_statistics)
	{
		set_baserel_size_estimates(root, baserel);
	}
	else
	{
		if (baserel->tuples < 0)
			baserel->tuples = YBC_DEFAULT_NUM_ROWS;

		/*
		* Initialize the estimate for the number of rows returned by this query.
		* This does not yet take into account the restriction clauses, but it will
		* be updated later by ybcIndexCostEstimate once it inspects the clauses.
		*/
		baserel->rows = baserel->tuples;
	}

	baserel->fdw_private = ybc_plan;


	/*
	 * Test any indexes of rel for applicability also.
	 */
	check_index_predicates(root, baserel);
}

/*
 * ybcGetForeignPaths
 *		Create possible access paths for a scan on the foreign table, which is
 *      the full table scan plus available index paths (including the  primary key
 *      scan path if any).
 */
static void
ybcGetForeignPaths(PlannerInfo *root,
				   RelOptInfo *baserel,
				   Oid foreigntableid)
{
<<<<<<< HEAD
	Cost startup_cost;
	Cost total_cost;

	/* Estimate costs */
	ybcCostEstimate(baserel, YBC_FULL_SCAN_SELECTIVITY,
					false /* is_backwards scan */,
					true /* is_seq_scan */,
					false /* is_uncovered_idx_scan */,
					&startup_cost,
					&total_cost,
					baserel->reltablespace /* index_tablespace_oid */);

	/* Create a ForeignPath node and it as the scan path */
	add_path(baserel,
			 (Path *) create_foreignscan_path(root,
											  baserel,
											  NULL, /* default pathtarget */
											  baserel->rows,
											  startup_cost,
											  total_cost,
											  NIL,  /* no pathkeys */
											  baserel->lateral_relids,
											  NULL, /* no extra plan */
											  NULL  /* no options yet */ ));
=======
	if (yb_enable_base_scans_cost_model)
	{
		/* Create sequential scan path */
		ForeignPath *seq_scan_path = create_foreignscan_path(root,
													baserel,
													NULL, /* default pathtarget */
													baserel->rows,
													0, /* startup_cost */
													0, /* total_cost */
													NIL,  /* no pathkeys */
													NULL, /* no outer rel either */
													NULL, /* no extra plan */
													NULL  /* no options yet */);
		
		yb_cost_seqscan((Path*) seq_scan_path, root, baserel, NULL);
		add_path(baserel, (Path*) seq_scan_path);
	}
	else
	{
		Cost startup_cost;
		Cost total_cost;
		
		/* Estimate costs */
		ybcCostEstimate(baserel, YBC_FULL_SCAN_SELECTIVITY,
						false /* is_backwards scan */,
						true /* is_seq_scan */,
						false /* is_uncovered_idx_scan */,
						&startup_cost,
						&total_cost,
						baserel->reltablespace /* index_tablespace_oid */);

		/* Create a ForeignPath node and it as the scan path */
		add_path(baserel,
				 (Path *) create_foreignscan_path(root,
												  baserel,
												  NULL, /* default pathtarget */
												  baserel->rows,
												  startup_cost,
												  total_cost,
												  NIL,  /* no pathkeys */
												  NULL, /* no outer rel either */
												  NULL, /* no extra plan */
												  NULL  /* no options yet */ ));
	}
>>>>>>> fc3e8796

	/* Add primary key and secondary index paths also */
	create_index_paths(root, baserel);
}

/*
 * ybcGetForeignPlan
 *		Create a ForeignScan plan node for scanning the foreign table
 */
static ForeignScan *
ybcGetForeignPlan(PlannerInfo *root,
				  RelOptInfo *baserel,
				  Oid foreigntableid,
				  ForeignPath *best_path,
				  List *tlist,
				  List *scan_clauses,
				  Plan *outer_plan)
{
	YbFdwPlanState *yb_plan_state = (YbFdwPlanState *) baserel->fdw_private;
	Index			scan_relid = baserel->relid;
	List		   *local_quals = NIL;
	List		   *remote_quals = NIL;
	List		   *remote_colrefs = NIL;
	ListCell	   *lc;

	scan_clauses = extract_actual_clauses(scan_clauses, false);

	/*
	 * Split the expressions in the scan_clauses onto two lists:
	 * - remote_quals gets supported expressions to push down to DocDB, and
	 * - local_quals gets remaining to evaluate upon returned rows.
	 * The remote_colrefs list contains data type details of the columns
	 * referenced by the expressions in the remote_quals list. DocDB needs it
	 * to convert row values to Datum/isnull pairs consumable by Postgres
	 * functions.
	 * The remote_quals and remote_colrefs lists are sent with the protobuf
	 * read request.
	 */
	foreach(lc, scan_clauses)
	{
		List *colrefs = NIL;
		Expr *expr = (Expr *) lfirst(lc);
		if (YbCanPushdownExpr(expr, &colrefs))
		{
			remote_quals = lappend(remote_quals, expr);
			remote_colrefs = list_concat(remote_colrefs, colrefs);
		}
		else
		{
			local_quals = lappend(local_quals, expr);
			list_free_deep(colrefs);
		}
	}

	/* Get the target columns that need to be retrieved from DocDB */
	foreach(lc, baserel->reltarget->exprs)
	{
		Expr *expr = (Expr *) lfirst(lc);
		pull_varattnos_min_attr((Node *) expr,
								baserel->relid,
								&yb_plan_state->target_attrs,
								baserel->min_attr);
	}

	/* Get the target columns that are needed to evaluate local quals */
	foreach(lc, local_quals)
	{
		Expr *expr = (Expr *) lfirst(lc);
		pull_varattnos_min_attr((Node *) expr,
								baserel->relid,
								&yb_plan_state->target_attrs,
								baserel->min_attr);
	}

	/* Set scan targets. */
	List *target_attrs = NULL;
	bool wholerow = false;
	for (AttrNumber attnum = baserel->min_attr; attnum <= baserel->max_attr; attnum++)
	{
		int bms_idx = attnum - baserel->min_attr + 1;
		if (wholerow || bms_is_member(bms_idx, yb_plan_state->target_attrs))
		{
			switch (attnum)
			{
				case InvalidAttrNumber:
					/*
					 * Postgres repurposes InvalidAttrNumber to represent the "wholerow"
					 * junk attribute.
					 */
					wholerow = true;
					break;
				case SelfItemPointerAttributeNumber:
				case MinTransactionIdAttributeNumber:
				case MinCommandIdAttributeNumber:
				case MaxTransactionIdAttributeNumber:
				case MaxCommandIdAttributeNumber:
					ereport(ERROR,
					        (errcode(ERRCODE_FEATURE_NOT_SUPPORTED), errmsg(
							        "System column with id %d is not supported yet",
							        attnum)));
					break;
				case TableOidAttributeNumber:
					/* Nothing to do in YugaByte: Postgres will handle this. */
					break;
				case YBTupleIdAttributeNumber:
				default: /* Regular column: attnum > 0.
							NOTE: dropped columns may be included. */
				{
					TargetEntry *target = makeNode(TargetEntry);
					target->resno = attnum;
					target_attrs = lappend(target_attrs, target);
				}
			}
		}
	}

	/* Create the ForeignScan node */
	return make_foreignscan(tlist,           /* local target list */
							local_quals,
							scan_relid,
							target_attrs,    /* referenced attributes */
							remote_colrefs,  /* fdw_private data (attribute types) */
							NIL,             /* remote target list (none for now) */
							remote_quals,
							outer_plan);
}

/* ------------------------------------------------------------------------- */
/*  Scanning functions */
/* YB_TODO(neil) Need to review all of these scan functions. */

/*
 * FDW-specific information for ForeignScanState.fdw_state.
 */
typedef struct YbFdwExecState
{
	/* The handle for the internal YB Select statement. */
	YBCPgStatement	handle;
	YBCPgExecParameters *exec_params; /* execution control parameters for YugaByte */
	bool is_exec_done; /* Each statement should be executed exactly one time */
} YbFdwExecState;

/*
 * ybcBeginForeignScan
 *		Initiate access to the Yugabyte by allocating a Select handle.
 */
static void
ybcBeginForeignScan(ForeignScanState *node, int eflags)
{
	EState      *estate      = node->ss.ps.state;
	Relation    relation     = node->ss.ss_currentRelation;

	YbFdwExecState *ybc_state = NULL;

	/* Do nothing in EXPLAIN (no ANALYZE) case.  node->fdw_state stays NULL. */
	if (eflags & EXEC_FLAG_EXPLAIN_ONLY)
		return;

	/* Allocate and initialize YB scan state. */
	ybc_state = (YbFdwExecState *) palloc0(sizeof(YbFdwExecState));

	node->fdw_state = (void *) ybc_state;
	HandleYBStatus(YBCPgNewSelect(YBCGetDatabaseOid(relation),
								  YbGetStorageRelid(relation),
								  NULL /* prepare_params */,
								  YBCIsRegionLocal(relation),
								  &ybc_state->handle));
	ybc_state->exec_params = &estate->yb_exec_params;

	ybc_state->exec_params->rowmark = -1;
	if (YBReadFromFollowersEnabled()) {
		ereport(DEBUG2, (errmsg("Doing read from followers")));
	}
	if (XactIsoLevel == XACT_SERIALIZABLE)
	{
		/*
		 * In case of SERIALIZABLE isolation level we have to take predicate locks to disallow
		 * INSERTion of new rows that satisfy the query predicate. So, we set the rowmark on all
		 * read requests sent to tserver instead of locking each tuple one by one in LockRows node.
		 */
		if (estate->es_rowmarks && estate->es_range_table_size > 0) {
			ExecRowMark *erm = estate->es_rowmarks[0];
			// Do not propagate non-row-locking row marks.
			if (erm->markType != ROW_MARK_REFERENCE && erm->markType != ROW_MARK_COPY)
			{
				ybc_state->exec_params->rowmark = erm->markType;
				ybc_state->exec_params->pg_wait_policy = erm->waitPolicy;
				YBSetRowLockPolicy(&ybc_state->exec_params->docdb_wait_policy,
								   erm->waitPolicy);
			}
		}
	}

	ybc_state->is_exec_done = false;

	YbSetCatalogCacheVersion(ybc_state->handle, YbGetCatalogCacheVersion());
}

/*
 * ybSetupScanTargets
 *		Add the target expressions to the DocDB statement.
 *		Currently target are either all column references or all aggregates.
 *		We do not push down target expressions yet.
 */
static void
ybcSetupScanTargets(ForeignScanState *node)
{
	ScanState *ss = &node->ss;
	EState *estate = ss->ps.state;
	ForeignScan *foreignScan = (ForeignScan *) ss->ps.plan;
	Relation relation = ss->ss_currentRelation;
	YBCPgStatement handle = ((YbFdwExecState *) node->fdw_state)->handle;
	TupleDesc tupdesc = RelationGetDescr(relation);
	ListCell *lc;

	/* Planning function above should ensure target list is set */
	List *target_attrs = foreignScan->fdw_exprs;

	MemoryContext oldcontext =
		MemoryContextSwitchTo(ss->ps.ps_ExprContext->ecxt_per_query_memory);

	/* Set scan targets. */
	if (node->yb_fdw_aggrefs != NIL)
	{
		YbDmlAppendTargetsAggregate(node->yb_fdw_aggrefs,
									RelationGetDescr(ss->ss_currentRelation),
									NULL /* index */,
									false /* xs_want_itup */,
									handle);

		/*
		 * For aggregate pushdown, we read just the aggregates from DocDB
		 * and pass that up to the aggregate node (agg pushdown wouldn't be
		 * enabled if we needed to read more than that).  Set up a dummy
		 * scan slot to hold that as many attributes as there are pushed
		 * aggregates.
		 */
		TupleDesc tupdesc =	CreateTemplateTupleDesc(list_length(node->yb_fdw_aggrefs));
		ExecInitScanTupleSlot(estate, ss, tupdesc, &TTSOpsVirtual);

		/*
		 * Consider the example "SELECT COUNT(oid) FROM pg_type", Postgres would have to do a
		 * sequential scan to fetch the system column oid. Here YSQL does pushdown so what's
		 * fetched from a tablet is the result of count(oid), which is not even a column, let
		 * alone a system column. Clear fsSystemCol because no system column is needed.
		 */
		foreignScan->fsSystemCol = false;
	}
	else
	{
		/* Set non-aggregate column targets. */
		bool target_added = false;
		foreach(lc, target_attrs)
		{
			TargetEntry *target = (TargetEntry *) lfirst(lc);
			AttrNumber	attnum = target->resno;

			if (attnum < 0)
				YbDmlAppendTargetSystem(attnum, handle);
			else
			{
				Assert(attnum > 0);
				if (!TupleDescAttr(tupdesc, attnum - 1)->attisdropped)
					YbDmlAppendTargetRegular(tupdesc, attnum, handle);
				else
					continue;
			}

			target_added = true;
		}

		/*
		 * We can have no target columns at this point for e.g. a count(*). We
		 * need to set a placeholder for the targets to properly make pg_dml
		 * fetcher recognize the correct number of rows though the targeted
		 * rows are not being effectively retrieved. Otherwise, the pg_dml
		 * fetcher will stop too early when seeing empty rows.
		 * TODO(#16717): Such placeholder target can be removed once the pg_dml
		 * fetcher can recognize empty rows in a response with no explict
		 * targets.
		 */
		if (!target_added)
			YbDmlAppendTargetSystem(YBTupleIdAttributeNumber, handle);
	}

	MemoryContextSwitchTo(oldcontext);
}

/*
 * ybcIterateForeignScan
 *		Read next record from the data file and store it into the
 *		ScanTupleSlot as a virtual tuple
 */
static TupleTableSlot *
ybcIterateForeignScan(ForeignScanState *node)
{
	YbFdwExecState *ybc_state = (YbFdwExecState *) node->fdw_state;
	EState	   *estate = node->ss.ps.state;
	ForeignScan *foreignScan = (ForeignScan *) node->ss.ps.plan;

	/*
	 * Unlike YbSeqScan, IndexScan, and IndexOnlyScan, YB ForeignScan does not
	 * call YbInstantiatePushdownParams before doing scan:
	 *
	 * - YbSeqNext
	 *   - YbInstantiatePushdownParams
	 *   - ybc_remote_beginscan
	 *     - YbDmlAppendQuals/YbDmlAppendColumnRefs
	 * - IndexScan/IndexNextWithReorder/ExecReScanIndexScan
	 *   - YbInstantiatePushdownParams
	 *   - index_rescan
	 *     - YbDmlAppendQuals/YbDmlAppendColumnRefs
	 * - IndexOnlyScan/ExecReScanIndexOnlyScan
	 *   - YbInstantiatePushdownParams
	 *   - index_rescan
	 *     - YbDmlAppendQuals/YbDmlAppendColumnRefs
	 * - ForeignNext
	 *   - ybcIterateForeignScan (impl of IterateForeignScan)
	 *     - YbInstantiatePushdownParams
	 *     - YbDmlAppendQuals/YbDmlAppendColumnRefs
	 *
	 * Reasoning:
	 *
	 * - FDW API does not provide an easy way to pass in a PushdownExprs
	 *   structure.  It allows passing in custom data using fdw_private, but it
	 *   expects a List type.  It technically can accept any type, but said
	 *   type should support node functions like copyObject() and
	 *   nodeToString(): PushdownExprs is not a node, so it doesn't support
	 *   them.  An alternative solution (though still not meeting the previous
	 *   criteria) is to rework PushdownExprs to be a list of structs rather
	 *   than a struct of lists, but this removes the ability to pass in the
	 *   entire quals list to YbExprInstantiateParams.  It can still be
	 *   iterated through and called on each qual, but that is more
	 *   inconvenient.
	 * - quals are already stored in fdw_recheck_quals, so putting them in
	 *   fdw_private in the form of PushdownExprs would be duplicate info.  Not
	 *   only that, but it would need to be updated after setup.
	 *
	 *   - exec_simple_query
	 *     - pg_plan_queries
	 *       - standard_planner
	 *         - create_plan
	 *           - ybcGetForeignPlan
	 *             - make_foreignscan
	 *               - (setup fdw_private, fdw_recheck_quals)
	 *         - set_plan_references
	 *           - set_foreignscan_references
	 *             - (modify fdw_recheck_quals)
	 *     - PortalRun
	 *       - ForeignNext
	 *         - ybcIterateForeignScan (this function)
	 *
	 *   If it were desired to solely rely on fdw_private holding
	 *   PushdownExprs, whatever modifications that happened to
	 *   fdw_recheck_quals would have to be updated onto fdw_private's copy of
	 *   quals before calling YbInstantiatePushdownParams.
	 * - Plan is to remove YB FDW code in favor of YbSeqScan, so it is not
	 *   worth the effort of making a good long-term solution here.
	 */
	PushdownExprs orig_pushdown = {
		.quals = foreignScan->fdw_recheck_quals,
		.colrefs = foreignScan->fdw_private,
	};
	PushdownExprs *pushdown = YbInstantiatePushdownParams(&orig_pushdown,
														  estate);

	/* Execute the select statement one time.
	 * TODO(neil) Check whether YugaByte PgGate should combine Exec() and Fetch() into one function.
	 * - The first fetch from YugaByte PgGate requires a number of operations including allocating
	 *   operators and protobufs. These operations are done by YBCPgExecSelect() function.
	 * - The subsequent fetches don't need to setup the query with these operations again.
	 */
	if (!ybc_state->is_exec_done) {
		ybcSetupScanTargets(node);
		if (pushdown != NULL)
		{
			YbDmlAppendQuals(pushdown->quals, true /* is_primary */,
							 ybc_state->handle);
			YbDmlAppendColumnRefs(pushdown->colrefs, true /* is_primary */,
								  ybc_state->handle);
		}
		HandleYBStatus(YBCPgExecSelect(ybc_state->handle, ybc_state->exec_params));
		ybc_state->is_exec_done = true;
	}

	/*
	 * If function forms a heap tuple, the ForeignNext function will set proper
	 * t_tableOid value there, so do not bother passing valid relid now.
	 */
	return ybFetchNext(ybc_state->handle,
					   node->ss.ss_ScanTupleSlot,
					   InvalidOid);
}

#ifdef YB_TODO
/* Keep this code till I look at ybFetchNext() */
{
	/* Clear tuple slot before starting */
	slot = node->ss.ss_ScanTupleSlot;
	ExecClearTuple(slot);

	TupleDesc       tupdesc = slot->tts_tupleDescriptor;
	Datum           *values = slot->tts_values;
	bool            *isnull = slot->tts_isnull;
	YBCPgSysColumns syscols;

	/* Fetch one row. */
	HandleYBStatus(YBCPgDmlFetch(ybc_state->handle,
	                             tupdesc->natts,
	                             (uint64_t *) values,
	                             isnull,
	                             &syscols,
	                             &has_data));

	/* If we have result(s) update the tuple slot. */
	if (has_data)
	{
		if (node->yb_fdw_aggs == NIL)
		{
			HeapTuple tuple = heap_form_tuple(tupdesc, values, isnull);
#ifdef YB_TODO
	/* OID is now a regular column */
			if (syscols.oid != InvalidOid)
			{
				HeapTupleSetOid(tuple, syscols.oid);
			}
#endif
			slot = ExecStoreHeapTuple(tuple, slot, false);

			/* Setup special columns in the slot */
			TABLETUPLE_YBCTID(slot) = PointerGetDatum(syscols.ybctid);
		}
		else
		{
			/*
			 * Aggregate results stored in virtual slot (no tuple). Set the
			 * number of valid values and mark as non-empty.
			 */
			slot->tts_nvalid = tupdesc->natts;
			slot->tts_flags &= ~TTS_FLAG_EMPTY;
		}
	}

	return slot;
}
#endif

static void
ybcFreeStatementObject(YbFdwExecState* yb_fdw_exec_state)
{
	/* If yb_fdw_exec_state is NULL, we are in EXPLAIN; nothing to do */
	if (yb_fdw_exec_state != NULL && yb_fdw_exec_state->handle != NULL)
	{
		YBCPgDeleteStatement(yb_fdw_exec_state->handle);
		yb_fdw_exec_state->handle = NULL;
		yb_fdw_exec_state->exec_params = NULL;
		yb_fdw_exec_state->is_exec_done = false;
	}
}

/*
 * fileReScanForeignScan
 *		Rescan table, possibly with new parameters
 */
static void
ybcReScanForeignScan(ForeignScanState *node)
{
	YbFdwExecState *ybc_state = (YbFdwExecState *) node->fdw_state;

	/* Clear (delete) the previous select */
	ybcFreeStatementObject(ybc_state);

	/* Re-allocate and execute the select. */
	ybcBeginForeignScan(node, 0 /* eflags */);
}

/*
 * ybcEndForeignScan
 *		Finish scanning foreign table and dispose objects used for this scan
 */
static void
ybcEndForeignScan(ForeignScanState *node)
{
	YbFdwExecState *ybc_state = (YbFdwExecState *) node->fdw_state;
	ybcFreeStatementObject(ybc_state);
}

/* ------------------------------------------------------------------------- */
/*  FDW declaration */

/*
 * Foreign-data wrapper handler function: return a struct with pointers
 * to YugaByte callback routines.
 */
Datum
ybc_fdw_handler()
{
	FdwRoutine *fdwroutine = makeNode(FdwRoutine);

	fdwroutine->GetForeignRelSize  = ybcGetForeignRelSize;
	fdwroutine->GetForeignPaths    = ybcGetForeignPaths;
	fdwroutine->GetForeignPlan     = ybcGetForeignPlan;
	fdwroutine->BeginForeignScan   = ybcBeginForeignScan;
	fdwroutine->IterateForeignScan = ybcIterateForeignScan;
	fdwroutine->ReScanForeignScan  = ybcReScanForeignScan;
	fdwroutine->EndForeignScan     = ybcEndForeignScan;

	/* TODO: These are optional but we should support them eventually. */
	/* fdwroutine->ExplainForeignScan = ybcExplainForeignScan; */
	/* fdwroutine->AnalyzeForeignTable = ybcAnalyzeForeignTable; */
	/* fdwroutine->IsForeignScanParallelSafe = ybcIsForeignScanParallelSafe; */

	PG_RETURN_POINTER(fdwroutine);
}<|MERGE_RESOLUTION|>--- conflicted
+++ resolved
@@ -127,32 +127,6 @@
 				   RelOptInfo *baserel,
 				   Oid foreigntableid)
 {
-<<<<<<< HEAD
-	Cost startup_cost;
-	Cost total_cost;
-
-	/* Estimate costs */
-	ybcCostEstimate(baserel, YBC_FULL_SCAN_SELECTIVITY,
-					false /* is_backwards scan */,
-					true /* is_seq_scan */,
-					false /* is_uncovered_idx_scan */,
-					&startup_cost,
-					&total_cost,
-					baserel->reltablespace /* index_tablespace_oid */);
-
-	/* Create a ForeignPath node and it as the scan path */
-	add_path(baserel,
-			 (Path *) create_foreignscan_path(root,
-											  baserel,
-											  NULL, /* default pathtarget */
-											  baserel->rows,
-											  startup_cost,
-											  total_cost,
-											  NIL,  /* no pathkeys */
-											  baserel->lateral_relids,
-											  NULL, /* no extra plan */
-											  NULL  /* no options yet */ ));
-=======
 	if (yb_enable_base_scans_cost_model)
 	{
 		/* Create sequential scan path */
@@ -163,7 +137,7 @@
 													0, /* startup_cost */
 													0, /* total_cost */
 													NIL,  /* no pathkeys */
-													NULL, /* no outer rel either */
+													baserel->lateral_relids,
 													NULL, /* no extra plan */
 													NULL  /* no options yet */);
 		
@@ -193,11 +167,10 @@
 												  startup_cost,
 												  total_cost,
 												  NIL,  /* no pathkeys */
-												  NULL, /* no outer rel either */
+												  baserel->lateral_relids,
 												  NULL, /* no extra plan */
 												  NULL  /* no options yet */ ));
 	}
->>>>>>> fc3e8796
 
 	/* Add primary key and secondary index paths also */
 	create_index_paths(root, baserel);
