/*-------------------------------------------------------------------------
 *
 * nodeYbBitmapTablescan.c
 *	  Routines to support bitmapped scans of relations
 *
 * Portions Copyright (c) 1996-2018, PostgreSQL Global Development Group
 * Portions Copyright (c) 1994, Regents of the University of California
 * Portions Copyright (c) Yugabyte, Inc.
 *
 * IDENTIFICATION
 *	  src/backend/executor/nodeYbBitmapTablescan.c
 *
 *-------------------------------------------------------------------------
 */
/*
 * INTERFACE ROUTINES
 *		ExecYbBitmapTableScan			scans a relation using bitmap info
 *		ExecYbBitmapTableNext			workhorse for above
 *		ExecInitYbBitmapTableScan		creates and initializes state info.
 *		ExecReScanYbBitmapTableScan	prepares to rescan the plan.
 *		ExecEndYbBitmapTableScan		releases all storage.
 */
#include "postgres.h"

#include "access/relscan.h"
#include "access/tableam.h"
#include "access/yb_scan.h"
#include "executor/executor.h"
#include "executor/nodeYbBitmapTablescan.h"
#include "utils/rel.h"
#include "utils/snapmgr.h"


static TupleTableSlot *YbBitmapTableNext(YbBitmapTableScanState *node);
static TableScanDesc CreateYbBitmapTableScanDesc(YbBitmapTableScanState *scanstate);

/* ----------------------------------------------------------------
 *		YbBitmapTableNext
 *
 *		Retrieve next tuple from the YbBitmapTableScan node's currentRelation
 * ----------------------------------------------------------------
 */
static TupleTableSlot *
YbBitmapTableNext(YbBitmapTableScanState *node)
{
	YbTIDBitmap  *ybtbm;
	TableScanDesc tsdesc;
	TupleTableSlot *slot;
	YbTBMIterateResult *ybtbmres;
	ExprContext *econtext;
	YbScanDesc ybScan;

	/*
	 * extract necessary information from index scan node
	 */
	econtext = node->ss.ps.ps_ExprContext;
	slot = node->ss.ss_ScanTupleSlot;
	ybtbm = node->ybtbm;
	ybtbmres = node->ybtbmres;

	/*
	 * If we haven't yet performed the underlying index scan, do it, and begin
	 * the iteration over the bitmap.
	 */
	if (!node->initialized)
	{
		ybtbm = (YbTIDBitmap *) MultiExecProcNode(outerPlanState(node));

		if (!ybtbm || !IsA(ybtbm, YbTIDBitmap))
			elog(ERROR, "unrecognized result from subplan");

		node->ybtbm = ybtbm;
		node->ybtbmiterator = yb_tbm_begin_iterate(ybtbm);
		node->ybtbmres = ybtbmres = NULL;
		node->initialized = true;
		node->work_mem_exceeded = ybtbm->work_mem_exceeded;
		node->average_ybctid_bytes = yb_tbm_get_average_bytes(ybtbm);
		node->recheck_required |= ybtbm->recheck;
		node->skipped_tuples = 0;
	}

	if (!node->ss.ss_currentScanDesc)
		node->ss.ss_currentScanDesc = CreateYbBitmapTableScanDesc(node);

	tsdesc = node->ss.ss_currentScanDesc;
	ybScan = (YbScanDesc) tsdesc;

	/*
	 * If the bitmaps have exceeded work_mem just select everything from the
	 * main table. The correct remote filters have already been applied.
	 */
	if (node->work_mem_exceeded && !ybScan->is_exec_done)
	{
		HandleYBStatus(YBCPgExecSelect(ybScan->handle, ybScan->exec_params));
		ybScan->is_exec_done = true;
	}

	while (true)
	{
		/*
		 * If we have run out of tuples from our prefetched list, launch a new
		 * request for the next fetch_row_limit tuples.
		 * Note that while DocDB's responses would respect our row and size
		 * limits regardless of how many ybctids we send in a request, we want
		 * to limit the number of ybctids we bind to a request to limit our
		 * request size.
		 */
		if (!node->work_mem_exceeded && TupIsNull(slot))
		{
			if (ybtbmres)
				yb_tbm_free_iter_result(ybtbmres);

			const int ybctid_size = node->average_ybctid_bytes > 0
				? node->average_ybctid_bytes : 26;
			const int row_limit = ybScan->exec_params->yb_fetch_row_limit;
			const int size_limit = ybScan->exec_params->yb_fetch_size_limit /
								   ybctid_size;

			const int count = Min(row_limit > 0 ? row_limit : INT_MAX,
								  size_limit > 0 ? size_limit : INT_MAX);
			node->ybtbmres = ybtbmres = yb_tbm_iterate(node->ybtbmiterator,
													   count);
			if (!ybtbmres)
				break;

			/* Fetch the next yb_fetch_row_limit ybctids */
			HandleYBStatus(YBCPgFetchRequestedYbctids(ybScan->handle,
										   			  ybScan->exec_params,
													  ybtbmres->ybctid_vector));
		}

		/* We have yb_fetch_row_limit rows fetched, get them one by one */
		while (true)
		{
			ybFetchNext(ybScan->handle, slot,
						RelationGetRelid(node->ss.ss_currentRelation));

			if (ybtbmres)
				++ybtbmres->index;

			/*
			 * If we have run out results, exit this loop to fetch the next
			 * batch.
			 */
			if (TupIsNull(slot))
				break;

			/*
			 * If we are using lossy info, we have to recheck the qual
			 * conditions at every tuple.
			 * Although ExecScan rechecks, it checks only node->qual, not
			 * the index conditions
			 */
			if (node->work_mem_exceeded)
			{
				econtext->ecxt_scantuple = slot;
				if (!ExecQualAndReset(node->fallback_local_quals, econtext))
				{
					/* Fails filter, so drop it and loop back for another */
					InstrCountFiltered1(node, 1);
					ExecClearTuple(slot);
					continue;
				}
			}
			else if (node->recheck_required)
			{
				econtext->ecxt_scantuple = slot;
				if (!ExecQualAndReset(node->recheck_local_quals, econtext))
				{
					/* Fails recheck, so drop it and loop back for another */
					InstrCountFiltered2(node, 1);
					ExecClearTuple(slot);
					continue;
				}
			}

			/* OK to return this tuple */
			return slot;
		}

		/* we have gone through all the tuples from the full scan, quit. */
		if (node->work_mem_exceeded)
			return ExecClearTuple(slot);
	}

	/*
	 * if we get here it means we are at the end of the scan..
	 */
	return ExecClearTuple(slot);
}

/*
 * YbBitmapTableRecheck -- access method routine to recheck a tuple in
 * EvalPlanQual
 */
static bool
YbBitmapTableRecheck(YbBitmapTableScanState *node, TupleTableSlot *slot)
{
	ExprContext *econtext;

	/*
	 * extract necessary information from index scan node
	 */
	econtext = node->ss.ps.ps_ExprContext;

	/* Does the tuple meet the original qual conditions? */
	econtext->ecxt_scantuple = slot;
	return ExecQualAndReset(node->fallback_local_quals, econtext);
}

/* ----------------------------------------------------------------
 *		ExecYbBitmapTableScan(node)
 * ----------------------------------------------------------------
 */
static TupleTableSlot *
ExecYbBitmapTableScan(PlanState *pstate)
{
	YbBitmapTableScanState *node = castNode(YbBitmapTableScanState, pstate);

	return ExecScan(&node->ss,
					(ExecScanAccessMtd) YbBitmapTableNext,
					(ExecScanRecheckMtd) YbBitmapTableRecheck);
}

static TableScanDesc
CreateYbBitmapTableScanDesc(YbBitmapTableScanState *scanstate)
{
	YbScanDesc		ybScan;
	PushdownExprs  *yb_pushdown;
<<<<<<< HEAD
	TableScanDesc tsdesc;
	YbBitmapTableScan *plan = (YbBitmapTableScan *) scanstate->ss.ps.plan;
=======
	HeapScanDesc	scandesc;

	/* Make a copy so it can be modified */
	YbBitmapTableScan plan = *(YbBitmapTableScan *) scanstate->ss.ps.plan;

	/*
	 * If we don't need the local quals, remove them. ybcSetupTargets will
	 * add their required columns to the target if they exist.
	 */
	if (!scanstate->work_mem_exceeded)
		plan.fallback_local_quals = NULL;
	if (!scanstate->recheck_local_quals)
		plan.recheck_local_quals = NULL;
>>>>>>> 0a031878

	yb_pushdown = YbInstantiatePushdownParams(
			scanstate->work_mem_exceeded ? &plan.fallback_pushdown
										 : &plan.rel_pushdown,
			scanstate->ss.ps.state);


	ybScan = ybcBeginScan(scanstate->ss.ss_currentRelation,
						  NULL /* index */,
						  false /* xs_want_itup */,
						  0 /* nkeys */,
						  NULL /* keys */,
						  (Scan *) &plan /* pg_scan_plan */,
						  yb_pushdown /* rel_pushdown */,
						  NULL /* idx_pushdown */,
						  NULL /* aggrefs */,
						  0 /* distinct_prefixlen */,
						  &scanstate->ss.ps.state->yb_exec_params,
						  true /* is_internal_scan */,
						  false /* fetch_ybctids_only */);

	if (yb_pushdown)
		pfree(yb_pushdown);

	/* Set up Postgres sys table scan description */
	tsdesc = (TableScanDesc) ybScan;
	tsdesc->rs_rd = scanstate->ss.ss_currentRelation;
	tsdesc->rs_snapshot = scanstate->ss.ps.state->es_snapshot;
	tsdesc->rs_flags = SO_TYPE_BITMAPSCAN;

	if (scanstate->recheck_required && !scanstate->work_mem_exceeded)
	{
		PushdownExprs *recheck_pushdown = YbInstantiatePushdownParams(
			&plan.recheck_pushdown,
			scanstate->ss.ps.state);
		if (recheck_pushdown)
		{
			YbDmlAppendQuals(recheck_pushdown->quals,
							 true /* is_primary */, ybScan->handle);
			YbDmlAppendColumnRefs(recheck_pushdown->colrefs,
								  true /* is_primary */, ybScan->handle);
			pfree(recheck_pushdown);
		}
	}

	return tsdesc;
}

/* ----------------------------------------------------------------
 *		ExecReScanYbBitmapTableScan(node)
 * ----------------------------------------------------------------
 */
void
ExecReScanYbBitmapTableScan(YbBitmapTableScanState *node)
{
	PlanState  *outerPlan = outerPlanState(node);

	TableScanDesc tsdesc;

	/* rescan to release any page pin */
	tsdesc = node->ss.ss_currentScanDesc;
	/*
	 * YB initializes ss_currentScanDesc in YbBitmapTableNext rather than
	 * ExecInitYbBitmapTableScan, so the following if condition is needed.
	 */
	if (tsdesc)
	{
		/*
		 * For rescan, end the previous scan. Set the old scan to null so we
		 * recreate it when we need to.
		 */
		ybc_heap_endscan(tsdesc);
		node->ss.ss_currentScanDesc = NULL;
	}

	/* release bitmaps and buffers if any */
	if (node->ybtbmres)
		yb_tbm_free_iter_result(node->ybtbmres);
	if (node->ybtbmiterator)
		yb_tbm_end_iterate(node->ybtbmiterator);
	if (node->ybtbm)
		yb_tbm_free(node->ybtbm);

	node->ybtbm = NULL;
	node->ybtbmiterator = NULL;
	node->ybtbmres = NULL;
	node->initialized = false;

	ExecScanReScan(&node->ss);

	/*
	 * if chgParam of subnode is not null then plan will be re-scanned by
	 * first ExecProcNode.
	 */
	if (outerPlan->chgParam == NULL)
		ExecReScan(outerPlan);
}

/* ----------------------------------------------------------------
 *		ExecEndYbBitmapTableScan
 * ----------------------------------------------------------------
 */
void
ExecEndYbBitmapTableScan(YbBitmapTableScanState *node)
{
	TableScanDesc tsdesc;

	/*
	 * extract information from the node
	 */
	tsdesc = node->ss.ss_currentScanDesc;

	/*
	 * Free the exprcontext
	 */
	ExecFreeExprContext(&node->ss.ps);

	/*
	 * clear out tuple table slots
	 */
	if (node->ss.ps.ps_ResultTupleSlot)
		ExecClearTuple(node->ss.ps.ps_ResultTupleSlot);
	ExecClearTuple(node->ss.ss_ScanTupleSlot);

	/*
	 * close down subplans
	 */
	ExecEndNode(outerPlanState(node));

	/*
	 * release bitmaps and buffers if any
	 */
	if (node->ybtbmres)
		yb_tbm_free_iter_result(node->ybtbmres);
	if (node->ybtbmiterator)
		yb_tbm_end_iterate(node->ybtbmiterator);
	if (node->ybtbm)
		yb_tbm_free(node->ybtbm);

	/*
	 * close heap scan
	 */
	if (tsdesc != NULL)
		ybc_heap_endscan(tsdesc);
}

/* ----------------------------------------------------------------
 *		ExecInitYbBitmapTableScan
 *
 *		Initializes the scan's state information.
 * ----------------------------------------------------------------
 */
YbBitmapTableScanState *
ExecInitYbBitmapTableScan(YbBitmapTableScan *node, EState *estate, int eflags)
{
	YbBitmapTableScanState *scanstate;
	Relation				currentRelation;

	/* check for unsupported flags */
	Assert(!(eflags & (EXEC_FLAG_BACKWARD | EXEC_FLAG_MARK)));

	/*
	 * Assert caller didn't ask for an unsafe snapshot --- see comments at
	 * head of file.
	 */
	Assert(IsMVCCSnapshot(estate->es_snapshot));

	/*
	 * create state structure
	 */
	scanstate = makeNode(YbBitmapTableScanState);
	scanstate->ss.ps.plan = (Plan *) node;
	scanstate->ss.ps.state = estate;
	scanstate->ss.ps.ExecProcNode = ExecYbBitmapTableScan;

	scanstate->ybtbm = NULL;
	scanstate->ybtbmiterator = NULL;
	scanstate->ybtbmres = NULL;
	scanstate->recheck_required = false;
	scanstate->fallback_local_quals = NULL;
	/* may be updated below */
	scanstate->initialized = false;

	/*
	 * Miscellaneous initialization
	 *
	 * create expression context for node
	 */
	ExecAssignExprContext(estate, &scanstate->ss.ps);

	/*
	 * open the base relation and acquire appropriate lock on it.
	 */
	currentRelation = ExecOpenScanRelation(estate, node->scan.scanrelid,
										   eflags);

	/*
	 * initialize child nodes
	 *
	 * We do this after ExecOpenScanRelation because the child nodes will open
	 * indexscans on our relation's indexes, and we want to be sure we have
	 * acquired a lock on the relation first.
	 */
	outerPlanState(scanstate) = ExecInitNode(outerPlan(node), estate, eflags);

	/*
	 * get the scan type from the relation descriptor.
	 */
	ExecInitScanTupleSlot(estate, &scanstate->ss,
						  RelationGetDescr(currentRelation),
						  &TTSOpsVirtual);

	/*
	 * Initialize result type and projection.
	 */
	ExecInitResultTypeTL(&scanstate->ss.ps);
	ExecAssignScanProjectionInfo(&scanstate->ss);

	/*
	 * initialize child expressions
	 */
	scanstate->ss.ps.qual =
		ExecInitQual(node->scan.plan.qual, (PlanState *) scanstate);
	scanstate->recheck_local_quals =
		ExecInitQual(node->recheck_local_quals, (PlanState *) scanstate);
	scanstate->fallback_local_quals =
		ExecInitQual(node->fallback_local_quals, (PlanState *) scanstate);

	scanstate->ss.ss_currentRelation = currentRelation;

	/*
	 * all done.
	 */
	return scanstate;
}<|MERGE_RESOLUTION|>--- conflicted
+++ resolved
@@ -227,11 +227,7 @@
 {
 	YbScanDesc		ybScan;
 	PushdownExprs  *yb_pushdown;
-<<<<<<< HEAD
 	TableScanDesc tsdesc;
-	YbBitmapTableScan *plan = (YbBitmapTableScan *) scanstate->ss.ps.plan;
-=======
-	HeapScanDesc	scandesc;
 
 	/* Make a copy so it can be modified */
 	YbBitmapTableScan plan = *(YbBitmapTableScan *) scanstate->ss.ps.plan;
@@ -244,7 +240,6 @@
 		plan.fallback_local_quals = NULL;
 	if (!scanstate->recheck_local_quals)
 		plan.recheck_local_quals = NULL;
->>>>>>> 0a031878
 
 	yb_pushdown = YbInstantiatePushdownParams(
 			scanstate->work_mem_exceeded ? &plan.fallback_pushdown
