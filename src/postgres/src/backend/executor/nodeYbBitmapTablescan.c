/*-------------------------------------------------------------------------
 *
 * nodeYbBitmapTablescan.c
 *	  Routines to support bitmapped scans of relations
 *
 * Portions Copyright (c) 1996-2018, PostgreSQL Global Development Group
 * Portions Copyright (c) 1994, Regents of the University of California
 * Portions Copyright (c) Yugabyte, Inc.
 *
 * IDENTIFICATION
 *	  src/backend/executor/nodeYbBitmapTablescan.c
 *
 *-------------------------------------------------------------------------
 */
/*
 * INTERFACE ROUTINES
 *		ExecYbBitmapTableScan			scans a relation using bitmap info
 *		ExecYbBitmapTableNext			workhorse for above
 *		ExecInitYbBitmapTableScan		creates and initializes state info.
 *		ExecReScanYbBitmapTableScan	prepares to rescan the plan.
 *		ExecEndYbBitmapTableScan		releases all storage.
 */
#include "postgres.h"

#include "access/relscan.h"
#include "access/tableam.h"
#include "access/yb_scan.h"
#include "executor/executor.h"
#include "executor/nodeYbBitmapTablescan.h"
#include "utils/rel.h"
#include "utils/snapmgr.h"


static TupleTableSlot *YbBitmapTableNext(YbBitmapTableScanState *node);
<<<<<<< HEAD
static TableScanDesc CreateYbBitmapTableScanDesc(YbBitmapTableScanState *scanstate);
=======
static HeapScanDesc CreateYbBitmapTableScanDesc(YbBitmapTableScanState *scanstate);
>>>>>>> 773869c4

/* ----------------------------------------------------------------
 *		YbBitmapTableNext
 *
 *		Retrieve next tuple from the YbBitmapTableScan node's currentRelation
 * ----------------------------------------------------------------
 */
static TupleTableSlot *
YbBitmapTableNext(YbBitmapTableScanState *node)
{
	YbTIDBitmap  *ybtbm;
	TableScanDesc tsdesc;
	TupleTableSlot *slot;
	YbTBMIterateResult *ybtbmres;
	ExprContext *econtext;
	MemoryContext oldcontext;
	YbScanDesc ybScan;

<<<<<<< HEAD
	if (!node->ss.ss_currentScanDesc)
		node->ss.ss_currentScanDesc = CreateYbBitmapTableScanDesc(node);

	/*
	 * extract necessary information from index scan node
	 */
	tsdesc = node->ss.ss_currentScanDesc;
=======
	/*
	 * extract necessary information from index scan node
	 */
>>>>>>> 773869c4
	econtext = node->ss.ps.ps_ExprContext;
	slot = node->ss.ss_ScanTupleSlot;
	ybtbm = node->ybtbm;
	ybtbmres = node->ybtbmres;

	/*
	 * If we haven't yet performed the underlying index scan, do it, and begin
	 * the iteration over the bitmap.
	 */
	if (!node->initialized)
	{
		ybtbm = (YbTIDBitmap *) MultiExecProcNode(outerPlanState(node));

		if (!ybtbm || !IsA(ybtbm, YbTIDBitmap))
			elog(ERROR, "unrecognized result from subplan");

		node->ybtbm = ybtbm;
		node->ybtbmiterator = yb_tbm_begin_iterate(ybtbm);
		node->ybtbmres = ybtbmres = NULL;
		node->initialized = true;
		node->work_mem_exceeded = ybtbm->work_mem_exceeded;
		node->average_ybctid_bytes = yb_tbm_get_average_bytes(ybtbm);
		node->recheck_required |= ybtbm->recheck;
		node->skipped_tuples = 0;
	}

<<<<<<< HEAD
	ybScan = (YbScanDesc) tsdesc;
=======
	if (!node->ss.ss_currentScanDesc)
		node->ss.ss_currentScanDesc = CreateYbBitmapTableScanDesc(node);
	scandesc = node->ss.ss_currentScanDesc;

	ybScan = scandesc->ybscan;
>>>>>>> 773869c4

	/*
	 * Special case: if we don't need the results (e.g. COUNT), just return as
	 * many null values as we have ybctids.
	 */
	if (node->can_skip_fetch && !node->recheck_required && !node->work_mem_exceeded)
	{
		if (++node->skipped_tuples > yb_tbm_get_size(ybtbm))
			return ExecClearTuple(slot);
		/*
		 * If we don't have to fetch the tuple, just return nulls.
		 */
		return ExecStoreAllNullTuple(slot);
	}

	/*
	 * If the bitmaps have exceeded work_mem just select everything from the
	 * main table. The correct remote filters have already been applied.
	 */
	if (node->work_mem_exceeded && !ybScan->is_exec_done)
	{
		HandleYBStatus(YBCPgExecSelect(ybScan->handle, ybScan->exec_params));
		ybScan->is_exec_done = true;
	}

	while (true)
	{
		/*
		 * If we have run out of tuples from our prefetched list, launch a new
		 * request for the next fetch_row_limit tuples.
		 * Note that while DocDB's responses would respect our row and size
		 * limits regardless of how many ybctids we send in a request, we want
		 * to limit the number of ybctids we bind to a request to limit our
		 * request size.
		 */
		if (!node->work_mem_exceeded && TupIsNull(slot))
		{
			if (ybtbmres)
				yb_tbm_free_iter_result(ybtbmres);

			const int ybctid_size = node->average_ybctid_bytes > 0
				? node->average_ybctid_bytes : 26;
			const int row_limit = ybScan->exec_params->yb_fetch_row_limit;
			const int size_limit = ybScan->exec_params->yb_fetch_size_limit /
								   ybctid_size;

			const int count = Min(row_limit > 0 ? row_limit : INT_MAX,
								  size_limit > 0 ? size_limit : INT_MAX);
			node->ybtbmres = ybtbmres = yb_tbm_iterate(node->ybtbmiterator,
													   count);
			if (!ybtbmres)
				break;

			/* Fetch the next yb_fetch_row_limit ybctids */
			HandleYBStatus(YBCPgFetchRequestedYbctids(ybScan->handle,
										   			  ybScan->exec_params,
													  ybtbmres->ybctid_vector));
		}

		/* We have yb_fetch_row_limit rows fetched, get them one by one */
		while (true)
		{
			/* capture all fetch allocations in the short-lived context */
			oldcontext = MemoryContextSwitchTo(econtext->ecxt_per_tuple_memory);
			ybFetchNext(ybScan->handle, slot,
						RelationGetRelid(node->ss.ss_currentRelation));
			MemoryContextSwitchTo(oldcontext);

			if (ybtbmres)
				++ybtbmres->index;

			/*
			 * If we have run out results, exit this loop to fetch the next
			 * batch.
			 */
			if (TupIsNull(slot))
				break;

			/*
			 * If we are using lossy info, we have to recheck the qual
			 * conditions at every tuple.
			 * Although ExecScan rechecks, it checks only node->qual, not
			 * the index conditions
			 */
			if (node->work_mem_exceeded)
			{
				econtext->ecxt_scantuple = slot;
				if (!ExecQualAndReset(node->fallback_local_quals, econtext))
				{
					/* Fails filter, so drop it and loop back for another */
					InstrCountFiltered1(node, 1);
					ExecClearTuple(slot);
					continue;
				}
			}
			else if (node->recheck_required)
			{
				econtext->ecxt_scantuple = slot;
				if (!ExecQualAndReset(node->recheck_local_quals, econtext))
				{
					/* Fails recheck, so drop it and loop back for another */
					InstrCountFiltered2(node, 1);
					ExecClearTuple(slot);
					continue;
				}
			}

			/* OK to return this tuple */
			return slot;
		}

		/* we have gone through all the tuples from the full scan, quit. */
		if (node->work_mem_exceeded)
			return ExecClearTuple(slot);
	}

	/*
	 * if we get here it means we are at the end of the scan..
	 */
	return ExecClearTuple(slot);
}

/*
 * YbBitmapTableRecheck -- access method routine to recheck a tuple in
 * EvalPlanQual
 */
static bool
YbBitmapTableRecheck(YbBitmapTableScanState *node, TupleTableSlot *slot)
{
	ExprContext *econtext;

	/*
	 * extract necessary information from index scan node
	 */
	econtext = node->ss.ps.ps_ExprContext;

	/* Does the tuple meet the original qual conditions? */
	econtext->ecxt_scantuple = slot;
	return ExecQualAndReset(node->fallback_local_quals, econtext);
}

/* ----------------------------------------------------------------
 *		ExecYbBitmapTableScan(node)
 * ----------------------------------------------------------------
 */
static TupleTableSlot *
ExecYbBitmapTableScan(PlanState *pstate)
{
	YbBitmapTableScanState *node = castNode(YbBitmapTableScanState, pstate);

	return ExecScan(&node->ss,
					(ExecScanAccessMtd) YbBitmapTableNext,
					(ExecScanRecheckMtd) YbBitmapTableRecheck);
}

<<<<<<< HEAD
static TableScanDesc
CreateYbBitmapTableScanDesc(YbBitmapTableScanState *scanstate)
{
	TableScanDesc tsdesc;
	YbSeqScan *plan = (YbSeqScan *) scanstate->ss.ps.plan;
	YbScanDesc ybScan = ybcBeginScan(scanstate->ss.ss_currentRelation,
									 NULL /* index */,
									 false /* xs_want_itup */,
									 0 /* nkeys */,
									 NULL /* key */,
									 (Scan *) plan,
									 NULL /* rel_pushdown */,
									 NULL /* idx_pushdown */,
									 NULL /* aggrefs */,
									 0 /* distinct_prefixlen */,
									 &scanstate->ss.ps.state->yb_exec_params,
									 false /* is_internal_scan */,
									 false /* fetch_ybctids_only */);

	tsdesc = (TableScanDesc) ybScan;
	tsdesc->rs_snapshot = scanstate->ss.ps.state->es_snapshot;
	tsdesc->rs_flags = SO_TYPE_SEQSCAN;

	return tsdesc;
=======
static HeapScanDesc
CreateYbBitmapTableScanDesc(YbBitmapTableScanState *scanstate)
{
	YbScanDesc		ybScan;
	PushdownExprs  *yb_pushdown;
	HeapScanDesc	scandesc;
	YbBitmapTableScan *plan = (YbBitmapTableScan *) scanstate->ss.ps.plan;
	bool			has_targets;

	yb_pushdown = YbInstantiatePushdownParams(
			scanstate->work_mem_exceeded ? &plan->fallback_pushdown
										 : &plan->rel_pushdown,
			scanstate->ss.ps.state);

	ybScan = ybcBeginScan(scanstate->ss.ss_currentRelation,
						  NULL /* index */,
						  false /* xs_want_itup */,
						  0 /* nkeys */,
						  NULL /* keys */,
						  (Scan *) plan /* pg_scan_plan */,
						  yb_pushdown /* rel_pushdown */,
						  NULL /* idx_pushdown */,
						  NULL /* aggrefs */,
						  0 /* distinct_prefixlen */,
						  &scanstate->ss.ps.state->yb_exec_params,
						  true /* is_internal_scan */,
						  false /* fetch_ybctids_only */);

	if (yb_pushdown)
		pfree(yb_pushdown);

	/* Set up Postgres sys table scan description */
	scandesc = (HeapScanDesc) palloc0(sizeof(HeapScanDescData));
	scandesc->rs_rd        = scanstate->ss.ss_currentRelation;
	scandesc->rs_snapshot  = scanstate->ss.ps.state->es_snapshot;
	scandesc->rs_temp_snap = false;
	scandesc->rs_cblock    = InvalidBlockNumber;
	scandesc->ybscan       = ybScan;

	/*
	 * We can potentially skip sending a request to the table if we do not need
	 * any columns of the table, either for checking non-indexable quals or for
	 * returning data.  This test is a bit simplistic, as it checks the
	 * stronger condition that there's no qual or return tlist at all.  But in
	 * most cases it's probably not worth working harder than that.
	 *
	 * The PG version of this test looked only at qual and tlist. In Yugabyte,
	 * the target list from PGGate is more accurate and not much more work to
	 * look at, so look at that instead.
	 */
	HandleYBStatus(YBCPgDmlHasRegularTargets(ybScan->handle, &has_targets));

	scanstate->can_skip_fetch = (plan->scan.plan.qual == NIL &&
								 plan->rel_pushdown.quals == NIL &&
								 !has_targets && !scanstate->recheck_required);

	if (scanstate->recheck_required && !scanstate->work_mem_exceeded)
	{
		PushdownExprs *recheck_pushdown = YbInstantiatePushdownParams(
			&plan->recheck_pushdown,
			scanstate->ss.ps.state);
		if (recheck_pushdown)
		{
			YbDmlAppendQuals(recheck_pushdown->quals,
							 true /* is_primary */, ybScan->handle);
			YbDmlAppendColumnRefs(recheck_pushdown->colrefs,
								  true /* is_primary */, ybScan->handle);
			pfree(recheck_pushdown);
		}
	}

	return scandesc;
>>>>>>> 773869c4
}

/* ----------------------------------------------------------------
 *		ExecReScanYbBitmapTableScan(node)
 * ----------------------------------------------------------------
 */
void
ExecReScanYbBitmapTableScan(YbBitmapTableScanState *node)
{
	PlanState  *outerPlan = outerPlanState(node);

<<<<<<< HEAD
	TableScanDesc tsdesc;

	/* rescan to release any page pin */
	tsdesc = node->ss.ss_currentScanDesc;
	/*
	 * YB initializes ss_currentScanDesc in YbBitmapTableNext rather than
	 * ExecInitYbBitmapTableScan, so the following if condition is needed.
	 */
	if (tsdesc)
	{
		ybc_heap_endscan(tsdesc);
=======
	if (node->ss.ss_currentScanDesc)
	{
		YbScanDesc ybScan = (YbScanDesc) node->ss.ss_currentScanDesc->ybscan;
		/*
		 * For rescan, end the previous scan. Set the old scan to null so we
		 * recreate it when we need to.
		 */
		ybc_free_ybscan(ybScan);
		node->ss.ss_currentScanDesc->ybscan = NULL;
		pfree(node->ss.ss_currentScanDesc);
>>>>>>> 773869c4
		node->ss.ss_currentScanDesc = NULL;
	}

	/* release bitmaps and buffers if any */
	if (node->ybtbmres)
		yb_tbm_free_iter_result(node->ybtbmres);
	if (node->ybtbmiterator)
		yb_tbm_end_iterate(node->ybtbmiterator);
	if (node->ybtbm)
		yb_tbm_free(node->ybtbm);

	node->ybtbm = NULL;
	node->ybtbmiterator = NULL;
	node->ybtbmres = NULL;
	node->initialized = false;

	ExecScanReScan(&node->ss);

	/*
	 * if chgParam of subnode is not null then plan will be re-scanned by
	 * first ExecProcNode.
	 */
	if (outerPlan->chgParam == NULL)
		ExecReScan(outerPlan);
}

/* ----------------------------------------------------------------
 *		ExecEndYbBitmapTableScan
 * ----------------------------------------------------------------
 */
void
ExecEndYbBitmapTableScan(YbBitmapTableScanState *node)
{
	TableScanDesc tsdesc;

	/*
	 * extract information from the node
	 */
	tsdesc = node->ss.ss_currentScanDesc;

	/*
	 * Free the exprcontext
	 */
	ExecFreeExprContext(&node->ss.ps);

	/*
	 * clear out tuple table slots
	 */
	if (node->ss.ps.ps_ResultTupleSlot)
		ExecClearTuple(node->ss.ps.ps_ResultTupleSlot);
	ExecClearTuple(node->ss.ss_ScanTupleSlot);

	/*
	 * close down subplans
	 */
	ExecEndNode(outerPlanState(node));

	/*
	 * release bitmaps and buffers if any
	 */
	if (node->ybtbmres)
		yb_tbm_free_iter_result(node->ybtbmres);
	if (node->ybtbmiterator)
		yb_tbm_end_iterate(node->ybtbmiterator);
	if (node->ybtbm)
		yb_tbm_free(node->ybtbm);

	/*
	 * close heap scan
	 */
	if (tsdesc != NULL)
		ybc_heap_endscan(tsdesc);
}

/* ----------------------------------------------------------------
 *		ExecInitYbBitmapTableScan
 *
 *		Initializes the scan's state information.
 * ----------------------------------------------------------------
 */
YbBitmapTableScanState *
ExecInitYbBitmapTableScan(YbBitmapTableScan *node, EState *estate, int eflags)
{
	YbBitmapTableScanState *scanstate;
	Relation				currentRelation;

	/* check for unsupported flags */
	Assert(!(eflags & (EXEC_FLAG_BACKWARD | EXEC_FLAG_MARK)));

	/*
	 * Assert caller didn't ask for an unsafe snapshot --- see comments at
	 * head of file.
	 */
	Assert(IsMVCCSnapshot(estate->es_snapshot));

	/*
	 * create state structure
	 */
	scanstate = makeNode(YbBitmapTableScanState);
	scanstate->ss.ps.plan = (Plan *) node;
	scanstate->ss.ps.state = estate;
	scanstate->ss.ps.ExecProcNode = ExecYbBitmapTableScan;

	scanstate->ybtbm = NULL;
	scanstate->ybtbmiterator = NULL;
	scanstate->ybtbmres = NULL;
	scanstate->recheck_required = false;
	scanstate->fallback_local_quals = NULL;
	/* may be updated below */
	scanstate->initialized = false;

	/*
	 * Miscellaneous initialization
	 *
	 * create expression context for node
	 */
	ExecAssignExprContext(estate, &scanstate->ss.ps);

	/*
	 * open the base relation and acquire appropriate lock on it.
	 */
	currentRelation = ExecOpenScanRelation(estate, node->scan.scanrelid,
										   eflags);

	/*
	 * initialize child nodes
	 *
	 * We do this after ExecOpenScanRelation because the child nodes will open
	 * indexscans on our relation's indexes, and we want to be sure we have
	 * acquired a lock on the relation first.
	 */
	outerPlanState(scanstate) = ExecInitNode(outerPlan(node), estate, eflags);

	/*
	 * get the scan type from the relation descriptor.
	 */
	ExecInitScanTupleSlot(estate, &scanstate->ss,
						  RelationGetDescr(currentRelation),
						  &TTSOpsVirtual);

	/*
	 * Initialize result type and projection.
	 */
	ExecInitResultTypeTL(&scanstate->ss.ps);
	ExecAssignScanProjectionInfo(&scanstate->ss);

	/*
	 * initialize child expressions
	 */
	scanstate->ss.ps.qual =
		ExecInitQual(node->scan.plan.qual, (PlanState *) scanstate);
	scanstate->recheck_local_quals =
		ExecInitQual(node->recheck_local_quals, (PlanState *) scanstate);
	scanstate->fallback_local_quals =
		ExecInitQual(node->fallback_local_quals, (PlanState *) scanstate);

	scanstate->ss.ss_currentRelation = currentRelation;

	/*
	 * all done.
	 */
	return scanstate;
}<|MERGE_RESOLUTION|>--- conflicted
+++ resolved
@@ -32,11 +32,7 @@
 
 
 static TupleTableSlot *YbBitmapTableNext(YbBitmapTableScanState *node);
-<<<<<<< HEAD
 static TableScanDesc CreateYbBitmapTableScanDesc(YbBitmapTableScanState *scanstate);
-=======
-static HeapScanDesc CreateYbBitmapTableScanDesc(YbBitmapTableScanState *scanstate);
->>>>>>> 773869c4
 
 /* ----------------------------------------------------------------
  *		YbBitmapTableNext
@@ -55,19 +51,9 @@
 	MemoryContext oldcontext;
 	YbScanDesc ybScan;
 
-<<<<<<< HEAD
-	if (!node->ss.ss_currentScanDesc)
-		node->ss.ss_currentScanDesc = CreateYbBitmapTableScanDesc(node);
-
 	/*
 	 * extract necessary information from index scan node
 	 */
-	tsdesc = node->ss.ss_currentScanDesc;
-=======
-	/*
-	 * extract necessary information from index scan node
-	 */
->>>>>>> 773869c4
 	econtext = node->ss.ps.ps_ExprContext;
 	slot = node->ss.ss_ScanTupleSlot;
 	ybtbm = node->ybtbm;
@@ -94,15 +80,11 @@
 		node->skipped_tuples = 0;
 	}
 
-<<<<<<< HEAD
-	ybScan = (YbScanDesc) tsdesc;
-=======
 	if (!node->ss.ss_currentScanDesc)
 		node->ss.ss_currentScanDesc = CreateYbBitmapTableScanDesc(node);
-	scandesc = node->ss.ss_currentScanDesc;
-
-	ybScan = scandesc->ybscan;
->>>>>>> 773869c4
+	tsdesc = node->ss.ss_currentScanDesc;
+
+	ybScan = (YbScanDesc) tsdesc;
 
 	/*
 	 * Special case: if we don't need the results (e.g. COUNT), just return as
@@ -258,38 +240,12 @@
 					(ExecScanRecheckMtd) YbBitmapTableRecheck);
 }
 
-<<<<<<< HEAD
 static TableScanDesc
 CreateYbBitmapTableScanDesc(YbBitmapTableScanState *scanstate)
 {
-	TableScanDesc tsdesc;
-	YbSeqScan *plan = (YbSeqScan *) scanstate->ss.ps.plan;
-	YbScanDesc ybScan = ybcBeginScan(scanstate->ss.ss_currentRelation,
-									 NULL /* index */,
-									 false /* xs_want_itup */,
-									 0 /* nkeys */,
-									 NULL /* key */,
-									 (Scan *) plan,
-									 NULL /* rel_pushdown */,
-									 NULL /* idx_pushdown */,
-									 NULL /* aggrefs */,
-									 0 /* distinct_prefixlen */,
-									 &scanstate->ss.ps.state->yb_exec_params,
-									 false /* is_internal_scan */,
-									 false /* fetch_ybctids_only */);
-
-	tsdesc = (TableScanDesc) ybScan;
-	tsdesc->rs_snapshot = scanstate->ss.ps.state->es_snapshot;
-	tsdesc->rs_flags = SO_TYPE_SEQSCAN;
-
-	return tsdesc;
-=======
-static HeapScanDesc
-CreateYbBitmapTableScanDesc(YbBitmapTableScanState *scanstate)
-{
 	YbScanDesc		ybScan;
 	PushdownExprs  *yb_pushdown;
-	HeapScanDesc	scandesc;
+	TableScanDesc tsdesc;
 	YbBitmapTableScan *plan = (YbBitmapTableScan *) scanstate->ss.ps.plan;
 	bool			has_targets;
 
@@ -316,12 +272,10 @@
 		pfree(yb_pushdown);
 
 	/* Set up Postgres sys table scan description */
-	scandesc = (HeapScanDesc) palloc0(sizeof(HeapScanDescData));
-	scandesc->rs_rd        = scanstate->ss.ss_currentRelation;
-	scandesc->rs_snapshot  = scanstate->ss.ps.state->es_snapshot;
-	scandesc->rs_temp_snap = false;
-	scandesc->rs_cblock    = InvalidBlockNumber;
-	scandesc->ybscan       = ybScan;
+	tsdesc = (TableScanDesc) ybScan;
+	tsdesc->rs_rd = scanstate->ss.ss_currentRelation;
+	tsdesc->rs_snapshot = scanstate->ss.ps.state->es_snapshot;
+	tsdesc->rs_flags = SO_TYPE_BITMAPSCAN;
 
 	/*
 	 * We can potentially skip sending a request to the table if we do not need
@@ -355,8 +309,7 @@
 		}
 	}
 
-	return scandesc;
->>>>>>> 773869c4
+	return tsdesc;
 }
 
 /* ----------------------------------------------------------------
@@ -368,7 +321,6 @@
 {
 	PlanState  *outerPlan = outerPlanState(node);
 
-<<<<<<< HEAD
 	TableScanDesc tsdesc;
 
 	/* rescan to release any page pin */
@@ -379,19 +331,11 @@
 	 */
 	if (tsdesc)
 	{
-		ybc_heap_endscan(tsdesc);
-=======
-	if (node->ss.ss_currentScanDesc)
-	{
-		YbScanDesc ybScan = (YbScanDesc) node->ss.ss_currentScanDesc->ybscan;
 		/*
 		 * For rescan, end the previous scan. Set the old scan to null so we
 		 * recreate it when we need to.
 		 */
-		ybc_free_ybscan(ybScan);
-		node->ss.ss_currentScanDesc->ybscan = NULL;
-		pfree(node->ss.ss_currentScanDesc);
->>>>>>> 773869c4
+		ybc_heap_endscan(tsdesc);
 		node->ss.ss_currentScanDesc = NULL;
 	}
 
