--- conflicted
+++ resolved
@@ -405,6 +405,7 @@
 #min_parallel_table_scan_size = 8MB
 #min_parallel_index_scan_size = 512kB
 #effective_cache_size = 4GB
+#yb_parallel_range_rows = 0
 
 #jit_above_cost = 100000		# perform JIT compilation if available
 					# and query more expensive than this;
@@ -415,14 +416,6 @@
 					# query is more expensive than this;
 					# -1 disables
 
-<<<<<<< HEAD
-=======
-#min_parallel_table_scan_size = 8MB
-#min_parallel_index_scan_size = 512kB
-#effective_cache_size = 4GB
-#yb_parallel_range_rows = 0
-
->>>>>>> 340212f0
 # - Genetic Query Optimizer -
 
 #geqo = on
