/*-------------------------------------------------------------------------
 *
 * pg_yb_utils.c
 *	  Utilities for YugaByte/PostgreSQL integration that have to be defined on
 *	  the PostgreSQL side.
 *
 * Copyright (c) YugaByte, Inc.
 *
 * Licensed under the Apache License, Version 2.0 (the "License"); you may not
 * use this file except in compliance with the License.  You may obtain a copy
 * of the License at
 *
 * http://www.apache.org/licenses/LICENSE-2.0
 *
 * Unless required by applicable law or agreed to in writing, software
 * distributed under the License is distributed on an "AS IS" BASIS, WITHOUT
 * WARRANTIES OR CONDITIONS OF ANY KIND, either express or implied.  See the
 * License for the specific language governing permissions and limitations
 * under the License.
 *
 * IDENTIFICATION
 *	  src/backend/utils/misc/pg_yb_utils.c
 *
 *-------------------------------------------------------------------------
 */

#include "pg_yb_utils.h"

#include <assert.h>
#include <inttypes.h>
#include <sys/types.h>
#include <unistd.h>

#include "c.h"
#include "postgres.h"
#include "miscadmin.h"
#include "access/htup.h"
#include "access/htup_details.h"
#include "access/sysattr.h"
#include "access/tupdesc.h"
#include "access/xact.h"
#include "executor/ybcExpr.h"
#include "catalog/catalog.h"
#include "catalog/indexing.h"
#include "catalog/pg_am.h"
#include "catalog/pg_amop.h"
#include "catalog/pg_amproc.h"
#include "catalog/pg_attrdef.h"
#include "catalog/pg_auth_members.h"
#include "catalog/pg_authid.h"
#include "catalog/pg_cast.h"
#include "catalog/pg_collation.h"
#include "catalog/pg_constraint.h"
#include "catalog/pg_database.h"
#include "catalog/pg_db_role_setting.h"
#include "catalog/pg_inherits.h"
#include "catalog/pg_namespace.h"
#include "catalog/pg_opclass.h"
#include "catalog/pg_operator.h"
#include "catalog/pg_partitioned_table.h"
#include "catalog/pg_policy.h"
#include "catalog/pg_proc.h"
#include "catalog/pg_range_d.h"
#include "catalog/pg_rewrite.h"
#include "catalog/pg_statistic_d.h"
#include "catalog/pg_tablespace.h"
#include "catalog/pg_trigger.h"
#include "catalog/pg_type.h"
#include "catalog/pg_yb_catalog_version.h"
#include "catalog/pg_yb_profile.h"
#include "catalog/pg_yb_role_profile.h"
#include "catalog/yb_catalog_version.h"
#include "catalog/yb_type.h"
#include "commands/dbcommands.h"
#include "commands/defrem.h"
#include "commands/variable.h"
#include "common/pg_yb_common.h"
#include "lib/stringinfo.h"
#include "optimizer/cost.h"
#include "tcop/utility.h"
#include "utils/builtins.h"
#include "utils/datum.h"
#include "utils/lsyscache.h"
#include "utils/pg_locale.h"
#include "utils/rel.h"
#include "utils/spccache.h"
#include "utils/syscache.h"
#include "utils/uuid.h"
#include "fmgr.h"
#include "funcapi.h"
#include "mb/pg_wchar.h"
#include "pgstat.h"

#include "yb/yql/pggate/util/ybc_util.h"
#include "yb/yql/pggate/ybc_pggate.h"
#include "pgstat.h"
#include "nodes/readfuncs.h"

#ifdef __linux__
#include <sys/prctl.h>
#endif

static uint64_t yb_catalog_cache_version = YB_CATCACHE_VERSION_UNINITIALIZED;
static uint64_t yb_last_known_catalog_cache_version =
	YB_CATCACHE_VERSION_UNINITIALIZED;

uint64_t YBGetActiveCatalogCacheVersion() {
	if (yb_catalog_version_type == CATALOG_VERSION_CATALOG_TABLE &&
		YBGetDdlNestingLevel() > 0)
		return yb_catalog_cache_version + 1;

	return yb_catalog_cache_version;
}

uint64_t
YbGetCatalogCacheVersion()
{
	return yb_catalog_cache_version;
}

uint64_t
YbGetLastKnownCatalogCacheVersion()
{
	const uint64_t shared_catalog_version = YbGetSharedCatalogVersion();
	return shared_catalog_version > yb_last_known_catalog_cache_version ?
		shared_catalog_version : yb_last_known_catalog_cache_version;
}

uint64_t
YbGetCatalogCacheVersionForTablePrefetching()
{
	// TODO: In future YBGetLastKnownCatalogCacheVersion must be used instead of
	//       YbGetMasterCatalogVersion to reduce numer of RPCs to a master.
	//       But this requires some additional changes. This optimization will
	//       be done separately.
	if (!*YBCGetGFlags()->ysql_enable_read_request_caching)
		return YB_CATCACHE_VERSION_UNINITIALIZED;
	YBCPgResetCatalogReadTime();
	return YbGetMasterCatalogVersion();
}

void
YbUpdateCatalogCacheVersion(uint64_t catalog_cache_version)
{
	yb_catalog_cache_version = catalog_cache_version;
	yb_pgstat_set_catalog_version(yb_catalog_cache_version);
	YbUpdateLastKnownCatalogCacheVersion(yb_catalog_cache_version);
	if (*YBCGetGFlags()->log_ysql_catalog_versions)
		ereport(LOG,
				(errmsg("set local catalog version: %" PRIu64,
						yb_catalog_cache_version)));
}

void
YbUpdateLastKnownCatalogCacheVersion(uint64_t catalog_cache_version)
{
	if (yb_last_known_catalog_cache_version < catalog_cache_version)
		yb_last_known_catalog_cache_version	= catalog_cache_version;
}

void
YbResetCatalogCacheVersion()
{
	yb_catalog_cache_version = YB_CATCACHE_VERSION_UNINITIALIZED;
	yb_pgstat_set_catalog_version(yb_catalog_cache_version);
}

/** These values are lazily initialized based on corresponding environment variables. */
int ybc_pg_double_write = -1;
int ybc_disable_pg_locking = -1;

/* Forward declarations */
static void YBCInstallTxnDdlHook();

bool yb_enable_docdb_tracing = false;
bool yb_read_from_followers = false;
int32_t yb_follower_read_staleness_ms = 0;

bool
IsYugaByteEnabled()
{
	/* We do not support Init/Bootstrap processing modes yet. */
	return YBCPgIsYugaByteEnabled();
}

bool
YbIsClientYsqlConnMgr()
{
	return IsYugaByteEnabled() && yb_is_client_ysqlconnmgr;
}

void
CheckIsYBSupportedRelation(Relation relation)
{
	const char relkind = relation->rd_rel->relkind;
	CheckIsYBSupportedRelationByKind(relkind);
}

void
CheckIsYBSupportedRelationByKind(char relkind)
{
	if (!(relkind == RELKIND_RELATION || relkind == RELKIND_INDEX ||
		  relkind == RELKIND_VIEW || relkind == RELKIND_SEQUENCE ||
		  relkind == RELKIND_COMPOSITE_TYPE || relkind == RELKIND_PARTITIONED_TABLE ||
		  relkind == RELKIND_PARTITIONED_INDEX || relkind == RELKIND_FOREIGN_TABLE ||
		  relkind == RELKIND_MATVIEW))
		ereport(ERROR,
				(errcode(ERRCODE_FEATURE_NOT_SUPPORTED),
								errmsg("This feature is not supported in YugaByte.")));
}

bool
IsYBRelation(Relation relation)
{
	/*
	 * NULL relation is possible if regular ForeignScan is confused for
	 * Yugabyte sequential scan, which is backed by ForeignScan, too.
	 * Rather than performing probably not trivial and unreliable checks by
	 * the caller to distinguish them, we allow NULL argument here.
	 */
	if (!IsYugaByteEnabled() || !relation)
		return false;

	const char relkind = relation->rd_rel->relkind;

	CheckIsYBSupportedRelationByKind(relkind);

	/* Currently only support regular tables and indexes.
	 * Temp tables and views are supported, but they are not YB relations. */
	return (relkind == RELKIND_RELATION || relkind == RELKIND_INDEX || relkind == RELKIND_PARTITIONED_TABLE ||
			relkind == RELKIND_PARTITIONED_INDEX || relkind == RELKIND_MATVIEW) &&
			relation->rd_rel->relpersistence != RELPERSISTENCE_TEMP;
}

bool
IsYBRelationById(Oid relid)
{
	Relation relation     = RelationIdGetRelation(relid);
	bool     is_supported = IsYBRelation(relation);
	RelationClose(relation);
	return is_supported;
}

bool
IsYBBackedRelation(Relation relation)
{
	return IsYBRelation(relation) ||
		(relation->rd_rel->relkind == RELKIND_VIEW &&
		relation->rd_rel->relpersistence != RELPERSISTENCE_TEMP);
}

bool
YbIsTempRelation(Relation relation)
{
	return relation->rd_rel->relpersistence == RELPERSISTENCE_TEMP;
}

bool IsRealYBColumn(Relation rel, int attrNum)
{
	return (attrNum > 0 && !TupleDescAttr(rel->rd_att, attrNum - 1)->attisdropped) ||
		   (rel->rd_rel->relhasoids && attrNum == ObjectIdAttributeNumber);
}

bool IsYBSystemColumn(int attrNum)
{
	return (attrNum == YBRowIdAttributeNumber ||
			attrNum == YBIdxBaseTupleIdAttributeNumber ||
			attrNum == YBUniqueIdxKeySuffixAttributeNumber);
}

AttrNumber YBGetFirstLowInvalidAttributeNumber(Relation relation)
{
	return IsYBRelation(relation)
		   ? YBFirstLowInvalidAttributeNumber
		   : FirstLowInvalidHeapAttributeNumber;
}

AttrNumber YBGetFirstLowInvalidAttributeNumberFromOid(Oid relid)
{
	Relation   relation = RelationIdGetRelation(relid);
	AttrNumber attr_num = YBGetFirstLowInvalidAttributeNumber(relation);
	RelationClose(relation);
	return attr_num;
}

int YBAttnumToBmsIndex(Relation rel, AttrNumber attnum)
{
	return attnum - YBGetFirstLowInvalidAttributeNumber(rel);
}

AttrNumber YBBmsIndexToAttnum(Relation rel, int idx)
{
	return idx + YBGetFirstLowInvalidAttributeNumber(rel);
}

/*
 * Get primary key columns as bitmap of a table,
 * subtracting minattr from attributes.
 */
static Bitmapset *GetTablePrimaryKeyBms(Relation rel,
										AttrNumber minattr,
										bool includeYBSystemColumns)
{
	Oid            dboid         = YBCGetDatabaseOid(rel);
	int            natts         = RelationGetNumberOfAttributes(rel);
	Bitmapset      *pkey         = NULL;
	YBCPgTableDesc ybc_tabledesc = NULL;

	/* Get the primary key columns 'pkey' from YugaByte. */
	HandleYBStatus(YBCPgGetTableDesc(dboid, YbGetStorageRelid(rel), &ybc_tabledesc));
	for (AttrNumber attnum = minattr; attnum <= natts; attnum++)
	{
		if ((!includeYBSystemColumns && !IsRealYBColumn(rel, attnum)) ||
			(!IsRealYBColumn(rel, attnum) && !IsYBSystemColumn(attnum)))
		{
			continue;
		}

		YBCPgColumnInfo column_info = {0};
		HandleYBTableDescStatus(YBCPgGetColumnInfo(ybc_tabledesc,
												   attnum,
												   &column_info),
								ybc_tabledesc);

		if (column_info.is_hash || column_info.is_primary)
		{
			pkey = bms_add_member(pkey, attnum - minattr);
		}
	}

	return pkey;
}

Bitmapset *YBGetTablePrimaryKeyBms(Relation rel)
{
	return GetTablePrimaryKeyBms(rel,
								 YBGetFirstLowInvalidAttributeNumber(rel) /* minattr */,
								 false /* includeYBSystemColumns */);
}

Bitmapset *YBGetTableFullPrimaryKeyBms(Relation rel)
{
	return GetTablePrimaryKeyBms(rel,
								 YBSystemFirstLowInvalidAttributeNumber + 1 /* minattr */,
								 true /* includeYBSystemColumns */);
}

extern bool YBRelHasOldRowTriggers(Relation rel, CmdType operation)
{
	TriggerDesc *trigdesc = rel->trigdesc;
	if (!trigdesc)
	{
		return false;
	}
	if (operation == CMD_DELETE)
	{
		return trigdesc->trig_delete_after_row ||
			   trigdesc->trig_delete_before_row;
	}
	if (operation != CMD_UPDATE)
	{
			return false;
	}
	if (rel->rd_rel->relkind != RELKIND_PARTITIONED_TABLE &&
		!rel->rd_rel->relispartition)
	{
		return trigdesc->trig_update_after_row ||
			   trigdesc->trig_update_before_row;
	}
	/*
	 * This is an update operation. We look for both update and delete triggers
	 * as update on partitioned tables can result in deletes as well.
	 */
	return trigdesc->trig_update_after_row ||
		 trigdesc->trig_update_before_row ||
		 trigdesc->trig_delete_after_row ||
		 trigdesc->trig_delete_before_row;
}

bool
YbIsDatabaseColocated(Oid dbid, bool *legacy_colocated_database)
{
	bool colocated;
	HandleYBStatus(YBCPgIsDatabaseColocated(dbid, &colocated,
											legacy_colocated_database));
	return colocated;
}

bool
YBRelHasSecondaryIndices(Relation relation)
{
	if (!relation->rd_rel->relhasindex)
		return false;

	bool	 has_indices = false;
	List	 *indexlist = RelationGetIndexList(relation);
	ListCell *lc;

	foreach(lc, indexlist)
	{
		if (lfirst_oid(lc) == relation->rd_pkindex)
			continue;
		has_indices = true;
		break;
	}

	list_free(indexlist);

	return has_indices;
}

bool
YBTransactionsEnabled()
{
	static int cached_value = -1;
	if (cached_value == -1)
	{
		cached_value = YBCIsEnvVarTrueWithDefault("YB_PG_TRANSACTIONS_ENABLED", true);
	}
	return IsYugaByteEnabled() && cached_value;
}

bool
IsYBReadCommitted()
{
	static int cached_value = -1;
	if (cached_value == -1)
	{
		cached_value = YBCIsEnvVarTrueWithDefault("FLAGS_yb_enable_read_committed_isolation", false);
	}
	return IsYugaByteEnabled() && cached_value &&
				 (XactIsoLevel == XACT_READ_COMMITTED || XactIsoLevel == XACT_READ_UNCOMMITTED);
}

bool
YBIsWaitQueueEnabled()
{
#ifdef NDEBUG
  static bool kEnableWaitQueues = false;
#else
	static bool kEnableWaitQueues = true;
#endif
	static int cached_value = -1;
	if (cached_value == -1)
	{
		cached_value = YBCIsEnvVarTrueWithDefault("FLAGS_enable_wait_queues", kEnableWaitQueues);
	}
	return IsYugaByteEnabled() && cached_value;
}

bool
YBSavepointsEnabled()
{
	static int cached_value = -1;
	if (cached_value == -1)
	{
		cached_value = YBCIsEnvVarTrueWithDefault("FLAGS_enable_pg_savepoints", true);
	}
	return IsYugaByteEnabled() && YBTransactionsEnabled() && cached_value;
}

bool
YBIsDBCatalogVersionMode()
{
	static int cached_value = -1;
	if (cached_value == -1)
	{
		cached_value = YBCIsEnvVarTrueWithDefault(
			"FLAGS_TEST_enable_db_catalog_version_mode", false);
	}
	/*
	 * During initdb (bootstrap mode), CATALOG_VERSION_PROTOBUF_ENTRY is used
	 * for catalog version type.
	 */
	return IsYugaByteEnabled() &&
		   YbGetCatalogVersionType() == CATALOG_VERSION_CATALOG_TABLE &&
		   cached_value;
}

void
YBReportFeatureUnsupported(const char *msg)
{
	ereport(ERROR,
			(errcode(ERRCODE_FEATURE_NOT_SUPPORTED),
			 errmsg("%s", msg)));
}

static const char*
FetchUniqueConstraintName(Oid relation_id)
{
	const char* name = NULL;
	Relation rel = RelationIdGetRelation(relation_id);

	if (!rel->rd_index && rel->rd_pkindex != InvalidOid)
	{
		Relation pkey = RelationIdGetRelation(rel->rd_pkindex);

		name = pstrdup(RelationGetRelationName(pkey));

		RelationClose(pkey);
	}
	else
		name = pstrdup(RelationGetRelationName(rel));

	RelationClose(rel);
	return name;
}

/*
 * GetStatusMsgAndArgumentsByCode - get error message arguments out of the
 * status codes
 *
 * We already have cases when DocDB returns status with SQL code and
 * relation Oid, but without error message, assuming the message is generated
 * on Postgres side, with relation name retrieved by Oid. We have to keep
 * the functionality for backward compatibility.
 *
 * Same approach can be used for similar cases, when status is originated from
 * DocDB: by known SQL code the function may set or amend the error message and
 * message arguments.
 */
void
GetStatusMsgAndArgumentsByCode(const uint32_t pg_err_code,
							   uint16_t txn_err_code, YBCStatus s,
							   const char **msg_buf, size_t *msg_nargs,
							   const char ***msg_args, const char **detail_buf,
							   size_t *detail_nargs, const char ***detail_args)
{
	const char	*status_msg = YBCMessageAsCString(s);
	size_t		 status_nargs;
	const char **status_args = YBCStatusArguments(s, &status_nargs);


	// Initialize message and detail buffers with default values
	*msg_buf = status_msg;
	*msg_nargs = status_nargs;
	*msg_args = status_args;
	*detail_buf = NULL;
	*detail_nargs = 0;
	*detail_args = NULL;

	switch(pg_err_code)
	{
		case ERRCODE_T_R_SERIALIZATION_FAILURE:
			if(YBCIsTxnConflictError(txn_err_code))
			{
				*msg_buf = "could not serialize access due to concurrent update";
				*msg_nargs = 0;
				*msg_args = NULL;

				*detail_buf = status_msg;
				*detail_nargs = status_nargs;
				*detail_args = status_args;
			}
			break;
		case ERRCODE_UNIQUE_VIOLATION:
			*msg_buf = "duplicate key value violates unique constraint \"%s\"";
			*msg_nargs = 1;
			*msg_args = (const char **) palloc(sizeof(const char *));
			(*msg_args)[0] = FetchUniqueConstraintName(YBCStatusRelationOid(s));
			break;
		case ERRCODE_T_R_DEADLOCK_DETECTED:
			if (YBCIsTxnDeadlockError(txn_err_code)) {
				*msg_buf = "deadlock detected";
				*msg_nargs = 0;
				*msg_args = NULL;

				*detail_buf = status_msg;
				*detail_nargs = status_nargs;
				*detail_args = status_args;
			}
			break;
		default:
			break;
	}
}

void
HandleYBStatusIgnoreNotFound(YBCStatus status, bool *not_found)
{
	if (!status)
		return;

	if (YBCStatusIsNotFound(status))
	{
		*not_found = true;
		YBCFreeStatus(status);
		return;
	}
	*not_found = false;
	HandleYBStatus(status);
}

void
HandleYBTableDescStatus(YBCStatus status, YBCPgTableDesc table)
{
	if (!status)
		return;

	HandleYBStatus(status);
}

static const char*
GetDebugQueryString()
{
	return debug_query_string;
}

/*
 * Ensure we've defined the correct postgres Oid values. This function only
 * contains compile-time assertions. It would have been made 'static' but it is
 * not called anywhere and making it 'static' caused compiler warning which
 * broke the build.
 */
void
YBCheckDefinedOids()
{
	static_assert(kInvalidOid == InvalidOid, "Oid mismatch");
	static_assert(kByteArrayOid == BYTEAOID, "Oid mismatch");
}

/*
 * Holds the RPC/Storage execution stats for the session. A handle to this
 * struct is passed down to pggate which record updates to the stats as they
 * happen. This model helps avoid making copies of the stats and passing it
 * back/forth.
 */
typedef struct YbSessionStats
{
	YBCPgExecStatsState current_state;
	YBCPgExecStats		latest_snapshot;
} YbSessionStats;

static YbSessionStats yb_session_stats = {0};

void
YBInitPostgresBackend(
	const char *program_name,
	const char *db_name,
	const char *user_name)
{
	HandleYBStatus(YBCInit(program_name, palloc, cstring_to_text_with_len));

	/*
	 * Enable "YB mode" for PostgreSQL so that we will initiate a connection
	 * to the YugaByte cluster right away from every backend process. We only

	 * do this if this env variable is set, so we can still run the regular
	 * PostgreSQL "make check".
	 */
	if (YBIsEnabledInPostgresEnvVar())
	{
		const YBCPgTypeEntity *type_table;
		int count;
		YbGetTypeTable(&type_table, &count);
		YBCPgCallbacks callbacks;
		callbacks.GetCurrentYbMemctx = &GetCurrentYbMemctx;
		callbacks.GetDebugQueryString = &GetDebugQueryString;
		callbacks.WriteExecOutParam = &YbWriteExecOutParam;
<<<<<<< HEAD
		callbacks.SignalWaitStart = &pgstat_report_wait_start;
		callbacks.SignalWaitEnd = &pgstat_report_wait_end;
		callbacks.ProcSetNodeUUID = &ProcSetNodeUUID;
		callbacks.ProcSetTopRequestId = &ProcSetTopRequestId;
=======
		callbacks.UnixEpochToPostgresEpoch = &YbUnixEpochToPostgresEpoch;
		callbacks.PostgresEpochToUnixEpoch= &YbPostgresEpochToUnixEpoch;
		callbacks.ConstructTextArrayDatum = &YbConstructTextArrayDatum;
>>>>>>> 1941bf88
		YBCInitPgGate(type_table, count, callbacks);
		YBCInstallTxnDdlHook();

		/*
		 * For each process, we create one YBC session for PostgreSQL to use
		 * when accessing YugaByte storage.
		 *
		 * TODO: do we really need to DB name / username here?
		 */
		HandleYBStatus(YBCPgInitSession(db_name ? db_name : user_name,
										&yb_session_stats.current_state));
		YBCSetTimeout(StatementTimeout, NULL);

		/*
		 * Upon completion of the first heartbeat to the local tserver, retrieve
		 * and store the session ID in shared memory, so that entities
		 * associated with a session ID (like txn IDs) can be transitively
		 * mapped to PG backends.
		 */
		yb_pgstat_add_session_info(YBCPgGetSessionID());
	}
}

void
YBOnPostgresBackendShutdown()
{
	YBCDestroyPgGate();
}

void
YBCRecreateTransaction()
{
	if (!IsYugaByteEnabled())
		return;
	HandleYBStatus(YBCPgRecreateTransaction());
}

void
YBCRestartTransaction()
{
	if (!IsYugaByteEnabled())
		return;
	HandleYBStatus(YBCPgRestartTransaction());
}

void
YBCCommitTransaction()
{
	if (!IsYugaByteEnabled())
		return;

	HandleYBStatus(YBCPgCommitTransaction());
}

void
YBCAbortTransaction()
{
	if (!IsYugaByteEnabled())
		return;

	if (YBTransactionsEnabled())
		HandleYBStatus(YBCPgAbortTransaction());
}

void
YBCSetActiveSubTransaction(SubTransactionId id)
{
	if (YBSavepointsEnabled())
		HandleYBStatus(YBCPgSetActiveSubTransaction(id));
}

void
YBCRollbackToSubTransaction(SubTransactionId id)
{
	if (YBSavepointsEnabled())
		HandleYBStatus(YBCPgRollbackToSubTransaction(id));
}

bool
YBIsPgLockingEnabled()
{
	return !YBTransactionsEnabled();
}

static bool yb_connected_to_template_db = false;

void
YbSetConnectedToTemplateDb()
{
	yb_connected_to_template_db = true;
}

bool
YbIsConnectedToTemplateDb()
{
	return yb_connected_to_template_db;
}

Oid
GetTypeId(int attrNum, TupleDesc tupleDesc)
{
	switch (attrNum)
	{
		case SelfItemPointerAttributeNumber:
			return TIDOID;
		case ObjectIdAttributeNumber:
			return OIDOID;
		case MinTransactionIdAttributeNumber:
			return XIDOID;
		case MinCommandIdAttributeNumber:
			return CIDOID;
		case MaxTransactionIdAttributeNumber:
			return XIDOID;
		case MaxCommandIdAttributeNumber:
			return CIDOID;
		case TableOidAttributeNumber:
			return OIDOID;
		default:
			if (attrNum > 0 && attrNum <= tupleDesc->natts)
				return TupleDescAttr(tupleDesc, attrNum - 1)->atttypid;
			else
				return InvalidOid;
	}
}

const char*
YBPgTypeOidToStr(Oid type_id) {
	switch (type_id) {
		case BOOLOID: return "BOOL";
		case BYTEAOID: return "BYTEA";
		case CHAROID: return "CHAR";
		case NAMEOID: return "NAME";
		case INT8OID: return "INT8";
		case INT2OID: return "INT2";
		case INT2VECTOROID: return "INT2VECTOR";
		case INT4OID: return "INT4";
		case REGPROCOID: return "REGPROC";
		case TEXTOID: return "TEXT";
		case OIDOID: return "OID";
		case TIDOID: return "TID";
		case XIDOID: return "XID";
		case CIDOID: return "CID";
		case OIDVECTOROID: return "OIDVECTOR";
		case JSONOID: return "JSON";
		case XMLOID: return "XML";
		case PGNODETREEOID: return "PGNODETREE";
		case PGNDISTINCTOID: return "PGNDISTINCT";
		case PGDEPENDENCIESOID: return "PGDEPENDENCIES";
		case PGDDLCOMMANDOID: return "PGDDLCOMMAND";
		case POINTOID: return "POINT";
		case LSEGOID: return "LSEG";
		case PATHOID: return "PATH";
		case BOXOID: return "BOX";
		case POLYGONOID: return "POLYGON";
		case LINEOID: return "LINE";
		case FLOAT4OID: return "FLOAT4";
		case FLOAT8OID: return "FLOAT8";
		case ABSTIMEOID: return "ABSTIME";
		case RELTIMEOID: return "RELTIME";
		case TINTERVALOID: return "TINTERVAL";
		case UNKNOWNOID: return "UNKNOWN";
		case CIRCLEOID: return "CIRCLE";
		case CASHOID: return "CASH";
		case MACADDROID: return "MACADDR";
		case INETOID: return "INET";
		case CIDROID: return "CIDR";
		case MACADDR8OID: return "MACADDR8";
		case INT2ARRAYOID: return "INT2ARRAY";
		case INT4ARRAYOID: return "INT4ARRAY";
		case TEXTARRAYOID: return "TEXTARRAY";
		case OIDARRAYOID: return "OIDARRAY";
		case FLOAT4ARRAYOID: return "FLOAT4ARRAY";
		case ACLITEMOID: return "ACLITEM";
		case CSTRINGARRAYOID: return "CSTRINGARRAY";
		case BPCHAROID: return "BPCHAR";
		case VARCHAROID: return "VARCHAR";
		case DATEOID: return "DATE";
		case TIMEOID: return "TIME";
		case TIMESTAMPOID: return "TIMESTAMP";
		case TIMESTAMPTZOID: return "TIMESTAMPTZ";
		case INTERVALOID: return "INTERVAL";
		case TIMETZOID: return "TIMETZ";
		case BITOID: return "BIT";
		case VARBITOID: return "VARBIT";
		case NUMERICOID: return "NUMERIC";
		case REFCURSOROID: return "REFCURSOR";
		case REGPROCEDUREOID: return "REGPROCEDURE";
		case REGOPEROID: return "REGOPER";
		case REGOPERATOROID: return "REGOPERATOR";
		case REGCLASSOID: return "REGCLASS";
		case REGTYPEOID: return "REGTYPE";
		case REGROLEOID: return "REGROLE";
		case REGNAMESPACEOID: return "REGNAMESPACE";
		case REGTYPEARRAYOID: return "REGTYPEARRAY";
		case UUIDOID: return "UUID";
		case LSNOID: return "LSN";
		case TSVECTOROID: return "TSVECTOR";
		case GTSVECTOROID: return "GTSVECTOR";
		case TSQUERYOID: return "TSQUERY";
		case REGCONFIGOID: return "REGCONFIG";
		case REGDICTIONARYOID: return "REGDICTIONARY";
		case JSONBOID: return "JSONB";
		case INT4RANGEOID: return "INT4RANGE";
		case RECORDOID: return "RECORD";
		case RECORDARRAYOID: return "RECORDARRAY";
		case CSTRINGOID: return "CSTRING";
		case ANYOID: return "ANY";
		case ANYARRAYOID: return "ANYARRAY";
		case VOIDOID: return "VOID";
		case TRIGGEROID: return "TRIGGER";
		case EVTTRIGGEROID: return "EVTTRIGGER";
		case LANGUAGE_HANDLEROID: return "LANGUAGE_HANDLER";
		case INTERNALOID: return "INTERNAL";
		case OPAQUEOID: return "OPAQUE";
		case ANYELEMENTOID: return "ANYELEMENT";
		case ANYNONARRAYOID: return "ANYNONARRAY";
		case ANYENUMOID: return "ANYENUM";
		case FDW_HANDLEROID: return "FDW_HANDLER";
		case INDEX_AM_HANDLEROID: return "INDEX_AM_HANDLER";
		case TSM_HANDLEROID: return "TSM_HANDLER";
		case ANYRANGEOID: return "ANYRANGE";
		default: return "user_defined_type";
	}
}

const char*
YBCPgDataTypeToStr(YBCPgDataType yb_type) {
	switch (yb_type) {
		case YB_YQL_DATA_TYPE_NOT_SUPPORTED: return "NOT_SUPPORTED";
		case YB_YQL_DATA_TYPE_UNKNOWN_DATA: return "UNKNOWN_DATA";
		case YB_YQL_DATA_TYPE_NULL_VALUE_TYPE: return "NULL_VALUE_TYPE";
		case YB_YQL_DATA_TYPE_INT8: return "INT8";
		case YB_YQL_DATA_TYPE_INT16: return "INT16";
		case YB_YQL_DATA_TYPE_INT32: return "INT32";
		case YB_YQL_DATA_TYPE_INT64: return "INT64";
		case YB_YQL_DATA_TYPE_STRING: return "STRING";
		case YB_YQL_DATA_TYPE_BOOL: return "BOOL";
		case YB_YQL_DATA_TYPE_FLOAT: return "FLOAT";
		case YB_YQL_DATA_TYPE_DOUBLE: return "DOUBLE";
		case YB_YQL_DATA_TYPE_BINARY: return "BINARY";
		case YB_YQL_DATA_TYPE_TIMESTAMP: return "TIMESTAMP";
		case YB_YQL_DATA_TYPE_DECIMAL: return "DECIMAL";
		case YB_YQL_DATA_TYPE_VARINT: return "VARINT";
		case YB_YQL_DATA_TYPE_INET: return "INET";
		case YB_YQL_DATA_TYPE_LIST: return "LIST";
		case YB_YQL_DATA_TYPE_MAP: return "MAP";
		case YB_YQL_DATA_TYPE_SET: return "SET";
		case YB_YQL_DATA_TYPE_UUID: return "UUID";
		case YB_YQL_DATA_TYPE_TIMEUUID: return "TIMEUUID";
		case YB_YQL_DATA_TYPE_TUPLE: return "TUPLE";
		case YB_YQL_DATA_TYPE_TYPEARGS: return "TYPEARGS";
		case YB_YQL_DATA_TYPE_USER_DEFINED_TYPE: return "USER_DEFINED_TYPE";
		case YB_YQL_DATA_TYPE_FROZEN: return "FROZEN";
		case YB_YQL_DATA_TYPE_DATE: return "DATE";
		case YB_YQL_DATA_TYPE_TIME: return "TIME";
		case YB_YQL_DATA_TYPE_JSONB: return "JSONB";
		case YB_YQL_DATA_TYPE_UINT8: return "UINT8";
		case YB_YQL_DATA_TYPE_UINT16: return "UINT16";
		case YB_YQL_DATA_TYPE_UINT32: return "UINT32";
		case YB_YQL_DATA_TYPE_UINT64: return "UINT64";
		default: return "unknown";
	}
}

void
YBReportIfYugaByteEnabled()
{
	if (YBIsEnabledInPostgresEnvVar()) {
		ereport(LOG, (errmsg(
			"YugaByte is ENABLED in PostgreSQL. Transactions are %s.",
			YBCIsEnvVarTrue("YB_PG_TRANSACTIONS_ENABLED") ?
			"enabled" : "disabled")));
	} else {
		ereport(LOG, (errmsg("YugaByte is NOT ENABLED -- "
							"this is a vanilla PostgreSQL server!")));
	}
}

bool
YBShouldRestartAllChildrenIfOneCrashes() {
	if (!YBIsEnabledInPostgresEnvVar()) {
		ereport(LOG, (errmsg("YBShouldRestartAllChildrenIfOneCrashes returning 0, YBIsEnabledInPostgresEnvVar is false")));
		return true;
	}
	// We will use PostgreSQL's default behavior (restarting all children if one of them crashes)
	// if the flag env variable is not specified or the file pointed by it does not exist.
	return YBCIsEnvVarTrueWithDefault("FLAGS_yb_pg_terminate_child_backend", true);
}

bool
YBShouldLogStackTraceOnError()
{
	static int cached_value = -1;
	if (cached_value != -1)
	{
		return cached_value;
	}

	cached_value = YBCIsEnvVarTrue("YB_PG_STACK_TRACE_ON_ERROR");
	return cached_value;
}

const char*
YBPgErrorLevelToString(int elevel) {
	switch (elevel)
	{
		case DEBUG5: return "DEBUG5";
		case DEBUG4: return "DEBUG4";
		case DEBUG3: return "DEBUG3";
		case DEBUG2: return "DEBUG2";
		case DEBUG1: return "DEBUG1";
		case LOG: return "LOG";
		case LOG_SERVER_ONLY: return "LOG_SERVER_ONLY";
		case INFO: return "INFO";
		case WARNING: return "WARNING";
		case ERROR: return "ERROR";
		case FATAL: return "FATAL";
		case PANIC: return "PANIC";
		default: return "UNKNOWN";
	}
}

const char*
YBCGetDatabaseName(Oid relid)
{
	/*
	 * Hardcode the names for system db since the cache might not
	 * be initialized during initdb (bootstrap mode).
	 * For shared rels (e.g. pg_database) we may not have a database id yet,
	 * so assuming template1 in that case since that's where shared tables are
	 * stored in YB.
	 * TODO Eventually YB should switch to using oid's everywhere so
	 * that dbname and schemaname should not be needed at all.
	 */
	if (MyDatabaseId == TemplateDbOid || IsSharedRelation(relid))
		return "template1";
	else
		return get_database_name(MyDatabaseId);
}

const char*
YBCGetSchemaName(Oid schemaoid)
{
	/*
	 * Hardcode the names for system namespaces since the cache might not
	 * be initialized during initdb (bootstrap mode).
	 * TODO Eventually YB should switch to using oid's everywhere so
	 * that dbname and schemaname should not be needed at all.
	 */
	if (IsSystemNamespace(schemaoid))
		return "pg_catalog";
	else if (IsToastNamespace(schemaoid))
		return "pg_toast";
	else
		return get_namespace_name(schemaoid);
}

Oid
YBCGetDatabaseOid(Relation rel)
{
	return YBCGetDatabaseOidFromShared(rel->rd_rel->relisshared);
}

Oid
YBCGetDatabaseOidByRelid(Oid relid)
{
	Relation relation    = RelationIdGetRelation(relid);
	bool     relisshared = relation->rd_rel->relisshared;
	RelationClose(relation);
	return YBCGetDatabaseOidFromShared(relisshared);
}

Oid
YBCGetDatabaseOidFromShared(bool relisshared)
{
	return relisshared ? TemplateDbOid : MyDatabaseId;
}

void
YBRaiseNotSupported(const char *msg, int issue_no)
{
	YBRaiseNotSupportedSignal(msg, issue_no, YBUnsupportedFeatureSignalLevel());
}

void
YBRaiseNotSupportedSignal(const char *msg, int issue_no, int signal_level)
{
	if (issue_no > 0)
	{
		ereport(signal_level,
				(errcode(ERRCODE_FEATURE_NOT_SUPPORTED),
				 errmsg("%s", msg),
				 errhint("See https://github.com/yugabyte/yugabyte-db/issues/%d. "
						 "React with thumbs up to raise its priority", issue_no)));
	}
	else
	{
		ereport(signal_level,
				(errcode(ERRCODE_FEATURE_NOT_SUPPORTED),
				 errmsg("%s", msg),
				 errhint("Please report the issue on "
						 "https://github.com/YugaByte/yugabyte-db/issues")));
	}
}

double
PowerWithUpperLimit(double base, int exp, double upper_limit)
{
	assert(base >= 1);
	assert(exp >= 0);

	double res = 1.0;
	while (exp)
	{
		if (exp & 1)
			res *= base;
		if (res >= upper_limit)
			return upper_limit;

		exp = exp >> 1;
		base *= base;
	}
	return res;
}

//------------------------------------------------------------------------------
// YB GUC variables.

bool yb_enable_create_with_table_oid = false;
int yb_index_state_flags_update_delay = 1000;
bool yb_enable_expression_pushdown = true;
bool yb_enable_distinct_pushdown = true;
bool yb_enable_optimizer_statistics = false;
bool yb_bypass_cond_recheck = true;
bool yb_make_next_ddl_statement_nonbreaking = false;
bool yb_plpgsql_disable_prefetch_in_for_query = false;
bool yb_enable_sequence_pushdown = true;
bool yb_disable_wait_for_backends_catalog_version = false;
int yb_wait_for_backends_catalog_version_timeout = 5 * 60 * 1000;	/* 5 min */

//------------------------------------------------------------------------------
// YB Debug utils.

bool yb_debug_report_error_stacktrace = false;

bool yb_debug_log_catcache_events = false;

bool yb_debug_log_internal_restarts = false;

bool yb_test_system_catalogs_creation = false;

bool yb_test_fail_next_ddl = false;

char *yb_test_block_index_phase = "";

const char*
YBDatumToString(Datum datum, Oid typid)
{
	Oid			typoutput = InvalidOid;
	bool		typisvarlena = false;

	getTypeOutputInfo(typid, &typoutput, &typisvarlena);
	return OidOutputFunctionCall(typoutput, datum);
}

const char*
YbHeapTupleToString(HeapTuple tuple, TupleDesc tupleDesc)
{
	Datum attr = (Datum) 0;
	int natts = tupleDesc->natts;
	bool isnull = false;
	StringInfoData buf;
	initStringInfo(&buf);

	appendStringInfoChar(&buf, '(');
	for (int attnum = 1; attnum <= natts; ++attnum) {
		attr = heap_getattr(tuple, attnum, tupleDesc, &isnull);
		if (isnull)
		{
			appendStringInfoString(&buf, "null");
		}
		else
		{
			Oid typid = TupleDescAttr(tupleDesc, attnum - 1)->atttypid;
			appendStringInfoString(&buf, YBDatumToString(attr, typid));
		}
		if (attnum != natts) {
			appendStringInfoString(&buf, ", ");
		}
	}
	appendStringInfoChar(&buf, ')');
	return buf.data;
}

const char*
YbBitmapsetToString(Bitmapset *bms)
{
	StringInfo str = makeStringInfo();
	outBitmapset(str, bms);
	return str->data;
}

bool
YBIsInitDbAlreadyDone()
{
	bool done = false;
	HandleYBStatus(YBCPgIsInitDbDone(&done));
	return done;
}

/*---------------------------------------------------------------------------*/
/* Transactional DDL support                                                 */
/*---------------------------------------------------------------------------*/

static ProcessUtility_hook_type prev_ProcessUtility = NULL;
typedef struct DdlTransactionState {
	int nesting_level;
	MemoryContext mem_context;
	bool is_catalog_version_increment;
	bool is_breaking_catalog_change;
	bool is_global_ddl;
	NodeTag original_node_tag;
} DdlTransactionState;

static DdlTransactionState ddl_transaction_state = {0};

static void
YBResetEnableNonBreakingDDLMode()
{
	/*
	 * Reset yb_make_next_ddl_statement_nonbreaking to avoid its further side
	 * effect that may not be intended.
	 */
	yb_make_next_ddl_statement_nonbreaking = false;
}

/*
 * Release all space allocated in the yb_memctx of a context and all of
 * its descendants, but don't delete the yb_memctx themselves.
 */
static YBCStatus
YbMemCtxReset(MemoryContext context)
{
	AssertArg(MemoryContextIsValid(context));
	for (MemoryContext child = context->firstchild;
		 child != NULL;
		 child = child->nextchild)
	{
		YBCStatus status = YbMemCtxReset(child);
		if (status)
			return status;
	}
	return context->yb_memctx ? YBCPgResetMemctx(context->yb_memctx) : NULL;
}

static void
YBResetDdlState()
{
	YBCStatus status = NULL;
	if (ddl_transaction_state.mem_context)
	{
		if (GetCurrentMemoryContext() == ddl_transaction_state.mem_context)
			MemoryContextSwitchTo(ddl_transaction_state.mem_context->parent);
		/* Reset the yb_memctx of the ddl memory context including its descendants.
		 * This is to ensure that all the operations in this ddl transaction are
		 * completed before we abort the ddl transaction. For example, when a ddl
		 * transaction aborts there may be a PgDocOp in this ddl transaction which
		 * still has a pending Perform operation to pre-fetch the next batch of
		 * rows and the Perform's RPC call has not completed yet. Releasing the ddl
		 * memory context will trigger the call to ~PgDocOp where we'll wait for
		 * the pending operation to complete. Because all the objects allocated
		 * during this ddl transaction are released, we assume they are no longer
		 * needed after the ddl transaction aborts.
		 */
		status = YbMemCtxReset(ddl_transaction_state.mem_context);
	}
	ddl_transaction_state = (struct DdlTransactionState){0};
	YBResetEnableNonBreakingDDLMode();
	HandleYBStatus(YBCPgClearSeparateDdlTxnMode());
	HandleYBStatus(status);
}

int
YBGetDdlNestingLevel()
{
	return ddl_transaction_state.nesting_level;
}

void YbSetIsGlobalDDL() {
	ddl_transaction_state.is_global_ddl = true;
}

void
YBIncrementDdlNestingLevel(bool is_catalog_version_increment,
						   bool is_breaking_catalog_change)
{
	if (ddl_transaction_state.nesting_level == 0)
	{
		ddl_transaction_state.mem_context = AllocSetContextCreate(
			GetCurrentMemoryContext(), "aux ddl memory context",
			ALLOCSET_DEFAULT_SIZES);

		MemoryContextSwitchTo(ddl_transaction_state.mem_context);
		HandleYBStatus(YBCPgEnterSeparateDdlTxnMode());
	}
	++ddl_transaction_state.nesting_level;
	/*
	* The is_catalog_version_increment and is_breaking_catalog_change flags
	* should only be set if it is not already true.
	*/
	ddl_transaction_state.is_catalog_version_increment |= is_catalog_version_increment;
	ddl_transaction_state.is_breaking_catalog_change |= is_breaking_catalog_change;
}

void
YBDecrementDdlNestingLevel()
{
	--ddl_transaction_state.nesting_level;
	if (ddl_transaction_state.nesting_level == 0)
	{
		if (yb_test_fail_next_ddl)
		{
			yb_test_fail_next_ddl = false;
			elog(ERROR, "Failed DDL operation as requested");
		}
		if (GetCurrentMemoryContext() == ddl_transaction_state.mem_context)
			MemoryContextSwitchTo(ddl_transaction_state.mem_context->parent);
		/*
		 * We cannot reset the ddl memory context as we do in the abort case
		 * (see YBResetDdlState) because there are cases where objects
		 * allocated during the ddl transaction are still needed after this
		 * ddl transaction commits successfully.
		 */
		ddl_transaction_state.mem_context = NULL;

		YBResetEnableNonBreakingDDLMode();
		bool is_catalog_version_increment = ddl_transaction_state.is_catalog_version_increment;
		bool is_breaking_catalog_change = ddl_transaction_state.is_breaking_catalog_change;
		bool is_global_ddl = ddl_transaction_state.is_global_ddl;
		/*
		 * Reset these flags to false prior to executing
		 * YbIncrementMasterCatalogVersionTableEntry() such that
		 * even when it throws an exception we still reset the flags.
		 */
		ddl_transaction_state.is_catalog_version_increment = false;
		ddl_transaction_state.is_breaking_catalog_change = false;
		ddl_transaction_state.is_global_ddl = false;

		const bool increment_done =
			is_catalog_version_increment &&
			YBCPgHasWriteOperationsInDdlTxnMode() &&
			YbIncrementMasterCatalogVersionTableEntry(
					is_breaking_catalog_change, is_global_ddl);

		HandleYBStatus(YBCPgExitSeparateDdlTxnMode());

		/*
		 * Optimization to avoid redundant cache refresh on the current session
		 * since we should have already updated the cache locally while
		 * applying the DDL changes.
		 * (Doing this after YBCPgExitSeparateDdlTxnMode so it only executes
		 * if DDL txn commit succeeds.)
		 */
		if (increment_done)
			YbUpdateCatalogCacheVersion(YbGetCatalogCacheVersion() + 1);

		List *handles = YBGetDdlHandles();
		ListCell *lc = NULL;
		foreach(lc, handles)
		{
			YBCPgStatement handle = (YBCPgStatement) lfirst(lc);
			/*
			 * At this point we have already applied the DDL in the YSQL layer and
			 * executing the postponed DocDB statement is not strictly required.
			 * Ignore 'NotFound' because DocDB might already notice applied DDL.
			 * See comment for YBGetDdlHandles in xact.h for more details.
			 */
			YBCStatus status = YBCPgExecPostponedDdlStmt(handle);
			if (YBCStatusIsNotFound(status)) {
				YBCFreeStatus(status);
			} else {
				HandleYBStatusAtErrorLevel(status, WARNING);
			}
		}
		YBClearDdlHandles();
	}
}

static Node*
GetActualStmtNode(PlannedStmt *pstmt)
{
	if (nodeTag(pstmt->utilityStmt) == T_ExplainStmt)
	{
		ExplainStmt *stmt = castNode(ExplainStmt, pstmt->utilityStmt);
		Node *actual_stmt = castNode(Query, stmt->query)->utilityStmt;
		if (actual_stmt)
		{
			/*
			 * EXPLAIN statement may have multiple ANALYZE options.
			 * The value of the last one will take effect.
			 */
			bool analyze = false;
			ListCell *lc;
			foreach(lc, stmt->options)
			{
				DefElem *opt = (DefElem *) lfirst(lc);
				if (strcmp(opt->defname, "analyze") == 0)
					analyze = defGetBoolean(opt);
			}
			if (analyze)
				return actual_stmt;
		}
	}
	return pstmt->utilityStmt;
}

bool IsTransactionalDdlStatement(PlannedStmt *pstmt,
								 bool *is_catalog_version_increment,
								 bool *is_breaking_catalog_change,
								 ProcessUtilityContext context)
{
	Node *parsetree = GetActualStmtNode(pstmt);
	NodeTag node_tag = nodeTag(parsetree);

	if (context == PROCESS_UTILITY_TOPLEVEL ||
		context == PROCESS_UTILITY_QUERY)
	{
		/* Assume the worst. */
		*is_catalog_version_increment = true;
		*is_breaking_catalog_change = true;

		/*
		 * The node tag from the top-level or atomic process utility must
		 * be persisted so that DDL commands with multiple nested
		 * subcommands can determine whether catalog version should
		 * be incremented.
		 */
		ddl_transaction_state.original_node_tag = node_tag;
	}
	else
	{
		Assert(context == PROCESS_UTILITY_SUBCOMMAND ||
			   context == PROCESS_UTILITY_QUERY_NONATOMIC);

		*is_catalog_version_increment = false;
		*is_breaking_catalog_change = false;
	}

	bool is_ddl = true;

	switch (node_tag) {
		// The lists of tags here have been generated using e.g.:
		// cat $( find src/postgres -name "nodes.h" ) | grep "T_Create" | sort | uniq |
		//   sed 's/,//g' | while read s; do echo -e "\t\tcase $s:"; done
		// All T_Create... tags from nodes.h:

		case T_CreateTableGroupStmt:
		case T_CreateTableSpaceStmt:
		case T_CreatedbStmt:
		case T_DefineStmt: // CREATE OPERATOR/AGGREGATE/COLLATION/etc
		case T_CommentStmt: // COMMENT (create new comment)
		case T_DiscardStmt: // DISCARD ALL/SEQUENCES/TEMP affects only objects of current connection
		case T_RuleStmt: // CREATE RULE
		case T_TruncateStmt: // TRUNCATE changes system catalog in case of non-YB (i.e. TEMP) tables
		case T_YbCreateProfileStmt:
		{
			/*
			 * Simple add objects are not breaking changes, and they do not even require
			 * a version increment because we do not do any negative caching for them.
			 */
			*is_catalog_version_increment = false;
			*is_breaking_catalog_change = false;
			break;
		}
		case T_ViewStmt: // CREATE VIEW
		{
			/*
			 * For system catalog additions we need to force cache refresh
			 * because of negative caching of pg_class and pg_type
			 * (see SearchCatCacheMiss).
			 * Concurrent transaction needs not to be aborted though.
			 */
			if (IsYsqlUpgrade &&
				YbIsSystemNamespaceByName(castNode(ViewStmt, parsetree)->view->schemaname))
			{
				*is_breaking_catalog_change = false;
				break;
			}

			*is_catalog_version_increment = false;
			*is_breaking_catalog_change = false;
			break;
		}
		case T_CompositeTypeStmt: // Create (composite) type
		case T_CreateAmStmt:
		case T_CreateCastStmt:
		case T_CreateConversionStmt:
		case T_CreateDomainStmt: // Create (domain) type
		case T_CreateEnumStmt: // Create (enum) type
		case T_CreateEventTrigStmt:
		case T_CreateExtensionStmt:
		case T_CreateFdwStmt:
		case T_CreateForeignServerStmt:
		case T_CreateForeignTableStmt:
		case T_CreateOpClassItem:
		case T_CreateOpClassStmt:
		case T_CreateOpFamilyStmt:
		case T_CreatePLangStmt:
		case T_CreatePolicyStmt:
		case T_CreatePublicationStmt:
		case T_CreateRangeStmt: // Create (range) type
		case T_CreateReplicationSlotCmd:
		case T_CreateRoleStmt:
		case T_CreateSchemaStmt:
		case T_CreateStatsStmt:
		case T_CreateSubscriptionStmt:
		case T_CreateTableAsStmt:
		case T_CreateTransformStmt:
		case T_CreateTrigStmt:
		case T_CreateUserMappingStmt:
		{
			/*
			 * Add objects that may reference/alter other objects so we need to increment the
			 * catalog version to ensure the other objects' metadata is refreshed.
			 * This is either for:
			 * 		- objects that may refresh/alter other objects, to maintain
			 *		  such other objects' consistency and keep their metadata
			 *		  fresh
			 *		- objects where we have negative caching enabled in
			 *		  order to correctly invalidate negative cache entries
			 */
			*is_breaking_catalog_change = false;
			if (node_tag == T_CreateRoleStmt) {
				/*
				 * If a create role statement does not reference another existing
				 * role there is no need to increment catalog version.
				 */
				CreateRoleStmt *stmt = castNode(CreateRoleStmt, parsetree);
				int nopts = list_length(stmt->options);
				if (nopts == 0)
					*is_catalog_version_increment = false;
				else
				{
					bool reference_other_role = false;
					ListCell   *lc;
					foreach(lc, stmt->options)
					{
						DefElem *def = (DefElem *) lfirst(lc);
						if (strcmp(def->defname, "rolemembers") == 0 ||
							strcmp(def->defname, "adminmembers") == 0 ||
							strcmp(def->defname, "addroleto") == 0)
						{
							reference_other_role = true;
							break;
						}
					}
					if (!reference_other_role)
						*is_catalog_version_increment = false;
				}
			}
			break;
		}
		case T_CreateStmt:
		{
			CreateStmt *stmt = castNode(CreateStmt, parsetree);
			/*
			 * If a partition table is being created, this means pg_inherits
			 * table that is being cached should be invalidated. If the cache
			 * is not invalidated here, it is possible that one connection
			 * could create a new partition and insert data into it without
			 * the other connections knowing about this. However, due to
			 * snapshot isolation guarantees, transactions that are already
			 * underway need not abort.
			 */
			if (stmt->partbound != NULL) {
				*is_breaking_catalog_change = false;
				break;
			}

			/*
			 * For system catalog additions we need to force cache refresh
			 * because of negative caching of pg_class and pg_type
			 * (see SearchCatCacheMiss).
			 * Concurrent transaction needs not to be aborted though.
			 */
			if (IsYsqlUpgrade &&
				YbIsSystemNamespaceByName(stmt->relation->schemaname))
			{
				*is_breaking_catalog_change = false;
				break;
			}

			*is_catalog_version_increment = false;
			*is_breaking_catalog_change = false;
			break;
		}
		case T_CreateSeqStmt:
		{
			CreateSeqStmt *stmt = castNode(CreateSeqStmt, parsetree);
			/* Need to increment if owner is set to ensure its dependency cache is updated. */
			*is_breaking_catalog_change = false;
			if (stmt->ownerId == InvalidOid)
			{
				*is_catalog_version_increment = false;
			}
			break;
		}
		case T_CreateFunctionStmt:
		{
			CreateFunctionStmt *stmt = castNode(CreateFunctionStmt, parsetree);
			*is_breaking_catalog_change = false;
			if (!stmt->replace)
			{
				*is_catalog_version_increment = false;
			}
			break;
		}

		// All T_Drop... tags from nodes.h:
		case T_DropOwnedStmt:
		case T_DropReplicationSlotCmd:
		case T_DropRoleStmt:
		case T_DropSubscriptionStmt:
		case T_DropTableSpaceStmt:
		case T_DropUserMappingStmt:
			break;

		case T_DropStmt:
		case T_YbDropProfileStmt:
			*is_breaking_catalog_change = false;
			break;

		case T_DropdbStmt:
			/*
			 * We already invalidate all connections to that DB by dropping it
			 * so nothing to do on the cache side.
			 */
			*is_breaking_catalog_change = false;
			/*
			 * In per-database catalog version mode, we do not need to rely on
			 * catalog cache refresh to check that the database exists. We
			 * detect that the database is dropped as we can no longer find
			 * the row for MyDatabaseId when the table pg_yb_catalog_version
			 * is prefetched from the master. We do need to rely on catalog
			 * cache refresh to check that the database exists in global
			 * catalog version mode.
			 */
			if (YBIsDBCatalogVersionMode())
				*is_catalog_version_increment = false;
			break;

		// All T_Alter... tags from nodes.h:
		case T_AlterCollationStmt:
		case T_AlterDatabaseSetStmt:
		case T_AlterDatabaseStmt:
		case T_AlterDefaultPrivilegesStmt:
		case T_AlterDomainStmt:
		case T_AlterEnumStmt:
		case T_AlterEventTrigStmt:
		case T_AlterExtensionContentsStmt:
		case T_AlterExtensionStmt:
		case T_AlterFdwStmt:
		case T_AlterForeignServerStmt:
		case T_AlterFunctionStmt:
		case T_AlterObjectDependsStmt:
		case T_AlterObjectSchemaStmt:
		case T_AlterOpFamilyStmt:
		case T_AlterOperatorStmt:
		case T_AlterOwnerStmt:
		case T_AlterPolicyStmt:
		case T_AlterPublicationStmt:
		case T_AlterRoleSetStmt:
		case T_AlterSeqStmt:
		case T_AlterSubscriptionStmt:
		case T_AlterSystemStmt:
		case T_AlterTSConfigurationStmt:
		case T_AlterTSDictionaryStmt:
		case T_AlterTableCmd:
		case T_AlterTableMoveAllStmt:
		case T_AlterTableSpaceOptionsStmt:
		case T_AlterUserMappingStmt:
		case T_AlternativeSubPlan:
		case T_AlternativeSubPlanState:
		case T_ReassignOwnedStmt:
		/* ALTER .. RENAME TO syntax gets parsed into a T_RenameStmt node. */
		case T_RenameStmt:
			break;

		case T_AlterRoleStmt:
		{
			/*
			 * If this is a simple alter role change password statement,
			 * there is no need to increment catalog version. Password
			 * is only used for authentication at connection setup time.
			 * A new password does not affect existing connections that
			 * were authenticated using the old password.
			 */
			AlterRoleStmt *stmt = castNode(AlterRoleStmt, parsetree);
			if (list_length(stmt->options) == 1)
			{
				DefElem *def = (DefElem *) linitial(stmt->options);
				if (strcmp(def->defname, "password") == 0)
				{
					*is_breaking_catalog_change = false;
					*is_catalog_version_increment = false;
				}
			}
			break;
		}

		case T_AlterTableStmt:
		{
			*is_breaking_catalog_change = false;
			/*
			 * Must increment catalog version when creating table with foreign
			 * key reference and refresh PG cache on ongoing transactions.
			 */
			if ((context == PROCESS_UTILITY_SUBCOMMAND ||
				 context == PROCESS_UTILITY_QUERY_NONATOMIC) &&
				ddl_transaction_state.original_node_tag == T_CreateStmt &&
				node_tag == T_AlterTableStmt)
			{
				AlterTableStmt *stmt = castNode(AlterTableStmt, parsetree);
				ListCell   *lcmd;
				foreach(lcmd, stmt->cmds)
				{
					AlterTableCmd *cmd = (AlterTableCmd *) lfirst(lcmd);
					if (IsA(cmd->def, Constraint) &&
						((Constraint *) cmd->def)->contype == CONSTR_FOREIGN)
					{
						*is_catalog_version_increment = true;
						break;
					}
				}
			}
			break;
		}

		// T_Grant...
		case T_GrantStmt:
		{
			/* Grant (add permission) is not a breaking change, but revoke is. */
			GrantStmt *stmt = castNode(GrantStmt, parsetree);
			*is_breaking_catalog_change = !stmt->is_grant;
			break;
		}
		case T_GrantRoleStmt:
		{
			/* Grant (add permission) is not a breaking change, but revoke is. */
			GrantRoleStmt *stmt = castNode(GrantRoleStmt, parsetree);
			*is_breaking_catalog_change = !stmt->is_grant;
			break;
		}

		// T_Index...
		case T_IndexStmt:
			/*
			 * For nonconcurrent index backfill we do not guarantee global consistency anyway.
			 * For (new) concurrent backfill the backfill process should wait for ongoing
			 * transactions so we don't have to force a transaction abort on PG side.
			 */
			*is_breaking_catalog_change = false;
			break;

		case T_VacuumStmt:
			/* Vacuum with analyze updates relation and attribute statistics */
			*is_catalog_version_increment = false;
			*is_breaking_catalog_change = false;
			is_ddl = castNode(VacuumStmt, parsetree)->options & VACOPT_ANALYZE;
			break;

		case T_RefreshMatViewStmt:
			break;

		case T_ReindexStmt:
			/*
			 * Does not need catalog version increment since only data changes,
			 * not metadata--unless the data itself is metadata (system index).
			 * It could be nice to force a cache refresh when fixing a system
			 * index corruption, but just because a system index is REINDEXed
			 * doesn't mean it had a corruption. If there's a system index
			 * corruption, manual intervention is already needed, so might as
			 * well let the user deal with refreshing clients.
			 */
			*is_catalog_version_increment = false;
			*is_breaking_catalog_change = false;
			break;

		default:
			/* Not a DDL operation. */
			*is_catalog_version_increment = false;
			*is_breaking_catalog_change = false;
			is_ddl = false;
			break;
	}

	/*
	 * If yb_make_next_ddl_statement_nonbreaking is true, then no DDL statement
	 * will cause a breaking catalog change.
	 */
	if (yb_make_next_ddl_statement_nonbreaking)
		*is_breaking_catalog_change = false;

	/*
	 * For DDL, it does not make sense to get breaking catalog change without
	 * catalog version increment.
	 */
	Assert(!(is_ddl &&
			 *is_breaking_catalog_change &&
			 !*is_catalog_version_increment));

	return is_ddl;
}

static void YBTxnDdlProcessUtility(
		PlannedStmt *pstmt,
		const char *queryString,
		ProcessUtilityContext context,
		ParamListInfo params,
		QueryEnvironment *queryEnv,
		DestReceiver *dest,
		char *completionTag) {

	/* Assuming this is a breaking change by default. */
	bool is_catalog_version_increment = true;
	bool is_breaking_catalog_change = true;
	bool is_txn_ddl = IsTransactionalDdlStatement(pstmt,
												  &is_catalog_version_increment,
												  &is_breaking_catalog_change,
												  context);

	if (is_txn_ddl) {
		YBIncrementDdlNestingLevel(is_catalog_version_increment,
								   is_breaking_catalog_change);
	}
	PG_TRY();
	{
		if (prev_ProcessUtility)
			prev_ProcessUtility(pstmt, queryString,
								context, params, queryEnv,
								dest, completionTag);
		else
			standard_ProcessUtility(pstmt, queryString,
									context, params, queryEnv,
									dest, completionTag);
	}
	PG_CATCH();
	{
		if (is_txn_ddl) {
			/*
			 * It is possible that nesting_level has wrong value due to error.
			 * Ddl transaction state should be reset.
			 */
			YBResetDdlState();
		}
		PG_RE_THROW();
	}
	PG_END_TRY();
	if (is_txn_ddl) {
		YBDecrementDdlNestingLevel();
	}
}

static void YBCInstallTxnDdlHook() {
	if (!YBCIsInitDbModeEnvVarSet()) {
		prev_ProcessUtility = ProcessUtility_hook;
		ProcessUtility_hook = YBTxnDdlProcessUtility;
	}
};

static unsigned int buffering_nesting_level = 0;

void YBBeginOperationsBuffering() {
	if (++buffering_nesting_level == 1) {
		HandleYBStatus(YBCPgStartOperationsBuffering());
	}
}

void YBEndOperationsBuffering() {
	// buffering_nesting_level could be 0 because YBResetOperationsBuffering was called
	// on starting new query and postgres calls standard_ExecutorFinish on non finished executor
	// from previous failed query.
	if (buffering_nesting_level && !--buffering_nesting_level) {
		HandleYBStatus(YBCPgStopOperationsBuffering());
	}
}

void YBResetOperationsBuffering() {
	buffering_nesting_level = 0;
	YBCPgResetOperationsBuffering();
}

void YBFlushBufferedOperations() {
	HandleYBStatus(YBCPgFlushBufferedOperations());
}

bool YBEnableTracing() {
  return yb_enable_docdb_tracing;
}

bool YBReadFromFollowersEnabled() {
	return yb_read_from_followers;
}

int32_t YBFollowerReadStalenessMs() {
	return yb_follower_read_staleness_ms;
}

YBCPgYBTupleIdDescriptor* YBCCreateYBTupleIdDescriptor(Oid db_oid, Oid table_oid, int nattrs) {
	void* mem = palloc(sizeof(YBCPgYBTupleIdDescriptor) + nattrs * sizeof(YBCPgAttrValueDescriptor));
	YBCPgYBTupleIdDescriptor* result = mem;
	result->nattrs = nattrs;
	result->attrs = mem + sizeof(YBCPgYBTupleIdDescriptor);
	result->database_oid = db_oid;
	result->table_oid = table_oid;
	return result;
}

void YBCFillUniqueIndexNullAttribute(YBCPgYBTupleIdDescriptor* descr) {
	YBCPgAttrValueDescriptor* last_attr = descr->attrs + descr->nattrs - 1;
	last_attr->attr_num = YBUniqueIdxKeySuffixAttributeNumber;
	last_attr->type_entity = YbDataTypeFromOidMod(YBUniqueIdxKeySuffixAttributeNumber, BYTEAOID);
	last_attr->collation_id = InvalidOid;
	last_attr->is_null = true;
}

void
YbTestGucBlockWhileStrEqual(char **actual, const char *expected,
							const char *msg)
{
	static const int kSpinWaitMs = 100;
	while (strcmp(*actual, expected) == 0)
	{
		ereport(LOG,
				(errmsg("blocking %s for %dms", msg, kSpinWaitMs),
				 errhidestmt(true),
				 errhidecontext(true)));
		pg_usleep(kSpinWaitMs * 1000);

		/* Reload config in hopes that guc var actual changed. */
		if (ConfigReloadPending)
		{
			ConfigReloadPending = false;
			ProcessConfigFile(PGC_SIGHUP);
		}
	}
}

static int YbGetNumberOfFunctionOutputColumns(Oid func_oid)
{
	int ncols = 0; /* Equals to the number of OUT arguments. */

	HeapTuple proctup = SearchSysCache1(PROCOID, ObjectIdGetDatum(func_oid));
	if (!HeapTupleIsValid(proctup))
		elog(ERROR, "cache lookup failed for function %u", func_oid);

	bool is_null = false;
	Datum proargmodes = SysCacheGetAttr(PROCOID, proctup,
										Anum_pg_proc_proargmodes,
										&is_null);
	Assert(!is_null);
	ArrayType* proargmodes_arr = DatumGetArrayTypeP(proargmodes);

	ncols = 0;
	for (int i = 0; i < ARR_DIMS(proargmodes_arr)[0]; ++i)
		if (ARR_DATA_PTR(proargmodes_arr)[i] == PROARGMODE_OUT)
			++ncols;

	ReleaseSysCache(proctup);

	return ncols;
}

/*
 * For backward compatibility, this function dynamically adapts to the number
 * of output columns defined in pg_proc.
 */
Datum
yb_servers(PG_FUNCTION_ARGS)
{
	FuncCallContext *funcctx;

	int expected_ncols = 9;

	static int ncols = 0;

	if (ncols < expected_ncols)
		ncols = YbGetNumberOfFunctionOutputColumns(8019 /* yb_servers function
												   oid hardcoded in pg_proc.dat */);

	if (SRF_IS_FIRSTCALL())
	{
		MemoryContext oldcontext;
		TupleDesc tupdesc;

		funcctx = SRF_FIRSTCALL_INIT();
		oldcontext = MemoryContextSwitchTo(funcctx->multi_call_memory_ctx);
		tupdesc = CreateTemplateTupleDesc(ncols, false);

		TupleDescInitEntry(tupdesc, (AttrNumber) 1,
						   "host", TEXTOID, -1, 0);
		TupleDescInitEntry(tupdesc, (AttrNumber) 2,
						   "port", INT8OID, -1, 0);
		TupleDescInitEntry(tupdesc, (AttrNumber) 3,
						   "num_connections", INT8OID, -1, 0);
		TupleDescInitEntry(tupdesc, (AttrNumber) 4,
						   "node_type", TEXTOID, -1, 0);
		TupleDescInitEntry(tupdesc, (AttrNumber) 5,
						   "cloud", TEXTOID, -1, 0);
		TupleDescInitEntry(tupdesc, (AttrNumber) 6,
						   "region", TEXTOID, -1, 0);
		TupleDescInitEntry(tupdesc, (AttrNumber) 7,
						   "zone", TEXTOID, -1, 0);
		TupleDescInitEntry(tupdesc, (AttrNumber) 8,
						   "public_ip", TEXTOID, -1, 0);
		if (ncols >= expected_ncols)
		{
			TupleDescInitEntry(tupdesc, (AttrNumber) 9,
							   "uuid", TEXTOID, -1, 0);
		}
		funcctx->tuple_desc = BlessTupleDesc(tupdesc);

		YBCServerDescriptor *servers = NULL;
		size_t numservers = 0;
		HandleYBStatus(YBCGetTabletServerHosts(&servers, &numservers));
		funcctx->max_calls = numservers;
		funcctx->user_fctx = servers;
		MemoryContextSwitchTo(oldcontext);
	}
	funcctx = SRF_PERCALL_SETUP();
	if (funcctx->call_cntr < funcctx->max_calls)
	{
		Datum		values[ncols];
		bool		nulls[ncols];
		HeapTuple	tuple;

		int cntr = funcctx->call_cntr;
		YBCServerDescriptor *server = (YBCServerDescriptor *)funcctx->user_fctx + cntr;
		bool is_primary = server->is_primary;
		const char *node_type = is_primary ? "primary" : "read_replica";

		// TODO: Remove hard coding of port and num_connections
		values[0] = CStringGetTextDatum(server->host);
		values[1] = Int64GetDatum(server->pg_port);
		values[2] = Int64GetDatum(0);
		values[3] = CStringGetTextDatum(node_type);
		values[4] = CStringGetTextDatum(server->cloud);
		values[5] = CStringGetTextDatum(server->region);
		values[6] = CStringGetTextDatum(server->zone);
		values[7] = CStringGetTextDatum(server->public_ip);
		if (ncols >= expected_ncols)
		{
			values[8] = CStringGetTextDatum(server->uuid);
		}
		memset(nulls, 0, sizeof(nulls));
		tuple = heap_form_tuple(funcctx->tuple_desc, values, nulls);
		SRF_RETURN_NEXT(funcctx, HeapTupleGetDatum(tuple));
	}
	else
		SRF_RETURN_DONE(funcctx);
}

bool YBIsSupportedLibcLocale(const char *localebuf) {
	/*
	 * For libc mode, Yugabyte only supports the basic locales.
	 */
	if (strcmp(localebuf, "C") == 0 || strcmp(localebuf, "POSIX") == 0)
		return true;
	return strcasecmp(localebuf, "en_US.utf8") == 0 ||
		   strcasecmp(localebuf, "en_US.UTF-8") == 0;
}

static YBCStatus
YbGetTablePropertiesCommon(Relation rel)
{
	if (rel->yb_table_properties)
	{
		/* Already loaded, nothing to do */
		return NULL;
	}

	Oid dbid          = YBCGetDatabaseOid(rel);
	Oid storage_relid = YbGetStorageRelid(rel);

	YBCPgTableDesc desc = NULL;
	YBCStatus status = YBCPgGetTableDesc(dbid, storage_relid, &desc);
	if (status)
		return status;

	/* Relcache entry data must live in CacheMemoryContext */
	rel->yb_table_properties =
		MemoryContextAllocZero(CacheMemoryContext, sizeof(YbTablePropertiesData));

	return YBCPgGetTableProperties(desc, rel->yb_table_properties);
}

YbTableProperties
YbGetTableProperties(Relation rel)
{
	HandleYBStatus(YbGetTablePropertiesCommon(rel));
	return rel->yb_table_properties;
}

YbTableProperties
YbGetTablePropertiesById(Oid relid)
{
	Relation relation     = RelationIdGetRelation(relid);
	HandleYBStatus(YbGetTablePropertiesCommon(relation));
	RelationClose(relation);
	return relation->yb_table_properties;
}

YbTableProperties
YbTryGetTableProperties(Relation rel)
{
	bool not_found = false;
	HandleYBStatusIgnoreNotFound(YbGetTablePropertiesCommon(rel), &not_found);
	return not_found ? NULL : rel->yb_table_properties;
}

Datum
yb_hash_code(PG_FUNCTION_ARGS)
{
	/* Create buffer for hashing */
	char *arg_buf;

	size_t size = 0;
	for (int i = 0; i < PG_NARGS(); i++)
	{
		Oid	argtype = get_fn_expr_argtype(fcinfo->flinfo, i);

		if (unlikely(argtype == UNKNOWNOID))
		{
			ereport(ERROR,
				(errcode(ERRCODE_INDETERMINATE_DATATYPE),
				errmsg("undefined datatype given to yb_hash_code")));
			PG_RETURN_NULL();
		}

		size_t typesize;
		const YBCPgTypeEntity *typeentity =
				 YbDataTypeFromOidMod(InvalidAttrNumber, argtype);
		YBCStatus status = YBCGetDocDBKeySize(PG_GETARG_DATUM(i), typeentity,
							PG_ARGISNULL(i), &typesize);
		if (unlikely(status))
		{
			YBCFreeStatus(status);
			ereport(ERROR,
				(errcode(ERRCODE_FEATURE_NOT_SUPPORTED),
				errmsg("Unsupported datatype given to yb_hash_code"),
				errdetail("Only types supported by HASH key columns are allowed"),
				errhint("Use explicit casts to ensure input types are as desired")));
			PG_RETURN_NULL();
		}
		size += typesize;
	}

	arg_buf = alloca(size);

	/* TODO(Tanuj): Look into caching the above buffer */

	char *arg_buf_pos = arg_buf;

	size_t total_bytes = 0;
	for (int i = 0; i < PG_NARGS(); i++)
	{
		Oid	argtype = get_fn_expr_argtype(fcinfo->flinfo, i);
		const YBCPgTypeEntity *typeentity =
				 YbDataTypeFromOidMod(InvalidAttrNumber, argtype);
		size_t written;
		YBCStatus status = YBCAppendDatumToKey(PG_GETARG_DATUM(i), typeentity,
							PG_ARGISNULL(i), arg_buf_pos, &written);
		if (unlikely(status))
		{
			YBCFreeStatus(status);
			ereport(ERROR,
				(errcode(ERRCODE_FEATURE_NOT_SUPPORTED),
				errmsg("Unsupported datatype given to yb_hash_code"),
				errdetail("Only types supported by HASH key columns are allowed"),
				errhint("Use explicit casts to ensure input types are as desired")));
			PG_RETURN_NULL();
		}
		arg_buf_pos += written;

		total_bytes += written;
	}

	/* hash the contents of the buffer and return */
	uint16_t hashed_val = YBCCompoundHash(arg_buf, total_bytes);
	PG_RETURN_UINT16(hashed_val);
}

/*
 * For backward compatibility, this function dynamically adapts to the number
 * of output columns defined in pg_proc.
 */
Datum
yb_table_properties(PG_FUNCTION_ARGS)
{
	Oid			relid = PG_GETARG_OID(0);
	TupleDesc	tupdesc;

	int expected_ncols = 5;

	static int ncols = 0;

	if (ncols < expected_ncols)
		ncols = YbGetNumberOfFunctionOutputColumns(8033 /* yb_table_properties function
												   oid hardcoded in pg_proc.dat */);

	Datum		values[ncols];
	bool		nulls[ncols];

	Relation	rel = relation_open(relid, AccessShareLock);
	Oid dbid		= YBCGetDatabaseOid(rel);
	Oid storage_relid = YbGetStorageRelid(rel);

	YBCPgTableDesc yb_tabledesc = NULL;
	YbTablePropertiesData yb_table_properties;
	bool not_found = false;
	HandleYBStatusIgnoreNotFound(
		YBCPgGetTableDesc(dbid, storage_relid, &yb_tabledesc), &not_found);
	if (!not_found)
		HandleYBStatusIgnoreNotFound(
			YBCPgGetTableProperties(yb_tabledesc, &yb_table_properties),
			&not_found);

	tupdesc = CreateTemplateTupleDesc(ncols, false);
	TupleDescInitEntry(tupdesc, (AttrNumber) 1,
					   "num_tablets", INT8OID, -1, 0);
	TupleDescInitEntry(tupdesc, (AttrNumber) 2,
					   "num_hash_key_columns", INT8OID, -1, 0);
	TupleDescInitEntry(tupdesc, (AttrNumber) 3,
					   "is_colocated", BOOLOID, -1, 0);
	if (ncols >= expected_ncols)
	{
		TupleDescInitEntry(tupdesc, (AttrNumber) 4,
						   "tablegroup_oid", OIDOID, -1, 0);
		TupleDescInitEntry(tupdesc, (AttrNumber) 5,
						   "colocation_id", OIDOID, -1, 0);
	}
	BlessTupleDesc(tupdesc);

	if (!not_found)
	{
		YbTableProperties yb_props = &yb_table_properties;
		values[0] = Int64GetDatum(yb_props->num_tablets);
		values[1] = Int64GetDatum(yb_props->num_hash_key_columns);
		values[2] = BoolGetDatum(yb_props->is_colocated);
		if (ncols >= expected_ncols)
		{
			values[3] =
				OidIsValid(yb_props->tablegroup_oid)
					? ObjectIdGetDatum(yb_props->tablegroup_oid)
					: (Datum) 0;
			values[4] =
				OidIsValid(yb_props->colocation_id)
					? ObjectIdGetDatum(yb_props->colocation_id)
					: (Datum) 0;
		}

		memset(nulls, 0, sizeof(nulls));
		if (ncols >= expected_ncols)
		{
			nulls[3] = !OidIsValid(yb_props->tablegroup_oid);
			nulls[4] = !OidIsValid(yb_props->colocation_id);
		}
	}
	else
	{
		/* Table does not exist in YB, set nulls for all columns. */
		memset(nulls, 1, sizeof(nulls));
	}

	relation_close(rel, AccessShareLock);

	return HeapTupleGetDatum(heap_form_tuple(tupdesc, values, nulls));
}

/*
 * This function is adapted from code of PQescapeLiteral() in fe-exec.c.
 * If use_quote_strategy_token is false, the string value will be converted
 * to an SQL string literal and appended to the given StringInfo.
 * If use_quote_strategy_token is true, the string value will be enclosed in
 * double quotes, backslashes will be escaped and the value will be appended
 * to the given StringInfo.
 */
static void
appendStringToString(StringInfo buf, const char *str, int encoding,
					 bool use_quote_strategy_token)
{
	const char *s;
	int			num_quotes = 0;
	int			num_backslashes = 0;
	int 		len = strlen(str);
	int			input_len;

	/* Scan the string for characters that must be escaped. */
	for (s = str; (s - str) < strlen(str) && *s != '\0'; ++s)
	{
		if ((*s == '\'' && !use_quote_strategy_token))
			++num_quotes;
		else if (*s == '\\')
			++num_backslashes;
		else if (IS_HIGHBIT_SET(*s))
		{
			int			charlen;

			/* Slow path for possible multibyte characters */
			charlen = pg_encoding_mblen(encoding, s);

			/* Multibyte character overruns allowable length. */
			if ((s - str) + charlen > len || memchr(s, 0, charlen) != NULL)
			{
				ereport(ERROR,
						(errcode(ERRCODE_DATA_EXCEPTION),
						 errmsg("incomplete multibyte character")));
			}

			/* Adjust s, bearing in mind that for loop will increment it. */
			s += charlen - 1;
		}
	}

	input_len = s - str;

	/*
	 * If we are escaping a literal that contains backslashes, we use the
	 * escape string syntax so that the result is correct under either value
	 * of standard_conforming_strings.
	 * Note: if we are using double quotes, the string should not have escape
	 * string syntax.
	 */
	if (num_backslashes > 0 && !use_quote_strategy_token)
	{
		appendStringInfoChar(buf, 'E');
	}

	/* Opening quote. */
	use_quote_strategy_token ? appendStringInfoChar(buf, '\"') :
		appendStringInfoChar(buf, '\'');

	/*
	 * Use fast path if possible.
	 *
	 * We've already verified that the input string is well-formed in the
	 * current encoding. If it contains no quotes and, in the case of
	 * literal-escaping, no backslashes, then we can just copy it directly to
	 * the output buffer, adding the necessary quotes.
	 *
	 * If not, we must rescan the input and process each character
	 * individually.
	 */
	if (num_quotes == 0 && num_backslashes == 0)
	{
		appendStringInfoString(buf, str);
	}
	else
	{
		for (s = str; s - str < input_len; ++s)
		{
			/*
			 * Note: if we are using double quotes, we do not need to escape
			 * single quotes.
			 */
			if ((*s == '\'' && !use_quote_strategy_token) || *s == '\\')
			{
				appendStringInfoChar(buf, *s);
				appendStringInfoChar(buf, *s);
			}
			else if (!IS_HIGHBIT_SET(*s))
				appendStringInfoChar(buf, *s);
			else
			{
				int	charlen = pg_encoding_mblen(encoding, s);

				while (1)
				{
					appendStringInfoChar(buf, *s);
					if (--charlen == 0)
						break;
					++s;		/* for loop will provide the final increment */
				}
			}
		}
	}

	/* Closing quote. */
	use_quote_strategy_token ? appendStringInfoChar(buf, '\"') :
		appendStringInfoChar(buf, '\'');
}

/*
 * This function is adapted from code in pg_dump.c.
 * It converts an internal raw datum value to a output string based on
 * column type, and append the string to the StringInfo input parameter.
 * Datum of all types can be generated in a quoted string format
 * (e.g., '100' for integer 100), and rely on PG's type cast to function
 * correctly. Here, we specifically handle some cases to ignore quotes to
 * make the generated string look better.
 */
static void
appendDatumToString(StringInfo str, uint64_t datum, Oid typid, int encoding,
					bool use_double_quotes)
{
	const char *datum_str = YBDatumToString(datum, typid);
	switch (typid)
	{
		case INT2OID:
		case INT4OID:
		case INT8OID:
		case OIDOID:
		case FLOAT4OID:
		case FLOAT8OID:
		case NUMERICOID:
			/*
			 * These types are converted to string without quotes unless
			 * they contain values: Infinity and NaN.
			 */
			if (strspn(datum_str, "0123456789 +-eE.") == strlen(datum_str))
				appendStringInfoString(str, datum_str);
			else
				use_double_quotes ?
					appendStringInfo(str, "\"%s\"", datum_str) :
					appendStringInfo(str, "'%s'", datum_str);
			break;
		/*
		 * Currently, cannot create tables/indexes with a key containing
		 * type 'BIT' or 'VARBIT'.
		 */
		case BITOID:
		case VARBITOID:
			ereport(ERROR,
					(errcode(ERRCODE_FEATURE_NOT_SUPPORTED),
					 errmsg("type: %s not yet supported",
							YBPgTypeOidToStr(typid))));
			break;
		default:
			/* All other types are appended as string literals. */
			appendStringToString(str, datum_str, encoding,
								 use_double_quotes);
			break;
	}
}

/*
 * This function gets range relations' split point values as PG datums.
 * It also stores key columns' data types in input parameters: pkeys_atttypid.
 */
static void
getSplitPointsInfo(Oid relid, YBCPgTableDesc yb_tabledesc,
				   YbTableProperties yb_table_properties,
				   Oid *pkeys_atttypid,
				   YBCPgSplitDatum *split_datums,
				   bool *has_null)
{
	Assert(yb_table_properties->num_tablets > 1);

	size_t num_range_key_columns = yb_table_properties->num_range_key_columns;
	const YBCPgTypeEntity *type_entities[num_range_key_columns];
	YBCPgTypeAttrs type_attrs_arr[num_range_key_columns];
	/*
	 * Get key columns' YBCPgTypeEntity and YBCPgTypeAttrs.
	 * For range-partitioned tables, use primary key to get key columns' type
	 * info. For range-partitioned indexes, get key columns' type info from
	 * indexes themselves.
	 */
	Relation rel = relation_open(relid, AccessShareLock);
	bool is_table = rel->rd_rel->relkind == RELKIND_RELATION;
	Relation index_rel = is_table
							? relation_open(RelationGetPrimaryKeyIndex(rel),
											AccessShareLock)
							: rel;
	Form_pg_index rd_index = index_rel->rd_index;
	TupleDesc tupledesc = rel->rd_att;

	for (int i = 0; i < rd_index->indnkeyatts; ++i)
	{
		Form_pg_attribute attr =
			TupleDescAttr(tupledesc, is_table ? rd_index->indkey.values[i] - 1
											  : i);
		type_entities[i] = YbDataTypeFromOidMod(InvalidAttrNumber,
												attr->atttypid);
		YBCPgTypeAttrs type_attrs;
		type_attrs.typmod = attr->atttypmod;
		type_attrs_arr[i] = type_attrs;
		pkeys_atttypid[i] = attr->atttypid;
	}
	if (is_table)
		relation_close(index_rel, AccessShareLock);
	relation_close(rel, AccessShareLock);

	/* Get Split point values as Postgres datums */
	HandleYBStatus(YBCGetSplitPoints(yb_tabledesc, type_entities,
									 type_attrs_arr, split_datums, has_null));
}

/*
 * This function constructs SPLIT AT VALUES clause for range-partitioned tables
 * with more than one tablet.
 */
static void
rangeSplitClause(Oid relid, YBCPgTableDesc yb_tabledesc,
				 YbTableProperties yb_table_properties, StringInfo str)
{
	Assert(!str->len);
	Assert(yb_table_properties->num_tablets > 1);
	size_t num_range_key_columns = yb_table_properties->num_range_key_columns;
	size_t num_splits = yb_table_properties->num_tablets - 1;
	Oid pkeys_atttypid[num_range_key_columns];
	YBCPgSplitDatum split_datums[num_splits * num_range_key_columns];
	StringInfo prev_split_point = makeStringInfo();
	StringInfo cur_split_point = makeStringInfo();
	bool has_null = false;

	/* Get Split point values as Postgres datum */
	getSplitPointsInfo(relid, yb_tabledesc, yb_table_properties, pkeys_atttypid,
					   split_datums, &has_null);

	/*
	 * Check for existence of NULL in split points.
	 * We don't support specify NULL in SPLIT AT VALUES clause for both
	 * CREATE TABLE and CREATE INDEX.
	 * However, split points of indexes generated by tablet splitting can have
	 * NULLs in its split points.
	 */
	if (has_null)
	{
		ereport(WARNING,
				(errcode(ERRCODE_FEATURE_NOT_SUPPORTED),
				 errmsg("NULL value present in split points"),
				 errdetail("Specifying NULL value in SPLIT AT VALUES clause is "
						   "not supported.")));
		return;
	}

	/* Process Datum and use StringInfo to accumulate c-string data */
	appendStringInfoString(str, "SPLIT AT VALUES (");
	for (int split_idx = 0; split_idx < num_splits; ++split_idx)
	{
		if (split_idx)
		{
			appendStringInfoString(str, ", ");
		}
		appendStringInfoChar(cur_split_point, '(');
		for (int col_idx = 0; col_idx < num_range_key_columns; ++col_idx)
		{
			if (col_idx)
			{
				appendStringInfoString(cur_split_point, ", ");
			}
			int split_datum_idx = split_idx * num_range_key_columns + col_idx;
			if (split_datums[split_datum_idx].datum_kind ==
				YB_YQL_DATUM_LIMIT_MIN)
			{
				/* Min boundary */
				appendStringInfoString(cur_split_point, "MINVALUE");
			}
			else if (split_datums[split_datum_idx].datum_kind ==
					 YB_YQL_DATUM_LIMIT_MAX)
			{
				/* Max boundary */
				appendStringInfoString(cur_split_point, "MAXVALUE");
			}
			else
			{
				/* Actual datum value */
				appendDatumToString(cur_split_point,
									split_datums[split_datum_idx].datum,
									pkeys_atttypid[col_idx],
									pg_get_client_encoding(),
									false /* use_double_quotes */);
			}
		}
		appendStringInfoChar(cur_split_point, ')');

		/*
		 * Check for duplicate split points.
		 * Given current syntax of SPLIT AT VALUES doesn't allow specifying
		 * hidden column values for indexes, and tablet splitting can
		 * happen on hidden columns of indexes,
		 * duplicate split points (excluding the hidden column)
		 * can happen for indexes.
		 */
		if (strcmp(cur_split_point->data, prev_split_point->data) == 0)
		{
			ereport(WARNING,
					(errcode(ERRCODE_WARNING),
					 errmsg("duplicate split points in SPLIT AT VALUES clause "
							"of relation with oid %u", relid)));
			/* Empty string if duplicate split points exist. */
			resetStringInfo(str);
			return;
		}
		appendStringInfoString(str, cur_split_point->data);
		resetStringInfo(prev_split_point);
		appendStringInfoString(prev_split_point, cur_split_point->data);
		resetStringInfo(cur_split_point);
	}
	appendStringInfoChar(str, ')');
}

/*
 * This function is used to retrieve a range partitioned table's split points
 * as a list of PartitionRangeDatums.
 */
static void
getRangeSplitPointsList(Oid relid, YBCPgTableDesc yb_tabledesc,
						YbTableProperties yb_table_properties,
						List **split_points)
{
	Assert(yb_table_properties->num_tablets > 1);
	size_t num_range_key_columns = yb_table_properties->num_range_key_columns;
	size_t num_splits = yb_table_properties->num_tablets - 1;
	Oid pkeys_atttypid[num_range_key_columns];
	YBCPgSplitDatum split_datums[num_splits * num_range_key_columns];
	bool has_null;

	/* Get Split point values as YBCPgSplitDatum. */
	getSplitPointsInfo(relid, yb_tabledesc, yb_table_properties,
					   pkeys_atttypid, split_datums, &has_null);

	/* Construct PartitionRangeDatums split points list. */
	for (int split_idx = 0; split_idx < num_splits; ++split_idx)
	{
		List *split_point = NIL;
		for (int col_idx = 0; col_idx < num_range_key_columns; ++col_idx)
		{
			PartitionRangeDatum *datum = makeNode(PartitionRangeDatum);
			int split_datum_idx = split_idx * num_range_key_columns + col_idx;
			switch (split_datums[split_datum_idx].datum_kind)
			{
				case YB_YQL_DATUM_LIMIT_MIN:
					datum->kind = PARTITION_RANGE_DATUM_MINVALUE;
					break;
				case YB_YQL_DATUM_LIMIT_MAX:
					datum->kind = PARTITION_RANGE_DATUM_MAXVALUE;
					break;
				default:
					datum->kind = PARTITION_RANGE_DATUM_VALUE;
					StringInfo str = makeStringInfo();
					appendDatumToString(str,
										split_datums[split_datum_idx].datum,
										pkeys_atttypid[col_idx],
										pg_get_client_encoding(),
										true /* use_double_quotes */);
					A_Const *value = makeNode(A_Const);
					value->val = *(Value *) nodeRead(str->data, str->len);
					datum->value = (Node *) value;
			}
			split_point = lappend(split_point, datum);
		}
		*split_points = lappend(*split_points, split_point);
	}
}

Datum
yb_get_range_split_clause(PG_FUNCTION_ARGS)
{
	Oid			relid = PG_GETARG_OID(0);
	bool		exists_in_yb = false;
	YBCPgTableDesc yb_tabledesc = NULL;
	YbTablePropertiesData yb_table_properties;
	StringInfoData str;
	char	   *range_split_clause = NULL;

	HandleYBStatus(YBCPgTableExists(MyDatabaseId, relid, &exists_in_yb));
	if (!exists_in_yb)
	{
		elog(NOTICE, "relation with oid %u is not backed by YB", relid);
		PG_RETURN_NULL();
	}

	HandleYBStatus(YBCPgGetTableDesc(MyDatabaseId, relid, &yb_tabledesc));
	HandleYBStatus(YBCPgGetTableProperties(yb_tabledesc, &yb_table_properties));

	if (yb_table_properties.num_hash_key_columns > 0)
	{
		elog(NOTICE, "relation with oid %u is not range-partitioned", relid);
		PG_RETURN_NULL();
	}

	/*
	 * Get SPLIT AT VALUES clause for range relations with more than one tablet.
	 * Skip one-tablet range-partition relations such that this function
	 * return an empty string for them.
	 */
	initStringInfo(&str);
	if (yb_table_properties.num_tablets > 1)
		rangeSplitClause(relid, yb_tabledesc, &yb_table_properties, &str);
	range_split_clause = str.data;

	PG_RETURN_CSTRING(range_split_clause);
}

const char*
yb_fetch_current_transaction_priority(void)
{
	TxnPriorityRequirement txn_priority_type;
	double				   txn_priority;
	static char			   buf[50];

	txn_priority_type = YBCGetTransactionPriorityType();
	txn_priority	  = YBCGetTransactionPriority();

	if (txn_priority_type == kHighestPriority)
		snprintf(buf, sizeof(buf), "Highest priority transaction");
	else if (txn_priority_type == kHigherPriorityRange)
		snprintf(buf, sizeof(buf),
				 "%.9lf (High priority transaction)", txn_priority);
	else
		snprintf(buf, sizeof(buf),
				 "%.9lf (Normal priority transaction)", txn_priority);

	return buf;
}

Datum
yb_get_current_transaction_priority(PG_FUNCTION_ARGS)
{
	PG_RETURN_CSTRING(yb_fetch_current_transaction_priority());
}

Datum
yb_get_effective_transaction_isolation_level(PG_FUNCTION_ARGS)
{
	PG_RETURN_CSTRING(yb_fetch_effective_transaction_isolation_level());
}

Datum
yb_get_current_transaction(PG_FUNCTION_ARGS)
{
	pg_uuid_t *txn_id = NULL;
	bool is_null = false;

	if (!yb_enable_pg_locks)
	{
		ereport(ERROR, (errcode(ERRCODE_INVALID_PARAMETER_VALUE),
						errmsg("get_current_transaction is unavailable"),
						errdetail("yb_enable_pg_locks is false or a system "
								  "upgrade is in progress")));
	}

	txn_id = (pg_uuid_t *) palloc(sizeof(pg_uuid_t));
	HandleYBStatus(
		YBCPgGetSelfActiveTransaction((YBCPgUuid *) txn_id, &is_null));

	if (is_null)
		PG_RETURN_NULL();

	PG_RETURN_UUID_P(txn_id);
}

Datum
yb_cancel_transaction(PG_FUNCTION_ARGS)
{
	if (!IsYbDbAdminUser(GetUserId()))
		ereport(ERROR,
				(errcode(ERRCODE_INSUFFICIENT_PRIVILEGE),
				 errmsg("permission denied to cancel transaction")));

	pg_uuid_t *id = PG_GETARG_UUID_P(0);
	YBCStatus status = YBCPgCancelTransaction(id->data);
	if (status)
	{
		ereport(NOTICE,
				(errmsg("failed to cancel transaction"),
				 errdetail("%s", YBCMessageAsCString(status))));
		PG_RETURN_BOOL(false);
	}
	PG_RETURN_BOOL(true);
}

/*
 * This PG function takes one optional bool input argument (legacy).
 * If the input argument is not specified or its value is false, this function
 * returns whether the current database is a colocated database.
 * If the value of the input argument is true, this function returns whether the
 * current database is a legacy colocated database.
 */
Datum
yb_is_database_colocated(PG_FUNCTION_ARGS)
{
	if (!PG_GETARG_BOOL(0))
		PG_RETURN_BOOL(MyDatabaseColocated);
	PG_RETURN_BOOL(MyDatabaseColocated && MyColocatedDatabaseLegacy);
}

/*
 * This function serves mostly as a helper for YSQL migration to introduce
 * pg_yb_catalog_version table without breaking version continuity.
 */
Datum
yb_catalog_version(PG_FUNCTION_ARGS)
{
	PG_RETURN_UINT64(YbGetMasterCatalogVersion());
}

Datum
yb_is_local_table(PG_FUNCTION_ARGS)
{
	Oid tableOid = PG_GETARG_OID(0);

	/* Fetch required info about the relation */
	Relation relation = relation_open(tableOid, NoLock);
	Oid tablespaceId = relation->rd_rel->reltablespace;
	bool isTempTable =
		(relation->rd_rel->relpersistence == RELPERSISTENCE_TEMP);
	RelationClose(relation);

	/* Temp tables are local. */
	if (isTempTable)
	{
			PG_RETURN_BOOL(true);
	}
	GeolocationDistance distance = get_tablespace_distance(tablespaceId);
	PG_RETURN_BOOL(distance == REGION_LOCAL || distance == ZONE_LOCAL);
}

Datum
yb_server_region(PG_FUNCTION_ARGS) {
	const char *current_region = YBGetCurrentRegion();

	if (current_region == NULL)
		PG_RETURN_NULL();

	return CStringGetTextDatum(current_region);
}

Datum
yb_server_cloud(PG_FUNCTION_ARGS)
{
	const char *current_cloud = YBGetCurrentCloud();

	if (current_cloud == NULL)
		PG_RETURN_NULL();

	return CStringGetTextDatum(current_cloud);
}

Datum
yb_server_zone(PG_FUNCTION_ARGS)
{
	const char *current_zone = YBGetCurrentZone();

	if (current_zone == NULL)
		PG_RETURN_NULL();

	return CStringGetTextDatum(current_zone);
}

/*---------------------------------------------------------------------------*/
/* Deterministic DETAIL order                                                */
/*---------------------------------------------------------------------------*/

static int yb_detail_sort_comparator(const void *a, const void *b)
{
	return strcmp(*(const char **) a, *(const char **) b);
}

typedef struct {
	char **lines;
	int length;
} DetailSorter;

void detail_sorter_from_list(DetailSorter *v, List *litems, int capacity)
{
	v->lines = (char **)palloc(sizeof(char *) * capacity);
	v->length = 0;
	ListCell *lc;
	foreach (lc, litems)
	{
		if (v->length < capacity)
		{
			v->lines[v->length++] = (char *)lfirst(lc);
		}
	}
}

char **detail_sorter_lines_sorted(DetailSorter *v)
{
	qsort(v->lines, v->length,
		sizeof (const char *), yb_detail_sort_comparator);
	return v->lines;
}

void detail_sorter_free(DetailSorter *v)
{
	pfree(v->lines);
}

char *YBDetailSorted(char *input)
{
	if (input == NULL)
		return input;

	// this delimiter is hard coded in backend/catalog/pg_shdepend.c,
	// inside of the storeObjectDescription function:
	char delimiter[2] = "\n";

	// init stringinfo used for concatenation of the output:
	StringInfoData s;
	initStringInfo(&s);

	// this list stores the non-empty tokens, extra counter to know how many:
	List *line_store = NIL;
	int line_count = 0;

	char *token;
	token = strtok(input, delimiter);
	while (token != NULL)
	{
		if (strcmp(token, "") != 0)
		{
			line_store = lappend(line_store, token);
			line_count++;
		}
		token = strtok(NULL, delimiter);
	}

	DetailSorter sorter;
	detail_sorter_from_list(&sorter, line_store, line_count);

	if (line_count == 0)
	{
		// put the original input in:
		appendStringInfoString(&s, input);
	}
	else
	{
		char **sortedLines = detail_sorter_lines_sorted(&sorter);
		for (int i=0; i<line_count; i++)
		{
			if (sortedLines[i] != NULL) {
				if (i > 0)
					appendStringInfoString(&s, delimiter);
				appendStringInfoString(&s, sortedLines[i]);
			}
		}
	}

	detail_sorter_free(&sorter);
	list_free(line_store);

	return s.data;
}

/*
 * This function is adapted from code in varlena.c.
 */
static const char*
YBComputeNonCSortKey(Oid collation_id, const char* value, int64_t bytes) {
	/*
	 * We expect collation_id is a valid non-C collation.
	 */
	pg_locale_t locale = 0;
	if (collation_id != DEFAULT_COLLATION_OID)
	{
		locale = pg_newlocale_from_collation(collation_id);
		Assert(locale);
	}
	static const int kTextBufLen = 1024;
	Size bsize = -1;
	bool is_icu_provider = false;
	const int buflen1 = bytes;
	char* buf1 = palloc(buflen1 + 1);
	char* buf2 = palloc(kTextBufLen);
	int buflen2 = kTextBufLen;
	memcpy(buf1, value, bytes);
	buf1[buflen1] = '\0';

#ifdef USE_ICU
	int32_t		ulen = -1;
	UChar		*uchar = NULL;
#endif

#ifdef USE_ICU
	/* When using ICU, convert string to UChar. */
	if (locale && locale->provider == COLLPROVIDER_ICU)
	{
		is_icu_provider = true;
		ulen = icu_to_uchar(&uchar, buf1, buflen1);
	}
#endif

	/*
	 * Loop: Call strxfrm() or ucol_getSortKey(), possibly enlarge buffer,
	 * and try again. Both of these functions have the result buffer
	 * content undefined if the result did not fit, so we need to retry
	 * until everything fits.
	 */
	for (;;)
	{
#ifdef USE_ICU
		if (locale && locale->provider == COLLPROVIDER_ICU)
		{
			bsize = ucol_getSortKey(locale->info.icu.ucol,
									uchar, ulen,
									(uint8_t *) buf2, buflen2);
		}
		else
#endif
#ifdef HAVE_LOCALE_T
		if (locale && locale->provider == COLLPROVIDER_LIBC)
			bsize = strxfrm_l(buf2, buf1, buflen2, locale->info.lt);
		else
#endif
			bsize = strxfrm(buf2, buf1, buflen2);

		if (bsize < buflen2)
			break;

		/*
		 * Grow buffer and retry.
		 */
		pfree(buf2);
		buflen2 = Max(bsize + 1, Min(buflen2 * 2, MaxAllocSize));
		buf2 = palloc(buflen2);
	}

#ifdef USE_ICU
	if (uchar)
		pfree(uchar);
#endif

	pfree(buf1);
	if (is_icu_provider)
	{
		Assert(bsize > 0);
		/*
		 * Each sort key ends with one \0 byte and does not contain any
		 * other \0 byte. The terminating \0 byte is included in bsize.
		 */
		Assert(buf2[bsize - 1] == '\0');
	}
	else
	{
		Assert(bsize >= 0);
		/*
		 * Both strxfrm and strxfrm_l return the length of the transformed
		 * string not including the terminating \0 byte.
		 */
		Assert(buf2[bsize] == '\0');
	}
	return buf2;
}

void YBGetCollationInfo(
	Oid collation_id,
	const YBCPgTypeEntity *type_entity,
	Datum datum,
	bool is_null,
	YBCPgCollationInfo *collation_info) {

	if (!type_entity) {
		Assert(collation_id == InvalidOid);
		collation_info->collate_is_valid_non_c = false;
		collation_info->sortkey = NULL;
		return;
	}

	if (type_entity->yb_type != YB_YQL_DATA_TYPE_STRING) {
		/*
		 * A character array type is processed as YB_YQL_DATA_TYPE_BINARY but it
		 * can have a collation. For example:
		 *   CREATE TABLE t (id text[] COLLATE "en_US.utf8");
		 *
		 * GIN indexes have null categories, so ybgin indexes pass the category
		 * number down using GIN_NULL type. Even if the column is collatable,
		 * nulls should be unaffected by collation.
		 *
		 * pg_trgm GIN indexes have key type int32 but also valid collation for
		 * regex purposes on the indexed type text. Add an exception here for
		 * int32. Since this relaxes the assert for other situations involving
		 * int32, a proper fix should be done in the future.
		 */
		Assert(collation_id == InvalidOid ||
			   type_entity->yb_type == YB_YQL_DATA_TYPE_BINARY ||
			   type_entity->yb_type == YB_YQL_DATA_TYPE_GIN_NULL ||
			   type_entity->yb_type == YB_YQL_DATA_TYPE_INT32);
		collation_info->collate_is_valid_non_c = false;
		collation_info->sortkey = NULL;
		return;
	}
	switch (type_entity->type_oid) {
		case NAMEOID:
			/*
			 * In bootstrap code, postgres 11.2 hard coded to InvalidOid but
			 * postgres 13.2 hard coded to C_COLLATION_OID. Adjust the assertion
			 * when we upgrade to postgres 13.2.
			 */
			Assert(collation_id == InvalidOid);
			collation_id = C_COLLATION_OID;
			break;
		case TEXTOID:
		case BPCHAROID:
		case VARCHAROID:
			if (collation_id == InvalidOid) {
				/*
				 * In postgres, an index can include columns. Included columns
				 * have no collation. Included character column value will be
				 * stored as C collation. It can only be stored and retrieved
				 * as a value in DocDB. Any comparison must be done by the
				 * postgres layer.
				 */
				collation_id = C_COLLATION_OID;
			}
			break;
		case CSTRINGOID:
			Assert(collation_id == C_COLLATION_OID);
			break;
		default:
			/* Not supported text type. */
			Assert(false);
	}
	collation_info->collate_is_valid_non_c = YBIsCollationValidNonC(collation_id);
	if (!is_null && collation_info->collate_is_valid_non_c) {
		char *value;
		int64_t bytes = type_entity->datum_fixed_size;
		type_entity->datum_to_yb(datum, &value, &bytes);
		/*
		 * Collation sort keys are compared using strcmp so they are null
		 * terminated and cannot have embedded \0 byte.
		 */
		collation_info->sortkey = YBComputeNonCSortKey(collation_id, value, bytes);
	} else {
		collation_info->sortkey = NULL;
	}
}

static bool YBNeedCollationEncoding(const YBCPgColumnInfo *column_info) {
	/* We only need collation encoding for range keys. */
	return (column_info->is_primary && !column_info->is_hash);
}

void YBSetupAttrCollationInfo(YBCPgAttrValueDescriptor *attr, const YBCPgColumnInfo *column_info) {
	if (attr->collation_id != InvalidOid && !YBNeedCollationEncoding(column_info)) {
		attr->collation_id = InvalidOid;
	}
	YBGetCollationInfo(attr->collation_id, attr->type_entity, attr->datum,
					   attr->is_null, &attr->collation_info);
}

bool YBIsCollationValidNonC(Oid collation_id) {
	/*
	 * For now we only allow database to have C collation. Therefore for
	 * DEFAULT_COLLATION_OID it cannot be a valid non-C collation. This
	 * special case for DEFAULT_COLLATION_OID is made here because YB
	 * PgExpr code is called before Postgres has properly setup the default
	 * collation to that of the database connected. So lc_collate_is_c can
	 * return false for DEFAULT_COLLATION_OID which isn't correct.
	 * We stop support non-C collation if collation support is disabled.
	 */
	bool is_valid_non_c = YBIsCollationEnabled() &&
						  OidIsValid(collation_id) &&
						  collation_id != DEFAULT_COLLATION_OID &&
						  !lc_collate_is_c(collation_id);
	/*
	 * For testing only, we use en_US.UTF-8 for default collation and
	 * this is a valid non-C collation.
	 */
	Assert(!kTestOnlyUseOSDefaultCollation || YBIsCollationEnabled());
	if (kTestOnlyUseOSDefaultCollation && collation_id == DEFAULT_COLLATION_OID)
		is_valid_non_c = true;
	return is_valid_non_c;
}

Oid YBEncodingCollation(YBCPgStatement handle, int attr_num, Oid attcollation) {
	if (attcollation == InvalidOid)
		return InvalidOid;
	YBCPgColumnInfo column_info = {0};
	HandleYBStatus(YBCPgDmlGetColumnInfo(handle, attr_num, &column_info));
	return YBNeedCollationEncoding(&column_info) ? attcollation : InvalidOid;
}

bool IsYbExtensionUser(Oid member) {
	return IsYugaByteEnabled() && has_privs_of_role(member, DEFAULT_ROLE_YB_EXTENSION);
}

bool IsYbFdwUser(Oid member) {
	return IsYugaByteEnabled() && has_privs_of_role(member, DEFAULT_ROLE_YB_FDW);
}

void YBSetParentDeathSignal()
{
#ifdef __linux__
	char* pdeathsig_str = getenv("YB_PG_PDEATHSIG");
	if (pdeathsig_str)
	{
		char* end_ptr = NULL;
		long int pdeathsig = strtol(pdeathsig_str, &end_ptr, 10);
		if (end_ptr == pdeathsig_str + strlen(pdeathsig_str)) {
			if (pdeathsig >= 1 && pdeathsig <= 31) {
				// TODO: prctl(PR_SET_PDEATHSIG) is Linux-specific, look into portable ways to
				// prevent orphans when parent is killed.
				prctl(PR_SET_PDEATHSIG, pdeathsig);
			}
			else
			{
				fprintf(
					stderr,
					"Error: YB_PG_PDEATHSIG is an invalid signal value: %ld",
					pdeathsig);
			}

		}
		else
		{
			fprintf(
				stderr,
				"Error: failed to parse the value of YB_PG_PDEATHSIG: %s",
				pdeathsig_str);
		}
	}
#endif
}

Oid YbGetStorageRelid(Relation relation) {
	if (relation->rd_rel->relkind == RELKIND_MATVIEW &&
		relation->rd_rel->relfilenode != InvalidOid) {
		return relation->rd_rel->relfilenode;
	}
	return RelationGetRelid(relation);
}

bool IsYbDbAdminUser(Oid member) {
	return IsYugaByteEnabled() && has_privs_of_role(member, DEFAULT_ROLE_YB_DB_ADMIN);
}

bool IsYbDbAdminUserNosuper(Oid member) {
	return IsYugaByteEnabled() && is_member_of_role_nosuper(member, DEFAULT_ROLE_YB_DB_ADMIN);
}

void YbCheckUnsupportedSystemColumns(Var *var, const char *colname, RangeTblEntry *rte) {
	if (rte->relkind == RELKIND_FOREIGN_TABLE)
		return;
	switch (var->varattno)
	{
		case SelfItemPointerAttributeNumber:
		case MinTransactionIdAttributeNumber:
		case MinCommandIdAttributeNumber:
		case MaxTransactionIdAttributeNumber:
		case MaxCommandIdAttributeNumber:
			ereport(ERROR,
					(errcode(ERRCODE_FEATURE_NOT_SUPPORTED),
					errmsg("System column \"%s\" is not supported yet", colname)));
		default:
			break;
	}
}

void YbRegisterSysTableForPrefetching(int sys_table_id) {
	// sys_only_filter_attr stores attr which will be used to filter table rows
	// related to system cache entries.
	// In case particular table must always load all the rows or
	// system cache filtering is disabled the sys_only_filter_attr
	// must be set to InvalidAttrNumber.
	int sys_only_filter_attr = ObjectIdAttributeNumber;
	int db_id = MyDatabaseId;
	int sys_table_index_id = InvalidOid;

	switch(sys_table_id)
	{
		// TemplateDb tables
		case AuthMemRelationId:                           // pg_auth_members
			db_id = TemplateDbOid;
			sys_table_index_id = AuthMemMemRoleIndexId;
			sys_only_filter_attr = InvalidAttrNumber;
			break;
		case AuthIdRelationId:                            // pg_authid
			db_id = TemplateDbOid;
			sys_table_index_id = AuthIdRolnameIndexId;
			sys_only_filter_attr = InvalidAttrNumber;
			break;
		case DatabaseRelationId:                          // pg_database
			db_id = TemplateDbOid;
			sys_table_index_id = DatabaseNameIndexId;
			sys_only_filter_attr = InvalidAttrNumber;
			break;

		case DbRoleSettingRelationId:    switch_fallthrough(); // pg_db_role_setting
		case TableSpaceRelationId:       switch_fallthrough(); // pg_tablespace
		case YBCatalogVersionRelationId: switch_fallthrough(); // pg_yb_catalog_version
		case YbProfileRelationId:        switch_fallthrough(); // pg_yb_profile
		case YbRoleProfileRelationId:                          // pg_yb_role_profile
			db_id = TemplateDbOid;
			sys_only_filter_attr = InvalidAttrNumber;
			break;

		// MyDb tables
		case AccessMethodProcedureRelationId:             // pg_amproc
			sys_table_index_id = AccessMethodProcedureIndexId;
			break;
		case AccessMethodRelationId:                      // pg_am
			sys_table_index_id = AmNameIndexId;
			break;
		case AttrDefaultRelationId:                       // pg_attrdef
			sys_table_index_id = AttrDefaultIndexId;
			break;
		case AttributeRelationId:                         // pg_attribute
			sys_table_index_id = AttributeRelidNameIndexId;
			sys_only_filter_attr = Anum_pg_attribute_attrelid;
			break;
		case CastRelationId:                              // pg_cast
			sys_table_index_id = CastSourceTargetIndexId;
			break;
		case ConstraintRelationId:                        // pg_constraint
			sys_table_index_id = ConstraintRelidTypidNameIndexId;
			break;
		case IndexRelationId:                             // pg_index
			sys_table_index_id = IndexIndrelidIndexId;
			sys_only_filter_attr = Anum_pg_index_indexrelid;
			break;
		case InheritsRelationId:                          // pg_inherits
			sys_table_index_id = InheritsParentIndexId;
			sys_only_filter_attr = Anum_pg_inherits_inhrelid;
			break;
		case NamespaceRelationId:                         // pg_namespace
			sys_table_index_id = NamespaceNameIndexId;
			break;
		case OperatorClassRelationId:                     // pg_opclass
			sys_table_index_id = OpclassAmNameNspIndexId;
			break;
		case OperatorRelationId:                          // pg_operator
			sys_table_index_id = OperatorNameNspIndexId;
			break;
		case PolicyRelationId:                            // pg_policy
			sys_table_index_id = PolicyPolrelidPolnameIndexId;
			break;
		case ProcedureRelationId:                         // pg_proc
			sys_table_index_id = ProcedureNameArgsNspIndexId;
			break;
		case RelationRelationId:                          // pg_class
			sys_table_index_id = ClassNameNspIndexId;
			break;
		case RangeRelationId:                             // pg_range
			sys_only_filter_attr = Anum_pg_range_rngtypid;
			break;
		case RewriteRelationId:                           // pg_rewrite
			sys_table_index_id = RewriteRelRulenameIndexId;
			break;
		case StatisticRelationId:                         // pg_statistic
			sys_only_filter_attr = Anum_pg_statistic_starelid;
			break;
		case TriggerRelationId:                           // pg_trigger
			sys_table_index_id = TriggerRelidNameIndexId;
			break;
		case TypeRelationId:                              // pg_type
			sys_table_index_id = TypeNameNspIndexId;
			break;
		case AccessMethodOperatorRelationId:              // pg_amop
			sys_table_index_id = AccessMethodOperatorIndexId;
			break;
		case PartitionedRelationId:                       // pg_partitioned_table
			sys_only_filter_attr = Anum_pg_partitioned_table_partrelid;
			break;

		default:
		{
			ereport(FATAL,
					(errcode(ERRCODE_INTERNAL_ERROR),
					 errmsg("Sys table '%d' is not yet intended for preloading", sys_table_id)));

		}
	}

	if (!*YBCGetGFlags()->ysql_minimal_catalog_caches_preload)
		sys_only_filter_attr = InvalidAttrNumber;

	YBCRegisterSysTableForPrefetching(
		db_id, sys_table_id, sys_table_index_id, sys_only_filter_attr);
}

void YbTryRegisterCatalogVersionTableForPrefetching()
{
	if (YbGetCatalogVersionType() == CATALOG_VERSION_CATALOG_TABLE)
		YbRegisterSysTableForPrefetching(YBCatalogVersionRelationId);
}

bool YBCIsRegionLocal(Relation rel) {
	double cost = 0.0;
	return IsNormalProcessingMode() &&
			!IsSystemRelation(rel) &&
			get_yb_tablespace_cost(rel->rd_rel->reltablespace, &cost) &&
			cost <= yb_interzone_cost;
}

bool check_yb_xcluster_consistency_level(char** newval, void** extra, GucSource source) {
	int newConsistency = XCLUSTER_CONSISTENCY_TABLET;
	if (strcmp(*newval, "tablet") == 0)
		newConsistency = XCLUSTER_CONSISTENCY_TABLET;
	else if (strcmp(*newval, "database") == 0)
		newConsistency = XCLUSTER_CONSISTENCY_DATABASE;
	else
		return false;

	*extra = malloc(sizeof(int));
	if (!*extra)
		return false;
	*((int*)*extra) = newConsistency;

	return true;
}

void assign_yb_xcluster_consistency_level(const char* newval, void* extra) {
	yb_xcluster_consistency_level = *((int*)extra);
}

void YBCheckServerAccessIsAllowed() {
	if (*YBCGetGFlags()->ysql_disable_server_file_access)
		ereport(ERROR,
				(errcode(ERRCODE_INSUFFICIENT_PRIVILEGE),
				 errmsg("server file access disabled"),
				 errdetail("tserver flag ysql_disable_server_file_access is "
						   "set to true")));
}

static void
aggregateStats(YbInstrumentation *instr, const YBCPgExecStats *exec_stats)
{
	/* User Table stats */
	instr->tbl_reads.count += exec_stats->tables.reads;
	instr->tbl_reads.wait_time += exec_stats->tables.read_wait;
	instr->tbl_writes += exec_stats->tables.writes;

	/* Secondary Index stats */
	instr->index_reads.count += exec_stats->indices.reads;
	instr->index_reads.wait_time += exec_stats->indices.read_wait;
	instr->index_writes += exec_stats->indices.writes;

	/* System Catalog stats */
	instr->catalog_reads.count += exec_stats->catalog.reads;
	instr->catalog_reads.wait_time += exec_stats->catalog.read_wait;
	instr->catalog_writes += exec_stats->catalog.writes;

	/* Flush stats */
	instr->write_flushes.count += exec_stats->num_flushes;
	instr->write_flushes.wait_time += exec_stats->flush_wait;
}

static YBCPgExecReadWriteStats
getDiffReadWriteStats(const YBCPgExecReadWriteStats *current,
					  const YBCPgExecReadWriteStats *old)
{
	return (YBCPgExecReadWriteStats){current->reads - old->reads,
									 current->writes - old->writes,
									 current->read_wait - old->read_wait};
}

static void
calculateExecStatsDiff(const YbSessionStats *stats, YBCPgExecStats *result)
{
	const YBCPgExecStats *current = &stats->current_state.stats;
	const YBCPgExecStats *old = &stats->latest_snapshot;

	result->tables = getDiffReadWriteStats(&current->tables, &old->tables);
	result->indices = getDiffReadWriteStats(&current->indices, &old->indices);
	result->catalog = getDiffReadWriteStats(&current->catalog, &old->catalog);

	result->num_flushes = current->num_flushes - old->num_flushes;
	result->flush_wait = current->flush_wait - old->flush_wait;
}

static void
refreshExecStats(YbSessionStats *stats, bool include_catalog_stats)
{
	const YBCPgExecStats *current = &stats->current_state.stats;
	YBCPgExecStats		 *old = &stats->latest_snapshot;

	old->tables = current->tables;
	old->indices = current->indices;

	old->num_flushes = current->num_flushes;
	old->flush_wait = current->flush_wait;

	if (include_catalog_stats)
		old->catalog = current->catalog;
}

void
YbUpdateSessionStats(YbInstrumentation *yb_instr)
{
	YBCPgExecStats exec_stats = {0};

	/* Find the diff between the current stats and the last stats snapshot */
	calculateExecStatsDiff(&yb_session_stats, &exec_stats);

	/* Refresh the snapshot to reflect the current state of query execution.
	 * This function is always invoked during the query execution phase. */
	YbRefreshSessionStatsDuringExecution();

	/* Update the supplied instrumentation handle with the delta calculated
	 * above. */
	aggregateStats(yb_instr, &exec_stats);
}

void
YbRefreshSessionStatsBeforeExecution()
{
	/*
	 * Catalog related stats must not be reset here because most
	 * catalog lookups for a given query happen between
	 * (AFTER_EXECUTOR_END(N-1) to BEFORE_EXECUTOR_START(N)] where 'N'
	 * is the currently executing query in the session that we are
	 * interested in collecting stats for. The catalog read related can be
	 * refreshed during/after query execution.
	 */
	refreshExecStats(&yb_session_stats, false);
}

void
YbRefreshSessionStatsDuringExecution()
{
	/*
	 * Updates the stats snapshot with all stats. Stats that are
	 * incremented async to the Postgres execution framework (for
	 * example: reads caused by triggers and flushes), need special
	 * handling. This is because Postgres invokes the end of execution
	 * context (EndPlan() and EndExecutor()) before we have a chance to
	 * account for the flushes and trigger reads. We get around this by
	 * maintaining a query level instrumentation object in
	 * executor/execdesc.h which is updated with the async stats right
	 * before the execution context is garbage collected.
	 */
	refreshExecStats(&yb_session_stats, true);
}

void
YbToggleSessionStatsTimer(bool timing_on)
{
	yb_session_stats.current_state.is_timing_required = timing_on;
}

void YbSetCatalogCacheVersion(YBCPgStatement handle, uint64_t version)
{
	HandleYBStatus(YBIsDBCatalogVersionMode()
		? YBCPgSetDBCatalogCacheVersion(handle, MyDatabaseId, version)
		: YBCPgSetCatalogCacheVersion(handle, version));
}

uint64_t YbGetSharedCatalogVersion()
{
	uint64_t version = 0;
	HandleYBStatus(YBIsDBCatalogVersionMode()
		? YBCGetSharedDBCatalogVersion(MyDatabaseId, &version)
		: YBCGetSharedCatalogVersion(&version));
	return version;
}

void YBSetRowLockPolicy(int *docdb_wait_policy, LockWaitPolicy pg_wait_policy)
{
	if (XactIsoLevel == XACT_REPEATABLE_READ && pg_wait_policy == LockWaitError)
	{
		/* The user requested NOWAIT, which isn't allowed in RR. */
		elog(WARNING, "Setting wait policy to NOWAIT which is not allowed in "
					  "REPEATABLE READ isolation (GH issue #12166)");
	}

	if (IsolationIsSerializable())
	{
		/*
		 * TODO(concurrency-control): We don't honour SKIP LOCKED/ NO WAIT yet in serializable
		 * isolation level.
		 */
		if (pg_wait_policy == LockWaitSkip || pg_wait_policy == LockWaitError)
			elog(WARNING, "%s clause is not supported yet for SERIALIZABLE isolation "
						  "(GH issue #11761)",
						  pg_wait_policy == LockWaitSkip ? "SKIP LOCKED" : "NO WAIT");

		*docdb_wait_policy = LockWaitBlock;
	}
	else
	{
		*docdb_wait_policy = pg_wait_policy;
	}

	if (*docdb_wait_policy == LockWaitBlock && !YBIsWaitQueueEnabled())
	{
		/*
		 * If wait-queues are not enabled, we default to the "Fail-on-Conflict" policy which is
		 * mapped to LockWaitError right now (see WaitPolicy proto for meaning of
		 * "Fail-on-Conflict" and the reason why LockWaitError is not mapped to no-wait
		 * semantics but to Fail-on-Conflict semantics).
		 */
		*docdb_wait_policy = LockWaitError;
	}
}

uint32_t YbGetNumberOfDatabases()
{
	Assert(YBIsDBCatalogVersionMode());
	uint32_t num_databases = 0;
	HandleYBStatus(YBCGetNumberOfDatabases(&num_databases));
	Assert(num_databases > 0);
	return num_databases;
}

static bool yb_is_batched_execution = false;

bool YbIsBatchedExecution()
{
	return yb_is_batched_execution;
}

bool yb_is_client_ysqlconnmgr = false;

void YbSetIsBatchedExecution(bool value)
{
	yb_is_batched_execution = value;
}

<<<<<<< HEAD
void ProcSetNodeUUID(const char *node_uuid) {
	strcpy(MyProc->node_uuid, node_uuid);
}

void ProcSetTopRequestId(const uint64_t *top_level_request_id) {
	MyProc->top_level_request_id[0] = top_level_request_id[0];
	MyProc->top_level_request_id[1] = top_level_request_id[1];
}

void
top_level_request_id_uint_to_char(char *top_level_request_id, const uint64_t top_level_request_id_uint[2])
{
    uint64_t nth_request_id = top_level_request_id_uint[0];
    int index = 15;
    for (; index >= 0; index--)
    {
      if (index == 8)
        nth_request_id = top_level_request_id_uint[1];
      if (nth_request_id % 16 < 10)
        top_level_request_id[index] = '0' + (nth_request_id % 16);
      else
        top_level_request_id[index] = 'a' + ((nth_request_id % 16) % 10);
      nth_request_id /= 10;
    }
}
=======
OptSplit *
YbGetSplitOptions(Relation rel)
{
	OptSplit *split_options = makeNode(OptSplit);
	split_options->split_type = NUM_TABLETS;
	split_options->num_tablets = rel->yb_table_properties->num_tablets;
	/* 
	 * Copy split points if we have a live range key.
	 * (RelationGetPrimaryKeyIndex returns InvalidOid if pkey is currently
	 * being dropped).
	 */
	if (rel->yb_table_properties->num_hash_key_columns == 0
		&& rel->yb_table_properties->num_tablets > 1
		&& !(rel->rd_rel->relkind == RELKIND_RELATION
		&& RelationGetPrimaryKeyIndex(rel) == InvalidOid))
	{
		split_options->split_type = SPLIT_POINTS;
		YBCPgTableDesc yb_desc = NULL;
		HandleYBStatus(YBCPgGetTableDesc(MyDatabaseId,
						RelationGetRelid(rel), &yb_desc));
		getRangeSplitPointsList(RelationGetRelid(rel), yb_desc,
								rel->yb_table_properties,
								&split_options->split_points);
	}
	return split_options;
}

bool YbIsColumnPartOfKey(Relation rel, const char *column_name)
{
	if (column_name)
	{
		Bitmapset  *pkey   = YBGetTablePrimaryKeyBms(rel);
		HeapTuple  attTup =
			SearchSysCacheCopyAttName(RelationGetRelid(rel), column_name);
		if (HeapTupleIsValid(attTup))
		{
			Form_pg_attribute attform =
				(Form_pg_attribute) GETSTRUCT(attTup);
			AttrNumber	attnum = attform->attnum;
			if (bms_is_member(attnum -
							  YBGetFirstLowInvalidAttributeNumber(rel), pkey))
				return true;
		}
	}
	return false;
}

/*
 * ```yb_committed_sticky_object_count``` is the count of the database objects
 * that requires the sticky connection
 * These objects are
 * 1. WITH HOLD CURSORS
 * 2. TEMP TABLE
 */
int yb_committed_sticky_object_count = 0;

/*
 * ```YbIsStickyConnection(int *change)``` updates the number of objects that requires a sticky
 * connection and returns whether or not the client connection
 * requires stickiness. i.e. if there is any `WITH HOLD CURSOR` or `TEMP TABLE`
 * at the end of the transaction.
 */
bool YbIsStickyConnection(int *change)
{
	yb_committed_sticky_object_count += *change;
	*change = 0; /* Since it is updated it will be set to 0 */
	elog(DEBUG5, "Number of sticky objects: %d", yb_committed_sticky_object_count);
	return (yb_committed_sticky_object_count > 0);
}
>>>>>>> 1941bf88
<|MERGE_RESOLUTION|>--- conflicted
+++ resolved
@@ -657,16 +657,13 @@
 		callbacks.GetCurrentYbMemctx = &GetCurrentYbMemctx;
 		callbacks.GetDebugQueryString = &GetDebugQueryString;
 		callbacks.WriteExecOutParam = &YbWriteExecOutParam;
-<<<<<<< HEAD
 		callbacks.SignalWaitStart = &pgstat_report_wait_start;
 		callbacks.SignalWaitEnd = &pgstat_report_wait_end;
 		callbacks.ProcSetNodeUUID = &ProcSetNodeUUID;
 		callbacks.ProcSetTopRequestId = &ProcSetTopRequestId;
-=======
 		callbacks.UnixEpochToPostgresEpoch = &YbUnixEpochToPostgresEpoch;
 		callbacks.PostgresEpochToUnixEpoch= &YbPostgresEpochToUnixEpoch;
 		callbacks.ConstructTextArrayDatum = &YbConstructTextArrayDatum;
->>>>>>> 1941bf88
 		YBCInitPgGate(type_table, count, callbacks);
 		YBCInstallTxnDdlHook();
 
@@ -3578,7 +3575,6 @@
 	yb_is_batched_execution = value;
 }
 
-<<<<<<< HEAD
 void ProcSetNodeUUID(const char *node_uuid) {
 	strcpy(MyProc->node_uuid, node_uuid);
 }
@@ -3604,7 +3600,7 @@
       nth_request_id /= 10;
     }
 }
-=======
+
 OptSplit *
 YbGetSplitOptions(Relation rel)
 {
@@ -3673,5 +3669,4 @@
 	*change = 0; /* Since it is updated it will be set to 0 */
 	elog(DEBUG5, "Number of sticky objects: %d", yb_committed_sticky_object_count);
 	return (yb_committed_sticky_object_count > 0);
-}
->>>>>>> 1941bf88
+}