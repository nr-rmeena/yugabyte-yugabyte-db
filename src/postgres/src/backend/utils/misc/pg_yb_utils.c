/*-------------------------------------------------------------------------
 *
 * pg_yb_utils.c
 *	  Utilities for YugaByte/PostgreSQL integration that have to be defined on
 *	  the PostgreSQL side.
 *
 * Copyright (c) YugaByte, Inc.
 *
 * Licensed under the Apache License, Version 2.0 (the "License"); you may not
 * use this file except in compliance with the License.  You may obtain a copy
 * of the License at
 *
 * http://www.apache.org/licenses/LICENSE-2.0
 *
 * Unless required by applicable law or agreed to in writing, software
 * distributed under the License is distributed on an "AS IS" BASIS, WITHOUT
 * WARRANTIES OR CONDITIONS OF ANY KIND, either express or implied.  See the
 * License for the specific language governing permissions and limitations
 * under the License.
 *
 * IDENTIFICATION
 *	  src/backend/utils/misc/pg_yb_utils.c
 *
 *-------------------------------------------------------------------------
 */

#include "pg_yb_utils.h"

#include <arpa/inet.h>
#include <assert.h>
#include <inttypes.h>
#include <sys/stat.h>
#include <sys/time.h>
#include <sys/types.h>
#include <unistd.h>

#include "access/heaptoast.h"
#include "c.h"
#include "postgres.h"
#include "miscadmin.h"
#include "access/htup.h"
#include "access/htup_details.h"
#include "access/relation.h"
#include "access/sysattr.h"
#include "access/table.h"
#include "access/tupdesc.h"
#include "access/xact.h"
#include "executor/ybcExpr.h"
#include "catalog/catalog.h"
#include "catalog/index.h"
#include "catalog/indexing.h"
#include "catalog/pg_am.h"
#include "catalog/pg_amop.h"
#include "catalog/pg_amproc.h"
#include "catalog/pg_attrdef.h"
#include "catalog/pg_auth_members.h"
#include "catalog/pg_authid.h"
#include "catalog/pg_cast.h"
#include "catalog/pg_collation.h"
#include "catalog/pg_constraint.h"
#include "catalog/pg_database.h"
#include "catalog/pg_db_role_setting.h"
#include "catalog/pg_inherits.h"
#include "catalog/pg_namespace.h"
#include "catalog/pg_opclass.h"
#include "catalog/pg_operator.h"
#include "catalog/pg_partitioned_table.h"
#include "catalog/pg_policy.h"
#include "catalog/pg_proc.h"
#include "catalog/pg_range_d.h"
#include "catalog/pg_rewrite.h"
#include "catalog/pg_statistic_d.h"
#include "catalog/pg_tablespace.h"
#include "catalog/pg_trigger.h"
#include "catalog/pg_type.h"
#include "catalog/pg_yb_catalog_version.h"
#include "catalog/pg_yb_profile.h"
#include "catalog/pg_yb_role_profile.h"
#include "catalog/yb_catalog_version.h"
#include "catalog/yb_type.h"
#include "commands/dbcommands.h"
#include "commands/defrem.h"
#include "commands/variable.h"
#include "commands/ybccmds.h"
#include "common/ip.h"
#include "common/pg_yb_common.h"
#include "lib/stringinfo.h"
#include "libpq/hba.h"
#include "libpq/libpq.h"
#include "libpq/libpq-be.h"
#include "nodes/makefuncs.h"
#include "optimizer/cost.h"
#include "parser/parse_utilcmd.h"
#include "tcop/utility.h"
#include "utils/builtins.h"
#include "utils/datum.h"
#include "utils/fmgroids.h"
#include "utils/lsyscache.h"
#include "utils/pg_locale.h"
#include "utils/rel.h"
#include "utils/snapshot.h"
#include "utils/spccache.h"
#include "utils/syscache.h"
#include "utils/uuid.h"
#include "fmgr.h"
#include "funcapi.h"
#include "mb/pg_wchar.h"

#include "yb/yql/pggate/util/ybc_util.h"
#include "yb/yql/pggate/ybc_pggate.h"
#include "pgstat.h"
#include "postmaster/interrupt.h"
#include "nodes/readfuncs.h"
#include "yb_ash.h"
#include "yb_query_diagnostics.h"

#ifdef HAVE_SYS_PRCTL_H
#include <sys/prctl.h>
#endif

static uint64_t yb_catalog_cache_version = YB_CATCACHE_VERSION_UNINITIALIZED;
static uint64_t yb_last_known_catalog_cache_version =
	YB_CATCACHE_VERSION_UNINITIALIZED;

uint64_t YBGetActiveCatalogCacheVersion() {
	if (yb_catalog_version_type == CATALOG_VERSION_CATALOG_TABLE &&
		YBGetDdlNestingLevel() > 0)
		return yb_catalog_cache_version + 1;

	return yb_catalog_cache_version;
}

uint64_t
YbGetCatalogCacheVersion()
{
	return yb_catalog_cache_version;
}

uint64_t
YbGetLastKnownCatalogCacheVersion()
{
	const uint64_t shared_catalog_version = YbGetSharedCatalogVersion();
	return shared_catalog_version > yb_last_known_catalog_cache_version ?
		shared_catalog_version : yb_last_known_catalog_cache_version;
}

YBCPgLastKnownCatalogVersionInfo
YbGetCatalogCacheVersionForTablePrefetching()
{
	// TODO: In future YBGetLastKnownCatalogCacheVersion must be used instead of
	//       YbGetMasterCatalogVersion to reduce numer of RPCs to a master.
	//       But this requires some additional changes. This optimization will
	//       be done separately.
	uint64_t version = YB_CATCACHE_VERSION_UNINITIALIZED;
	bool is_db_catalog_version_mode = YBIsDBCatalogVersionMode();
	if (*YBCGetGFlags()->ysql_enable_read_request_caching)
	{
		YBCPgResetCatalogReadTime();
		version = YbGetMasterCatalogVersion();
	}
	return (YBCPgLastKnownCatalogVersionInfo){
		.version = version,
		.is_db_catalog_version_mode = is_db_catalog_version_mode};
}

void
YbUpdateCatalogCacheVersion(uint64_t catalog_cache_version)
{
	yb_catalog_cache_version = catalog_cache_version;
	yb_pgstat_set_catalog_version(yb_catalog_cache_version);
	YbUpdateLastKnownCatalogCacheVersion(yb_catalog_cache_version);
	if (*YBCGetGFlags()->log_ysql_catalog_versions)
		ereport(LOG,
				(errmsg("set local catalog version: %" PRIu64,
						yb_catalog_cache_version)));
}

void
YbUpdateLastKnownCatalogCacheVersion(uint64_t catalog_cache_version)
{
	if (yb_last_known_catalog_cache_version < catalog_cache_version)
		yb_last_known_catalog_cache_version	= catalog_cache_version;
}

void
YbResetCatalogCacheVersion()
{
	yb_catalog_cache_version = YB_CATCACHE_VERSION_UNINITIALIZED;
	yb_pgstat_set_catalog_version(yb_catalog_cache_version);
}

/** These values are lazily initialized based on corresponding environment variables. */
int ybc_pg_double_write = -1;
int ybc_disable_pg_locking = -1;

/* Forward declarations */
static void YBCInstallTxnDdlHook();
static bool YBCanEnableDBCatalogVersionMode();

bool yb_enable_docdb_tracing = false;
bool yb_read_from_followers = false;
bool yb_follower_reads_behavior_before_fixing_20482 = false;
int32_t yb_follower_read_staleness_ms = 0;

bool
IsYugaByteEnabled()
{
	/* We do not support Init/Bootstrap processing modes yet. */
	return YBCPgIsYugaByteEnabled();
}

void
CheckIsYBSupportedRelation(Relation relation)
{
	const char relkind = relation->rd_rel->relkind;
	CheckIsYBSupportedRelationByKind(relkind);
}

void
CheckIsYBSupportedRelationByKind(char relkind)
{
	if (!(relkind == RELKIND_RELATION || relkind == RELKIND_INDEX ||
		  relkind == RELKIND_VIEW || relkind == RELKIND_SEQUENCE ||
		  relkind == RELKIND_COMPOSITE_TYPE || relkind == RELKIND_PARTITIONED_TABLE ||
		  relkind == RELKIND_PARTITIONED_INDEX || relkind == RELKIND_FOREIGN_TABLE ||
		  relkind == RELKIND_MATVIEW))
		ereport(ERROR,
				(errcode(ERRCODE_FEATURE_NOT_SUPPORTED),
								errmsg("This feature is not supported in YugaByte.")));
}

bool
IsYBRelation(Relation relation)
{
	/*
	 * NULL relation is possible if regular ForeignScan is confused for
	 * Yugabyte sequential scan, which is backed by ForeignScan, too.
	 * Rather than performing probably not trivial and unreliable checks by
	 * the caller to distinguish them, we allow NULL argument here.
	 */
	if (!IsYugaByteEnabled() || !relation)
		return false;

	const char relkind = relation->rd_rel->relkind;

	CheckIsYBSupportedRelationByKind(relkind);

	/* Currently only support regular tables and indexes.
	 * Temp tables and views are supported, but they are not YB relations. */
	return (relkind == RELKIND_RELATION || relkind == RELKIND_INDEX || relkind == RELKIND_PARTITIONED_TABLE ||
			relkind == RELKIND_PARTITIONED_INDEX || relkind == RELKIND_MATVIEW) &&
			relation->rd_rel->relpersistence != RELPERSISTENCE_TEMP;
}

bool
IsYBRelationById(Oid relid)
{
	Relation relation     = RelationIdGetRelation(relid);
	bool     is_supported = IsYBRelation(relation);
	RelationClose(relation);
	return is_supported;
}

bool
IsYBBackedRelation(Relation relation)
{
	return IsYBRelation(relation) ||
		(relation->rd_rel->relkind == RELKIND_VIEW &&
		relation->rd_rel->relpersistence != RELPERSISTENCE_TEMP);
}

bool
YbIsTempRelation(Relation relation)
{
	return relation->rd_rel->relpersistence == RELPERSISTENCE_TEMP;
}

bool IsRealYBColumn(Relation rel, int attrNum)
{
	return (attrNum > 0 && !TupleDescAttr(rel->rd_att, attrNum - 1)->attisdropped);
}

bool IsYBSystemColumn(int attrNum)
{
	return (attrNum == YBRowIdAttributeNumber ||
			attrNum == YBIdxBaseTupleIdAttributeNumber ||
			attrNum == YBUniqueIdxKeySuffixAttributeNumber);
}

AttrNumber YBGetFirstLowInvalidAttrNumber(bool is_yb_relation)
{
	return is_yb_relation ? YBFirstLowInvalidAttributeNumber : FirstLowInvalidHeapAttributeNumber;
}

AttrNumber YBGetFirstLowInvalidAttributeNumber(Relation relation)
{
	return IsYBRelation(relation)
		   ? YBFirstLowInvalidAttributeNumber
		   : FirstLowInvalidHeapAttributeNumber;
}

AttrNumber YBGetFirstLowInvalidAttributeNumberFromOid(Oid relid)
{
	Relation   relation = RelationIdGetRelation(relid);
	AttrNumber attr_num = YBGetFirstLowInvalidAttributeNumber(relation);
	RelationClose(relation);
	return attr_num;
}

int YBAttnumToBmsIndex(Relation rel, AttrNumber attnum)
{
	return YBAttnumToBmsIndexWithMinAttr(
		YBGetFirstLowInvalidAttributeNumber(rel), attnum);
}

AttrNumber YBBmsIndexToAttnum(Relation rel, int idx)
{
	return YBBmsIndexToAttnumWithMinAttr(
		YBGetFirstLowInvalidAttributeNumber(rel), idx);
}

int YBAttnumToBmsIndexWithMinAttr(AttrNumber minattr, AttrNumber attnum)
{
	return attnum - minattr + 1;
}

AttrNumber YBBmsIndexToAttnumWithMinAttr(AttrNumber minattr, int idx)
{
	return idx + minattr - 1;
}

/*
 * Get primary key columns as bitmap of a table,
 * subtracting minattr from attributes.
 */
static Bitmapset *GetTablePrimaryKeyBms(Relation rel,
										AttrNumber minattr,
										bool includeYBSystemColumns)
{
	Oid            dboid         = YBCGetDatabaseOid(rel);
	int            natts         = RelationGetNumberOfAttributes(rel);
	Bitmapset      *pkey         = NULL;
	YBCPgTableDesc ybc_tabledesc = NULL;
	MemoryContext  oldctx;

	/* Get the primary key columns 'pkey' from YugaByte. */
	HandleYBStatus(YBCPgGetTableDesc(dboid, YbGetRelfileNodeId(rel),
		&ybc_tabledesc));
	oldctx = MemoryContextSwitchTo(CacheMemoryContext);
	for (AttrNumber attnum = minattr; attnum <= natts; attnum++)
	{
		if ((!includeYBSystemColumns && !IsRealYBColumn(rel, attnum)) ||
			(!IsRealYBColumn(rel, attnum) && !IsYBSystemColumn(attnum)))
		{
			continue;
		}

		YBCPgColumnInfo column_info = {0};
		HandleYBTableDescStatus(YBCPgGetColumnInfo(ybc_tabledesc,
												   attnum,
												   &column_info),
								ybc_tabledesc);

		if (column_info.is_hash || column_info.is_primary)
		{
			pkey = bms_add_member(pkey, attnum - minattr);
		}
	}

	MemoryContextSwitchTo(oldctx);
	return pkey;
}

Bitmapset *YBGetTablePrimaryKeyBms(Relation rel)
{
	if (!rel->primary_key_bms) {
		rel->primary_key_bms = GetTablePrimaryKeyBms(
			rel,
			YBGetFirstLowInvalidAttributeNumber(rel) /* minattr */,
			false /* includeYBSystemColumns */);
	}
	return rel->primary_key_bms;
}

Bitmapset *YBGetTableFullPrimaryKeyBms(Relation rel)
{
	if (!rel->full_primary_key_bms) {
		rel->full_primary_key_bms = GetTablePrimaryKeyBms(
			rel,
			YBSystemFirstLowInvalidAttributeNumber + 1 /* minattr */,
			true /* includeYBSystemColumns */);
	}
	return rel->full_primary_key_bms;
}

extern bool YBRelHasOldRowTriggers(Relation rel, CmdType operation)
{
	TriggerDesc *trigdesc = rel->trigdesc;
	if (!trigdesc)
	{
		return false;
	}
	if (operation == CMD_DELETE)
	{
		return trigdesc->trig_delete_after_row ||
			   trigdesc->trig_delete_before_row;
	}
	if (operation != CMD_UPDATE)
	{
			return false;
	}
	if (rel->rd_rel->relkind != RELKIND_PARTITIONED_TABLE &&
		!rel->rd_rel->relispartition)
	{
		return trigdesc->trig_update_after_row ||
			   trigdesc->trig_update_before_row;
	}
	/*
	 * This is an update operation. We look for both update and delete triggers
	 * as update on partitioned tables can result in deletes as well.
	 */
	return trigdesc->trig_update_after_row ||
		 trigdesc->trig_update_before_row ||
		 trigdesc->trig_delete_after_row ||
		 trigdesc->trig_delete_before_row;
}

bool
YbRelHasBRUpdateTrigger(Relation rel)
{
	Assert(IsYBRelation(rel));
	TriggerDesc *trigdesc = rel->trigdesc;
	return trigdesc ? trigdesc->trig_update_before_row : false;
}

bool
YbIsDatabaseColocated(Oid dbid, bool *legacy_colocated_database)
{
	bool colocated;
	HandleYBStatus(YBCPgIsDatabaseColocated(dbid, &colocated,
											legacy_colocated_database));
	return colocated;
}

bool
YBRelHasSecondaryIndices(Relation relation)
{
	if (!relation->rd_rel->relhasindex)
		return false;

	bool	 has_indices = false;
	List	 *indexlist = RelationGetIndexList(relation);
	ListCell *lc;

	foreach(lc, indexlist)
	{
		if (lfirst_oid(lc) == relation->rd_pkindex)
			continue;
		has_indices = true;
		break;
	}

	list_free(indexlist);

	return has_indices;
}

bool
YBTransactionsEnabled()
{
	static int cached_value = -1;
	if (cached_value == -1)
	{
		cached_value = YBCIsEnvVarTrueWithDefault("YB_PG_TRANSACTIONS_ENABLED", true);
	}
	return IsYugaByteEnabled() && cached_value;
}

bool
YBIsReadCommittedSupported()
{
	static int cached_value = -1;
	if (cached_value == -1)
	{

#ifdef NDEBUG
		cached_value = YBCIsEnvVarTrueWithDefault("FLAGS_yb_enable_read_committed_isolation", false);
#else
		cached_value = YBCIsEnvVarTrueWithDefault("FLAGS_yb_enable_read_committed_isolation", true);
#endif
	}
	return cached_value;
}

bool
IsYBReadCommitted()
{
	return IsYugaByteEnabled() && YBIsReadCommittedSupported() &&
				 (XactIsoLevel == XACT_READ_COMMITTED || XactIsoLevel == XACT_READ_UNCOMMITTED);
}

bool
YBIsWaitQueueEnabled()
{
	static int cached_value = -1;
	if (cached_value == -1)
	{
		cached_value = YBCIsEnvVarTrueWithDefault("FLAGS_enable_wait_queues", true);
	}
	return IsYugaByteEnabled() && cached_value;
}

/*
 * Return true if we are in per-database catalog version mode. In order to
 * use per-database catalog version mode, two conditions must be met:
 *   * --FLAGS_ysql_enable_db_catalog_version_mode=true
 *   * the table pg_yb_catalog_version has one row per database.
 * This function takes care of the YSQL upgrade from global catalog version
 * mode to per-database catalog version mode when the default value of
 * --FLAGS_ysql_enable_db_catalog_version_mode is changed to true. In this
 * upgrade procedure --FLAGS_ysql_enable_db_catalog_version_mode is set to
 * true before the table pg_yb_catalog_version is updated to have one row per
 * database.
 * This function does not consider going from per-database catalog version
 * mode back to global catalog version mode.
 */
bool
YBIsDBCatalogVersionMode()
{
	static bool cached_is_db_catalog_version_mode = false;

	if (cached_is_db_catalog_version_mode)
		return true;

	/*
	 * During bootstrap phase in initdb, CATALOG_VERSION_PROTOBUF_ENTRY is used
	 * for catalog version type.
	 */
	if (!IsYugaByteEnabled() ||
		YbGetCatalogVersionType() != CATALOG_VERSION_CATALOG_TABLE ||
		!*YBCGetGFlags()->ysql_enable_db_catalog_version_mode)
		return false;

	/*
	 * During second phase of initdb, per-db catalog version mode is supported.
	 */
	if (YBCIsInitDbModeEnvVarSet())
	{
		cached_is_db_catalog_version_mode = true;
		return true;
	}

	/*
	 * At this point, we know that FLAGS_ysql_enable_db_catalog_version_mode is
	 * turned on. However in case of YSQL upgrade we may not be ready to enable
	 * per-db catalog version mode yet. Note that we only provide support where
	 * we go from global catalog version mode to per-db catalog version mode,
	 * not for the opposite direction.
	 */
	if (YBCanEnableDBCatalogVersionMode())
	{
		cached_is_db_catalog_version_mode = true;
		/*
		 * If MyDatabaseId is not resolved, the caller is going to set up the
		 * catalog version in per-database catalog version mode. There is
		 * no need to set it up here.
		 */
		if (OidIsValid(MyDatabaseId))
		{
			/*
			 * MyDatabaseId is already resolved so the caller may have already
			 * set up the catalog version in global catalog version mode. The
			 * upgrade of table pg_yb_catalog_version to per-database catalog
			 * version mode does not change the catalog version of database
			 * template1 but will set the initial per-database catalog version
			 * value to 1 for all other databases. Set catalog version to 1
			 * except for database template1 to avoid unnecessary catalog cache
			 * refresh.
			 * Note that we assume there are no DDL statements running during
			 * YSQL upgrade and in particular we do not support concurrent DDL
			 * statements when switching from global catalog version mode to
			 * per-database catalog version mode. As of 2023-08-07, this is not
			 * enforced and therefore if a concurrent DDL statement is executed:
			 * (1) if this DDL statement also increments a table schema, we still
			 * have the table schema version mismatch check as a safety net to
			 * reject stale read/write RPCs;
			 * (2) if this DDL statement only increments the catalog version,
			 * then stale read/write RPCs are possible which can lead to wrong
			 * results;
			 */
			elog(LOG, "change to per-db mode");
			if (MyDatabaseId != Template1DbOid)
			{
				yb_last_known_catalog_cache_version = 1;
				YbUpdateCatalogCacheVersion(1);
			}
		}

		/*
		 * YB does write operation buffering to reduce the number of RPCs.
		 * That is, PG backend can buffer several write operations and send
		 * them out in a single RPC. Here we dynamically switch from global
		 * catalog version mode to per-database catalog version mode, so
		 * flush the buffered write operations. Otherwise, we can end up
		 * having the first write operations in global catalog version mode,
		 * and the rest write operations in per-database catalog version.
		 * Mixing global and per-database catalog versions in a single RPC
		 * triggers a tserver SCHECK failure.
		 */
		YBFlushBufferedOperations();
		return true;
	}

	/* We cannot enable per-db catalog version mode yet. */
	return false;
}

static bool
YBCanEnableDBCatalogVersionMode()
{
	/*
	 * Even when FLAGS_ysql_enable_db_catalog_version_mode is turned on we
	 * cannot simply enable per-database catalog mode if the table
	 * pg_yb_catalog_version does not have one row for each database.
	 * Consider YSQL upgrade, it happens after cluster software upgrade and
	 * can take time. During YSQL upgrade we need to wait until the
	 * pg_yb_catalog_version table is updated to have one row per database.
	 * In addition, we do not want to switch to per-database catalog version
	 * mode at any moment to prevent the following case:
	 *
	 * (1) At time t1, pg_yb_catalog_version is prefetched and there is only
	 * one row in the table because the table has not been upgraded yet.
	 * (2) At time t2 > t1, pg_yb_catalog_version is transactionally upgraded
	 * to have one row per database.
	 * (3) At time t3 > t2, assume that we already switched to per-database
	 * catalog version mode, then we will try to find the row of MyDatabaseId
	 * from the pg_yb_catalog_version data prefetched in step (1). That row
	 * would not exist because at time t1 pg_yb_catalog_version only had one
	 * row for template1. This is going to cause a user visible exception.
	 *
	 * Therefore after the pg_yb_catalog_version is upgraded, we may continue
	 * to remain on global catalog version mode until we are not doing
	 * prefetching.
	 */
	if (YBCIsSysTablePrefetchingStarted())
		return false;

	if (yb_test_stay_in_global_catalog_version_mode)
		return false;

	/*
	 * We assume that the table pg_yb_catalog_version has either exactly
	 * one row in global catalog version mode, or one row per database in
	 * per-database catalog version mode. It is unexpected if it has more
	 * than one rows but not exactly one row per database. During YSQL
	 * upgrade, the pg_yb_catalog_version is transactionally updated
	 * to have one row per database.
	 */
	return YbCatalogVersionTableInPerdbMode();
}

/*
 * Used to determine whether we should preload certain catalog tables.
 */
bool YbNeedAdditionalCatalogTables()
{
	return *YBCGetGFlags()->ysql_catalog_preload_additional_tables ||
			IS_NON_EMPTY_STR_FLAG(YBCGetGFlags()->ysql_catalog_preload_additional_table_list);
}

void
YBReportFeatureUnsupported(const char *msg)
{
	ereport(ERROR,
			(errcode(ERRCODE_FEATURE_NOT_SUPPORTED),
			 errmsg("%s", msg)));
}

static const char*
FetchUniqueConstraintName(Oid relation_id)
{
	const char* name = NULL;
	Relation rel = RelationIdGetRelation(relation_id);

	if (!rel->rd_index && rel->rd_pkindex != InvalidOid)
	{
		Relation pkey = RelationIdGetRelation(rel->rd_pkindex);

		name = pstrdup(RelationGetRelationName(pkey));

		RelationClose(pkey);
	}
	else
		name = pstrdup(RelationGetRelationName(rel));

	RelationClose(rel);
	return name;
}

/*
 * GetStatusMsgAndArgumentsByCode - get error message arguments out of the
 * status codes
 *
 * We already have cases when DocDB returns status with SQL code and
 * relation Oid, but without error message, assuming the message is generated
 * on Postgres side, with relation name retrieved by Oid. We have to keep
 * the functionality for backward compatibility.
 *
 * Same approach can be used for similar cases, when status is originated from
 * DocDB: by known SQL code the function may set or amend the error message and
 * message arguments.
 */
void
GetStatusMsgAndArgumentsByCode(const uint32_t pg_err_code,
							   uint16_t txn_err_code, YBCStatus s,
							   const char **msg_buf, size_t *msg_nargs,
							   const char ***msg_args, const char **detail_buf,
							   size_t *detail_nargs, const char ***detail_args)
{
	const char	*status_msg = YBCMessageAsCString(s);
	size_t		 status_nargs;
	const char **status_args = YBCStatusArguments(s, &status_nargs);


	// Initialize message and detail buffers with default values
	*msg_buf = status_msg;
	*msg_nargs = status_nargs;
	*msg_args = status_args;
	*detail_buf = NULL;
	*detail_nargs = 0;
	*detail_args = NULL;
	elog(DEBUG2,
			 "status_msg=%s txn_err_code=%d pg_err_code=%d", status_msg, txn_err_code, pg_err_code);

	switch(pg_err_code)
	{
		case ERRCODE_T_R_SERIALIZATION_FAILURE:
			if(YBCIsTxnConflictError(txn_err_code))
			{
				*msg_buf = "could not serialize access due to concurrent update";
				*msg_nargs = 0;
				*msg_args = NULL;

				*detail_buf = status_msg;
				*detail_nargs = status_nargs;
				*detail_args = status_args;
			}
			else if(YBCIsTxnAbortedError(txn_err_code))
			{
				*msg_buf = "current transaction is expired or aborted";
				*msg_nargs = 0;
				*msg_args = NULL;

				*detail_buf = status_msg;
				*detail_nargs = status_nargs;
				*detail_args = status_args;
			}
			break;
		case ERRCODE_UNIQUE_VIOLATION:
			*msg_buf = "duplicate key value violates unique constraint \"%s\"";
			*msg_nargs = 1;
			*msg_args = (const char **) palloc(sizeof(const char *));
			(*msg_args)[0] = FetchUniqueConstraintName(YBCStatusRelationOid(s));
			break;
		case ERRCODE_T_R_DEADLOCK_DETECTED:
			if (YBCIsTxnDeadlockError(txn_err_code)) {
				*msg_buf = "deadlock detected";
				*msg_nargs = 0;
				*msg_args = NULL;

				*detail_buf = status_msg;
				*detail_nargs = status_nargs;
				*detail_args = status_args;
			}
			break;
		default:
			break;
	}
}

void
HandleYBStatusIgnoreNotFound(YBCStatus status, bool *not_found)
{
	if (!status)
		return;

	if (YBCStatusIsNotFound(status))
	{
		*not_found = true;
		YBCFreeStatus(status);
		return;
	}
	*not_found = false;
	HandleYBStatus(status);
}

void
HandleYBStatusWithCustomErrorForNotFound(YBCStatus status,
										 const char *message_for_not_found)
{
	bool		not_found = false;

	HandleYBStatusIgnoreNotFound(status, &not_found);

	if (not_found)
		ereport(ERROR,
				(errcode(ERRCODE_UNDEFINED_OBJECT),
				 errmsg("%s", message_for_not_found)));
}

void
HandleYBTableDescStatus(YBCStatus status, YBCPgTableDesc table)
{
	if (!status)
		return;

	HandleYBStatus(status);
}

static const char*
GetDebugQueryString()
{
	return debug_query_string;
}

/*
 * Ensure we've defined the correct postgres Oid values. This function only
 * contains compile-time assertions. It would have been made 'static' but it is
 * not called anywhere and making it 'static' caused compiler warning which
 * broke the build.
 */
void
YBCheckDefinedOids()
{
	static_assert(kInvalidOid == InvalidOid, "Oid mismatch");
	static_assert(kByteArrayOid == BYTEAOID, "Oid mismatch");
}

/*
 * Holds the RPC/Storage execution stats for the session. A handle to this
 * struct is passed down to pggate which record updates to the stats as they
 * happen. This model helps avoid making copies of the stats and passing it
 * back/forth.
 */
typedef struct YbSessionStats
{
	YBCPgExecStatsState current_state;
	YBCPgExecStats		latest_snapshot;
} YbSessionStats;

static YbSessionStats yb_session_stats = {0};

static void
IpAddressToBytes(YBCPgAshConfig *ash_config)
{
	if (!YbAshIsClientAddrSet())
		return;

	uint8_t addr_family = ash_config->metadata->addr_family;

	switch (addr_family)
	{
		case AF_UNIX:
			switch_fallthrough();
		case AF_UNSPEC:
			break;
		case AF_INET:
			switch_fallthrough();
		case AF_INET6:
			if (inet_ntop(addr_family, ash_config->metadata->client_addr,
						  ash_config->host, INET6_ADDRSTRLEN) == NULL)
				ereport(LOG,
						(errmsg("failed converting IP address from binary to string")));
			break;
		default:
			ereport(LOG,
					(errmsg("unknown address family found: %u", addr_family)));
	}
}

void
YBInitPostgresBackend(
	const char *program_name,
	const char *db_name,
	const char *user_name,
	uint64_t *session_id)
{
	HandleYBStatus(YBCInit(program_name, palloc, cstring_to_text_with_len));

	/*
	 * Enable "YB mode" for PostgreSQL so that we will initiate a connection
	 * to the YugaByte cluster right away from every backend process. We only

	 * do this if this env variable is set, so we can still run the regular
	 * PostgreSQL "make check".
	 */
	if (YBIsEnabledInPostgresEnvVar())
	{
		const YBCPgTypeEntity *type_table;
		int count;
		YbGetTypeTable(&type_table, &count);
		YBCPgCallbacks callbacks;
		callbacks.GetCurrentYbMemctx = &GetCurrentYbMemctx;
		callbacks.GetDebugQueryString = &GetDebugQueryString;
		callbacks.WriteExecOutParam = &YbWriteExecOutParam;
		callbacks.UnixEpochToPostgresEpoch = &YbUnixEpochToPostgresEpoch;
		callbacks.ConstructArrayDatum = &YbConstructArrayDatum;
		callbacks.CheckUserMap = &check_usermap;
		callbacks.PgstatReportWaitStart = &yb_pgstat_report_wait_start;
		YBCPgAshConfig ash_config;
		ash_config.metadata = &MyProc->yb_ash_metadata;
		ash_config.yb_enable_ash = &yb_enable_ash;
		IpAddressToBytes(&ash_config);
		YBCInitPgGate(type_table, count, callbacks, session_id, &ash_config);
		YBCInstallTxnDdlHook();
		if (yb_ash_enable_infra)
			YbAshInit();

		if (YBIsEnabledInPostgresEnvVar() && YBIsQueryDiagnosticsEnabled())
			YbQueryDiagnosticsInstallHook();

		/*
		 * For each process, we create one YBC session for PostgreSQL to use
		 * when accessing YugaByte storage.
		 */
<<<<<<< HEAD
		HandleYBStatus(YBCPgInitSession(db_name ? db_name : user_name,
										&yb_session_stats.current_state,
										IsBinaryUpgrade));
=======
		HandleYBStatus(YBCPgInitSession(&yb_session_stats.current_state));
>>>>>>> 23bb3f63
		YBCSetTimeout(StatementTimeout, NULL);

		/*
		 * Upon completion of the first heartbeat to the local tserver, retrieve
		 * and store the session ID in shared memory, so that entities
		 * associated with a session ID (like txn IDs) can be transitively
		 * mapped to PG backends.
		 */
		yb_pgstat_add_session_info(YBCPgGetSessionID());
	}
}

void
YBOnPostgresBackendShutdown()
{
	YBCDestroyPgGate();
}

void
YBCRecreateTransaction()
{
	if (!IsYugaByteEnabled())
		return;
	HandleYBStatus(YBCPgRecreateTransaction());
}

void
YBCRestartTransaction()
{
	if (!IsYugaByteEnabled())
		return;
	HandleYBStatus(YBCPgRestartTransaction());
}

void
YBCCommitTransaction()
{
	if (!IsYugaByteEnabled())
		return;

	HandleYBStatus(YBCPgCommitPlainTransaction());
}

void
YBCAbortTransaction()
{
	if (!IsYugaByteEnabled() || !YBTransactionsEnabled())
		return;

	/*
	 * If a DDL operation during a DDL txn fails, the txn will be aborted before
	 * we get here. However if there are failures afterwards (i.e. during
	 * COMMIT or catalog version increment), then we might get here as part of
	 * top level error recovery in PostgresMain() with the DDL txn state still
	 * set in pggate. Clean it up in that case.
	 */
	 YBCStatus status = YBCPgClearSeparateDdlTxnMode();

	/*
	 * Aborting a transaction is likely to fail only when there are issues
	 * communicating with the tserver. Close the backend connection in such
	 * scenarios to avoid a recursive loop of aborting again and again as part
	 * of error handling in PostgresMain() because of the error faced during
	 * abort.
	 *
	 * Note - If you are changing the behavior to not terminate the backend,
	 * please consider its impact on sub-transaction abort failures
	 * (YBCRollbackToSubTransaction) as well.
	 */
	if (unlikely(status))
		elog(FATAL, "Failed to abort DDL transaction: %s", YBCMessageAsCString(status));

	status = YBCPgAbortPlainTransaction();
	if (unlikely(status))
		elog(FATAL, "Failed to abort DML transaction: %s", YBCMessageAsCString(status));
}

void
YBCSetActiveSubTransaction(SubTransactionId id)
{
	HandleYBStatus(YBCPgSetActiveSubTransaction(id));
}

void
YBCRollbackToSubTransaction(SubTransactionId id)
{
	/*
	 * This function is invoked:
	 * - explicitly by user flows ("ROLLBACK TO <savepoint>" commands)
	 * - implicitly as a result of abort/commit flows
	 * - implicitly to implement exception handling in procedures and statement
	 *   retries for YugabyteDB's read committed isolation level
	 * An error in rolling back to a subtransaction is likely due to issues in
	 * communicating with the tserver. Closing the backend connection
	 * here prevents Postgres from attempting transaction error recovery, which
	 * invokes the AbortCurrentTransaction flow (via the top level error handler
	 * in PostgresMain()), and likely ending up in a PANIC'ed state due to
	 * repeated failures caused by AbortSubTransaction not being reentrant.
	 * Closing the backend here is acceptable because alternate ways of
	 * handling this failure end up trying to abort the transaction which
	 * would anyway terminate the backend on failure. Revisit this approach in
	 * case the behavior of YBCAbortTransaction changes.
	 */
	YBCStatus status = YBCPgRollbackToSubTransaction(id);
	if (unlikely(status))
		elog(FATAL, "Failed to rollback to subtransaction %" PRId32 ": %s",
			id, YBCMessageAsCString(status));
}

bool
YBIsPgLockingEnabled()
{
	return !YBTransactionsEnabled();
}

static bool yb_connected_to_template_db = false;

void
YbSetConnectedToTemplateDb()
{
	yb_connected_to_template_db = true;
}

bool
YbIsConnectedToTemplateDb()
{
	return yb_connected_to_template_db;
}

Oid
GetTypeId(int attrNum, TupleDesc tupleDesc)
{
	switch (attrNum)
	{
		case SelfItemPointerAttributeNumber:
			return TIDOID;
		case MinTransactionIdAttributeNumber:
			return XIDOID;
		case MinCommandIdAttributeNumber:
			return CIDOID;
		case MaxTransactionIdAttributeNumber:
			return XIDOID;
		case MaxCommandIdAttributeNumber:
			return CIDOID;
		case TableOidAttributeNumber:
			return OIDOID;
		default:
			if (attrNum > 0 && attrNum <= tupleDesc->natts)
				return TupleDescAttr(tupleDesc, attrNum - 1)->atttypid;
			else
				return InvalidOid;
	}
}

const char*
YBPgTypeOidToStr(Oid type_id) {
	switch (type_id) {
		case BOOLOID: return "BOOL";
		case BYTEAOID: return "BYTEA";
		case CHAROID: return "CHAR";
		case NAMEOID: return "NAME";
		case INT8OID: return "INT8";
		case INT2OID: return "INT2";
		case INT2VECTOROID: return "INT2VECTOR";
		case INT4OID: return "INT4";
		case REGPROCOID: return "REGPROC";
		case TEXTOID: return "TEXT";
		case OIDOID: return "OID";
		case TIDOID: return "TID";
		case XIDOID: return "XID";
		case CIDOID: return "CID";
		case OIDVECTOROID: return "OIDVECTOR";
		case JSONOID: return "JSON";
		case XMLOID: return "XML";
		case PG_NODE_TREEOID: return "PG_NODE_TREE";
		case PG_NDISTINCTOID: return "PG_NDISTINCT";
		case PG_DEPENDENCIESOID: return "PG_DEPENDENCIES";
		case PG_MCV_LISTOID: return "PG_MCV_LIST";
		case PG_DDL_COMMANDOID: return "PG_DDL_COMMAND";
		case XID8OID: return "XID8OID";
		case POINTOID: return "POINT";
		case LSEGOID: return "LSEG";
		case PATHOID: return "PATH";
		case BOXOID: return "BOX";
		case POLYGONOID: return "POLYGON";
		case LINEOID: return "LINE";
		case FLOAT4OID: return "FLOAT4";
		case FLOAT8OID: return "FLOAT8";
		case UNKNOWNOID: return "UNKNOWN";
		case CIRCLEOID: return "CIRCLE";
		case MONEYOID: return "MONEY";
		case MACADDROID: return "MACADDR";
		case INETOID: return "INET";
		case CIDROID: return "CIDR";
		case MACADDR8OID: return "MACADDR8";
		case ACLITEMOID: return "ACLITEM";
		case BPCHAROID: return "BPCHAR";
		case VARCHAROID: return "VARCHAR";
		case DATEOID: return "DATE";
		case TIMEOID: return "TIME";
		case TIMESTAMPOID: return "TIMESTAMP";
		case TIMESTAMPTZOID: return "TIMESTAMPTZ";
		case INTERVALOID: return "INTERVAL";
		case TIMETZOID: return "TIMETZ";
		case BITOID: return "BIT";
		case VARBITOID: return "VARBIT";
		case NUMERICOID: return "NUMERIC";
		case REFCURSOROID: return "REFCURSOR";
		case REGPROCEDUREOID: return "REGPROCEDURE";
		case REGOPEROID: return "REGOPER";
		case REGOPERATOROID: return "REGOPERATOR";
		case REGCLASSOID: return "REGCLASS";
		case REGCOLLATIONOID: return "REGCOLLATION";
		case REGTYPEOID: return "REGTYPE";
		case REGROLEOID: return "REGROLE";
		case REGNAMESPACEOID: return "REGNAMESPACE";
		case UUIDOID: return "UUID";
		case PG_LSNOID: return "LSN";
		case TSVECTOROID: return "TSVECTOR";
		case GTSVECTOROID: return "GTSVECTOR";
		case TSQUERYOID: return "TSQUERY";
		case REGCONFIGOID: return "REGCONFIG";
		case REGDICTIONARYOID: return "REGDICTIONARY";
		case JSONBOID: return "JSONB";
		case JSONPATHOID: return "JSONPATH";
		case TXID_SNAPSHOTOID: return "TXID_SNAPSHOT";
		case PG_SNAPSHOTOID: return "PG_SNAPSHOT";
		case INT4RANGEOID: return "INT4RANGE";
		case NUMRANGEOID: return "NUMRANGE";
		case TSRANGEOID: return "TSRANGE";
		case TSTZRANGEOID: return "TSTZRANGE";
		case DATERANGEOID: return "DATERANGE";
		case INT8RANGEOID: return "INT8RANGE";
		case INT4MULTIRANGEOID: return "INT4MULTIRANGE";
		case NUMMULTIRANGEOID: return "NUMMULTIRANGE";
		case TSMULTIRANGEOID: return "TSMULTIRANGE";
		case TSTZMULTIRANGEOID: return "TSTZMULTIRANGE";
		case DATEMULTIRANGEOID: return "DATEMULTIRANGE";
		case INT8MULTIRANGEOID: return "INT8MULTIRANGE";
		case RECORDOID: return "RECORD";
		case RECORDARRAYOID: return "RECORDARRAY";
		case CSTRINGOID: return "CSTRING";
		case ANYOID: return "ANY";
		case ANYARRAYOID: return "ANYARRAY";
		case VOIDOID: return "VOID";
		case TRIGGEROID: return "TRIGGER";
		case EVENT_TRIGGEROID: return "EVENT_TRIGGER";
		case LANGUAGE_HANDLEROID: return "LANGUAGE_HANDLER";
		case INTERNALOID: return "INTERNAL";
		case ANYELEMENTOID: return "ANYELEMENT";
		case ANYNONARRAYOID: return "ANYNONARRAY";
		case ANYENUMOID: return "ANYENUM";
		case FDW_HANDLEROID: return "FDW_HANDLER";
		case INDEX_AM_HANDLEROID: return "INDEX_AM_HANDLER";
		case TSM_HANDLEROID: return "TSM_HANDLER";
		case TABLE_AM_HANDLEROID: return "TABLE_AM_HANDLER";
		case ANYRANGEOID: return "ANYRANGE";
		case ANYCOMPATIBLEOID: return "ANYCOMPATIBLE";
		case ANYCOMPATIBLEARRAYOID: return "ANYCOMPATIBLEARRAY";
		case ANYCOMPATIBLENONARRAYOID: return "ANYCOMPATIBLENONARRAY";
		case ANYCOMPATIBLERANGEOID: return "ANYCOMPATIBLERANGE";
		case ANYMULTIRANGEOID: return "ANYMULTIRANGE";
		case ANYCOMPATIBLEMULTIRANGEOID: return "ANYCOMPATIBLEMULTIRANGE";
		case PG_BRIN_BLOOM_SUMMARYOID: return "PG_BRIN_BLOOM_SUMMARY";
		case PG_BRIN_MINMAX_MULTI_SUMMARYOID: return "PG_BRIN_MINMAX_MULTI_SUMMARY";
		case BOOLARRAYOID: return "BOOLARRAY";
		case BYTEAARRAYOID: return "BYTEAARRAY";
		case CHARARRAYOID: return "CHARARRAY";
		case NAMEARRAYOID: return "NAMEARRAY";
		case INT8ARRAYOID: return "INT8ARRAY";
		case INT2ARRAYOID: return "INT2ARRAY";
		case INT2VECTORARRAYOID: return "INT2VECTORARRAY";
		case INT4ARRAYOID: return "INT4ARRAY";
		case REGPROCARRAYOID: return "REGPROCARRAY";
		case TEXTARRAYOID: return "TEXTARRAY";
		case OIDARRAYOID: return "OIDARRAY";
		case TIDARRAYOID: return "TIDARRAY";
		case XIDARRAYOID: return "XIDARRAY";
		case CIDARRAYOID: return "CIDARRAY";
		case OIDVECTORARRAYOID: return "OIDVECTORARRAY";
		case PG_TYPEARRAYOID: return "PG_TYPEARRAY";
		case PG_ATTRIBUTEARRAYOID: return "PG_ATTRIBUTEARRAY";
		case PG_PROCARRAYOID: return "PG_PROCARRAY";
		case PG_CLASSARRAYOID: return "PG_CLASSARRAY";
		case JSONARRAYOID: return "JSONARRAY";
		case XMLARRAYOID: return "XMLARRAY";
		case XID8ARRAYOID: return "XID8ARRAY";
		case POINTARRAYOID: return "POINTARRAY";
		case LSEGARRAYOID: return "LSEGARRAY";
		case PATHARRAYOID: return "PATHARRAY";
		case BOXARRAYOID: return "BOXARRAY";
		case POLYGONARRAYOID: return "POLYGONARRAY";
		case LINEARRAYOID: return "LINEARRAY";
		case FLOAT4ARRAYOID: return "FLOAT4ARRAY";
		case FLOAT8ARRAYOID: return "FLOAT8ARRAY";
		case CIRCLEARRAYOID: return "CIRCLEARRAY";
		case MONEYARRAYOID: return "MONEYARRAY";
		case MACADDRARRAYOID: return "MACADDRARRAY";
		case INETARRAYOID: return "INETARRAY";
		case CIDRARRAYOID: return "CIDRARRAY";
		case MACADDR8ARRAYOID: return "MACADDR8ARRAY";
		case ACLITEMARRAYOID: return "ACLITEMARRAY";
		case BPCHARARRAYOID: return "BPCHARARRAY";
		case VARCHARARRAYOID: return "VARCHARARRAY";
		case DATEARRAYOID: return "DATEARRAY";
		case TIMEARRAYOID: return "TIMEARRAY";
		case TIMESTAMPARRAYOID: return "TIMESTAMPARRAY";
		case TIMESTAMPTZARRAYOID: return "TIMESTAMPTZARRAY";
		case INTERVALARRAYOID: return "INTERVALARRAY";
		case TIMETZARRAYOID: return "TIMETZARRAY";
		case BITARRAYOID: return "BITARRAY";
		case VARBITARRAYOID: return "VARBITARRAY";
		case NUMERICARRAYOID: return "NUMERICARRAY";
		case REFCURSORARRAYOID: return "REFCURSORARRAY";
		case REGPROCEDUREARRAYOID: return "REGPROCEDUREARRAY";
		case REGOPERARRAYOID: return "REGOPERARRAY";
		case REGOPERATORARRAYOID: return "REGOPERATORARRAY";
		case REGCLASSARRAYOID: return "REGCLASSARRAY";
		case REGCOLLATIONARRAYOID: return "REGCOLLATIONARRAY";
		case REGTYPEARRAYOID: return "REGTYPEARRAY";
		case REGROLEARRAYOID: return "REGROLEARRAYOID";
		case REGNAMESPACEARRAYOID: return "REGNAMESPACEARRAYOID";
		case UUIDARRAYOID: return "UUIDARRAY";
		case PG_LSNARRAYOID: return "PG_LSNARRAY";
		case TSVECTORARRAYOID: return "TSVECTORARRAY";
		case GTSVECTORARRAYOID: return "GTSVECTORARRAY";
		case TSQUERYARRAYOID: return "TSQUERYARRAY";
		case REGCONFIGARRAYOID: return "REGCONFIGARRAY";
		case REGDICTIONARYARRAYOID: return "REGDICTIONARYARRAY";
		case JSONBARRAYOID: return "JSONBARRAY";
		case JSONPATHARRAYOID: return "JSONPATHARRAY";
		case TXID_SNAPSHOTARRAYOID: return "TXID_SNAPSHOTARRAY";
		case PG_SNAPSHOTARRAYOID: return "PG_SNAPSHOTARRAY";
		case INT4RANGEARRAYOID: return "INT4RANGEARRAY";
		case NUMRANGEARRAYOID: return "NUMRANGEARRAY";
		case TSRANGEARRAYOID: return "TSRANGEARRAY";
		case TSTZRANGEARRAYOID: return "TSTZRANGEARRAY";
		case DATERANGEARRAYOID: return "DATERANGEARRAY";
		case INT8RANGEARRAYOID: return "INT8RANGEARRAY";
		case INT4MULTIRANGEARRAYOID: return "INT4MULTIRANGEARRAY";
		case NUMMULTIRANGEARRAYOID: return "NUMMULTIRANGEARRAY";
		case TSMULTIRANGEARRAYOID: return "TSMULTIRANGEARRAY";
		case TSTZMULTIRANGEARRAYOID: return "TSTZMULTIRANGEARRAY";
		case DATEMULTIRANGEARRAYOID: return "DATEMULTIRANGEARRAY";
		case INT8MULTIRANGEARRAYOID: return "INT8MULTIRANGEARRAY";
		case CSTRINGARRAYOID: return "CSTRINGARRAY";
		default: return "user_defined_type";
	}
}

const char*
YBCPgDataTypeToStr(YBCPgDataType yb_type) {
	switch (yb_type) {
		case YB_YQL_DATA_TYPE_NOT_SUPPORTED: return "NOT_SUPPORTED";
		case YB_YQL_DATA_TYPE_UNKNOWN_DATA: return "UNKNOWN_DATA";
		case YB_YQL_DATA_TYPE_NULL_VALUE_TYPE: return "NULL_VALUE_TYPE";
		case YB_YQL_DATA_TYPE_INT8: return "INT8";
		case YB_YQL_DATA_TYPE_INT16: return "INT16";
		case YB_YQL_DATA_TYPE_INT32: return "INT32";
		case YB_YQL_DATA_TYPE_INT64: return "INT64";
		case YB_YQL_DATA_TYPE_STRING: return "STRING";
		case YB_YQL_DATA_TYPE_BOOL: return "BOOL";
		case YB_YQL_DATA_TYPE_FLOAT: return "FLOAT";
		case YB_YQL_DATA_TYPE_DOUBLE: return "DOUBLE";
		case YB_YQL_DATA_TYPE_BINARY: return "BINARY";
		case YB_YQL_DATA_TYPE_TIMESTAMP: return "TIMESTAMP";
		case YB_YQL_DATA_TYPE_DECIMAL: return "DECIMAL";
		case YB_YQL_DATA_TYPE_VARINT: return "VARINT";
		case YB_YQL_DATA_TYPE_INET: return "INET";
		case YB_YQL_DATA_TYPE_LIST: return "LIST";
		case YB_YQL_DATA_TYPE_MAP: return "MAP";
		case YB_YQL_DATA_TYPE_SET: return "SET";
		case YB_YQL_DATA_TYPE_UUID: return "UUID";
		case YB_YQL_DATA_TYPE_TIMEUUID: return "TIMEUUID";
		case YB_YQL_DATA_TYPE_TUPLE: return "TUPLE";
		case YB_YQL_DATA_TYPE_TYPEARGS: return "TYPEARGS";
		case YB_YQL_DATA_TYPE_USER_DEFINED_TYPE: return "USER_DEFINED_TYPE";
		case YB_YQL_DATA_TYPE_FROZEN: return "FROZEN";
		case YB_YQL_DATA_TYPE_DATE: return "DATE";
		case YB_YQL_DATA_TYPE_TIME: return "TIME";
		case YB_YQL_DATA_TYPE_JSONB: return "JSONB";
		case YB_YQL_DATA_TYPE_UINT8: return "UINT8";
		case YB_YQL_DATA_TYPE_UINT16: return "UINT16";
		case YB_YQL_DATA_TYPE_UINT32: return "UINT32";
		case YB_YQL_DATA_TYPE_UINT64: return "UINT64";
		default: return "unknown";
	}
}

void
YBReportIfYugaByteEnabled()
{
	if (YBIsEnabledInPostgresEnvVar()) {
		ereport(LOG, (errmsg(
			"YugaByte is ENABLED in PostgreSQL. Transactions are %s.",
			YBCIsEnvVarTrue("YB_PG_TRANSACTIONS_ENABLED") ?
			"enabled" : "disabled")));
	} else {
		ereport(LOG, (errmsg("YugaByte is NOT ENABLED -- "
							"this is a vanilla PostgreSQL server!")));
	}
}

bool
YBShouldRestartAllChildrenIfOneCrashes() {
	if (!YBIsEnabledInPostgresEnvVar()) {
		ereport(LOG, (errmsg("YBShouldRestartAllChildrenIfOneCrashes returning 0, YBIsEnabledInPostgresEnvVar is false")));
		return true;
	}
	// We will use PostgreSQL's default behavior (restarting all children if one of them crashes)
	// if the flag env variable is not specified or the file pointed by it does not exist.
	return YBCIsEnvVarTrueWithDefault("FLAGS_yb_pg_terminate_child_backend", true);
}

bool
YBShouldLogStackTraceOnError()
{
	static int cached_value = -1;
	if (cached_value != -1)
	{
		return cached_value;
	}

	cached_value = YBCIsEnvVarTrue("YB_PG_STACK_TRACE_ON_ERROR");
	return cached_value;
}

const char*
YBPgErrorLevelToString(int elevel) {
	switch (elevel)
	{
		case DEBUG5: return "DEBUG5";
		case DEBUG4: return "DEBUG4";
		case DEBUG3: return "DEBUG3";
		case DEBUG2: return "DEBUG2";
		case DEBUG1: return "DEBUG1";
		case LOG: return "LOG";
		case LOG_SERVER_ONLY: return "LOG_SERVER_ONLY";
		case INFO: return "INFO";
		case WARNING: return "WARNING";
		case ERROR: return "ERROR";
		case FATAL: return "FATAL";
		case PANIC: return "PANIC";
		default: return "UNKNOWN";
	}
}

const char*
YBCGetDatabaseName(Oid relid)
{
	/*
	 * Hardcode the names for system db since the cache might not
	 * be initialized during initdb (bootstrap mode).
	 * For shared rels (e.g. pg_database) we may not have a database id yet,
	 * so assuming template1 in that case since that's where shared tables are
	 * stored in YB.
	 * TODO Eventually YB should switch to using oid's everywhere so
	 * that dbname and schemaname should not be needed at all.
	 */
	if (MyDatabaseId == Template1DbOid || IsSharedRelation(relid))
		return "template1";
	else
		return get_database_name(MyDatabaseId);
}

const char*
YBCGetSchemaName(Oid schemaoid)
{
	/*
	 * Hardcode the names for system namespaces since the cache might not
	 * be initialized during initdb (bootstrap mode).
	 * TODO Eventually YB should switch to using oid's everywhere so
	 * that dbname and schemaname should not be needed at all.
	 */
	if (IsCatalogNamespace(schemaoid))
		return "pg_catalog";
	else if (IsToastNamespace(schemaoid))
		return "pg_toast";
	else
		return get_namespace_name(schemaoid);
}

Oid
YBCGetDatabaseOid(Relation rel)
{
	return YBCGetDatabaseOidFromShared(rel->rd_rel->relisshared);
}

Oid
YBCGetDatabaseOidByRelid(Oid relid)
{
	Relation relation    = RelationIdGetRelation(relid);
	bool     relisshared = relation->rd_rel->relisshared;
	RelationClose(relation);
	return YBCGetDatabaseOidFromShared(relisshared);
}

Oid
YBCGetDatabaseOidFromShared(bool relisshared)
{
	return relisshared ? Template1DbOid : MyDatabaseId;
}

void
YBRaiseNotSupported(const char *msg, int issue_no)
{
	YBRaiseNotSupportedSignal(msg, issue_no, YBUnsupportedFeatureSignalLevel());
}

void
YBRaiseNotSupportedSignal(const char *msg, int issue_no, int signal_level)
{
	if (issue_no > 0)
	{
		ereport(signal_level,
				(errcode(ERRCODE_FEATURE_NOT_SUPPORTED),
				 errmsg("%s", msg),
				 errhint("See https://github.com/yugabyte/yugabyte-db/issues/%d. "
						 "React with thumbs up to raise its priority", issue_no)));
	}
	else
	{
		ereport(signal_level,
				(errcode(ERRCODE_FEATURE_NOT_SUPPORTED),
				 errmsg("%s", msg),
				 errhint("Please report the issue on "
						 "https://github.com/YugaByte/yugabyte-db/issues")));
	}
}

double
PowerWithUpperLimit(double base, int exp, double upper_limit)
{
	assert(base >= 1);
	assert(exp >= 0);

	double res = 1.0;
	while (exp)
	{
		if (exp & 1)
			res *= base;
		if (res >= upper_limit)
			return upper_limit;

		exp = exp >> 1;
		base *= base;
	}
	return res;
}

bool
YbUseWholeRowJunkAttribute(Relation relation, Bitmapset *updatedCols,
						   CmdType operation, List *returningList)
{
	if (!IsYBRelation(relation))
		return false;

	/*
	 * 1. For tables with secondary indexes we need the (old) ybctid for
	 *    removing old index entries (for UPDATE and DELETE)
	 * 2. For tables with row triggers we need to pass the old row for
	 *    trigger execution.
	 */
	if (YBRelHasSecondaryIndices(relation) ||
		YBRelHasOldRowTriggers(relation, operation))
		return true;

	if (operation == CMD_UPDATE)
		return YbUseScanTupleInUpdate(relation, updatedCols, returningList);

	return false;
}

/*
 * With PG upstream commit 86dc90056dfdbd9d1b891718d2e5614e3e432f35, UPDATE's
 * child node only returns the columns being updated along with junk columns. PG
 * then fetches the pre-existing old tuple to reconstruct the new tuple. This is
 * be an expensive operation in YB. To workaround this problem, YB stores the
 * old tuple as "wholerow" junk column when required. This function
 * returns true when this should be done.
 */
bool
YbUseScanTupleInUpdate(Relation relation, Bitmapset *updatedCols, List *returningList)
{
	/* Use scan tuple for non-YB relation. */
	if (!IsYBRelation(relation))
		return true;

	/*
	 * Scenarios when the new tuple must contain non-modified columns in UPDATE:
	 *  - partitions: to check partition constraints and to perform
	 * cross-partition update (deletion followed by insertion).
	 *  - constraints: to check for constraint violation.
	 *  - secondary index: index update works by deletion followed by
	 * re-insertion, and a multi-column secondary index can contain some updated
	 * and some non-updated columns.
	 *  - BR update triggers: to correctly check for "extra updated" columns.
	 *  - PK update: works by deletion followed by re-insertion, hence the old
	 * tuple is required.
	 *  - Updates with RETURNING clause: to serve any non-modified columns
	 * in the returning clause.
	 * YB_TODO: Check if RETURNING clause can be optimized to work with
	 * only requested columns instead of using wholerow junk attribute.
	 *
	 * In these cases, the non-modified columns in "new tuple" are populated
	 * from the old scanned tuple.
	 */
	if (relation->rd_partkey != NULL || relation->rd_rel->relispartition ||
		relation->rd_att->constr || YBRelHasSecondaryIndices(relation) ||
		YbRelHasBRUpdateTrigger(relation) ||
		!YbReturningListSubsetOfUpdatedCols(relation, updatedCols, returningList))
		return true;

	Bitmapset *primary_key_bms = YBGetTablePrimaryKeyBms(relation);
	bool is_pk_updated = bms_overlap(primary_key_bms, updatedCols);
	return is_pk_updated;
}

//------------------------------------------------------------------------------
// YB GUC variables.

bool yb_enable_create_with_table_oid = false;
int yb_index_state_flags_update_delay = 1000;
bool yb_enable_expression_pushdown = true;
bool yb_enable_distinct_pushdown = true;
bool yb_enable_index_aggregate_pushdown = true;
bool yb_enable_optimizer_statistics = false;
bool yb_bypass_cond_recheck = true;
bool yb_make_next_ddl_statement_nonbreaking = false;
bool yb_plpgsql_disable_prefetch_in_for_query = false;
bool yb_enable_sequence_pushdown = true;
bool yb_disable_wait_for_backends_catalog_version = false;
bool yb_enable_base_scans_cost_model = false;
int yb_wait_for_backends_catalog_version_timeout = 5 * 60 * 1000;	/* 5 min */
bool yb_prefer_bnl = false;
bool yb_explain_hide_non_deterministic_fields = false;
bool yb_enable_saop_pushdown = true;
int yb_toast_catcache_threshold = -1;
int yb_parallel_range_size = 1024 * 1024;

YBUpdateOptimizationOptions yb_update_optimization_options = {
	.num_cols_to_compare = 50,
	.max_cols_size_to_compare = 10 * 1024
};

//------------------------------------------------------------------------------
// YB Debug utils.

bool yb_debug_report_error_stacktrace = false;

bool yb_debug_log_catcache_events = false;

bool yb_debug_log_internal_restarts = false;

bool yb_test_system_catalogs_creation = false;

bool yb_test_fail_next_ddl = false;

bool yb_test_fail_next_inc_catalog_version = false;

double yb_test_ybgin_disable_cost_factor = 2.0;

char *yb_test_block_index_phase = "";

char *yb_test_fail_index_state_change = "";

char* yb_default_replica_identity = "CHANGE";

bool yb_test_fail_table_rewrite_after_creation = false;

bool yb_test_stay_in_global_catalog_version_mode = false;

bool yb_test_table_rewrite_keep_old_table = false;

/*
 * These two GUC variables are used together to control whether DDL atomicity
 * is enabled. See comments for the gflag --ysql_yb_enable_ddl_atomicity_infra
 * in common_flags.cc.
 */
bool yb_enable_ddl_atomicity_infra = true;
bool yb_ddl_rollback_enabled = false;

bool yb_silence_advisory_locks_not_supported_error = false;

bool yb_use_hash_splitting_by_default = true;

const char*
YBDatumToString(Datum datum, Oid typid)
{
	Oid			typoutput = InvalidOid;
	bool		typisvarlena = false;

	getTypeOutputInfo(typid, &typoutput, &typisvarlena);
	return OidOutputFunctionCall(typoutput, datum);
}

const char*
YbHeapTupleToString(HeapTuple tuple, TupleDesc tupleDesc)
{
	Datum attr = (Datum) 0;
	int natts = tupleDesc->natts;
	bool isnull = false;
	StringInfoData buf;
	initStringInfo(&buf);

	appendStringInfoChar(&buf, '(');
	for (int attnum = 1; attnum <= natts; ++attnum) {
		attr = heap_getattr(tuple, attnum, tupleDesc, &isnull);
		if (isnull)
		{
			appendStringInfoString(&buf, "null");
		}
		else
		{
			Oid typid = TupleDescAttr(tupleDesc, attnum - 1)->atttypid;
			appendStringInfoString(&buf, YBDatumToString(attr, typid));
		}
		if (attnum != natts) {
			appendStringInfoString(&buf, ", ");
		}
	}
	appendStringInfoChar(&buf, ')');
	return buf.data;
}

const char*
YbHeapTupleToStringWithIsOmitted(HeapTuple tuple, TupleDesc tupleDesc,
								 bool *is_omitted)
{
	Datum attr = (Datum) 0;
	int natts = tupleDesc->natts;
	bool isnull = false;
	StringInfoData buf;
	initStringInfo(&buf);

	appendStringInfoChar(&buf, '(');
	for (int attnum = 1; attnum <= natts; ++attnum) {
		attr = heap_getattr(tuple, attnum, tupleDesc, &isnull);
		if (is_omitted && is_omitted[attnum - 1])
		{
			appendStringInfoString(&buf, "omitted");
		}
		else if (isnull)
		{
			appendStringInfoString(&buf, "null");
		}
		else
		{
			Oid typid = TupleDescAttr(tupleDesc, attnum - 1)->atttypid;
			appendStringInfoString(&buf, YBDatumToString(attr, typid));
		}
		if (attnum != natts) {
			appendStringInfoString(&buf, ", ");
		}
	}
	appendStringInfoChar(&buf, ')');
	return buf.data;
}

const char* YbTupleTableSlotToString(TupleTableSlot *slot)
{
	return YbTupleTableSlotToStringWithIsOmitted(slot, NULL);
}


const char *
YbTupleTableSlotToStringWithIsOmitted(TupleTableSlot *slot, bool *is_omitted)
{
	bool		shouldFree;
	HeapTuple	tuple;

	tuple = ExecFetchSlotHeapTuple(slot, false, &shouldFree);
	Assert(!shouldFree);
	return YbHeapTupleToStringWithIsOmitted(tuple, slot->tts_tupleDescriptor,
											is_omitted);
}

const char*
YbBitmapsetToString(Bitmapset *bms)
{
	StringInfo str = makeStringInfo();
	outBitmapset(str, bms);
	return str->data;
}

bool
YBIsInitDbAlreadyDone()
{
	bool done = false;
	HandleYBStatus(YBCPgIsInitDbDone(&done));
	return done;
}

/*---------------------------------------------------------------------------*/
/* Transactional DDL support                                                 */
/*---------------------------------------------------------------------------*/

static ProcessUtility_hook_type prev_ProcessUtility = NULL;
typedef struct CatalogModificationAspects
{
	uint64_t applied;
	uint64_t pending;

} CatalogModificationAspects;

typedef struct DdlTransactionState
{
	int nesting_level;
	MemoryContext mem_context;
	CatalogModificationAspects catalog_modification_aspects;
	bool is_global_ddl;
	NodeTag original_node_tag;
	const char *original_ddl_command_tag;
} DdlTransactionState;

static DdlTransactionState ddl_transaction_state = {0};

static void
MergeCatalogModificationAspects(
	CatalogModificationAspects *aspects, bool apply) {
	if (apply)
		aspects->applied |= aspects->pending;
	aspects->pending = 0;
}

static void
YBResetEnableNonBreakingDDLMode()
{
	/*
	 * Reset yb_make_next_ddl_statement_nonbreaking to avoid its further side
	 * effect that may not be intended.
	 *
	 * Also, reset Connection Manager cache if the value was cached to begin
	 * with.
	 */
	if (YbIsClientYsqlConnMgr() && yb_make_next_ddl_statement_nonbreaking)
		YbSendParameterStatusForConnectionManager("yb_make_next_ddl_statement_nonbreaking", "false");
	yb_make_next_ddl_statement_nonbreaking = false;
}

/*
 * Release all space allocated in the yb_memctx of a context and all of
 * its descendants, but don't delete the yb_memctx themselves.
 */
static YBCStatus
YbMemCtxReset(MemoryContext context)
{
	AssertArg(MemoryContextIsValid(context));
	for (MemoryContext child = context->firstchild;
		 child != NULL;
		 child = child->nextchild)
	{
		YBCStatus status = YbMemCtxReset(child);
		if (status)
			return status;
	}
	return context->yb_memctx ? YBCPgResetMemctx(context->yb_memctx) : NULL;
}

static void
YBResetDdlState()
{
	YBCStatus status = NULL;
	if (ddl_transaction_state.mem_context)
	{
		if (GetCurrentMemoryContext() == ddl_transaction_state.mem_context)
			MemoryContextSwitchTo(ddl_transaction_state.mem_context->parent);
		/* Reset the yb_memctx of the ddl memory context including its descendants.
		 * This is to ensure that all the operations in this ddl transaction are
		 * completed before we abort the ddl transaction. For example, when a ddl
		 * transaction aborts there may be a PgDocOp in this ddl transaction which
		 * still has a pending Perform operation to pre-fetch the next batch of
		 * rows and the Perform's RPC call has not completed yet. Releasing the ddl
		 * memory context will trigger the call to ~PgDocOp where we'll wait for
		 * the pending operation to complete. Because all the objects allocated
		 * during this ddl transaction are released, we assume they are no longer
		 * needed after the ddl transaction aborts.
		 */
		status = YbMemCtxReset(ddl_transaction_state.mem_context);
	}
	ddl_transaction_state = (struct DdlTransactionState){0};
	YBResetEnableNonBreakingDDLMode();
	HandleYBStatus(YBCPgClearSeparateDdlTxnMode());
	HandleYBStatus(status);
}

int
YBGetDdlNestingLevel()
{
	return ddl_transaction_state.nesting_level;
}

void YbSetIsGlobalDDL()
{
	ddl_transaction_state.is_global_ddl = true;
}

void
YBIncrementDdlNestingLevel(YbDdlMode mode)
{
	if (ddl_transaction_state.nesting_level == 0)
	{
		ddl_transaction_state.mem_context = AllocSetContextCreate(
			GetCurrentMemoryContext(), "aux ddl memory context",
			ALLOCSET_DEFAULT_SIZES);

		MemoryContextSwitchTo(ddl_transaction_state.mem_context);
		HandleYBStatus(YBCPgEnterSeparateDdlTxnMode());
	}
	++ddl_transaction_state.nesting_level;
	ddl_transaction_state.catalog_modification_aspects.pending |= mode;
}

static YbDdlMode
YbCatalogModificationAspectsToDdlMode(uint64_t catalog_modification_aspects)
{
	YbDdlMode mode = catalog_modification_aspects;
	switch(mode)
	{
		case YB_DDL_MODE_NO_ALTERING: switch_fallthrough();
		case YB_DDL_MODE_SILENT_ALTERING: switch_fallthrough();
		case YB_DDL_MODE_VERSION_INCREMENT: switch_fallthrough();
		case YB_DDL_MODE_BREAKING_CHANGE: return mode;
	}
	Assert(false);
	return YB_DDL_MODE_BREAKING_CHANGE;
}

void
YBDecrementDdlNestingLevel()
{
	const bool has_write = YBCPgHasWriteOperationsInDdlTxnMode();
	MergeCatalogModificationAspects(
		&ddl_transaction_state.catalog_modification_aspects, has_write);

	--ddl_transaction_state.nesting_level;
	if (yb_test_fail_next_ddl)
	{
		yb_test_fail_next_ddl = false;
		if (YbIsClientYsqlConnMgr())
			YbSendParameterStatusForConnectionManager("yb_test_fail_next_ddl", "false");
		elog(ERROR, "Failed DDL operation as requested");
	}
	if (ddl_transaction_state.nesting_level == 0)
	{
		/*
		 * We cannot reset the ddl memory context as we do in the abort case
		 * (see YBResetDdlState) because there are cases where objects
		 * allocated during the ddl transaction are still needed after this
		 * ddl transaction commits successfully.
		 */

		if (GetCurrentMemoryContext() == ddl_transaction_state.mem_context)
			MemoryContextSwitchTo(ddl_transaction_state.mem_context->parent);

		YBResetEnableNonBreakingDDLMode();
		bool increment_done = false;
		bool is_silent_altering = false;
		if (has_write)
		{
			const YbDdlMode mode = YbCatalogModificationAspectsToDdlMode(
				ddl_transaction_state.catalog_modification_aspects.applied);

			increment_done =
				(mode & YB_SYS_CAT_MOD_ASPECT_VERSION_INCREMENT) &&
				YbIncrementMasterCatalogVersionTableEntry(
					mode & YB_SYS_CAT_MOD_ASPECT_BREAKING_CHANGE,
					ddl_transaction_state.is_global_ddl,
					ddl_transaction_state.original_ddl_command_tag);

			is_silent_altering = (mode == YB_DDL_MODE_SILENT_ALTERING);
		}

		ddl_transaction_state = (DdlTransactionState) {};

		HandleYBStatus(YBCPgExitSeparateDdlTxnMode(
			MyDatabaseId, is_silent_altering));

		/*
		 * Optimization to avoid redundant cache refresh on the current session
		 * since we should have already updated the cache locally while
		 * applying the DDL changes.
		 * (Doing this after YBCPgExitSeparateDdlTxnMode so it only executes
		 * if DDL txn commit succeeds.)
		 */
		if (increment_done)
		{
			YbUpdateCatalogCacheVersion(YbGetCatalogCacheVersion() + 1);
			if (YbIsClientYsqlConnMgr())
			{
				/* Wait for tserver hearbeat */
				int32_t sleep = 1000 * 2 * YBGetHeartbeatIntervalMs();
				elog(LOG,
					 "connection manager: adding sleep of %d microseconds "
					 "after DDL commit",
					 sleep);
				pg_usleep(sleep);
			}
		}

		List *handles = YBGetDdlHandles();
		ListCell *lc = NULL;
		foreach(lc, handles)
		{
			YBCPgStatement handle = (YBCPgStatement) lfirst(lc);
			/*
			 * At this point we have already applied the DDL in the YSQL layer and
			 * executing the postponed DocDB statement is not strictly required.
			 * Ignore 'NotFound' because DocDB might already notice applied DDL.
			 * See comment for YBGetDdlHandles in xact.h for more details.
			 */
			YBCStatus status = YBCPgExecPostponedDdlStmt(handle);
			if (YBCStatusIsNotFound(status)) {
				YBCFreeStatus(status);
			} else {
				HandleYBStatusAtErrorLevel(status, WARNING);
			}
		}
		YBClearDdlHandles();
	}
}

static Node*
GetActualStmtNode(PlannedStmt *pstmt)
{
	if (nodeTag(pstmt->utilityStmt) == T_ExplainStmt)
	{
		ExplainStmt *stmt = castNode(ExplainStmt, pstmt->utilityStmt);
		Node *actual_stmt = castNode(Query, stmt->query)->utilityStmt;
		if (actual_stmt)
		{
			/*
			 * EXPLAIN statement may have multiple ANALYZE options.
			 * The value of the last one will take effect.
			 */
			bool analyze = false;
			ListCell *lc;
			foreach(lc, stmt->options)
			{
				DefElem *opt = (DefElem *) lfirst(lc);
				if (strcmp(opt->defname, "analyze") == 0)
					analyze = defGetBoolean(opt);
			}
			if (analyze)
				return actual_stmt;
		}
	}
	return pstmt->utilityStmt;
}

YbDdlModeOptional YbGetDdlMode(
	PlannedStmt *pstmt, ProcessUtilityContext context)
{
	bool is_ddl = true;
	bool is_version_increment = true;
	bool is_breaking_change = true;
	bool is_altering_existing_data = false;

	Node *parsetree = GetActualStmtNode(pstmt);
	NodeTag node_tag = nodeTag(parsetree);

	/*
	 * During a major PG version upgrade, the logical state of the catalog is
	 * kept constant, and we're merely creating a new-major-version catalog
	 * that's semantically equivalent to the old-major version catalog. During
	 * this process we need to keep the catalog version constant, to avoid
	 * needing to refresh the catalog. This is safe because the only DDLs
	 * allowed are being performed by the new-major-version pg_restore process.
	 */
	if (IsBinaryUpgrade)
		return (YbDdlModeOptional){
			.has_value = true,
			.value = YbCatalogModificationAspectsToDdlMode(YB_DDL_MODE_NO_ALTERING)
		};

	/*
	 * Note: REFRESH MATVIEW (CONCURRENTLY) executes subcommands using SPI.
	 * So, if the context is PROCESS_UTILITY_QUERY (command triggered using
	 * SPI), and the current original node tag is T_RefreshMatViewStmt, do
	 * not update the original node tag.
	 */
	if (context == PROCESS_UTILITY_TOPLEVEL ||
		(context == PROCESS_UTILITY_QUERY &&
		 ddl_transaction_state.original_node_tag != T_RefreshMatViewStmt))
	{
		/*
		 * The node tag from the top-level or atomic process utility must
		 * be persisted so that DDL commands with multiple nested
		 * subcommands can determine whether catalog version should
		 * be incremented.
		 */
		ddl_transaction_state.original_node_tag = node_tag;
		ddl_transaction_state.original_ddl_command_tag =
			GetCommandTagName(CreateCommandTag(parsetree));
	}
	else
	{
		Assert(context == PROCESS_UTILITY_SUBCOMMAND ||
			   context == PROCESS_UTILITY_QUERY_NONATOMIC ||
			   (context == PROCESS_UTILITY_QUERY &&
				ddl_transaction_state.original_node_tag ==
				T_RefreshMatViewStmt));

		is_version_increment = false;
		is_breaking_change = false;
	}

	switch (node_tag) {
		// The lists of tags here have been generated using e.g.:
		// cat $( find src/postgres -name "nodes.h" ) | grep "T_Create" | sort | uniq |
		//   sed 's/,//g' | while read s; do echo -e "\t\tcase $s:"; done
		// All T_Create... tags from nodes.h:

		case T_CreateTableGroupStmt:
		case T_CreateTableSpaceStmt:
		case T_CreatedbStmt:
		case T_DefineStmt: // CREATE OPERATOR/AGGREGATE/COLLATION/etc
		case T_CommentStmt: // COMMENT (create new comment)
		case T_RuleStmt: // CREATE RULE
		case T_YbCreateProfileStmt:
			/*
			 * Simple add objects are not breaking changes, and they do not even require
			 * a version increment because we do not do any negative caching for them.
			 */
			is_version_increment = false;
			is_breaking_change = false;
			break;

		case T_TruncateStmt:
			/*
			 * TRUNCATE (on YB relations) using the old approach does not
			 * make any system catalog changes, so it doesn't require a
			 * version increment.
			 * TRUNCATE using the new rewrite approach changes the
			 * relfilenode field in pg_class, so it requires a version
			 * increment.
			 */
			if (!yb_enable_alter_table_rewrite)
				is_version_increment = false;
			is_breaking_change = false;
			break;

		case T_ViewStmt: // CREATE VIEW
			is_breaking_change = false;

			/*
			 * For system catalog additions we need to force cache refresh
			 * because of negative caching of pg_class and pg_type
			 * (see SearchCatCacheMiss).
			 * Concurrent transaction needs not to be aborted though.
			 */
			if (IsYsqlUpgrade &&
				YbIsCatalogNamespaceByName(castNode(ViewStmt, parsetree)->view->schemaname))
				break;

			is_version_increment = false;
			break;

		case T_CompositeTypeStmt: // Create (composite) type
		case T_CreateAmStmt:
		case T_CreateCastStmt:
		case T_CreateConversionStmt:
		case T_CreateDomainStmt: // Create (domain) type
		case T_CreateEnumStmt: // Create (enum) type
		case T_CreateEventTrigStmt:
		case T_CreateExtensionStmt:
		case T_CreateFdwStmt:
		case T_CreateForeignServerStmt:
		case T_CreateForeignTableStmt:
		case T_CreateOpClassItem:
		case T_CreateOpClassStmt:
		case T_CreateOpFamilyStmt:
		case T_CreatePLangStmt:
		case T_CreatePolicyStmt:
		case T_CreatePublicationStmt:
		case T_CreateRangeStmt: // Create (range) type
		case T_CreateReplicationSlotCmd:
		case T_CreateSchemaStmt:
		case T_CreateStatsStmt:
		case T_CreateSubscriptionStmt:
		case T_CreateTransformStmt:
		case T_CreateTrigStmt:
		case T_CreateUserMappingStmt:
			/*
			 * Add objects that may reference/alter other objects so we need to increment the
			 * catalog version to ensure the other objects' metadata is refreshed.
			 * This is either for:
			 * 		- objects that may refresh/alter other objects, to maintain
			 *		  such other objects' consistency and keep their metadata
			 *		  fresh
			 *		- objects where we have negative caching enabled in
			 *		  order to correctly invalidate negative cache entries
			 */
			is_breaking_change = false;
			break;

		case T_CreateRoleStmt:
		{
			is_breaking_change = false;
			/*
			 * If a create role statement does not reference another existing
			 * role there is no need to increment catalog version.
			 */
			CreateRoleStmt *stmt = castNode(CreateRoleStmt, parsetree);
			int nopts = list_length(stmt->options);
			if (nopts == 0)
				is_version_increment = false;
			else
			{
				bool reference_other_role = false;
				ListCell   *lc;
				foreach(lc, stmt->options)
				{
					DefElem *def = (DefElem *) lfirst(lc);
					if (strcmp(def->defname, "rolemembers") == 0 ||
						strcmp(def->defname, "adminmembers") == 0 ||
						strcmp(def->defname, "addroleto") == 0)
					{
						reference_other_role = true;
						break;
					}
				}
				if (!reference_other_role)
					is_version_increment = false;
			}
			break;
		}

		case T_CreateStmt:
		{
			CreateStmt *stmt = castNode(CreateStmt, parsetree);
			is_breaking_change = false;
			/*
			 * If a partition table is being created, this means pg_inherits
			 * table that is being cached should be invalidated. If the cache
			 * is not invalidated here, it is possible that one connection
			 * could create a new partition and insert data into it without
			 * the other connections knowing about this. However, due to
			 * snapshot isolation guarantees, transactions that are already
			 * underway need not abort.
			 */
			if (stmt->partbound)
				break;

			/*
			 * For system catalog additions we need to force cache refresh
			 * because of negative caching of pg_class and pg_type
			 * (see SearchCatCacheMiss).
			 * Concurrent transaction needs not to be aborted though.
			 */
			if (IsYsqlUpgrade &&
				YbIsCatalogNamespaceByName(stmt->relation->schemaname))
			{
				/* Adding a shared relation is considered as having global
				 * impact. However when upgrading an old release, the function
				 * pg_catalog.yb_increment_all_db_catalog_versions may not
				 * exist yet, in this case YbSetIsGlobalDDL is not applicable.
				 */
				if (stmt->tablespacename &&
					strcmp(stmt->tablespacename, "pg_global") == 0 &&
					YBIsDBCatalogVersionMode())
				{
					Oid func_oid = YbGetSQLIncrementCatalogVersionsFunctionOid();
					if (OidIsValid(func_oid))
						YbSetIsGlobalDDL();
				}
				break;
			}

			is_version_increment = false;
			break;
		}

		/*
		 * Create Table As Select need not include the same checks as Create Table as complex tables
		 * (eg: partitions) cannot be created using this statement.
		*/
		case T_CreateTableAsStmt:
			/*
			 * Simple add objects are not breaking changes, and they do not even require
			 * a version increment because we do not do any negative caching for them.
			 */
			is_version_increment = false;
			is_breaking_change = false;
			break;

		case T_CreateSeqStmt:
			is_breaking_change = false;
			/* Need to increment if owner is set to ensure its dependency cache is updated. */
			if (!OidIsValid(castNode(CreateSeqStmt, parsetree)->ownerId))
				is_version_increment = false;
			break;

		case T_CreateFunctionStmt:
			is_breaking_change = false;
			if (!castNode(CreateFunctionStmt, parsetree)->replace)
				is_version_increment = false;
			break;

		case T_DiscardStmt: // DISCARD ALL/SEQUENCES/TEMP
			/*
			 * This command alters existing data. But this update affects only
			 * objects of current connection. No version increment is required.
			 */
			is_breaking_change = false;
			is_version_increment = false;
			is_altering_existing_data = true;
			break;

		// All T_Drop... tags from nodes.h:
		case T_DropOwnedStmt:
		case T_DropReplicationSlotCmd:
		case T_DropRoleStmt:
		case T_DropSubscriptionStmt:
		case T_DropTableSpaceStmt:
		case T_DropUserMappingStmt:
			break;

		case T_DropStmt:
		{
			/*
			 * If this is a DROP statement that is being executed as part of
			 * REFRESH MATVIEW (CONCURRENTLY), we are only dropping temporary
			 * tables, and do not need to increment catalog version.
			 */
			if (ddl_transaction_state.original_node_tag ==
				T_RefreshMatViewStmt)
				is_version_increment = false;
			is_breaking_change = false;
			break;
		}
		case T_YbDropProfileStmt:
			is_breaking_change = false;
			break;

		case T_DropdbStmt:
			/*
			 * We already invalidate all connections to that DB by dropping it
			 * so nothing to do on the cache side.
			 */
			is_breaking_change = false;
			/*
			 * In per-database catalog version mode, we do not need to rely on
			 * catalog cache refresh to check that the database exists. We
			 * detect that the database is dropped as we can no longer find
			 * the row for MyDatabaseId when the table pg_yb_catalog_version
			 * is prefetched from the master. We do need to rely on catalog
			 * cache refresh to check that the database exists in global
			 * catalog version mode.
			 */
			if (YBIsDBCatalogVersionMode())
				is_version_increment = false;
			break;

		// All T_Alter... tags from nodes.h:
		case T_AlterCollationStmt:
		case T_AlterDatabaseSetStmt:
		case T_AlterDatabaseStmt:
		case T_AlterDefaultPrivilegesStmt:
		case T_AlterDomainStmt:
		case T_AlterEnumStmt:
		case T_AlterEventTrigStmt:
		case T_AlterExtensionContentsStmt:
		case T_AlterExtensionStmt:
		case T_AlterFdwStmt:
		case T_AlterForeignServerStmt:
		case T_AlterFunctionStmt:
		case T_AlterObjectDependsStmt:
		case T_AlterObjectSchemaStmt:
		case T_AlterOpFamilyStmt:
		case T_AlterOperatorStmt:
		case T_AlterOwnerStmt:
		case T_AlterPolicyStmt:
		case T_AlterPublicationStmt:
		case T_AlterRoleSetStmt:
		case T_AlterSeqStmt:
		case T_AlterSubscriptionStmt:
		case T_AlterSystemStmt:
		case T_AlterTSConfigurationStmt:
		case T_AlterTSDictionaryStmt:
		case T_AlterTableCmd:
		case T_AlterTableMoveAllStmt:
		case T_AlterTableSpaceOptionsStmt:
		case T_AlterUserMappingStmt:
		case T_AlternativeSubPlan:
		case T_ReassignOwnedStmt:
		/* ALTER .. RENAME TO syntax gets parsed into a T_RenameStmt node. */
		case T_RenameStmt:
		case T_AlterTypeStmt:
			break;

		case T_AlterRoleStmt:
		{
			/*
			 * If this is a simple alter role change password statement,
			 * there is no need to increment catalog version. Password
			 * is only used for authentication at connection setup time.
			 * A new password does not affect existing connections that
			 * were authenticated using the old password.
			 */
			AlterRoleStmt *stmt = castNode(AlterRoleStmt, parsetree);
			if (list_length(stmt->options) == 1)
			{
				DefElem *def = (DefElem *) linitial(stmt->options);
				if (strcmp(def->defname, "password") == 0)
				{
					is_breaking_change = false;
					is_version_increment = false;
				}
			}
			break;
		}

		case T_AlterTableStmt:
			is_breaking_change = false;
			/*
			 * Must increment catalog version when creating table with foreign
			 * key reference and refresh PG cache on ongoing transactions.
			 */
			if ((context == PROCESS_UTILITY_SUBCOMMAND ||
				 context == PROCESS_UTILITY_QUERY_NONATOMIC) &&
				ddl_transaction_state.original_node_tag == T_CreateStmt &&
				node_tag == T_AlterTableStmt)
			{
				AlterTableStmt *stmt = castNode(AlterTableStmt, parsetree);
				ListCell   *lcmd;
				foreach(lcmd, stmt->cmds)
				{
					AlterTableCmd *cmd = (AlterTableCmd *) lfirst(lcmd);
					if (cmd->def != NULL &&
					    IsA(cmd->def, Constraint) &&
						((Constraint *) cmd->def)->contype == CONSTR_FOREIGN)
					{
						is_version_increment = true;
						break;
					}
				}
			}
			break;

		// T_Grant...
		case T_GrantStmt:
			/* Grant (add permission) is not a breaking change, but revoke is. */
			is_breaking_change = !castNode(GrantStmt, parsetree)->is_grant;
			break;

		case T_GrantRoleStmt:
			/* Grant (add permission) is not a breaking change, but revoke is. */
			is_breaking_change = !castNode(GrantRoleStmt, parsetree)->is_grant;
			break;

		// T_Index...
		case T_IndexStmt:
			/*
			 * For nonconcurrent index backfill we do not guarantee global consistency anyway.
			 * For (new) concurrent backfill the backfill process should wait for ongoing
			 * transactions so we don't have to force a transaction abort on PG side.
			 */
			is_breaking_change = false;
			break;

		case T_VacuumStmt:
			/* Vacuum with analyze updates relation and attribute statistics */
			is_version_increment = false;
			is_breaking_change = false;
			VacuumStmt *vacuum_stmt = castNode(VacuumStmt, parsetree);
			/* ANALYZE */
			is_ddl = !vacuum_stmt->is_vacuumcmd;
			ListCell *lc;
			if (!is_ddl)
			{
				foreach (lc, vacuum_stmt->options)
				{
					DefElem *def_elem = lfirst_node(DefElem, lc);
					/* VACUUM ANALYZE */
					is_ddl |= (strcmp(def_elem->defname, "analyze") == 0);
					if (is_ddl)
						break;
				}
			}
			/*
			 * Increment catalog version for ANALYZE statement to force catalog cache refresh
			 * to pick up latest table statistics.
			 */
			if (is_ddl && ddl_transaction_state.original_node_tag == T_VacuumStmt)
				is_version_increment = true;
			break;

		case T_RefreshMatViewStmt:
		{
			RefreshMatViewStmt *stmt = castNode(RefreshMatViewStmt, parsetree);
			is_breaking_change = false;
			if (stmt->concurrent)
				/*
				 * REFRESH MATERIALIZED VIEW CONCURRENTLY does not need
				 * a catalog version increment as it does not alter any
				 * metadata. The command only performs data changes.
				 */
				is_version_increment = false;
			else
				/*
				 * REFRESH MATERIALIZED VIEW NONCONCURRENTLY needs a catalog
				 * version increment as it alters the metadata of the
				 * materialized view (pg_class.relfilenode). It does not need
				 * to be a breaking change as materialized views are read-only,
				 * so there is no risk of lost writes. Concurrent SELECTs may
				 * read stale data from the old matview, or fail if the old
				 * matview is dropped.
				 */
				is_version_increment = true;
			break;
		}
		case T_ReindexStmt:
			/*
			 * Does not need catalog version increment since only data changes,
			 * not metadata--unless the data itself is metadata (system index).
			 * It could be nice to force a cache refresh when fixing a system
			 * index corruption, but just because a system index is REINDEXed
			 * doesn't mean it had a corruption. If there's a system index
			 * corruption, manual intervention is already needed, so might as
			 * well let the user deal with refreshing clients.
			 */
			is_version_increment = false;
			is_breaking_change = false;
			break;

		default:
			/* Not a DDL operation. */
			is_ddl = false;
			break;
	}

	if (!is_ddl)
		return (YbDdlModeOptional){};

	/*
	 * If yb_make_next_ddl_statement_nonbreaking is true, then no DDL statement
	 * will cause a breaking catalog change.
	 */
	if (yb_make_next_ddl_statement_nonbreaking)
		is_breaking_change = false;

	is_altering_existing_data |= is_version_increment;

	uint64_t aspects = 0;
	if (is_altering_existing_data)
		aspects |= YB_SYS_CAT_MOD_ASPECT_ALTERING_EXISTING_DATA;

	if (is_version_increment)
		aspects |= YB_SYS_CAT_MOD_ASPECT_VERSION_INCREMENT;

	if (is_breaking_change)
		aspects |= YB_SYS_CAT_MOD_ASPECT_BREAKING_CHANGE;

	return (YbDdlModeOptional){
		.has_value = true,
		.value = YbCatalogModificationAspectsToDdlMode(aspects)
	};
}

static void
YBTxnDdlProcessUtility(
	PlannedStmt *pstmt,
	const char *queryString,
	bool readOnlyTree,
	ProcessUtilityContext context,
	ParamListInfo params,
	QueryEnvironment *queryEnv,
	DestReceiver *dest,
	QueryCompletion *qc)
{

	const YbDdlModeOptional ddl_mode = YbGetDdlMode(pstmt, context);

	const bool is_ddl = ddl_mode.has_value;

	PG_TRY();
	{
		if (is_ddl)
		{
#ifdef YB_TODO /* utils/syscache.h has YbInitPinnedCacheIfNeeded removed. */
			if (YBIsDBCatalogVersionMode())
				/*
				 * In order to support concurrent non-global-impact DDLs
				 * across different databases, call YbInitPinnedCacheIfNeeded
				 * now which triggers a scan of pg_shdepend. This ensure that
				 * the scan is done without using a read time of the DDL
				 * transaction so that yb-master can retry read restarts
				 * automatically. Otherwise, a read restart error is
				 * returned to the PG backend the DDL statement will fail
				 * because DDLs cannot be restarted.
				 *
				 * YB NOTE: this implies a performance hit for DDL statements
				 * that do not need to call YbInitPinnedCacheIfNeeded.
				 */
				YbInitPinnedCacheIfNeeded(true /* shared_only */);
#endif

			YBIncrementDdlNestingLevel(ddl_mode.value);
		}

		if (prev_ProcessUtility)
			prev_ProcessUtility(pstmt, queryString, readOnlyTree,
								context, params, queryEnv,
								dest, qc);
		else
			standard_ProcessUtility(pstmt, queryString, readOnlyTree,
									context, params, queryEnv,
									dest, qc);

		if (is_ddl)
			YBDecrementDdlNestingLevel();
	}
	PG_CATCH();
	{
		if (is_ddl)
		{
			/*
			 * It is possible that nesting_level has wrong value due to error.
			 * Ddl transaction state should be reset.
			 */
			YBResetDdlState();
		}
		PG_RE_THROW();
	}
	PG_END_TRY();
}

static void YBCInstallTxnDdlHook() {
	if (!YBCIsInitDbModeEnvVarSet()) {
		prev_ProcessUtility = ProcessUtility_hook;
		ProcessUtility_hook = YBTxnDdlProcessUtility;
	}
};

static unsigned int buffering_nesting_level = 0;

void YBBeginOperationsBuffering() {
	if (++buffering_nesting_level == 1) {
		HandleYBStatus(YBCPgStartOperationsBuffering());
	}
}

void YBEndOperationsBuffering() {
	// buffering_nesting_level could be 0 because YBResetOperationsBuffering was called
	// on starting new query and postgres calls standard_ExecutorFinish on non finished executor
	// from previous failed query.
	if (buffering_nesting_level && !--buffering_nesting_level) {
		HandleYBStatus(YBCPgStopOperationsBuffering());
	}
}

void YBResetOperationsBuffering() {
	buffering_nesting_level = 0;
	YBCPgResetOperationsBuffering();
}

void YBFlushBufferedOperations() {
	HandleYBStatus(YBCPgFlushBufferedOperations());
}

bool YBEnableTracing() {
  return yb_enable_docdb_tracing;
}

bool YBReadFromFollowersEnabled() {
	return yb_read_from_followers;
}

bool YBFollowerReadsBehaviorBefore20482() {
	return yb_follower_reads_behavior_before_fixing_20482;
}

int32_t YBFollowerReadStalenessMs() {
	return yb_follower_read_staleness_ms;
}

YBCPgYBTupleIdDescriptor* YBCCreateYBTupleIdDescriptor(Oid db_oid, Oid table_relfilenode_oid,
	int nattrs) {
	void* mem = palloc(sizeof(YBCPgYBTupleIdDescriptor) + nattrs * sizeof(YBCPgAttrValueDescriptor));
	YBCPgYBTupleIdDescriptor* result = mem;
	result->nattrs = nattrs;
	result->attrs = mem + sizeof(YBCPgYBTupleIdDescriptor);
	result->database_oid = db_oid;
	result->table_relfilenode_oid = table_relfilenode_oid;
	return result;
}

void YBCFillUniqueIndexNullAttribute(YBCPgYBTupleIdDescriptor* descr) {
	YBCPgAttrValueDescriptor* last_attr = descr->attrs + descr->nattrs - 1;
	last_attr->attr_num = YBUniqueIdxKeySuffixAttributeNumber;
	last_attr->type_entity = YbDataTypeFromOidMod(YBUniqueIdxKeySuffixAttributeNumber, BYTEAOID);
	last_attr->collation_id = InvalidOid;
	last_attr->is_null = true;
}

void
YbTestGucBlockWhileStrEqual(char **actual, const char *expected,
							const char *msg)
{
	static const int kSpinWaitMs = 100;
	while (strcmp(*actual, expected) == 0)
	{
		ereport(LOG,
				(errmsg("blocking %s for %dms", msg, kSpinWaitMs),
				 errhidestmt(true),
				 errhidecontext(true)));
		pg_usleep(kSpinWaitMs * 1000);

		/* Reload config in hopes that guc var actual changed. */
		if (ConfigReloadPending)
		{
			ConfigReloadPending = false;
			ProcessConfigFile(PGC_SIGHUP);
		}
	}
}

void
YbTestGucFailIfStrEqual(char *actual, const char *expected)
{
	if (strcmp(actual, expected) == 0)
	{
		ereport(ERROR,
				(errmsg("TEST injected failure at stage %s", expected),
				 errhidestmt(true),
				 errhidecontext(true)));

	}
}

int
YbGetNumberOfFunctionOutputColumns(Oid func_oid)
{
	int ncols = 0; /* Equals to the number of OUT arguments. */

	HeapTuple proctup = SearchSysCache1(PROCOID, ObjectIdGetDatum(func_oid));
	if (!HeapTupleIsValid(proctup))
		elog(ERROR, "cache lookup failed for function %u", func_oid);

	bool is_null = false;
	Datum proargmodes = SysCacheGetAttr(PROCOID, proctup,
										Anum_pg_proc_proargmodes,
										&is_null);
	Assert(!is_null);
	ArrayType* proargmodes_arr = DatumGetArrayTypeP(proargmodes);

	ncols = 0;
	for (int i = 0; i < ARR_DIMS(proargmodes_arr)[0]; ++i)
		if (ARR_DATA_PTR(proargmodes_arr)[i] == PROARGMODE_OUT)
			++ncols;

	ReleaseSysCache(proctup);

	return ncols;
}

/*
 * For backward compatibility, this function dynamically adapts to the number
 * of output columns defined in pg_proc.
 */
Datum
yb_servers(PG_FUNCTION_ARGS)
{
	FuncCallContext *funcctx;

	int expected_ncols = 9;

	static int ncols = 0;

	if (ncols < expected_ncols)
		ncols = YbGetNumberOfFunctionOutputColumns(8019 /* yb_servers function
												   oid hardcoded in pg_proc.dat */);

	if (SRF_IS_FIRSTCALL())
	{
		MemoryContext oldcontext;
		TupleDesc tupdesc;

		funcctx = SRF_FIRSTCALL_INIT();
		oldcontext = MemoryContextSwitchTo(funcctx->multi_call_memory_ctx);
		tupdesc = CreateTemplateTupleDesc(ncols);

		TupleDescInitEntry(tupdesc, (AttrNumber) 1,
						   "host", TEXTOID, -1, 0);
		TupleDescInitEntry(tupdesc, (AttrNumber) 2,
						   "port", INT8OID, -1, 0);
		TupleDescInitEntry(tupdesc, (AttrNumber) 3,
						   "num_connections", INT8OID, -1, 0);
		TupleDescInitEntry(tupdesc, (AttrNumber) 4,
						   "node_type", TEXTOID, -1, 0);
		TupleDescInitEntry(tupdesc, (AttrNumber) 5,
						   "cloud", TEXTOID, -1, 0);
		TupleDescInitEntry(tupdesc, (AttrNumber) 6,
						   "region", TEXTOID, -1, 0);
		TupleDescInitEntry(tupdesc, (AttrNumber) 7,
						   "zone", TEXTOID, -1, 0);
		TupleDescInitEntry(tupdesc, (AttrNumber) 8,
						   "public_ip", TEXTOID, -1, 0);
		if (ncols >= expected_ncols)
		{
			TupleDescInitEntry(tupdesc, (AttrNumber) 9,
							   "uuid", TEXTOID, -1, 0);
		}
		funcctx->tuple_desc = BlessTupleDesc(tupdesc);

		YBCServerDescriptor *servers = NULL;
		size_t numservers = 0;
		HandleYBStatus(YBCGetTabletServerHosts(&servers, &numservers));
		funcctx->max_calls = numservers;
		funcctx->user_fctx = servers;
		MemoryContextSwitchTo(oldcontext);
	}
	funcctx = SRF_PERCALL_SETUP();
	if (funcctx->call_cntr < funcctx->max_calls)
	{
		Datum		values[ncols];
		bool		nulls[ncols];
		HeapTuple	tuple;

		int cntr = funcctx->call_cntr;
		YBCServerDescriptor *server = (YBCServerDescriptor *)funcctx->user_fctx + cntr;
		bool is_primary = server->is_primary;
		const char *node_type = is_primary ? "primary" : "read_replica";

		// TODO: Remove hard coding of port and num_connections
		values[0] = CStringGetTextDatum(server->host);
		values[1] = Int64GetDatum(server->pg_port);
		values[2] = Int64GetDatum(0);
		values[3] = CStringGetTextDatum(node_type);
		values[4] = CStringGetTextDatum(server->cloud);
		values[5] = CStringGetTextDatum(server->region);
		values[6] = CStringGetTextDatum(server->zone);
		values[7] = CStringGetTextDatum(server->public_ip);
		if (ncols >= expected_ncols)
		{
			values[8] = CStringGetTextDatum(server->uuid);
		}
		memset(nulls, 0, sizeof(nulls));
		tuple = heap_form_tuple(funcctx->tuple_desc, values, nulls);
		SRF_RETURN_NEXT(funcctx, HeapTupleGetDatum(tuple));
	}
	else
		SRF_RETURN_DONE(funcctx);
}

bool YBIsSupportedLibcLocale(const char *localebuf) {
	/*
	 * For libc mode, Yugabyte only supports the basic locales.
	 */
	if (strcmp(localebuf, "C") == 0 || strcmp(localebuf, "POSIX") == 0)
		return true;
	return strcasecmp(localebuf, "en_US.utf8") == 0 ||
		   strcasecmp(localebuf, "en_US.UTF-8") == 0;
}

static YBCStatus
YbGetTablePropertiesCommon(Relation rel)
{
	if (rel->yb_table_properties)
	{
		/* Already loaded, nothing to do */
		return NULL;
	}

	Oid dbid          = YBCGetDatabaseOid(rel);
	Oid relfileNodeId = YbGetRelfileNodeId(rel);

	YBCPgTableDesc desc = NULL;
	YBCStatus status = YBCPgGetTableDesc(dbid, relfileNodeId, &desc);
	if (status)
		return status;

	/* Relcache entry data must live in CacheMemoryContext */
	rel->yb_table_properties =
		MemoryContextAllocZero(CacheMemoryContext, sizeof(YbTablePropertiesData));

	return YBCPgGetTableProperties(desc, rel->yb_table_properties);
}

YbTableProperties
YbGetTableProperties(Relation rel)
{
	HandleYBStatus(YbGetTablePropertiesCommon(rel));
	return rel->yb_table_properties;
}

YbTableProperties
YbGetTablePropertiesById(Oid relid)
{
	Relation relation     = RelationIdGetRelation(relid);
	HandleYBStatus(YbGetTablePropertiesCommon(relation));
	RelationClose(relation);
	return relation->yb_table_properties;
}

YbTableProperties
YbTryGetTableProperties(Relation rel)
{
	bool not_found = false;
	HandleYBStatusIgnoreNotFound(YbGetTablePropertiesCommon(rel), &not_found);
	return not_found ? NULL : rel->yb_table_properties;
}

YbTableDistribution
YbGetTableDistribution(Oid relid)
{
	YbTableDistribution result;
	Relation relation = RelationIdGetRelation(relid);
	if (IsSystemRelation(relation))
		result = YB_SYSTEM;
	else
	{
		HandleYBStatus(YbGetTablePropertiesCommon(relation));
		if (relation->yb_table_properties->is_colocated)
			result = YB_COLOCATED;
		else if (relation->yb_table_properties->num_hash_key_columns > 0)
			result = YB_HASH_SHARDED;
		else
			result = YB_RANGE_SHARDED;
	}
	RelationClose(relation);
	return result;
}

Datum
yb_hash_code(PG_FUNCTION_ARGS)
{
	/* Create buffer for hashing */
	char *arg_buf;

	size_t size = 0;
	for (int i = 0; i < PG_NARGS(); i++)
	{
		Oid	argtype = get_fn_expr_argtype(fcinfo->flinfo, i);

		if (unlikely(argtype == UNKNOWNOID))
		{
			ereport(ERROR,
				(errcode(ERRCODE_INDETERMINATE_DATATYPE),
				errmsg("undefined datatype given to yb_hash_code")));
			PG_RETURN_NULL();
		}

		size_t typesize;
		const YBCPgTypeEntity *typeentity =
				 YbDataTypeFromOidMod(InvalidAttrNumber, argtype);
		YBCStatus status = YBCGetDocDBKeySize(PG_GETARG_DATUM(i), typeentity,
							PG_ARGISNULL(i), &typesize);
		if (unlikely(status))
		{
			YBCFreeStatus(status);
			ereport(ERROR,
				(errcode(ERRCODE_FEATURE_NOT_SUPPORTED),
				errmsg("Unsupported datatype given to yb_hash_code"),
				errdetail("Only types supported by HASH key columns are allowed"),
				errhint("Use explicit casts to ensure input types are as desired")));
			PG_RETURN_NULL();
		}
		size += typesize;
	}

	arg_buf = alloca(size);

	/* TODO(Tanuj): Look into caching the above buffer */

	char *arg_buf_pos = arg_buf;

	size_t total_bytes = 0;
	for (int i = 0; i < PG_NARGS(); i++)
	{
		Oid	argtype = get_fn_expr_argtype(fcinfo->flinfo, i);
		const YBCPgTypeEntity *typeentity =
				 YbDataTypeFromOidMod(InvalidAttrNumber, argtype);
		size_t written;
		YBCStatus status = YBCAppendDatumToKey(PG_GETARG_DATUM(i), typeentity,
							PG_ARGISNULL(i), arg_buf_pos, &written);
		if (unlikely(status))
		{
			YBCFreeStatus(status);
			ereport(ERROR,
				(errcode(ERRCODE_FEATURE_NOT_SUPPORTED),
				errmsg("Unsupported datatype given to yb_hash_code"),
				errdetail("Only types supported by HASH key columns are allowed"),
				errhint("Use explicit casts to ensure input types are as desired")));
			PG_RETURN_NULL();
		}
		arg_buf_pos += written;

		total_bytes += written;
	}

	/* hash the contents of the buffer and return */
	uint16_t hashed_val = YBCCompoundHash(arg_buf, total_bytes);
	PG_RETURN_UINT16(hashed_val);
}

/*
 * For backward compatibility, this function dynamically adapts to the number
 * of output columns defined in pg_proc.
 */
Datum
yb_table_properties(PG_FUNCTION_ARGS)
{
	Oid			relid = PG_GETARG_OID(0);
	TupleDesc	tupdesc;

	int expected_ncols = 5;

	static int ncols = 0;

	if (ncols < expected_ncols)
		ncols = YbGetNumberOfFunctionOutputColumns(8033 /* yb_table_properties function
												   oid hardcoded in pg_proc.dat */);

	Datum		values[ncols];
	bool		nulls[ncols];

	Relation	rel = relation_open(relid, AccessShareLock);
	Oid dbid		= YBCGetDatabaseOid(rel);
	Oid relfileNodeId = YbGetRelfileNodeId(rel);

	YBCPgTableDesc yb_tabledesc = NULL;
	YbTablePropertiesData yb_table_properties;
	bool not_found = false;
	HandleYBStatusIgnoreNotFound(
		YBCPgGetTableDesc(dbid, relfileNodeId, &yb_tabledesc), &not_found);
	if (!not_found)
		HandleYBStatusIgnoreNotFound(
			YBCPgGetTableProperties(yb_tabledesc, &yb_table_properties),
			&not_found);

	tupdesc = CreateTemplateTupleDesc(ncols);
	TupleDescInitEntry(tupdesc, (AttrNumber) 1,
					   "num_tablets", INT8OID, -1, 0);
	TupleDescInitEntry(tupdesc, (AttrNumber) 2,
					   "num_hash_key_columns", INT8OID, -1, 0);
	TupleDescInitEntry(tupdesc, (AttrNumber) 3,
					   "is_colocated", BOOLOID, -1, 0);
	if (ncols >= expected_ncols)
	{
		TupleDescInitEntry(tupdesc, (AttrNumber) 4,
						   "tablegroup_oid", OIDOID, -1, 0);
		TupleDescInitEntry(tupdesc, (AttrNumber) 5,
						   "colocation_id", OIDOID, -1, 0);
	}
	BlessTupleDesc(tupdesc);

	if (!not_found)
	{
		YbTableProperties yb_props = &yb_table_properties;
		values[0] = Int64GetDatum(yb_props->num_tablets);
		values[1] = Int64GetDatum(yb_props->num_hash_key_columns);
		values[2] = BoolGetDatum(yb_props->is_colocated);
		if (ncols >= expected_ncols)
		{
			values[3] =
				OidIsValid(yb_props->tablegroup_oid)
					? ObjectIdGetDatum(yb_props->tablegroup_oid)
					: (Datum) 0;
			values[4] =
				OidIsValid(yb_props->colocation_id)
					? ObjectIdGetDatum(yb_props->colocation_id)
					: (Datum) 0;
		}

		memset(nulls, 0, sizeof(nulls));
		if (ncols >= expected_ncols)
		{
			nulls[3] = !OidIsValid(yb_props->tablegroup_oid);
			nulls[4] = !OidIsValid(yb_props->colocation_id);
		}
	}
	else
	{
		/* Table does not exist in YB, set nulls for all columns. */
		memset(nulls, 1, sizeof(nulls));
	}

	relation_close(rel, AccessShareLock);

	return HeapTupleGetDatum(heap_form_tuple(tupdesc, values, nulls));
}

/*
 * This function is adapted from code of PQescapeLiteral() in fe-exec.c.
 * If use_quote_strategy_token is false, the string value will be converted
 * to an SQL string literal and appended to the given StringInfo.
 * If use_quote_strategy_token is true, the string value will be enclosed in
 * double quotes, backslashes will be escaped and the value will be appended
 * to the given StringInfo.
 */
static void
appendStringToString(StringInfo buf, const char *str, int encoding,
					 bool use_quote_strategy_token)
{
	const char *s;
	int			num_quotes = 0;
	int			num_backslashes = 0;
	int 		len = strlen(str);
	int			input_len;

	/* Scan the string for characters that must be escaped. */
	for (s = str; (s - str) < strlen(str) && *s != '\0'; ++s)
	{
		if ((*s == '\'' && !use_quote_strategy_token))
			++num_quotes;
		else if (*s == '\\')
			++num_backslashes;
		else if (IS_HIGHBIT_SET(*s))
		{
			int			charlen;

			/* Slow path for possible multibyte characters */
			charlen = pg_encoding_mblen(encoding, s);

			/* Multibyte character overruns allowable length. */
			if ((s - str) + charlen > len || memchr(s, 0, charlen) != NULL)
			{
				ereport(ERROR,
						(errcode(ERRCODE_DATA_EXCEPTION),
						 errmsg("incomplete multibyte character")));
			}

			/* Adjust s, bearing in mind that for loop will increment it. */
			s += charlen - 1;
		}
	}

	input_len = s - str;

	/*
	 * If we are escaping a literal that contains backslashes, we use the
	 * escape string syntax so that the result is correct under either value
	 * of standard_conforming_strings.
	 * Note: if we are using double quotes, the string should not have escape
	 * string syntax.
	 */
	if (num_backslashes > 0 && !use_quote_strategy_token)
	{
		appendStringInfoChar(buf, 'E');
	}

	/* Opening quote. */
	use_quote_strategy_token ? appendStringInfoChar(buf, '\"') :
		appendStringInfoChar(buf, '\'');

	/*
	 * Use fast path if possible.
	 *
	 * We've already verified that the input string is well-formed in the
	 * current encoding. If it contains no quotes and, in the case of
	 * literal-escaping, no backslashes, then we can just copy it directly to
	 * the output buffer, adding the necessary quotes.
	 *
	 * If not, we must rescan the input and process each character
	 * individually.
	 */
	if (num_quotes == 0 && num_backslashes == 0)
	{
		appendStringInfoString(buf, str);
	}
	else
	{
		for (s = str; s - str < input_len; ++s)
		{
			/*
			 * Note: if we are using double quotes, we do not need to escape
			 * single quotes.
			 */
			if ((*s == '\'' && !use_quote_strategy_token) || *s == '\\')
			{
				appendStringInfoChar(buf, *s);
				appendStringInfoChar(buf, *s);
			}
			else if (!IS_HIGHBIT_SET(*s))
				appendStringInfoChar(buf, *s);
			else
			{
				int	charlen = pg_encoding_mblen(encoding, s);

				while (1)
				{
					appendStringInfoChar(buf, *s);
					if (--charlen == 0)
						break;
					++s;		/* for loop will provide the final increment */
				}
			}
		}
	}

	/* Closing quote. */
	use_quote_strategy_token ? appendStringInfoChar(buf, '\"') :
		appendStringInfoChar(buf, '\'');
}

/*
 * This function is adapted from code in pg_dump.c.
 * It converts an internal raw datum value to a output string based on
 * column type, and append the string to the StringInfo input parameter.
 * Datum of all types can be generated in a quoted string format
 * (e.g., '100' for integer 100), and rely on PG's type cast to function
 * correctly. Here, we specifically handle some cases to ignore quotes to
 * make the generated string look better.
 */
static void
appendDatumToString(StringInfo str, uint64_t datum, Oid typid, int encoding,
					bool use_double_quotes)
{
	const char *datum_str = YBDatumToString(datum, typid);
	switch (typid)
	{
		case INT2OID:
		case INT4OID:
		case INT8OID:
		case OIDOID:
		case FLOAT4OID:
		case FLOAT8OID:
		case NUMERICOID:
			/*
			 * These types are converted to string without quotes unless
			 * they contain values: Infinity and NaN.
			 */
			if (strspn(datum_str, "0123456789 +-eE.") == strlen(datum_str))
				appendStringInfoString(str, datum_str);
			else
				use_double_quotes ?
					appendStringInfo(str, "\"%s\"", datum_str) :
					appendStringInfo(str, "'%s'", datum_str);
			break;
		/*
		 * Currently, cannot create tables/indexes with a key containing
		 * type 'BIT' or 'VARBIT'.
		 */
		case BITOID:
		case VARBITOID:
			ereport(ERROR,
					(errcode(ERRCODE_FEATURE_NOT_SUPPORTED),
					 errmsg("type: %s not yet supported",
							YBPgTypeOidToStr(typid))));
			break;
		default:
			/* All other types are appended as string literals. */
			appendStringToString(str, datum_str, encoding,
								 use_double_quotes);
			break;
	}
}

/*
 * This function gets range relations' split point values as PG datums.
 * It also stores key columns' data types in input parameters: pkeys_atttypid.
 */
static void
getSplitPointsInfo(Oid relid, YBCPgTableDesc yb_tabledesc,
				   YbTableProperties yb_table_properties,
				   Oid *pkeys_atttypid,
				   YBCPgSplitDatum *split_datums,
				   bool *has_null, bool *has_gin_null)
{
	Assert(yb_table_properties->num_tablets > 1);

	size_t num_range_key_columns = yb_table_properties->num_range_key_columns;
	const YBCPgTypeEntity *type_entities[num_range_key_columns];
	YBCPgTypeAttrs type_attrs_arr[num_range_key_columns];
	/*
	 * Get key columns' YBCPgTypeEntity and YBCPgTypeAttrs.
	 * For range-partitioned tables, use primary key to get key columns' type
	 * info. For range-partitioned indexes, get key columns' type info from
	 * indexes themselves.
	 */
	Relation rel = relation_open(relid, AccessShareLock);
	bool is_table = rel->rd_rel->relkind == RELKIND_RELATION;
	Relation index_rel = is_table
							? relation_open(RelationGetPrimaryKeyIndex(rel),
											AccessShareLock)
							: rel;
	Form_pg_index rd_index = index_rel->rd_index;
	TupleDesc tupledesc = rel->rd_att;

	for (int i = 0; i < rd_index->indnkeyatts; ++i)
	{
		Form_pg_attribute attr =
			TupleDescAttr(tupledesc, is_table ? rd_index->indkey.values[i] - 1
											  : i);
		type_entities[i] = YbDataTypeFromOidMod(InvalidAttrNumber,
												attr->atttypid);
		YBCPgTypeAttrs type_attrs;
		type_attrs.typmod = attr->atttypmod;
		type_attrs_arr[i] = type_attrs;
		pkeys_atttypid[i] = attr->atttypid;
	}
	if (is_table)
		relation_close(index_rel, AccessShareLock);
	relation_close(rel, AccessShareLock);

	/* Get Split point values as Postgres datums */
	HandleYBStatus(YBCGetSplitPoints(yb_tabledesc, type_entities,
									 type_attrs_arr, split_datums, has_null,
									 has_gin_null));
}

/*
 * This function constructs SPLIT AT VALUES clause for range-partitioned tables
 * with more than one tablet.
 */
static void
rangeSplitClause(Oid relid, YBCPgTableDesc yb_tabledesc,
				 YbTableProperties yb_table_properties, StringInfo str)
{
	Assert(!str->len);
	Assert(yb_table_properties->num_tablets > 1);
	size_t num_range_key_columns = yb_table_properties->num_range_key_columns;
	size_t num_splits = yb_table_properties->num_tablets - 1;
	Oid pkeys_atttypid[num_range_key_columns];
	YBCPgSplitDatum split_datums[num_splits * num_range_key_columns];
	StringInfo prev_split_point = makeStringInfo();
	StringInfo cur_split_point = makeStringInfo();
	bool has_null = false;
	bool has_gin_null = false;

	/* Get Split point values as Postgres datum */
	getSplitPointsInfo(relid, yb_tabledesc, yb_table_properties, pkeys_atttypid,
					   split_datums, &has_null, &has_gin_null);

	/*
	 * Check for existence of NULL in split points.
	 * We don't support specify NULL in SPLIT AT VALUES clause for both
	 * CREATE TABLE and CREATE INDEX.
	 * However, split points of indexes generated by tablet splitting can have
	 * NULLs in its split points.
	 */
	if (has_null)
	{
		ereport(WARNING,
				(errcode(ERRCODE_FEATURE_NOT_SUPPORTED),
				 errmsg("NULL value present in split points"),
				 errdetail("Specifying NULL value in SPLIT AT VALUES clause is "
						   "not supported.")));
		return;
	}

	/*
	 * Check for existence of GinNull in split points.
	 * We don't support (1) decoding GinNull into Postgres datum and
	 * (2) specify GinNull in SPLIT AT VALUES clause for both
	 * CREATE TABLE and CREATE INDEX.
	 * However, split points of GIN indexes generated by tablet splitting can have
	 * GinNull in its split points.
	 */
	if (has_gin_null)
	{
		ereport(WARNING,
				(errcode(ERRCODE_FEATURE_NOT_SUPPORTED),
				 errmsg("GinNull value present in split points"),
				 errdetail("Specifying GinNull value in SPLIT AT VALUES clause is "
						   "not supported.")));
		return;
	}

	/* Process Datum and use StringInfo to accumulate c-string data */
	appendStringInfoString(str, "SPLIT AT VALUES (");
	for (int split_idx = 0; split_idx < num_splits; ++split_idx)
	{
		if (split_idx)
		{
			appendStringInfoString(str, ", ");
		}
		appendStringInfoChar(cur_split_point, '(');
		for (int col_idx = 0; col_idx < num_range_key_columns; ++col_idx)
		{
			if (col_idx)
			{
				appendStringInfoString(cur_split_point, ", ");
			}
			int split_datum_idx = split_idx * num_range_key_columns + col_idx;
			if (split_datums[split_datum_idx].datum_kind ==
				YB_YQL_DATUM_LIMIT_MIN)
			{
				/* Min boundary */
				appendStringInfoString(cur_split_point, "MINVALUE");
			}
			else if (split_datums[split_datum_idx].datum_kind ==
					 YB_YQL_DATUM_LIMIT_MAX)
			{
				/* Max boundary */
				appendStringInfoString(cur_split_point, "MAXVALUE");
			}
			else
			{
				/* Actual datum value */
				appendDatumToString(cur_split_point,
									split_datums[split_datum_idx].datum,
									pkeys_atttypid[col_idx],
									pg_get_client_encoding(),
									false /* use_double_quotes */);
			}
		}
		appendStringInfoChar(cur_split_point, ')');

		/*
		 * Check for duplicate split points.
		 * Given current syntax of SPLIT AT VALUES doesn't allow specifying
		 * hidden column values for indexes, and tablet splitting can
		 * happen on hidden columns of indexes,
		 * duplicate split points (excluding the hidden column)
		 * can happen for indexes.
		 */
		if (strcmp(cur_split_point->data, prev_split_point->data) == 0)
		{
			ereport(WARNING,
					(errcode(ERRCODE_WARNING),
					 errmsg("duplicate split points in SPLIT AT VALUES clause "
							"of relation with oid %u", relid)));
			/* Empty string if duplicate split points exist. */
			resetStringInfo(str);
			return;
		}
		appendStringInfoString(str, cur_split_point->data);
		resetStringInfo(prev_split_point);
		appendStringInfoString(prev_split_point, cur_split_point->data);
		resetStringInfo(cur_split_point);
	}
	appendStringInfoChar(str, ')');
}

/*
 * This function is used to retrieve a range partitioned table's split points
 * as a list of list of Exprs.
 */
static void
getRangeSplitPointsList(Oid relid, YBCPgTableDesc yb_tabledesc,
						YbTableProperties yb_table_properties,
						List **split_points)
{
	Assert(yb_table_properties->num_tablets > 1);
	size_t num_range_key_columns = yb_table_properties->num_range_key_columns;
	size_t num_splits = yb_table_properties->num_tablets - 1;
	Oid pkeys_atttypid[num_range_key_columns];
	YBCPgSplitDatum split_datums[num_splits * num_range_key_columns];
	bool has_null;
	bool has_gin_null;

	/* Get Split point values as YBCPgSplitDatum. */
	getSplitPointsInfo(relid, yb_tabledesc, yb_table_properties,
					   pkeys_atttypid, split_datums, &has_null, &has_gin_null);

	/* Construct split points list. */
	for (int split_idx = 0; split_idx < num_splits; ++split_idx)
	{
		List *split_point = NIL;
		for (int col_idx = 0; col_idx < num_range_key_columns; ++col_idx)
		{
			int split_datum_idx = split_idx * num_range_key_columns + col_idx;
			switch (split_datums[split_datum_idx].datum_kind)
			{
				ColumnRef  *c;
				StringInfo	str;

				case YB_YQL_DATUM_LIMIT_MIN:
					c = makeNode(ColumnRef);
					c->fields = list_make1(makeString("minvalue"));
					split_point = lappend(split_point, c);
					break;
				case YB_YQL_DATUM_LIMIT_MAX:
					c = makeNode(ColumnRef);
					c->fields = list_make1(makeString("maxvalue"));
					split_point = lappend(split_point, c);
					break;
				default:
					str = makeStringInfo();
					appendDatumToString(str,
										split_datums[split_datum_idx].datum,
										pkeys_atttypid[col_idx],
										pg_get_client_encoding(),
										true /* use_double_quotes */);
					Node *value = nodeRead(str->data, str->len);
					A_Const *n = makeNode(A_Const);
					switch (value->type)
					{
						case T_Integer:
							n->val.ival = *((Integer *) value);
							break;
						case T_Float:
							n->val.fval = *((Float *) value);
							break;
						case T_Boolean:
							n->val.boolval = *((Boolean *) value);
							break;
						case T_String:
							n->val.sval = *((String *) value);
							break;
						case T_BitString:
							n->val.bsval = *((BitString *) value);
							break;
						default:
							ereport(ERROR,
									(errmsg("unexpected node type %d",
											value->type)));
					}
					split_point = lappend(split_point, n);
			}
		}
		*split_points = lappend(*split_points, split_point);
	}
}

Datum
yb_get_range_split_clause(PG_FUNCTION_ARGS)
{
	Oid			relid = PG_GETARG_OID(0);
	bool		exists_in_yb = false;
	YBCPgTableDesc yb_tabledesc = NULL;
	YbTablePropertiesData yb_table_properties;
	StringInfoData str;
	char	   *range_split_clause = NULL;
	Relation	relation = RelationIdGetRelation(relid);
	Oid			relfileNodeId;

	if (relation)
	{
		relfileNodeId = YbGetRelfileNodeId(relation);
		RelationClose(relation);
		HandleYBStatus(YBCPgTableExists(MyDatabaseId, relfileNodeId,
			&exists_in_yb));
	}

	if (!exists_in_yb)
	{
		elog(NOTICE, "relation with oid %u is not backed by YB", relid);
		PG_RETURN_NULL();
	}

	HandleYBStatus(YBCPgGetTableDesc(MyDatabaseId, relfileNodeId,
		&yb_tabledesc));
	HandleYBStatus(YBCPgGetTableProperties(yb_tabledesc, &yb_table_properties));

	if (yb_table_properties.num_hash_key_columns > 0)
	{
		elog(NOTICE, "relation with oid %u is not range-partitioned", relid);
		PG_RETURN_NULL();
	}

	/*
	 * Get SPLIT AT VALUES clause for range relations with more than one tablet.
	 * Skip one-tablet range-partition relations such that this function
	 * return an empty string for them.
	 *
	 * For YB backup, if an error is thrown from a PG backend, ysql_dump will
	 * exit, generate an empty YSQLDUMP file, and block YB backup workflow.
	 * Currently, we don't have the functionality to adjust options used for
	 * ysql_dump on YBA and YBM, so we don't have a way to to turn on/off
	 * a backup-related feature used in ysql_dump.
	 * There are known cases which caused decoding of split points to fail in
	 * the past and are handled specifically now.
	 * (1) null values appear in split points after tablet splitting
	 * (2) GinNull values appear in split points after tablet splitting
	 * (3) duplicate split points appear after tablet splitting on an
	 *     index's hidden column
	 * Thus, for the sake of YB backup, protect the split point decoding with
	 * TRY CATCH block in case decoding fails due to other unknown cases.
	 * Return an empty string if decoding fails.
	 */
	initStringInfo(&str);
	PG_TRY();
	{
		if (yb_table_properties.num_tablets > 1)
			rangeSplitClause(relid, yb_tabledesc, &yb_table_properties, &str);
	}
	PG_CATCH();
	{
		ereport(WARNING,
				(errcode(ERRCODE_WARNING),
				 errmsg("cannot decode split point in SPLIT AT VALUES clause "
						 "of relation with oid %u", relid),
				 errdetail("Returning an empty string instead.")));
		/* Empty string if split point decoding fails. */
		resetStringInfo(&str);
	}
	PG_END_TRY();
	range_split_clause = str.data;

	PG_RETURN_CSTRING(range_split_clause);
}

const char*
yb_fetch_current_transaction_priority(void)
{
	TxnPriorityRequirement txn_priority_type;
	double				   txn_priority;
	static char			   buf[50];

	txn_priority_type = YBCGetTransactionPriorityType();
	txn_priority	  = YBCGetTransactionPriority();

	if (txn_priority_type == kHighestPriority)
		snprintf(buf, sizeof(buf), "Highest priority transaction");
	else if (txn_priority_type == kHigherPriorityRange)
		snprintf(buf, sizeof(buf),
				 "%.9lf (High priority transaction)", txn_priority);
	else
		snprintf(buf, sizeof(buf),
				 "%.9lf (Normal priority transaction)", txn_priority);

	return buf;
}

Datum
yb_get_current_transaction_priority(PG_FUNCTION_ARGS)
{
	PG_RETURN_CSTRING(yb_fetch_current_transaction_priority());
}

Datum
yb_get_effective_transaction_isolation_level(PG_FUNCTION_ARGS)
{
	PG_RETURN_CSTRING(yb_fetch_effective_transaction_isolation_level());
}

Datum
yb_get_current_transaction(PG_FUNCTION_ARGS)
{
	pg_uuid_t *txn_id = NULL;
	bool is_null = false;

	if (!yb_enable_pg_locks)
	{
		ereport(ERROR, (errcode(ERRCODE_INVALID_PARAMETER_VALUE),
						errmsg("get_current_transaction is unavailable"),
						errdetail("yb_enable_pg_locks is false or a system "
								  "upgrade is in progress")));
	}

	txn_id = (pg_uuid_t *) palloc(sizeof(pg_uuid_t));
	HandleYBStatus(
		YBCPgGetSelfActiveTransaction((YBCPgUuid *) txn_id, &is_null));

	if (is_null)
		PG_RETURN_NULL();

	PG_RETURN_UUID_P(txn_id);
}

Datum
yb_cancel_transaction(PG_FUNCTION_ARGS)
{
	if (!IsYbDbAdminUser(GetUserId()))
		ereport(ERROR,
				(errcode(ERRCODE_INSUFFICIENT_PRIVILEGE),
				 errmsg("permission denied to cancel transaction")));

	pg_uuid_t *id = PG_GETARG_UUID_P(0);
	YBCStatus status = YBCPgCancelTransaction(id->data);
	if (status)
	{
		ereport(NOTICE,
				(errmsg("failed to cancel transaction"),
				 errdetail("%s", YBCMessageAsCString(status))));
		PG_RETURN_BOOL(false);
	}
	PG_RETURN_BOOL(true);
}

/*
 * This PG function takes one optional bool input argument (legacy).
 * If the input argument is not specified or its value is false, this function
 * returns whether the current database is a colocated database.
 * If the value of the input argument is true, this function returns whether the
 * current database is a legacy colocated database.
 */
Datum
yb_is_database_colocated(PG_FUNCTION_ARGS)
{
	if (!PG_GETARG_BOOL(0))
		PG_RETURN_BOOL(MyDatabaseColocated);
	PG_RETURN_BOOL(MyDatabaseColocated && MyColocatedDatabaseLegacy);
}

/*
 * This function serves mostly as a helper for YSQL migration to introduce
 * pg_yb_catalog_version table without breaking version continuity.
 */
Datum
yb_catalog_version(PG_FUNCTION_ARGS)
{
	PG_RETURN_UINT64(YbGetMasterCatalogVersion());
}

Datum
yb_is_local_table(PG_FUNCTION_ARGS)
{
	Oid tableOid = PG_GETARG_OID(0);

	/* Fetch required info about the relation */
	Relation relation = relation_open(tableOid, NoLock);
	Oid tablespaceId = relation->rd_rel->reltablespace;
	bool isTempTable =
		(relation->rd_rel->relpersistence == RELPERSISTENCE_TEMP);
	RelationClose(relation);

	/* Temp tables are local. */
	if (isTempTable)
	{
			PG_RETURN_BOOL(true);
	}
	GeolocationDistance distance = get_tablespace_distance(tablespaceId);
	PG_RETURN_BOOL(distance == REGION_LOCAL || distance == ZONE_LOCAL);
}

Datum
yb_server_region(PG_FUNCTION_ARGS) {
	const char *current_region = YBGetCurrentRegion();

	if (current_region == NULL)
		PG_RETURN_NULL();

	return CStringGetTextDatum(current_region);
}

Datum
yb_server_cloud(PG_FUNCTION_ARGS)
{
	const char *current_cloud = YBGetCurrentCloud();

	if (current_cloud == NULL)
		PG_RETURN_NULL();

	return CStringGetTextDatum(current_cloud);
}

Datum
yb_server_zone(PG_FUNCTION_ARGS)
{
	const char *current_zone = YBGetCurrentZone();

	if (current_zone == NULL)
		PG_RETURN_NULL();

	return CStringGetTextDatum(current_zone);
}

static bytea *
bytesToBytea(const char *in, int len)
{
	bytea	   *out;

	out = (bytea *) palloc(len + VARHDRSZ);
	SET_VARSIZE(out, len + VARHDRSZ);
	memcpy(VARDATA(out), in, len);

	return out;
}

Datum
yb_local_tablets(PG_FUNCTION_ARGS)
{
	ReturnSetInfo *rsinfo = (ReturnSetInfo *) fcinfo->resultinfo;
	TupleDesc	tupdesc;
	Tuplestorestate *tupstore;
	MemoryContext per_query_ctx;
	MemoryContext oldcontext;
	int			i;
#define YB_TABLET_INFO_COLS 8

	/* only superuser and yb_db_admin can query this function */
	if (!superuser() && !IsYbDbAdminUser(GetUserId()))
		ereport(ERROR,
				(errcode(ERRCODE_INSUFFICIENT_PRIVILEGE),
				 (errmsg("only superusers and yb_db_admin can query yb_local_tablets"))));

	/* check to see if caller supports us returning a tuplestore */
	if (rsinfo == NULL || !IsA(rsinfo, ReturnSetInfo))
		ereport(ERROR,
				(errcode(ERRCODE_FEATURE_NOT_SUPPORTED),
				 errmsg("set-valued function called in context that cannot accept a set")));

	if (!(rsinfo->allowedModes & SFRM_Materialize))
		ereport(ERROR,
				(errcode(ERRCODE_FEATURE_NOT_SUPPORTED),
				 errmsg("materialize mode required, but it is not " \
						"allowed in this context")));

	/*
	 * Switch context to construct returned data structures and store
	 * returned values from tserver.
	 */
	per_query_ctx = rsinfo->econtext->ecxt_per_query_memory;
	oldcontext = MemoryContextSwitchTo(per_query_ctx);

	/* Build a tuple descriptor */
	if (get_call_result_type(fcinfo, NULL, &tupdesc) != TYPEFUNC_COMPOSITE)
		ereport(ERROR,
				(errmsg_internal("return type must be a row type")));

	tupstore = tuplestore_begin_heap(true, false, work_mem);
	rsinfo->returnMode = SFRM_Materialize;
	rsinfo->setResult = tupstore;
	rsinfo->setDesc = tupdesc;

	YBCPgTabletsDescriptor	*tablets = NULL;
	size_t		num_tablets = 0;
	HandleYBStatus(YBCLocalTablets(&tablets, &num_tablets));

	for (i = 0; i < num_tablets; ++i)
	{
		YBCPgTabletsDescriptor *tablet = (YBCPgTabletsDescriptor *)tablets + i;
		Datum		values[YB_TABLET_INFO_COLS];
		bool		nulls[YB_TABLET_INFO_COLS];
		bytea	   *partition_key_start;
		bytea	   *partition_key_end;

		memset(values, 0, sizeof(values));
		memset(nulls, 0, sizeof(nulls));

		values[0] = CStringGetTextDatum(tablet->tablet_id);
		values[1] = CStringGetTextDatum(tablet->table_id);
		values[2] = CStringGetTextDatum(tablet->table_type);
		values[3] = CStringGetTextDatum(tablet->namespace_name);
		values[4] = CStringGetTextDatum(tablet->pgschema_name);
		values[5] = CStringGetTextDatum(tablet->table_name);

		if (tablet->partition_key_start_len)
		{
			partition_key_start = bytesToBytea(tablet->partition_key_start,
											   tablet->partition_key_start_len);
			values[6] = PointerGetDatum(partition_key_start);
		}
		else
			nulls[6] = true;

		if (tablet->partition_key_end_len)
		{
			partition_key_end = bytesToBytea(tablet->partition_key_end,
											 tablet->partition_key_end_len);
			values[7] = PointerGetDatum(partition_key_end);
		}
		else
			nulls[7] = true;

		tuplestore_putvalues(tupstore, tupdesc, values, nulls);
	}

#undef YB_TABLET_INFO_COLS

	/* clean up and return the tuplestore */
	tuplestore_donestoring(tupstore);

	MemoryContextSwitchTo(oldcontext);

	return (Datum) 0;
}

/*---------------------------------------------------------------------------*/
/* Deterministic DETAIL order                                                */
/*---------------------------------------------------------------------------*/

static int yb_detail_sort_comparator(const void *a, const void *b)
{
	return strcmp(*(const char **) a, *(const char **) b);
}

typedef struct {
	char **lines;
	int length;
} DetailSorter;

void detail_sorter_from_list(DetailSorter *v, List *litems, int capacity)
{
	v->lines = (char **)palloc(sizeof(char *) * capacity);
	v->length = 0;
	ListCell *lc;
	foreach (lc, litems)
	{
		if (v->length < capacity)
		{
			v->lines[v->length++] = (char *)lfirst(lc);
		}
	}
}

char **detail_sorter_lines_sorted(DetailSorter *v)
{
	qsort(v->lines, v->length,
		sizeof (const char *), yb_detail_sort_comparator);
	return v->lines;
}

void detail_sorter_free(DetailSorter *v)
{
	pfree(v->lines);
}

char *YBDetailSorted(char *input)
{
	if (input == NULL)
		return input;

	// this delimiter is hard coded in backend/catalog/pg_shdepend.c,
	// inside of the storeObjectDescription function:
	char delimiter[2] = "\n";

	// init stringinfo used for concatenation of the output:
	StringInfoData s;
	initStringInfo(&s);

	// this list stores the non-empty tokens, extra counter to know how many:
	List *line_store = NIL;
	int line_count = 0;

	char *token;
	token = strtok(input, delimiter);
	while (token != NULL)
	{
		if (strcmp(token, "") != 0)
		{
			line_store = lappend(line_store, token);
			line_count++;
		}
		token = strtok(NULL, delimiter);
	}

	DetailSorter sorter;
	detail_sorter_from_list(&sorter, line_store, line_count);

	if (line_count == 0)
	{
		// put the original input in:
		appendStringInfoString(&s, input);
	}
	else
	{
		char **sortedLines = detail_sorter_lines_sorted(&sorter);
		for (int i=0; i<line_count; i++)
		{
			if (sortedLines[i] != NULL) {
				if (i > 0)
					appendStringInfoString(&s, delimiter);
				appendStringInfoString(&s, sortedLines[i]);
			}
		}
	}

	detail_sorter_free(&sorter);
	list_free(line_store);

	return s.data;
}

/*
 * This function is adapted from code in varlena.c.
 */
static const char*
YBComputeNonCSortKey(Oid collation_id, const char* value, int64_t bytes) {
	/*
	 * We expect collation_id is a valid non-C collation.
	 */
	pg_locale_t locale = 0;
	if (collation_id != DEFAULT_COLLATION_OID)
	{
		locale = pg_newlocale_from_collation(collation_id);
		Assert(locale);
	}
	static const int kTextBufLen = 1024;
	Size bsize = -1;
	bool is_icu_provider = false;
	const int buflen1 = bytes;
	char* buf1 = palloc(buflen1 + 1);
	char* buf2 = palloc(kTextBufLen);
	int buflen2 = kTextBufLen;
	memcpy(buf1, value, bytes);
	buf1[buflen1] = '\0';

#ifdef USE_ICU
	int32_t		ulen = -1;
	UChar		*uchar = NULL;
#endif

#ifdef USE_ICU
	/* When using ICU, convert string to UChar. */
	if (locale && locale->provider == COLLPROVIDER_ICU)
	{
		is_icu_provider = true;
		ulen = icu_to_uchar(&uchar, buf1, buflen1);
	}
#endif

	/*
	 * Loop: Call strxfrm() or ucol_getSortKey(), possibly enlarge buffer,
	 * and try again. Both of these functions have the result buffer
	 * content undefined if the result did not fit, so we need to retry
	 * until everything fits.
	 */
	for (;;)
	{
#ifdef USE_ICU
		if (locale && locale->provider == COLLPROVIDER_ICU)
		{
			bsize = ucol_getSortKey(locale->info.icu.ucol,
									uchar, ulen,
									(uint8_t *) buf2, buflen2);
		}
		else
#endif
#ifdef HAVE_LOCALE_T
		if (locale && locale->provider == COLLPROVIDER_LIBC)
			bsize = strxfrm_l(buf2, buf1, buflen2, locale->info.lt);
		else
#endif
			bsize = strxfrm(buf2, buf1, buflen2);

		if (bsize < buflen2)
			break;

		/*
		 * Grow buffer and retry.
		 */
		pfree(buf2);
		buflen2 = Max(bsize + 1, Min(buflen2 * 2, MaxAllocSize));
		buf2 = palloc(buflen2);
	}

#ifdef USE_ICU
	if (uchar)
		pfree(uchar);
#endif

	pfree(buf1);
	if (is_icu_provider)
	{
		Assert(bsize > 0);
		/*
		 * Each sort key ends with one \0 byte and does not contain any
		 * other \0 byte. The terminating \0 byte is included in bsize.
		 */
		Assert(buf2[bsize - 1] == '\0');
	}
	else
	{
		Assert(bsize >= 0);
		/*
		 * Both strxfrm and strxfrm_l return the length of the transformed
		 * string not including the terminating \0 byte.
		 */
		Assert(buf2[bsize] == '\0');
	}
	return buf2;
}

void YBGetCollationInfo(
	Oid collation_id,
	const YBCPgTypeEntity *type_entity,
	Datum datum,
	bool is_null,
	YBCPgCollationInfo *collation_info) {

	if (!type_entity) {
		Assert(collation_id == InvalidOid);
		collation_info->collate_is_valid_non_c = false;
		collation_info->sortkey = NULL;
		return;
	}

	if (type_entity->yb_type != YB_YQL_DATA_TYPE_STRING) {
		/*
		 * A character array type is processed as YB_YQL_DATA_TYPE_BINARY but it
		 * can have a collation. For example:
		 *   CREATE TABLE t (id text[] COLLATE "en_US.utf8");
		 *
		 * GIN indexes have null categories, so ybgin indexes pass the category
		 * number down using GIN_NULL type. Even if the column is collatable,
		 * nulls should be unaffected by collation.
		 *
		 * pg_trgm GIN indexes have key type int32 but also valid collation for
		 * regex purposes on the indexed type text. Add an exception here for
		 * int32. Since this relaxes the assert for other situations involving
		 * int32, a proper fix should be done in the future.
		 */
		Assert(collation_id == InvalidOid ||
			   type_entity->yb_type == YB_YQL_DATA_TYPE_BINARY ||
			   type_entity->yb_type == YB_YQL_DATA_TYPE_GIN_NULL ||
			   type_entity->yb_type == YB_YQL_DATA_TYPE_INT32);
		collation_info->collate_is_valid_non_c = false;
		collation_info->sortkey = NULL;
		return;
	}
	switch (type_entity->type_oid) {
		case NAMEOID:
		case TEXTOID:
		case BPCHAROID:
		case VARCHAROID:
			if (collation_id == InvalidOid) {
				/*
				 * In postgres, an index can include columns. Included columns
				 * have no collation. Included character column value will be
				 * stored as C collation. It can only be stored and retrieved
				 * as a value in DocDB. Any comparison must be done by the
				 * postgres layer.
				 */
				collation_id = C_COLLATION_OID;
			}
			break;
		case CSTRINGOID:
			Assert(collation_id == C_COLLATION_OID);
			break;
		default:
			/* Not supported text type. */
			Assert(false);
	}
	collation_info->collate_is_valid_non_c = YBIsCollationValidNonC(collation_id);
	if (!is_null && collation_info->collate_is_valid_non_c) {
		char *value;
		int64_t bytes = type_entity->datum_fixed_size;
		type_entity->datum_to_yb(datum, &value, &bytes);
		/*
		 * Collation sort keys are compared using strcmp so they are null
		 * terminated and cannot have embedded \0 byte.
		 */
		collation_info->sortkey = YBComputeNonCSortKey(collation_id, value, bytes);
	} else {
		collation_info->sortkey = NULL;
	}
}

static bool YBNeedCollationEncoding(const YBCPgColumnInfo *column_info) {
	/* We only need collation encoding for range keys. */
	return (column_info->is_primary && !column_info->is_hash);
}

void YBSetupAttrCollationInfo(YBCPgAttrValueDescriptor *attr, const YBCPgColumnInfo *column_info) {
	if (attr->collation_id != InvalidOid && !YBNeedCollationEncoding(column_info)) {
		attr->collation_id = InvalidOid;
	}
	YBGetCollationInfo(attr->collation_id, attr->type_entity, attr->datum,
					   attr->is_null, &attr->collation_info);
}

bool YBIsCollationValidNonC(Oid collation_id) {
	/*
	 * For now we only allow database to have C collation. Therefore for
	 * DEFAULT_COLLATION_OID it cannot be a valid non-C collation. This
	 * special case for DEFAULT_COLLATION_OID is made here because YB
	 * PgExpr code is called before Postgres has properly setup the default
	 * collation to that of the database connected. So lc_collate_is_c can
	 * return false for DEFAULT_COLLATION_OID which isn't correct.
	 * We stop support non-C collation if collation support is disabled.
	 */
	bool is_valid_non_c = YBIsCollationEnabled() &&
						  OidIsValid(collation_id) &&
						  collation_id != DEFAULT_COLLATION_OID &&
						  !lc_collate_is_c(collation_id);
	/*
	 * For testing only, we use en_US.UTF-8 for default collation and
	 * this is a valid non-C collation.
	 */
	Assert(!kTestOnlyUseOSDefaultCollation || YBIsCollationEnabled());
	if (kTestOnlyUseOSDefaultCollation && collation_id == DEFAULT_COLLATION_OID)
		is_valid_non_c = true;
	return is_valid_non_c;
}

Oid YBEncodingCollation(YBCPgStatement handle, int attr_num, Oid attcollation) {
	if (attcollation == InvalidOid)
		return InvalidOid;
	YBCPgColumnInfo column_info = {0};
	HandleYBStatus(YBCPgDmlGetColumnInfo(handle, attr_num, &column_info));
	return YBNeedCollationEncoding(&column_info) ? attcollation : InvalidOid;
}

bool IsYbExtensionUser(Oid member) {
	return IsYugaByteEnabled() && has_privs_of_role(member, DEFAULT_ROLE_YB_EXTENSION);
}

bool IsYbFdwUser(Oid member) {
	return IsYugaByteEnabled() && has_privs_of_role(member, DEFAULT_ROLE_YB_FDW);
}

void YBSetParentDeathSignal()
{
#ifdef HAVE_SYS_PRCTL_H
	char* pdeathsig_str = getenv("YB_PG_PDEATHSIG");
	if (pdeathsig_str)
	{
		char* end_ptr = NULL;
		long int pdeathsig = strtol(pdeathsig_str, &end_ptr, 10);
		if (end_ptr == pdeathsig_str + strlen(pdeathsig_str)) {
			if (pdeathsig >= 1 && pdeathsig <= 31) {
				// TODO: prctl(PR_SET_PDEATHSIG) is Linux-specific, look into portable ways to
				// prevent orphans when parent is killed.
				prctl(PR_SET_PDEATHSIG, pdeathsig);
			}
			else
			{
				fprintf(
					stderr,
					"Error: YB_PG_PDEATHSIG is an invalid signal value: %ld",
					pdeathsig);
			}

		}
		else
		{
			fprintf(
				stderr,
				"Error: failed to parse the value of YB_PG_PDEATHSIG: %s",
				pdeathsig_str);
		}
	}
#endif
}

Oid YbGetRelfileNodeId(Relation relation) {
	if (relation->rd_rel->relfilenode != InvalidOid) {
		return relation->rd_rel->relfilenode;
	}
	return RelationGetRelid(relation);
}

Oid YbGetRelfileNodeIdFromRelId(Oid relationId) {
	Relation rel = RelationIdGetRelation(relationId);
	Oid relfileNodeId = YbGetRelfileNodeId(rel);
	RelationClose(rel);
	return relfileNodeId;
}

bool IsYbDbAdminUser(Oid member) {
	return IsYugaByteEnabled() && has_privs_of_role(member, DEFAULT_ROLE_YB_DB_ADMIN);
}

bool IsYbDbAdminUserNosuper(Oid member) {
	return IsYugaByteEnabled() && is_member_of_role_nosuper(member, DEFAULT_ROLE_YB_DB_ADMIN);
}

void YbCheckUnsupportedSystemColumns(int attnum, const char *colname, RangeTblEntry *rte) {
	if (rte->relkind == RELKIND_FOREIGN_TABLE)
		return;
	switch (attnum)
	{
		case SelfItemPointerAttributeNumber:
		case MinTransactionIdAttributeNumber:
		case MinCommandIdAttributeNumber:
		case MaxTransactionIdAttributeNumber:
		case MaxCommandIdAttributeNumber:
			ereport(ERROR,
					(errcode(ERRCODE_FEATURE_NOT_SUPPORTED),
					errmsg("System column \"%s\" is not supported yet", colname)));
		default:
			break;
	}
}

void YbRegisterSysTableForPrefetching(int sys_table_id) {
	// sys_only_filter_attr stores attr which will be used to filter table rows
	// related to system cache entries.
	// In case particular table must always load all the rows or
	// system cache filtering is disabled the sys_only_filter_attr
	// must be set to InvalidAttrNumber.
	int sys_only_filter_attr = InvalidAttrNumber;
	int db_id = MyDatabaseId;
	int sys_table_index_id = InvalidOid;

	switch(sys_table_id)
	{
		// TemplateDb tables
		case AuthMemRelationId:                           // pg_auth_members
			db_id = Template1DbOid;
			sys_table_index_id = AuthMemMemRoleIndexId;
			sys_only_filter_attr = InvalidAttrNumber;
			break;
		case AuthIdRelationId:                            // pg_authid
			db_id = Template1DbOid;
			sys_table_index_id = AuthIdRolnameIndexId;
			sys_only_filter_attr = InvalidAttrNumber;
			break;
		case DatabaseRelationId:                          // pg_database
			db_id = Template1DbOid;
			sys_table_index_id = DatabaseNameIndexId;
			sys_only_filter_attr = InvalidAttrNumber;
			break;

		case DbRoleSettingRelationId:    switch_fallthrough(); // pg_db_role_setting
		case TableSpaceRelationId:       switch_fallthrough(); // pg_tablespace
		case YBCatalogVersionRelationId: switch_fallthrough(); // pg_yb_catalog_version
		case YbProfileRelationId:        switch_fallthrough(); // pg_yb_profile
		case YbRoleProfileRelationId:                          // pg_yb_role_profile
			db_id = Template1DbOid;
			sys_only_filter_attr = InvalidAttrNumber;
			break;

		// MyDb tables
		case AccessMethodProcedureRelationId:             // pg_amproc
			sys_table_index_id = AccessMethodProcedureIndexId;
			sys_only_filter_attr = Anum_pg_amproc_oid;
			break;
		case AccessMethodRelationId:                      // pg_am
			sys_table_index_id = AmNameIndexId;
			sys_only_filter_attr = Anum_pg_am_oid;
			break;
		case AttrDefaultRelationId:                       // pg_attrdef
			sys_table_index_id = AttrDefaultIndexId;
			sys_only_filter_attr = Anum_pg_attrdef_oid;
			break;
		case AttributeRelationId:                         // pg_attribute
			sys_table_index_id = AttributeRelidNameIndexId;
			sys_only_filter_attr = Anum_pg_attribute_attrelid;
			break;
		case CastRelationId:                              // pg_cast
			sys_table_index_id = CastSourceTargetIndexId;
			sys_only_filter_attr = Anum_pg_cast_oid;
			break;
		case ConstraintRelationId:                        // pg_constraint
			sys_table_index_id = ConstraintRelidTypidNameIndexId;
			sys_only_filter_attr = Anum_pg_constraint_oid;
			break;
		case IndexRelationId:                             // pg_index
			sys_table_index_id = IndexIndrelidIndexId;
			sys_only_filter_attr = Anum_pg_index_indexrelid;
			break;
		case InheritsRelationId:                          // pg_inherits
			sys_table_index_id = InheritsParentIndexId;
			sys_only_filter_attr = Anum_pg_inherits_inhrelid;
			break;
		case NamespaceRelationId:                         // pg_namespace
			sys_table_index_id = NamespaceNameIndexId;
			sys_only_filter_attr = Anum_pg_namespace_oid;
			break;
		case OperatorClassRelationId:                     // pg_opclass
			sys_table_index_id = OpclassAmNameNspIndexId;
			sys_only_filter_attr = Anum_pg_opclass_oid;
			break;
		case OperatorRelationId:                          // pg_operator
			sys_table_index_id = OperatorNameNspIndexId;
			sys_only_filter_attr = Anum_pg_operator_oid;
			break;
		case PolicyRelationId:                            // pg_policy
			sys_table_index_id = PolicyPolrelidPolnameIndexId;
			sys_only_filter_attr = Anum_pg_policy_oid;
			break;
		case ProcedureRelationId:                         // pg_proc
			sys_table_index_id = ProcedureNameArgsNspIndexId;
			sys_only_filter_attr = Anum_pg_proc_oid;
			break;
		case RelationRelationId:                          // pg_class
			sys_table_index_id = ClassNameNspIndexId;
			sys_only_filter_attr = Anum_pg_class_oid;
			break;
		case RangeRelationId:                             // pg_range
			sys_only_filter_attr = Anum_pg_range_rngtypid;
			break;
		case RewriteRelationId:                           // pg_rewrite
			sys_table_index_id = RewriteRelRulenameIndexId;
			sys_only_filter_attr = Anum_pg_rewrite_oid;
			break;
		case StatisticRelationId:                         // pg_statistic
			sys_only_filter_attr = Anum_pg_statistic_starelid;
			break;
		case TriggerRelationId:                           // pg_trigger
			sys_table_index_id = TriggerRelidNameIndexId;
			sys_only_filter_attr = Anum_pg_trigger_oid;
			break;
		case TypeRelationId:                              // pg_type
			sys_table_index_id = TypeNameNspIndexId;
			sys_only_filter_attr = Anum_pg_type_oid;
			break;
		case AccessMethodOperatorRelationId:              // pg_amop
			sys_table_index_id = AccessMethodOperatorIndexId;
			sys_only_filter_attr = Anum_pg_amop_oid;
			break;
		case PartitionedRelationId:                       // pg_partitioned_table
			sys_only_filter_attr = Anum_pg_partitioned_table_partrelid;
			break;

		default:
		{
			ereport(FATAL,
					(errcode(ERRCODE_INTERNAL_ERROR),
					 errmsg("Sys table '%d' is not yet intended for preloading", sys_table_id)));

		}
	}

	if (!*YBCGetGFlags()->ysql_minimal_catalog_caches_preload)
		sys_only_filter_attr = InvalidAttrNumber;

	YBCRegisterSysTableForPrefetching(
		db_id, sys_table_id, sys_table_index_id, sys_only_filter_attr);
}

void YbTryRegisterCatalogVersionTableForPrefetching()
{
	if (YbGetCatalogVersionType() == CATALOG_VERSION_CATALOG_TABLE)
		YbRegisterSysTableForPrefetching(YBCatalogVersionRelationId);
}

bool YBCIsRegionLocal(Relation rel) {
	double cost = 0.0;
	return IsNormalProcessingMode() &&
			!IsSystemRelation(rel) &&
			get_yb_tablespace_cost(rel->rd_rel->reltablespace, &cost) &&
			cost <= yb_interzone_cost;
}

bool check_yb_xcluster_consistency_level(char** newval, void** extra, GucSource source) {
	int newConsistency = XCLUSTER_CONSISTENCY_TABLET;
	if (strcmp(*newval, "tablet") == 0)
		newConsistency = XCLUSTER_CONSISTENCY_TABLET;
	else if (strcmp(*newval, "database") == 0)
		newConsistency = XCLUSTER_CONSISTENCY_DATABASE;
	else
		return false;

	*extra = malloc(sizeof(int));
	if (!*extra)
		return false;
	*((int*)*extra) = newConsistency;

	return true;
}

void assign_yb_xcluster_consistency_level(const char* newval, void* extra) {
	yb_xcluster_consistency_level = *((int*)extra);
}

bool
parse_yb_read_time(const char *value, unsigned long long *result, bool* is_ht_unit)
{
	unsigned long long	val;
	char	           *endptr;

	if (is_ht_unit)
	{
		*is_ht_unit = false;
	}

	/* To suppress compiler warnings, always set output params */
	if (result)
		*result = 0;

	errno = 0;
	val = strtoull(value, &endptr, 0);

	if (endptr == value || errno == ERANGE)
		return false;

	/* allow whitespace between integer and unit */
	while (isspace((unsigned char) *endptr))
		endptr++;

	/* Handle possible unit */
	if (*endptr != '\0')
	{
		char		unit[2 + 1];
		int			unitlen;
		bool		converted = false;

		unitlen = 0;
		while (*endptr != '\0' && !isspace((unsigned char) *endptr) &&
			   unitlen < 2)
			unit[unitlen++] = *(endptr++);
		unit[unitlen] = '\0';
		/* allow whitespace after unit */
		while (isspace((unsigned char) *endptr))
			endptr++;

		if (*endptr == '\0')
			converted = (strcmp(unit, "ht") == 0);
		if (!converted)
			return false;
		else if (is_ht_unit)
			*is_ht_unit = true;
	}

	if (result)
		*result = val;
	return true;
}

bool
check_yb_read_time(char **newval, void **extra, GucSource source)
{
	/* Read time should be convertable to unsigned long long */
	unsigned long long read_time_ull;
	unsigned long long value_ull;
	bool is_ht_unit;
	if(!parse_yb_read_time(*newval, &value_ull, &is_ht_unit))
	{
		return false;
	}

	if (is_ht_unit)
	{
		/*
		 * Right shift by 12 bits to get physical time in micros from HybridTime
		 * See src/yb/common/hybrid_time.h (GetPhysicalValueMicros)
		 */
		read_time_ull = value_ull >> 12;
	}
	else
	{
		read_time_ull = value_ull;
		char read_time_string[23];
		sprintf(read_time_string, "%llu", read_time_ull);
		if (strcmp(*newval, read_time_string))
		{
			GUC_check_errdetail("Accepted value is Unix timestamp in microseconds."
								" i.e. 1694673026673528");
			return false;
		}
	}

	/* Read time should not be set to a timestamp in the future */
	struct timeval now_tv;
	gettimeofday(&now_tv, NULL);
	unsigned long long now_micro_sec = ((unsigned long long)now_tv.tv_sec * USECS_PER_SEC) + now_tv.tv_usec;
	if(read_time_ull > now_micro_sec)
	{
		GUC_check_errdetail("Provided timestamp is in the future.");
		return false;
	}
	return true;
}

void
assign_yb_read_time(const char* newval, void *extra)
{
	unsigned long long value_ull;
	bool is_ht_unit;
	parse_yb_read_time(newval, &value_ull, &is_ht_unit);
	yb_read_time = value_ull;
	yb_is_read_time_ht = is_ht_unit;
	if (!am_walsender)
	{
		ereport(NOTICE,
				(errmsg("yb_read_time should be set with caution."),
				errdetail("No DDL operations should be performed while it is set and "
						"it should not be set to a timestamp before a DDL "
						"operation has been performed. It doesn't have well defined semantics"
						" for normal transactions and is only to be used after consultation")));
	}
}

void
yb_assign_max_replication_slots(int newval, void *extra)
{
	ereport(NOTICE,
		(errmsg("max_replication_slots should be controlled using the Gflag"
				" \"max_replication_slots\" on the YB-Master process"),
		 errdetail("In Yugabyte clusters, the replication slots are managed by"
		 		   " the YB-Master globally. Hence limits on the number of"
				   " replication slots should be controlled using Gflags and"
				   " not session-level GUC variables.")));
}

void YBCheckServerAccessIsAllowed() {
	if (*YBCGetGFlags()->ysql_disable_server_file_access)
		ereport(ERROR,
				(errcode(ERRCODE_INSUFFICIENT_PRIVILEGE),
				 errmsg("server file access disabled"),
				 errdetail("tserver flag ysql_disable_server_file_access is "
						   "set to true")));
}

static void
aggregateStats(YbInstrumentation *instr, const YBCPgExecStats *exec_stats)
{
	/* User Table stats */
	instr->tbl_reads.count += exec_stats->tables.reads;
	instr->tbl_reads.wait_time += exec_stats->tables.read_wait;
	instr->tbl_writes += exec_stats->tables.writes;
	instr->tbl_reads.rows_scanned += exec_stats->tables.rows_scanned;

	/* Secondary Index stats */
	instr->index_reads.count += exec_stats->indices.reads;
	instr->index_reads.wait_time += exec_stats->indices.read_wait;
	instr->index_writes += exec_stats->indices.writes;
	instr->index_reads.rows_scanned += exec_stats->indices.rows_scanned;

	/* System Catalog stats */
	instr->catalog_reads.count += exec_stats->catalog.reads;
	instr->catalog_reads.wait_time += exec_stats->catalog.read_wait;
	instr->catalog_writes += exec_stats->catalog.writes;
	instr->catalog_reads.rows_scanned += exec_stats->catalog.rows_scanned;

	/* Flush stats */
	instr->write_flushes.count += exec_stats->num_flushes;
	instr->write_flushes.wait_time += exec_stats->flush_wait;

	if (exec_stats->storage_metrics_version != instr->storage_metrics_version) {
		instr->storage_metrics_version = exec_stats->storage_metrics_version;
		for (int i = 0; i < YB_STORAGE_GAUGE_COUNT; ++i) {
			instr->storage_gauge_metrics[i] += exec_stats->storage_gauge_metrics[i];
		}
		for (int i = 0; i < YB_STORAGE_COUNTER_COUNT; ++i) {
			instr->storage_counter_metrics[i] += exec_stats->storage_counter_metrics[i];
		}
		for (int i = 0; i < YB_STORAGE_EVENT_COUNT; ++i) {
			YbPgEventMetric* agg = &instr->storage_event_metrics[i];
			const YBCPgExecEventMetric* val = &exec_stats->storage_event_metrics[i];
			agg->sum += val->sum;
			agg->count += val->count;
		}
	}
}

static YBCPgExecReadWriteStats
getDiffReadWriteStats(const YBCPgExecReadWriteStats *current,
					  const YBCPgExecReadWriteStats *old)
{
	return (YBCPgExecReadWriteStats)
	{
		current->reads - old->reads,
		current->writes - old->writes,
		current->read_wait - old->read_wait,
		current->rows_scanned - old->rows_scanned
	};
}

static void
calculateExecStatsDiff(const YbSessionStats *stats, YBCPgExecStats *result)
{
	const YBCPgExecStats *current = &stats->current_state.stats;
	const YBCPgExecStats *old = &stats->latest_snapshot;

	result->tables = getDiffReadWriteStats(&current->tables, &old->tables);
	result->indices = getDiffReadWriteStats(&current->indices, &old->indices);
	result->catalog = getDiffReadWriteStats(&current->catalog, &old->catalog);

	result->num_flushes = current->num_flushes - old->num_flushes;
	result->flush_wait = current->flush_wait - old->flush_wait;

	result->storage_metrics_version = current->storage_metrics_version;
	if (old->storage_metrics_version != current->storage_metrics_version) {
		for (int i = 0; i < YB_STORAGE_GAUGE_COUNT; ++i) {
			result->storage_gauge_metrics[i] =
					current->storage_gauge_metrics[i] - old->storage_gauge_metrics[i];
		}
		for (int i = 0; i < YB_STORAGE_COUNTER_COUNT; ++i) {
			result->storage_counter_metrics[i] =
					current->storage_counter_metrics[i] - old->storage_counter_metrics[i];
		}
		for (int i = 0; i < YB_STORAGE_EVENT_COUNT; ++i) {
			YBCPgExecEventMetric* result_metric = &result->storage_event_metrics[i];
			const YBCPgExecEventMetric* current_metric = &current->storage_event_metrics[i];
			const YBCPgExecEventMetric* old_metric = &old->storage_event_metrics[i];
			result_metric->sum = current_metric->sum - old_metric->sum;
			result_metric->count = current_metric->count - old_metric->count;
		}
	}
}

static void
refreshExecStats(YbSessionStats *stats, bool include_catalog_stats)
{
	const YBCPgExecStats *current = &stats->current_state.stats;
	YBCPgExecStats		 *old = &stats->latest_snapshot;

	old->tables = current->tables;
	old->indices = current->indices;

	old->num_flushes = current->num_flushes;
	old->flush_wait = current->flush_wait;

	if (include_catalog_stats)
		old->catalog = current->catalog;

	if (yb_session_stats.current_state.metrics_capture) {
		old->storage_metrics_version = current->storage_metrics_version;
		for (int i = 0; i < YB_STORAGE_GAUGE_COUNT; ++i) {
			old->storage_gauge_metrics[i] = current->storage_gauge_metrics[i];
		}
		for (int i = 0; i < YB_STORAGE_COUNTER_COUNT; ++i) {
			old->storage_counter_metrics[i] = current->storage_counter_metrics[i];
		}
		for (int i = 0; i < YB_STORAGE_EVENT_COUNT; ++i) {
			YBCPgExecEventMetric* old_metric = &old->storage_event_metrics[i];
			const YBCPgExecEventMetric* current_metric =
					&current->storage_event_metrics[i];
			old_metric->sum = current_metric->sum;
			old_metric->count = current_metric->count;
		}
	}
}

void
YbUpdateSessionStats(YbInstrumentation *yb_instr)
{
	YBCPgExecStats exec_stats = {0};

	/* Find the diff between the current stats and the last stats snapshot */
	calculateExecStatsDiff(&yb_session_stats, &exec_stats);

	/* Refresh the snapshot to reflect the current state of query execution.
	 * This function is always invoked during the query execution phase. */
	YbRefreshSessionStatsDuringExecution();

	/* Update the supplied instrumentation handle with the delta calculated
	 * above. */
	aggregateStats(yb_instr, &exec_stats);
}

void
YbRefreshSessionStatsBeforeExecution()
{
	/*
	 * Catalog related stats must not be reset here because most
	 * catalog lookups for a given query happen between
	 * (AFTER_EXECUTOR_END(N-1) to BEFORE_EXECUTOR_START(N)] where 'N'
	 * is the currently executing query in the session that we are
	 * interested in collecting stats for. The catalog read related can be
	 * refreshed during/after query execution.
	 */
	refreshExecStats(&yb_session_stats, false);
}

void
YbRefreshSessionStatsDuringExecution()
{
	/*
	 * Updates the stats snapshot with all stats. Stats that are
	 * incremented async to the Postgres execution framework (for
	 * example: reads caused by triggers and flushes), need special
	 * handling. This is because Postgres invokes the end of execution
	 * context (EndPlan() and EndExecutor()) before we have a chance to
	 * account for the flushes and trigger reads. We get around this by
	 * maintaining a query level instrumentation object in
	 * executor/execdesc.h which is updated with the async stats right
	 * before the execution context is garbage collected.
	 */
	refreshExecStats(&yb_session_stats, true);
}

void
YbToggleSessionStatsTimer(bool timing_on)
{
	yb_session_stats.current_state.is_timing_required = timing_on;
}

void
YbSetMetricsCaptureType(YBCPgMetricsCaptureType metrics_capture)
{
	yb_session_stats.current_state.metrics_capture = metrics_capture;
}

void YbSetCatalogCacheVersion(YBCPgStatement handle, uint64_t version)
{
	HandleYBStatus(YBIsDBCatalogVersionMode()
		? YBCPgSetDBCatalogCacheVersion(handle, MyDatabaseId, version)
		: YBCPgSetCatalogCacheVersion(handle, version));
}

uint64_t YbGetSharedCatalogVersion()
{
	uint64_t version = 0;
	HandleYBStatus(YBIsDBCatalogVersionMode()
		? YBCGetSharedDBCatalogVersion(MyDatabaseId, &version)
		: YBCGetSharedCatalogVersion(&version));
	return version;
}

void YBSetRowLockPolicy(int *docdb_wait_policy, LockWaitPolicy pg_wait_policy)
{
	if (XactIsoLevel == XACT_REPEATABLE_READ && pg_wait_policy == LockWaitError)
	{
		/* The user requested NOWAIT, which isn't allowed in RR. */
		elog(WARNING, "Setting wait policy to NOWAIT which is not allowed in "
					  "REPEATABLE READ isolation (GH issue #12166)");
	}

	if (IsolationIsSerializable())
	{
		/*
		 * TODO(concurrency-control): We don't honour SKIP LOCKED/ NO WAIT yet in serializable
		 * isolation level.
		 */
		if (pg_wait_policy == LockWaitSkip || pg_wait_policy == LockWaitError)
			elog(WARNING, "%s clause is not supported yet for SERIALIZABLE isolation "
						  "(GH issue #11761)",
						  pg_wait_policy == LockWaitSkip ? "SKIP LOCKED" : "NO WAIT");

		*docdb_wait_policy = LockWaitBlock;
	}
	else
	{
		*docdb_wait_policy = pg_wait_policy;
	}

	if (*docdb_wait_policy == LockWaitBlock && !YBIsWaitQueueEnabled())
	{
		/*
		 * If wait-queues are not enabled, we default to the "Fail-on-Conflict" policy which is
		 * mapped to LockWaitError right now (see WaitPolicy proto for meaning of
		 * "Fail-on-Conflict" and the reason why LockWaitError is not mapped to no-wait
		 * semantics but to Fail-on-Conflict semantics).
		 */
		elog(DEBUG1, "Falling back to LockWaitError since wait-queues are not enabled");
		*docdb_wait_policy = LockWaitError;
	}
	elog(DEBUG2, "docdb_wait_policy=%d pg_wait_policy=%d", *docdb_wait_policy, pg_wait_policy);
}

uint32_t YbGetNumberOfDatabases()
{
	uint32_t num_databases = 0;
	HandleYBStatus(YBCGetNumberOfDatabases(&num_databases));
	/*
	 * It is possible that at the beginning master has not passed back the
	 * contents of pg_yb_catalog_versions back to tserver yet so that tserver's
	 * ysql_db_catalog_version_map_ is still empty. In this case we get 0
	 * databases back.
	 */
	return num_databases;
}

bool YbCatalogVersionTableInPerdbMode()
{
	bool perdb_mode = false;
	HandleYBStatus(YBCCatalogVersionTableInPerdbMode(&perdb_mode));
	return perdb_mode;
}

static bool yb_is_batched_execution = false;

bool YbIsBatchedExecution()
{
	return yb_is_batched_execution;
}

void YbSetIsBatchedExecution(bool value)
{
	yb_is_batched_execution = value;
}

OptSplit *
YbGetSplitOptions(Relation rel)
{
	if (rel->yb_table_properties->is_colocated)
		return NULL;

	OptSplit *split_options = makeNode(OptSplit);
	/*
	 * The split type is NUM_TABLETS when the relation has hash key columns
	 * OR if the relation's range key is currently being dropped. Otherwise,
	 * the split type is SPLIT_POINTS.
	 */
	split_options->split_type =
		rel->yb_table_properties->num_hash_key_columns > 0 ||
		(rel->rd_rel->relkind == RELKIND_RELATION &&
		 RelationGetPrimaryKeyIndex(rel) == InvalidOid) ? NUM_TABLETS :
		SPLIT_POINTS;
	split_options->num_tablets = rel->yb_table_properties->num_tablets;

	/*
	 * Copy split points for range keys with more than one tablet.
	 */
	if (split_options->split_type == SPLIT_POINTS
		&& rel->yb_table_properties->num_tablets > 1)
	{
		YBCPgTableDesc yb_desc = NULL;
		HandleYBStatus(YBCPgGetTableDesc(MyDatabaseId,
						YbGetRelfileNodeId(rel), &yb_desc));
		getRangeSplitPointsList(RelationGetRelid(rel), yb_desc,
								rel->yb_table_properties,
								&split_options->split_points);
	}
	return split_options;
}

bool YbIsColumnPartOfKey(Relation rel, const char *column_name)
{
	if (column_name)
	{
		Bitmapset  *pkey   = YBGetTablePrimaryKeyBms(rel);
		HeapTuple  attTup =
			SearchSysCacheCopyAttName(RelationGetRelid(rel), column_name);
		if (HeapTupleIsValid(attTup))
		{
			Form_pg_attribute attform =
				(Form_pg_attribute) GETSTRUCT(attTup);
			AttrNumber	attnum = attform->attnum;
			if (bms_is_member(attnum -
							  YBGetFirstLowInvalidAttributeNumber(rel), pkey))
				return true;
		}
	}
	return false;
}

bool
YbReturningListSubsetOfUpdatedCols(Relation rel, Bitmapset *updatedCols,
							  List *returningList)
{

	ListCell *lc;
	foreach (lc, returningList)
	{
		TargetEntry *element = (TargetEntry *) lfirst(lc);
		if (!bms_is_member(element->resorigcol -
							   YBGetFirstLowInvalidAttributeNumber(rel),
						   updatedCols))
			return false;
	}
	return true;
}

/*
 * ```ysql_conn_mgr_sticky_object_count``` is the count of the database objects
 * that requires the sticky connection
 * These objects are
 * 1. WITH HOLD CURSORS
 * 2. TEMP TABLE
 */
int ysql_conn_mgr_sticky_object_count = 0;

/*
 * `yb_ysql_conn_mgr_sticky_guc` is used to denote stickiness of a connection
 * due to the setting of GUC variables that cannot be directly supported
 * by Connection Manager.
 */
bool yb_ysql_conn_mgr_sticky_guc = false;

/*
 * ```YbIsConnectionMadeStickyUsingGUC()``` returns whether or not the a
 * connection is made sticky using via specific GUC variables.
 */
static bool YbIsConnectionMadeStickyUsingGUC()
{
	return yb_ysql_conn_mgr_sticky_guc;
}

/*
 * ```YbIsStickyConnection(int *change)``` updates the number of objects that requires a sticky
 * connection and returns whether or not the client connection
 * requires stickiness. i.e. if there is any `WITH HOLD CURSOR` or `TEMP TABLE`
 * at the end of the transaction.
 *
 * Also check if any GUC variable is set that requires a sticky connection.
 */
bool YbIsStickyConnection(int *change)
{
	ysql_conn_mgr_sticky_object_count += *change;
	*change = 0; /* Since it is updated it will be set to 0 */
	elog(DEBUG5, "Number of sticky objects: %d", ysql_conn_mgr_sticky_object_count);
	return (ysql_conn_mgr_sticky_object_count > 0) || YbIsConnectionMadeStickyUsingGUC();
}

void**
YbPtrListToArray(const List* str_list, size_t* length) {
	void		**buf;
	ListCell	*lc;

	/* Assumes that the pointer sizes are equal for every type */
	buf = (void **) palloc(sizeof(void *) * list_length(str_list));
	*length = 0;
	foreach (lc, str_list)
	{
		buf[(*length)++] = (void *) lfirst(lc);
	}

	return buf;
}

/*
 * This function is almost equivalent to the `read_whole_file` function of
 * src/postgres/src/backend/commands/extension.c. It differs only in its error
 * handling. The original read_whole_file function logs errors elevel ERROR
 * while this function accepts the elevel as the argument for better control
 * over error handling.
 */
char *
YbReadWholeFile(const char *filename, int* length, int elevel)
{
	char	   *buf;
	FILE	   *file;
	size_t		bytes_to_read;
	struct stat fst;

	if (stat(filename, &fst) < 0)
	{
		ereport(elevel,
				(errcode_for_file_access(),
				 errmsg("could not stat file \"%s\": %m", filename)));
		return NULL;
	}

	if (fst.st_size > (MaxAllocSize - 1))
	{
		ereport(elevel,
				(errcode(ERRCODE_PROGRAM_LIMIT_EXCEEDED),
				 errmsg("file \"%s\" is too large", filename)));
		return NULL;
	}
	bytes_to_read = (size_t) fst.st_size;

	if ((file = AllocateFile(filename, PG_BINARY_R)) == NULL)
	{
		ereport(elevel,
				(errcode_for_file_access(),
				 errmsg("could not open file \"%s\" for reading: %m",
						filename)));
		return NULL;
	}

	buf = (char *) palloc(bytes_to_read + 1);

	*length = fread(buf, 1, bytes_to_read, file);

	if (ferror(file))
	{
		ereport(elevel,
				(errcode_for_file_access(),
				 errmsg("could not read file \"%s\": %m", filename)));
		return NULL;
	}

	FreeFile(file);

	buf[*length] = '\0';
	return buf;
}

/*
 * Needed to support the guc variable yb_use_tserver_key_auth, which is
 * processed before authentication i.e. before setting this variable.
 */
bool yb_use_tserver_key_auth;

bool
yb_use_tserver_key_auth_check_hook(bool *newval, void **extra, GucSource source)
{
	/* Allow setting yb_use_tserver_key_auth to false */
	/*
	 * Parallel workers are created and maintained by postmaster. So physical connections
	 * can never be of parallel worker type, therefore it makes no sense to restore
	 * or even do check/assign hooks for ysql connection manager specific guc variables
	 * on parallel worker process.
	*/
	if (!(*newval) || yb_is_parallel_worker == true)
		return true;

	/*
	 * yb_use_tserver_key_auth can only be set for client connections made on
	 * unix socket.
	 */
	if (MyProcPort->raddr.addr.ss_family != AF_UNIX)
		ereport(FATAL,
				(errcode(ERRCODE_PROTOCOL_VIOLATION),
				 errmsg("yb_use_tserver_key_auth can only be set if the "
						"connection is made over unix domain socket")));

	/*
	 * If yb_use_tserver_key_auth is set, authentication method used
	 * is yb_tserver_key. The auth method is decided even before setting the
	 * yb_use_tserver_key GUC variable in hba_getauthmethod (present in hba.c).
	 */
	Assert(MyProcPort->yb_is_tserver_auth_method);

	return true;
}

/*
 * Copies the primary key of a relation to a create stmt intended to clone that
 * relation.
 */
void
YbATCopyPrimaryKeyToCreateStmt(Relation rel, Relation pg_constraint,
							   CreateStmt *create_stmt)
{
	ScanKeyData key;
	SysScanDesc scan;
	HeapTuple	tuple;

	ScanKeyInit(&key, Anum_pg_constraint_conrelid, BTEqualStrategyNumber,
				F_OIDEQ, ObjectIdGetDatum(RelationGetRelid(rel)));
	scan = systable_beginscan(pg_constraint, ConstraintRelidTypidNameIndexId,
							  true /* indexOK */, NULL /* snapshot */,
							  1 /* nkeys */, &key);

	bool pk_copied = false;
	while (!pk_copied && HeapTupleIsValid(tuple = systable_getnext(scan)))
	{
		Form_pg_constraint con_form = (Form_pg_constraint) GETSTRUCT(tuple);
		switch (con_form->contype)
		{
			case CONSTRAINT_PRIMARY:
			{
				/*
				 * We don't actually need to map attributes here since there
				 * isn't a new relation yet, but we still need a map to
				 * generate an index stmt.
				 */
				AttrMap *att_map = build_attrmap_by_name(
					RelationGetDescr(rel), RelationGetDescr(rel),
					false /* yb_ignore_type_mismatch */);

				Relation idx_rel =
					index_open(con_form->conindid, AccessShareLock);
				IndexStmt *index_stmt = generateClonedIndexStmt(
					NULL, idx_rel, att_map,
					NULL);

				Constraint *pk_constr = makeNode(Constraint);
				pk_constr->contype = CONSTR_PRIMARY;
				pk_constr->conname = index_stmt->idxname;
				pk_constr->options = index_stmt->options;
				pk_constr->indexspace = index_stmt->tableSpace;

				ListCell *cell;
				foreach(cell, index_stmt->indexParams)
				{
					IndexElem *ielem = lfirst(cell);
					pk_constr->keys =
						lappend(pk_constr->keys, makeString(ielem->name));
					pk_constr->yb_index_params =
						lappend(pk_constr->yb_index_params, ielem);
				}
				create_stmt->constraints =
					lappend(create_stmt->constraints, pk_constr);

				index_close(idx_rel, AccessShareLock);
				pk_copied = true;
				break;
			}
			case CONSTRAINT_CHECK:
			case CONSTRAINT_FOREIGN:
			case CONSTRAINT_UNIQUE:
			case CONSTRAINT_TRIGGER:
			case CONSTRAINT_EXCLUSION:
				break;
			default:
				elog(ERROR, "invalid constraint type \"%c\"",
					 con_form->contype);
				break;
		}
	}
	systable_endscan(scan);
}

/*
 * In YB, a "relfilenode" corresponds to a DocDB table.
 * This function creates a new DocDB table for the given index,
 * with UUID corresponding to the given relfileNodeId. It is used when a
 * user index is re-indexed.
 */
void
YbIndexSetNewRelfileNode(Relation indexRel, Oid newRelfileNodeId,
						 bool yb_copy_split_options)
{
	bool		isNull;
	HeapTuple	tuple;
	Datum		reloptions = (Datum) 0;
	Relation	indexedRel;
	IndexInfo	*indexInfo;

	tuple = SearchSysCache1(RELOID, ObjectIdGetDatum(
		RelationGetRelid(indexRel)));
	if (!HeapTupleIsValid(tuple))
		elog(ERROR, "cache lookup failed for index %u",
				RelationGetRelid(indexRel));

	reloptions = SysCacheGetAttr(RELOID, tuple,
		Anum_pg_class_reloptions, &isNull);
	ReleaseSysCache(tuple);
	reloptions = ybExcludeNonPersistentReloptions(reloptions);
	indexedRel = table_open(
		IndexGetRelation(RelationGetRelid(indexRel), false), ShareLock);
	indexInfo = BuildIndexInfo(indexRel);

	YbGetTableProperties(indexRel);
	YBCCreateIndex(RelationGetRelationName(indexRel),
				   indexInfo,
				   RelationGetDescr(indexRel),
				   indexRel->rd_indoption,
				   reloptions,
				   newRelfileNodeId,
				   indexedRel,
				   yb_copy_split_options ? YbGetSplitOptions(indexRel) : NULL,
				   true /* skip_index_backfill */,
				   indexRel->yb_table_properties->is_colocated,
				   indexRel->yb_table_properties->tablegroup_oid,
				   InvalidOid /* colocation ID */,
				   indexRel->rd_rel->reltablespace,
				   RelationGetRelid(indexRel),
				   YbGetRelfileNodeId(indexRel));

	table_close(indexedRel, ShareLock);

	if (yb_test_fail_table_rewrite_after_creation)
		elog(ERROR, "Injecting error.");
}

SortByDir
YbSortOrdering(SortByDir ordering, bool is_colocated, bool is_tablegroup,
			   bool is_first_key)
{
	switch (ordering)
	{
		case SORTBY_DEFAULT:
			/*
				 * In Yugabyte, use HASH as the default for the first column of
				 * non-colocated tables
			 */
			if (IsYugaByteEnabled() && yb_use_hash_splitting_by_default &&
				is_first_key && !is_colocated && !is_tablegroup)
				return SORTBY_HASH;

			return SORTBY_ASC;

		case SORTBY_ASC:
		case SORTBY_DESC:
			break;

		case SORTBY_USING:
			ereport(ERROR, (errcode(ERRCODE_INVALID_TABLE_DEFINITION),
				errmsg("USING is not allowed in an index")));
			break;

		case SORTBY_HASH:
			if (is_tablegroup && !MyDatabaseColocated)
				ereport(ERROR, (errcode(ERRCODE_INVALID_OBJECT_DEFINITION),
								errmsg("cannot create a hash partitioned index in a TABLEGROUP")));
			else if (is_colocated)
				ereport(ERROR, (errcode(ERRCODE_INVALID_OBJECT_DEFINITION),
								errmsg("cannot colocate hash partitioned index")));
			break;

		default:
			ereport(ERROR,
					(errcode(ERRCODE_INVALID_TABLE_DEFINITION),
					 errmsg("unsupported column sort order: %d", ordering)));
			break;
	}

	return ordering;
}

void
YbGetRedactedQueryString(const char* query, int query_len,
						 const char** redacted_query, int* redacted_query_len)
{
	*redacted_query = pnstrdup(query, query_len);
	*redacted_query = RedactPasswordIfExists(*redacted_query);
	*redacted_query_len = strlen(*redacted_query);
}

bool
YbIsUpdateOptimizationEnabled()
{
	/* TODO(kramanathan): Placeholder until a flag strategy is agreed upon */
	return yb_update_optimization_options.num_cols_to_compare > 0 &&
		   yb_update_optimization_options.max_cols_size_to_compare > 0;
}

/*
 * In YB, a "relfilenode" corresponds to a DocDB table.
 * This function creates a new DocDB table for the given table,
 * with UUID corresponding to the given relfileNodeId.
 */
void
YbRelationSetNewRelfileNode(Relation rel, Oid newRelfileNodeId,
							bool yb_copy_split_options, bool is_truncate)
{
	CreateStmt *dummyStmt	 = makeNode(CreateStmt);
	dummyStmt->relation		 =
		makeRangeVar(NULL, RelationGetRelationName(rel), -1);
	Relation pg_constraint = table_open(ConstraintRelationId,
										RowExclusiveLock);
	YbATCopyPrimaryKeyToCreateStmt(rel, pg_constraint, dummyStmt);
	table_close(pg_constraint, RowExclusiveLock);
	if (yb_copy_split_options)
	{
		YbGetTableProperties(rel);
		dummyStmt->split_options = YbGetSplitOptions(rel);
	}
	bool is_null;
	HeapTuple tuple = SearchSysCache1(RELOID,
		ObjectIdGetDatum(RelationGetRelid(rel)));
	Datum datum = SysCacheGetAttr(RELOID,
		tuple, Anum_pg_class_reloptions, &is_null);
	if (!is_null)
		dummyStmt->options = untransformRelOptions(datum);
	ReleaseSysCache(tuple);
	YBCCreateTable(dummyStmt, RelationGetRelationName(rel),
					rel->rd_rel->relkind, RelationGetDescr(rel),
					newRelfileNodeId,
					RelationGetNamespace(rel),
					YbGetTableProperties(rel)->tablegroup_oid,
					InvalidOid, rel->rd_rel->reltablespace,
					RelationGetRelid(rel),
					rel->rd_rel->relfilenode,
					is_truncate);

	if (yb_test_fail_table_rewrite_after_creation)
		elog(ERROR, "Injecting error.");
}

Relation
YbGetRelationWithOverwrittenReplicaIdentity(Oid relid, char replident)
{
	Relation relation;

	relation = RelationIdGetRelation(relid);
	if (!RelationIsValid(relation))
		elog(ERROR, "could not open relation with OID %u", relid);

	/* Overwrite the replica identity of the relation. */
	relation->rd_rel->relreplident = replident;
	return relation;
}

void
YBCUpdateYbReadTimeAndInvalidateRelcache(uint64_t read_time_ht)
{
	/* Shouldn't go backwards on yb_read_time */
	Assert(yb_read_time <= read_time_ht);
	char read_time[50];

	sprintf(read_time, "%llu ht", (unsigned long long) read_time_ht);
	elog(DEBUG1, "Setting yb_read_time to %s ", read_time);
	assign_yb_read_time(read_time, NULL);
	YbRelationCacheInvalidate();
}

uint64_t
YbCalculateTimeDifferenceInMicros(TimestampTz yb_start_time)
{
	long secs;
	int microsecs;

	TimestampDifference(yb_start_time, GetCurrentTimestamp(), &secs,
						&microsecs);
	return secs * USECS_PER_SEC + microsecs;
}

bool YbIsReadCommittedTxn()
{
	return IsYBReadCommitted() &&
		!(YBCPgIsDdlMode() || YBCIsInitDbModeEnvVarSet());
}

YbReadTimePointHandle YbBuildCurrentReadTimePointHandle()
{
	return YbIsReadCommittedTxn()
		? (YbReadTimePointHandle){
			.has_value = true, .value = YBCPgGetCurrentReadTimePoint()}
		: (YbReadTimePointHandle){};
}

// TODO(#22370): the method will be used to make Const Based Optimizer to be aware of
// fast backward scan capability.
bool YbUseFastBackwardScan() {
  return *(YBCGetGFlags()->ysql_use_fast_backward_scan);
}

bool YbIsYsqlConnMgrWarmupModeEnabled()
{
	return strcmp(YBCGetGFlags()->TEST_ysql_conn_mgr_dowarmup_all_pools_mode, "none") != 0;
}

/* Used in YB to check if an attribute is a key column. */
bool YbIsAttrPrimaryKeyColumn(Relation rel, AttrNumber attnum)
{
	Bitmapset *pkey = YBGetTablePrimaryKeyBms(rel);
	return bms_is_member(attnum -
		YBGetFirstLowInvalidAttributeNumber(rel), pkey);
}<|MERGE_RESOLUTION|>--- conflicted
+++ resolved
@@ -923,13 +923,8 @@
 		 * For each process, we create one YBC session for PostgreSQL to use
 		 * when accessing YugaByte storage.
 		 */
-<<<<<<< HEAD
-		HandleYBStatus(YBCPgInitSession(db_name ? db_name : user_name,
-										&yb_session_stats.current_state,
+		HandleYBStatus(YBCPgInitSession(&yb_session_stats.current_state,
 										IsBinaryUpgrade));
-=======
-		HandleYBStatus(YBCPgInitSession(&yb_session_stats.current_state));
->>>>>>> 23bb3f63
 		YBCSetTimeout(StatementTimeout, NULL);
 
 		/*
