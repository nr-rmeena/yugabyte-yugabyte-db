/*-------------------------------------------------------------------------
 *
 * postinit.c
 *	  postgres initialization utilities
 *
 * Portions Copyright (c) 1996-2022, PostgreSQL Global Development Group
 * Portions Copyright (c) 1994, Regents of the University of California
 *
 *
 * IDENTIFICATION
 *	  src/backend/utils/init/postinit.c
 *
 * The following only applies to changes made to this file as part of
 * YugaByte development.
 *
 * Portions Copyright (c) YugaByte, Inc.
 *
 * Licensed under the Apache License, Version 2.0 (the "License"); you
 * may not use this file except in compliance with the License.
 * You may obtain a copy of the License at
 *
 * http://www.apache.org/licenses/LICENSE-2.0
 *
 * Unless required by applicable law or agreed to in writing, software
 * distributed under the License is distributed on an "AS IS" BASIS,
 * WITHOUT WARRANTIES OR CONDITIONS OF ANY KIND, either express or
 * implied.  See the License for the specific language governing
 * permissions and limitations under the License.
 *-------------------------------------------------------------------------
 */
#include "postgres.h"

#include <ctype.h>
#include <fcntl.h>
#include <unistd.h>

#include "access/genam.h"
#include "access/heapam.h"
#include "access/htup_details.h"
#include "access/session.h"
#include "access/sysattr.h"
#include "access/tableam.h"
#include "access/xact.h"
#include "access/xlog.h"
#include "access/xloginsert.h"
#include "catalog/catalog.h"
#include "catalog/namespace.h"
#include "catalog/pg_authid.h"
#include "catalog/pg_collation.h"
#include "catalog/pg_database.h"
#include "catalog/pg_db_role_setting.h"
#include "catalog/pg_tablespace.h"
#include "libpq/auth.h"
#include "libpq/libpq-be.h"
#include "mb/pg_wchar.h"
#include "miscadmin.h"
#include "pgstat.h"
#include "postmaster/autovacuum.h"
#include "postmaster/postmaster.h"
#include "replication/slot.h"
#include "replication/walsender.h"
#include "storage/bufmgr.h"
#include "storage/fd.h"
#include "storage/ipc.h"
#include "storage/lmgr.h"
#include "storage/proc.h"
#include "storage/procarray.h"
#include "storage/procsignal.h"
#include "storage/sinvaladt.h"
#include "storage/smgr.h"
#include "storage/sync.h"
#include "tcop/tcopprot.h"
#include "utils/acl.h"
#include "utils/builtins.h"
#include "utils/fmgroids.h"
#include "utils/guc.h"
#include "utils/memutils.h"
#include "utils/pg_locale.h"
#include "utils/portal.h"
#include "utils/ps_status.h"
#include "utils/snapmgr.h"
#include "utils/syscache.h"
#include "utils/timeout.h"

<<<<<<< HEAD
/* Yugabyte includes */
#include <arpa/inet.h>
=======
>>>>>>> f6aaa64d
#include "pg_yb_utils.h"
#include "catalog/pg_auth_members.h"
#include "catalog/pg_yb_catalog_version.h"
#include "catalog/pg_yb_profile.h"
#include "catalog/pg_yb_role_profile.h"
#include "catalog/pg_yb_tablegroup.h"
#include "catalog/yb_catalog_version.h"
#include "utils/yb_inheritscache.h"

static HeapTuple GetDatabaseTuple(const char *dbname);
static HeapTuple GetDatabaseTupleByOid(Oid dboid);
static void PerformAuthentication(Port *port);
static void CheckMyDatabase(const char *name, bool am_superuser, bool override_allow_connections);
static void ShutdownPostgres(int code, Datum arg);
static void StatementTimeoutHandler(void);
static void LockTimeoutHandler(void);
static void IdleInTransactionSessionTimeoutHandler(void);
static void IdleSessionTimeoutHandler(void);
static void IdleStatsUpdateTimeoutHandler(void);
static void ClientCheckTimeoutHandler(void);
static bool ThereIsAtLeastOneRole(void);
static void process_startup_options(Port *port, bool am_superuser);
static void process_settings(Oid databaseid, Oid roleid);

<<<<<<< HEAD
static void InitPostgresImpl(const char *in_dbname, Oid dboid,
							 const char *username, Oid useroid,
							 bool load_session_libraries,
							 bool override_allow_connections,
							 char *out_dbname,
							 uint64_t *session_id,
							 bool* yb_sys_table_prefetching_started);
static void YbEnsureSysTablePrefetchingStopped();
static void YbSetAshClientAddrAndPort();

=======
>>>>>>> f6aaa64d
/*** InitPostgres support ***/


/*
 * GetDatabaseTuple -- fetch the pg_database row for a database
 *
 * This is used during backend startup when we don't yet have any access to
 * system catalogs in general.  In the worst case, we can seqscan pg_database
 * using nothing but the hard-wired descriptor that relcache.c creates for
 * pg_database.  In more typical cases, relcache.c was able to load
 * descriptors for both pg_database and its indexes from the shared relcache
 * cache file, and so we can do an indexscan.  criticalSharedRelcachesBuilt
 * tells whether we got the cached descriptors.
 */
static HeapTuple
GetDatabaseTuple(const char *dbname)
{
	HeapTuple	tuple;
	Relation	relation;
	SysScanDesc scan;
	ScanKeyData key[1];

	/*
	 * form a scan key
	 */
	ScanKeyInit(&key[0],
				Anum_pg_database_datname,
				BTEqualStrategyNumber, F_NAMEEQ,
				CStringGetDatum(dbname));

	/*
	 * Open pg_database and fetch a tuple.  Force heap scan if we haven't yet
	 * built the critical shared relcache entries (i.e., we're starting up
	 * without a shared relcache cache file).
	 */
	relation = table_open(DatabaseRelationId, AccessShareLock);
	scan = systable_beginscan(relation, DatabaseNameIndexId,
							  criticalSharedRelcachesBuilt,
							  NULL,
							  1, key);

	tuple = systable_getnext(scan);

	/* Must copy tuple before releasing buffer */
	if (HeapTupleIsValid(tuple))
		tuple = heap_copytuple(tuple);

	/* all done */
	systable_endscan(scan);
	table_close(relation, AccessShareLock);

	return tuple;
}

/*
 * GetDatabaseTupleByOid -- as above, but search by database OID
 */
static HeapTuple
GetDatabaseTupleByOid(Oid dboid)
{
	HeapTuple	tuple;
	Relation	relation;
	SysScanDesc scan;
	ScanKeyData key[1];

	/*
	 * form a scan key
	 */
	ScanKeyInit(&key[0],
				Anum_pg_database_oid,
				BTEqualStrategyNumber, F_OIDEQ,
				ObjectIdGetDatum(dboid));

	/*
	 * Open pg_database and fetch a tuple.  Force heap scan if we haven't yet
	 * built the critical shared relcache entries (i.e., we're starting up
	 * without a shared relcache cache file).
	 */
	relation = table_open(DatabaseRelationId, AccessShareLock);
	scan = systable_beginscan(relation, DatabaseOidIndexId,
							  criticalSharedRelcachesBuilt,
							  NULL,
							  1, key);

	tuple = systable_getnext(scan);

	/* Must copy tuple before releasing buffer */
	if (HeapTupleIsValid(tuple))
		tuple = heap_copytuple(tuple);

	/* all done */
	systable_endscan(scan);
	table_close(relation, AccessShareLock);

	return tuple;
}


/*
 * PerformAuthentication -- authenticate a remote client
 *
 * returns: nothing.  Will not return at all if there's any failure.
 */
static void
PerformAuthentication(Port *port)
{
	/* This should be set already, but let's make sure */
	ClientAuthInProgress = true;	/* limit visibility of log messages */

	/*
	 * In EXEC_BACKEND case, we didn't inherit the contents of pg_hba.conf
	 * etcetera from the postmaster, and have to load them ourselves.
	 *
	 * FIXME: [fork/exec] Ugh.  Is there a way around this overhead?
	 */
#ifdef EXEC_BACKEND

	/*
	 * load_hba() and load_ident() want to work within the PostmasterContext,
	 * so create that if it doesn't exist (which it won't).  We'll delete it
	 * again later, in PostgresMain.
	 */
	if (PostmasterContext == NULL)
		PostmasterContext = AllocSetContextCreate(TopMemoryContext,
												  "Postmaster",
												  ALLOCSET_DEFAULT_SIZES);

	if (!load_hba())
	{
		/*
		 * It makes no sense to continue if we fail to load the HBA file,
		 * since there is no way to connect to the database in this case.
		 */
		ereport(FATAL,
				(errmsg("could not load pg_hba.conf")));
	}

	if (!load_ident())
	{
		/*
		 * It is ok to continue if we fail to load the IDENT file, although it
		 * means that you cannot log in using any of the authentication
		 * methods that need a user name mapping. load_ident() already logged
		 * the details of error to the log.
		 */
	}
#endif

	/*
	 * Set up a timeout in case a buggy or malicious client fails to respond
	 * during authentication.  Since we're inside a transaction and might do
	 * database access, we have to use the statement_timeout infrastructure.
	 */
	enable_timeout_after(STATEMENT_TIMEOUT, AuthenticationTimeout * 1000);

	/*
	 * Now perform authentication exchange.
	 */
	set_ps_display("authentication");
	ClientAuthentication(port); /* might not return, if failure */

	/*
	 * Done with authentication.  Disable the timeout, and log if needed.
	 */
	disable_timeout(STATEMENT_TIMEOUT, false);

	if (Log_connections)
	{
		StringInfoData logmsg;

		initStringInfo(&logmsg);
		if (am_walsender)
			appendStringInfo(&logmsg, _("replication connection authorized: user=%s"),
							 port->user_name);
		else
			appendStringInfo(&logmsg, _("connection authorized: user=%s"),
							 port->user_name);
		if (!am_walsender)
			appendStringInfo(&logmsg, _(" database=%s"), port->database_name);

		if (port->application_name != NULL)
			appendStringInfo(&logmsg, _(" application_name=%s"),
							 port->application_name);

#ifdef USE_SSL
		if (port->ssl_in_use)
			appendStringInfo(&logmsg, _(" SSL enabled (protocol=%s, cipher=%s, bits=%d)"),
							 be_tls_get_version(port),
							 be_tls_get_cipher(port),
							 be_tls_get_cipher_bits(port));
#endif
#ifdef ENABLE_GSS
		if (port->gss)
		{
			const char *princ = be_gssapi_get_princ(port);

			if (princ)
				appendStringInfo(&logmsg,
								 _(" GSS (authenticated=%s, encrypted=%s, principal=%s)"),
								 be_gssapi_get_auth(port) ? _("yes") : _("no"),
								 be_gssapi_get_enc(port) ? _("yes") : _("no"),
								 princ);
			else
				appendStringInfo(&logmsg,
								 _(" GSS (authenticated=%s, encrypted=%s)"),
								 be_gssapi_get_auth(port) ? _("yes") : _("no"),
								 be_gssapi_get_enc(port) ? _("yes") : _("no"));
		}
#endif

		ereport(LOG, errmsg_internal("%s", logmsg.data));
		pfree(logmsg.data);
	}

	set_ps_display("startup");

	ClientAuthInProgress = false;	/* client_min_messages is active now */
}


/*
 * CheckMyDatabase -- fetch information from the pg_database entry for our DB
 */
static void
CheckMyDatabase(const char *name, bool am_superuser, bool override_allow_connections)
{
	HeapTuple	tup;
	Form_pg_database dbform;
	Datum		datum;
	bool		isnull;
	char	   *collate;
	char	   *ctype;
	char	   *iculocale;

	/* Fetch our pg_database row normally, via syscache */
	tup = SearchSysCache1(DATABASEOID, ObjectIdGetDatum(MyDatabaseId));
	if (!HeapTupleIsValid(tup))
		elog(ERROR, "cache lookup failed for database %u", MyDatabaseId);
	dbform = (Form_pg_database) GETSTRUCT(tup);

	/* This recheck is strictly paranoia */
	if (strcmp(name, NameStr(dbform->datname)) != 0)
		ereport(FATAL,
				(errcode(ERRCODE_UNDEFINED_DATABASE),
				 errmsg("database \"%s\" has disappeared from pg_database",
						name),
				 errdetail("Database OID %u now seems to belong to \"%s\".",
						   MyDatabaseId, NameStr(dbform->datname))));

	/*
	 * Check permissions to connect to the database.
	 *
	 * These checks are not enforced when in standalone mode, so that there is
	 * a way to recover from disabling all access to all databases, for
	 * example "UPDATE pg_database SET datallowconn = false;".
	 *
	 * We do not enforce them for autovacuum worker processes either.
	 */
	if (IsUnderPostmaster && !IsAutoVacuumWorkerProcess())
	{
		/*
		 * Check that the database is currently allowing connections.
		 */
		if (!dbform->datallowconn && !override_allow_connections)
			ereport(FATAL,
					(errcode(ERRCODE_OBJECT_NOT_IN_PREREQUISITE_STATE),
					 errmsg("database \"%s\" is not currently accepting connections",
							name)));

		/*
		 * Check privilege to connect to the database.  (The am_superuser test
		 * is redundant, but since we have the flag, might as well check it
		 * and save a few cycles.)
		 */
		if (!am_superuser &&
			pg_database_aclcheck(MyDatabaseId, GetUserId(),
								 ACL_CONNECT) != ACLCHECK_OK)
			ereport(FATAL,
					(errcode(ERRCODE_INSUFFICIENT_PRIVILEGE),
					 errmsg("permission denied for database \"%s\"", name),
					 errdetail("User does not have CONNECT privilege.")));

		/*
		 * Check connection limit for this database.
		 *
		 * There is a race condition here --- we create our PGPROC before
		 * checking for other PGPROCs.  If two backends did this at about the
		 * same time, they might both think they were over the limit, while
		 * ideally one should succeed and one fail.  Getting that to work
		 * exactly seems more trouble than it is worth, however; instead we
		 * just document that the connection limit is approximate.
		 */
		if (dbform->datconnlimit >= 0 &&
			!am_superuser &&
			CountDBConnections(MyDatabaseId) > dbform->datconnlimit)
			ereport(FATAL,
					(errcode(ERRCODE_TOO_MANY_CONNECTIONS),
					 errmsg("too many connections for database \"%s\"",
							name)));
	}

	/*
	 * OK, we're golden.  Next to-do item is to save the encoding info out of
	 * the pg_database tuple.
	 */
	SetDatabaseEncoding(dbform->encoding);
	/* Record it as a GUC internal option, too */
	SetConfigOption("server_encoding", GetDatabaseEncodingName(),
					PGC_INTERNAL, PGC_S_DYNAMIC_DEFAULT);
	/* If we have no other source of client_encoding, use server encoding */
	SetConfigOption("client_encoding", GetDatabaseEncodingName(),
					PGC_BACKEND, PGC_S_DYNAMIC_DEFAULT);

	/* assign locale variables */
	datum = SysCacheGetAttr(DATABASEOID, tup, Anum_pg_database_datcollate, &isnull);
	Assert(!isnull);
	collate = TextDatumGetCString(datum);
	datum = SysCacheGetAttr(DATABASEOID, tup, Anum_pg_database_datctype, &isnull);
	Assert(!isnull);
	ctype = TextDatumGetCString(datum);

	if (pg_perm_setlocale(LC_COLLATE, collate) == NULL)
		ereport(FATAL,
				(errmsg("database locale is incompatible with operating system"),
				 errdetail("The database was initialized with LC_COLLATE \"%s\", "
						   " which is not recognized by setlocale().", collate),
				 errhint("Recreate the database with another locale or install the missing locale.")));

	if (pg_perm_setlocale(LC_CTYPE, ctype) == NULL)
		ereport(FATAL,
				(errmsg("database locale is incompatible with operating system"),
				 errdetail("The database was initialized with LC_CTYPE \"%s\", "
						   " which is not recognized by setlocale().", ctype),
				 errhint("Recreate the database with another locale or install the missing locale.")));

	if (dbform->datlocprovider == COLLPROVIDER_ICU)
	{
		datum = SysCacheGetAttr(DATABASEOID, tup, Anum_pg_database_daticulocale, &isnull);
		Assert(!isnull);
		iculocale = TextDatumGetCString(datum);
		make_icu_collator(iculocale, &default_locale);
	}
	else
		iculocale = NULL;

	default_locale.provider = dbform->datlocprovider;

	/*
	 * Default locale is currently always deterministic.  Nondeterministic
	 * locales currently don't support pattern matching, which would break a
	 * lot of things if applied globally.
	 */
	default_locale.deterministic = true;

	/*
	 * Check collation version.  See similar code in
	 * pg_newlocale_from_collation().  Note that here we warn instead of error
	 * in any case, so that we don't prevent connecting.
	 */
	datum = SysCacheGetAttr(DATABASEOID, tup, Anum_pg_database_datcollversion,
							&isnull);
	if (!isnull)
	{
		char	   *actual_versionstr;
		char	   *collversionstr;

		collversionstr = TextDatumGetCString(datum);

		actual_versionstr = get_collation_actual_version(dbform->datlocprovider, dbform->datlocprovider == COLLPROVIDER_ICU ? iculocale : collate);
		if (!actual_versionstr)
			/* should not happen */
			elog(WARNING,
				 "database \"%s\" has no actual collation version, but a version was recorded",
				 name);
		else if (strcmp(actual_versionstr, collversionstr) != 0)
			ereport(WARNING,
					(errmsg("database \"%s\" has a collation version mismatch",
							name),
					 errdetail("The database was created using collation version %s, "
							   "but the operating system provides version %s.",
							   collversionstr, actual_versionstr),
					 errhint("Rebuild all objects in this database that use the default collation and run "
							 "ALTER DATABASE %s REFRESH COLLATION VERSION, "
							 "or build PostgreSQL with the right library version.",
							 quote_identifier(name))));
	}

	/* Make the locale settings visible as GUC variables, too */
	SetConfigOption("lc_collate", collate, PGC_INTERNAL, PGC_S_DYNAMIC_DEFAULT);
	SetConfigOption("lc_ctype", ctype, PGC_INTERNAL, PGC_S_DYNAMIC_DEFAULT);

	check_strxfrm_bug();

	ReleaseSysCache(tup);
}


/*
 * pg_split_opts -- split a string of options and append it to an argv array
 *
 * The caller is responsible for ensuring the argv array is large enough.  The
 * maximum possible number of arguments added by this routine is
 * (strlen(optstr) + 1) / 2.
 *
 * Because some option values can contain spaces we allow escaping using
 * backslashes, with \\ representing a literal backslash.
 */
void
pg_split_opts(char **argv, int *argcp, const char *optstr)
{
	StringInfoData s;

	initStringInfo(&s);

	while (*optstr)
	{
		bool		last_was_escape = false;

		resetStringInfo(&s);

		/* skip over leading space */
		while (isspace((unsigned char) *optstr))
			optstr++;

		if (*optstr == '\0')
			break;

		/*
		 * Parse a single option, stopping at the first space, unless it's
		 * escaped.
		 */
		while (*optstr)
		{
			if (isspace((unsigned char) *optstr) && !last_was_escape)
				break;

			if (!last_was_escape && *optstr == '\\')
				last_was_escape = true;
			else
			{
				last_was_escape = false;
				appendStringInfoChar(&s, *optstr);
			}

			optstr++;
		}

		/* now store the option in the next argv[] position */
		argv[(*argcp)++] = pstrdup(s.data);
	}

	pfree(s.data);
}

/*
 * Initialize MaxBackends value from config options.
 *
 * This must be called after modules have had the chance to alter GUCs in
 * shared_preload_libraries and before shared memory size is determined.
 *
 * Note that in EXEC_BACKEND environment, the value is passed down from
 * postmaster to subprocesses via BackendParameters in SubPostmasterMain; only
 * postmaster itself and processes not under postmaster control should call
 * this.
 */
void
InitializeMaxBackends(void)
{
	Assert(MaxBackends == 0);

	/* the extra unit accounts for the autovacuum launcher */
	MaxBackends = MaxConnections + autovacuum_max_workers + 1 +
		max_worker_processes + max_wal_senders;

	/* internal error because the values were all checked previously */
	if (MaxBackends > MAX_BACKENDS)
		elog(ERROR, "too many backends configured");
}

/*
 * Early initialization of a backend (either standalone or under postmaster).
 * This happens even before InitPostgres.
 *
 * This is separate from InitPostgres because it is also called by auxiliary
 * processes, such as the background writer process, which may not call
 * InitPostgres at all.
 */
void
BaseInit(void)
{
	Assert(MyProc != NULL);

	/*
	 * Initialize our input/output/debugging file descriptors.
	 */
	DebugFileOpen();

	/*
	 * Initialize file access. Done early so other subsystems can access
	 * files.
	 */
	InitFileAccess();

	/*
	 * Initialize statistics reporting. This needs to happen early to ensure
	 * that pgstat's shutdown callback runs after the shutdown callbacks of
	 * all subsystems that can produce stats (like e.g. transaction commits
	 * can).
	 */
	pgstat_initialize();

	/* Do local initialization of storage and buffer managers */
	InitSync();
	smgrinit();
	InitBufferPoolAccess();

	/*
	 * Initialize temporary file access after pgstat, so that the temporary
	 * file shutdown hook can report temporary file statistics.
	 */
	InitTemporaryFileAccess();

	/*
	 * Initialize local buffers for WAL record construction, in case we ever
	 * try to insert XLOG.
	 */
	InitXLogInsert();

	/*
	 * Initialize replication slots after pgstat. The exit hook might need to
	 * drop ephemeral slots, which in turn triggers stats reporting.
	 */
	ReplicationSlotInitialize();
}


/* --------------------------------
 * InitPostgres
 *		Initialize POSTGRES.
 *
 * Parameters:
 *	in_dbname, dboid: specify database to connect to, as described below
 *	username, useroid: specify role to connect as, as described below
 *	load_session_libraries: TRUE to honor [session|local]_preload_libraries
 *	override_allow_connections: TRUE to connect despite !datallowconn
 *	out_dbname: optional output parameter, see below; pass NULL if not used
 *
 * The database can be specified by name, using the in_dbname parameter, or by
 * OID, using the dboid parameter.  Specify NULL or InvalidOid respectively
 * for the unused parameter.  If dboid is provided, the actual database
 * name can be returned to the caller in out_dbname.  If out_dbname isn't
 * NULL, it must point to a buffer of size NAMEDATALEN.
 *
 * Similarly, the role can be passed by name, using the username parameter,
 * or by OID using the useroid parameter.
 *
 * In bootstrap mode the database and username parameters are NULL/InvalidOid.
 * The autovacuum launcher process doesn't specify these parameters either,
 * because it only goes far enough to be able to read pg_database; it doesn't
 * connect to any particular database.  An autovacuum worker specifies a
 * database but not a username; conversely, a physical walsender specifies
 * username but not database.
 *
 * By convention, load_session_libraries should be passed as true in
 * "interactive" sessions (including standalone backends), but false in
 * background processes such as autovacuum.  Note in particular that it
 * shouldn't be true in parallel worker processes; those have another
 * mechanism for replicating their leader's set of loaded libraries.
 *
 * We expect that InitProcess() was already called, so we already have a
 * PGPROC struct ... but it's not completely filled in yet.
 *
 * YB extension: session_id. If greater than zero, connect local YbSession
 * to existing YBClientSession instance in TServer, rather than requesting new.
 * Helpful to initialize background worker backends that need to share state.
 *
 * Note:
 *		Be very careful with the order of calls in the InitPostgres function.
 * --------------------------------
 */
/* YB_TODO(neil) Double check the merged in this file.
 * Both Postgres and Yb refactor code, so merging mistakes are possible.
 * NOTE: Latest change in master might not be merged. Check "YB::master" code again for new changes.
 */
void
InitPostgres(const char *in_dbname, Oid dboid,
			 const char *username, Oid useroid,
			 bool load_session_libraries,
			 bool override_allow_connections,
			 char *out_dbname,
			 uint64_t *session_id)
{
	bool sys_table_prefetching_started = false;
	PG_TRY();
	{
		InitPostgresImpl(
			in_dbname, dboid, username, useroid, load_session_libraries,
			override_allow_connections, out_dbname, session_id,
			&sys_table_prefetching_started);
	}
	PG_CATCH();
	{
		YbEnsureSysTablePrefetchingStopped();
		PG_RE_THROW();
	}
	PG_END_TRY();
	YbEnsureSysTablePrefetchingStopped();
}

static void
InitPostgresImpl(const char *in_dbname, Oid dboid,
				 const char *username, Oid useroid,
				 bool load_session_libraries,
				 bool override_allow_connections,
				 char *out_dbname,
				 uint64_t *session_id,
				 bool* yb_sys_table_prefetching_started)
{
	bool		bootstrap = IsBootstrapProcessingMode();
	bool		am_superuser;
	char	   *fullpath;
	char		dbname[NAMEDATALEN];

	elog(DEBUG3, "InitPostgres");

	/*
	 * Add my PGPROC struct to the ProcArray.
	 *
	 * Once I have done this, I am visible to other backends!
	 */
	InitProcessPhase2();

	/*
	 * Initialize my entry in the shared-invalidation manager's array of
	 * per-backend data.
	 *
	 * Sets up MyBackendId, a unique backend identifier.
	 */
	MyBackendId = InvalidBackendId;

	SharedInvalBackendInit(false);

	if (MyBackendId > MaxBackends || MyBackendId <= 0)
		elog(FATAL, "bad backend ID: %d", MyBackendId);

	/* Now that we have a BackendId, we can participate in ProcSignal */
	ProcSignalInit(MyBackendId);

	/*
	 * Also set up timeout handlers needed for backend operation.  We need
	 * these in every case except bootstrap.
	 */
	if (!bootstrap)
	{
		RegisterTimeout(DEADLOCK_TIMEOUT, CheckDeadLockAlert);
		RegisterTimeout(STATEMENT_TIMEOUT, StatementTimeoutHandler);
		RegisterTimeout(LOCK_TIMEOUT, LockTimeoutHandler);
		RegisterTimeout(IDLE_IN_TRANSACTION_SESSION_TIMEOUT,
						IdleInTransactionSessionTimeoutHandler);
		RegisterTimeout(IDLE_SESSION_TIMEOUT, IdleSessionTimeoutHandler);
		RegisterTimeout(CLIENT_CONNECTION_CHECK_TIMEOUT, ClientCheckTimeoutHandler);
		RegisterTimeout(IDLE_STATS_UPDATE_TIMEOUT,
						IdleStatsUpdateTimeoutHandler);
	}

	MyProc->ybInitializationCompleted = true;

	/*
	 * If this is either a bootstrap process or a standalone backend, start up
	 * the XLOG machinery, and register to have it closed down at exit. In
	 * other cases, the startup process is responsible for starting up the
	 * XLOG machinery, and the checkpointer for closing it down.
	 */
	if (!IsUnderPostmaster)
	{
		/*
		 * We don't yet have an aux-process resource owner, but StartupXLOG
		 * and ShutdownXLOG will need one.  Hence, create said resource owner
		 * (and register a callback to clean it up after ShutdownXLOG runs).
		 */
		CreateAuxProcessResourceOwner();

		StartupXLOG();
		/* Release (and warn about) any buffer pins leaked in StartupXLOG */
		ReleaseAuxProcessResources(true);
		/* Reset CurrentResourceOwner to nothing for the moment */
		CurrentResourceOwner = NULL;

		/*
		 * Use before_shmem_exit() so that ShutdownXLOG() can rely on DSM
		 * segments etc to work (which in turn is required for pgstats).
		 */
		before_shmem_exit(pgstat_before_server_shutdown, 0);
		before_shmem_exit(ShutdownXLOG, 0);
	}

	/*
	 * Initialize the relation cache and the system catalog caches.  Note that
	 * no catalog access happens here; we only set up the hashtable structure.
	 * We must do this before starting a transaction because transaction abort
	 * would try to touch these hashtables.
	 */
	RelationCacheInitialize();
	InitCatalogCache();
	InitPlanCache();

	if (YBIsEnabledInPostgresEnvVar())
		YbInitPgInheritsCache();

	/* Initialize portal manager */
	EnablePortalManager();

	/* Initialize status reporting */
	pgstat_beinit();

	/*
	 * Set client_addr and client_host in ASH metadata which will remain
	 * constant throughout the session. We don't want to do this during
	 * bootstrap because it won't have client address anyway.
	 */
	if (YbAshIsClientAddrSet())
		YbAshSetOneTimeMetadata();

	/* Connect to YugaByte cluster. */
	if (bootstrap)
		YBInitPostgresBackend("postgres", "", username, session_id);
	else
		YBInitPostgresBackend("postgres", in_dbname, username, session_id);

	if (IsYugaByteEnabled() && !bootstrap)
	{
		HandleYBStatus(YBCPgTableExists(Template1DbOid,
										YbRoleProfileRelationId,
										&YbLoginProfileCatalogsExist));

		/* TODO (dmitry): Next call of the YBIsDBCatalogVersionMode function is
		 * kind of a hack and must be removed. This function is called before
		 * starting prefetching because for now switching into DB catalog
		 * version mode is impossible in case prefething is started.
		 */
		YBIsDBCatalogVersionMode();
		YBCStartSysTablePrefetchingNoCache();
		YbRegisterSysTableForPrefetching(AuthIdRelationId);   // pg_authid
		YbRegisterSysTableForPrefetching(DatabaseRelationId); // pg_database

		if (*YBCGetGFlags()->ysql_enable_profile && YbLoginProfileCatalogsExist)
		{
			YbRegisterSysTableForPrefetching(
				YbProfileRelationId);     // pg_yb_profile
			YbRegisterSysTableForPrefetching(
				YbRoleProfileRelationId); // pg_yb_role_profile
		}
		YbTryRegisterCatalogVersionTableForPrefetching();

		HandleYBStatus(YBCPrefetchRegisteredSysTables());
		/*
		 * If per database catalog version mode is enabled, this will load the
		 * catalog version of template1. It is fine because at this time we
		 * only read shared relations and therefore can use any database OID.
		 * We will update yb_catalog_cache_version to match MyDatabaseId once
		 * the latter is resolved so we will never use the catalog version of
		 * template1 to query relations that are private to MyDatabaseId.
		 */
		YbUpdateCatalogCacheVersion(YbGetMasterCatalogVersion());
	}

	/*
	 * Load relcache entries for the shared system catalogs.  This must create
	 * at least entries for pg_database and catalogs used for authentication.
	 */
	RelationCacheInitializePhase2();

	/*
	 * Set up process-exit callback to do pre-shutdown cleanup.  This is the
	 * one of the first before_shmem_exit callbacks we register; thus, this
	 * will be one the last things we do before low-level modules like the
	 * buffer manager begin to close down.  We need to have this in place
	 * before we begin our first transaction --- if we fail during the
	 * initialization transaction, as is entirely possible, we need the
	 * AbortTransaction call to clean up.
	 */
	before_shmem_exit(ShutdownPostgres, 0);

	/* The autovacuum launcher is done here */
	if (IsAutoVacuumLauncherProcess())
	{
		/* report this backend in the PgBackendStatus array */
		pgstat_bestart();

		return;
	}

	/*
	 * Start a new transaction here before first access to db, and get a
	 * snapshot.  We don't have a use for the snapshot itself, but we're
	 * interested in the secondary effect that it sets RecentGlobalXmin. (This
	 * is critical for anything that reads heap pages, because HOT may decide
	 * to prune them even if the process doesn't attempt to modify any
	 * tuples.)
	 *
	 * FIXME: This comment is inaccurate / the code buggy. A snapshot that is
	 * not pushed/active does not reliably prevent HOT pruning (->xmin could
	 * e.g. be cleared when cache invalidations are processed).
	 */
	if (!bootstrap)
	{
		/* statement_timestamp must be set for timeouts to work correctly */
		SetCurrentStatementStartTimestamp();
		StartTransactionCommand();

		/*
		 * transaction_isolation will have been set to the default by the
		 * above.  If the default is "serializable", and we are in hot
		 * standby, we will fail if we don't change it to something lower.
		 * Fortunately, "read committed" is plenty good enough.
		 */
		XactIsoLevel = XACT_READ_COMMITTED;

		(void) GetTransactionSnapshot();
	}

	/*
	 * Perform client authentication if necessary, then figure out our
	 * postgres user ID, and see if we are a superuser.
	 *
	 * In standalone mode and in autovacuum worker processes, we use a fixed
	 * ID, otherwise we figure it out from the authenticated user name.
	 */
	if (bootstrap || IsAutoVacuumWorkerProcess())
	{
		InitializeSessionUserIdStandalone();
		am_superuser = true;
	}
	else if (!IsUnderPostmaster)
	{
		InitializeSessionUserIdStandalone();
		am_superuser = true;
		if (!ThereIsAtLeastOneRole())
			ereport(WARNING,
					(errcode(ERRCODE_UNDEFINED_OBJECT),
					 errmsg("no roles are defined in this database system"),
					 errhint("You should immediately run CREATE USER \"%s\" SUPERUSER;.",
							 username != NULL ? username : "postgres")));
	}
	else if (IsBackgroundWorker)
	{
		if (username == NULL && !OidIsValid(useroid))
		{
			InitializeSessionUserIdStandalone();
			am_superuser = true;
		}
		else
		{
			InitializeSessionUserId(username, useroid);
			am_superuser = superuser();
		}
	}
	else
	{
		/* normal multiuser case */
		Assert(MyProcPort != NULL);
		PerformAuthentication(MyProcPort);
		InitializeSessionUserId(username, useroid);
		am_superuser = superuser();

		/*
		 * In YSQL upgrade mode (uses tserver auth method), we allow connecting to
		 * databases with disabled connections (normally it's just template0).
		 */
		override_allow_connections = override_allow_connections ||
									 MyProcPort->yb_is_tserver_auth_method;
	}

	/*
	 * Binary upgrades only allowed super-user connections
	 */
	if (IsBinaryUpgrade && !am_superuser)
	{
		ereport(FATAL,
				(errcode(ERRCODE_INSUFFICIENT_PRIVILEGE),
				 errmsg("must be superuser to connect in binary upgrade mode")));
	}

	/*
	 * The last few connection slots are reserved for superusers.  Replication
	 * connections are drawn from slots reserved with max_wal_senders and not
	 * limited by max_connections or superuser_reserved_connections.
	 */
	if (!am_superuser && !am_walsender &&
		ReservedBackends > 0 &&
		!HaveNFreeProcs(ReservedBackends))
		ereport(FATAL,
				(errcode(ERRCODE_TOO_MANY_CONNECTIONS),
				 errmsg("remaining connection slots are reserved for non-replication superuser connections")));

	/* Check replication permissions needed for walsender processes. */
	if (am_walsender)
	{
		Assert(!bootstrap);

		if (!superuser() && !has_rolreplication(GetUserId()))
			ereport(FATAL,
					(errcode(ERRCODE_INSUFFICIENT_PRIVILEGE),
					 errmsg("must be superuser or replication role to start walsender")));
	}

	/*
	 * If this is a plain walsender only supporting physical replication, we
	 * don't want to connect to any particular database. Just finish the
	 * backend startup by processing any options from the startup packet, and
	 * we're done.
	 */
	if (am_walsender && !am_db_walsender)
	{
		/* process any options passed in the startup packet */
		if (MyProcPort != NULL)
			process_startup_options(MyProcPort, am_superuser);

		/* Apply PostAuthDelay as soon as we've read all options */
		if (PostAuthDelay > 0)
			pg_usleep(PostAuthDelay * 1000000L);

		/* initialize client encoding */
		InitializeClientEncoding();

		/* report this backend in the PgBackendStatus array */
		pgstat_bestart();

		/* close the transaction we started above */
		CommitTransactionCommand();

		return;
	}

	/*
	 * Set up the global variables holding database id and default tablespace.
	 * But note we won't actually try to touch the database just yet.
	 *
	 * We take a shortcut in the bootstrap case, otherwise we have to look up
	 * the db's entry in pg_database.
	 */
	if (bootstrap)
	{
		MyDatabaseId = Template1DbOid;
		MyDatabaseTableSpace = DEFAULTTABLESPACE_OID;
	}
	else if (in_dbname != NULL)
	{
		HeapTuple	tuple;
		Form_pg_database dbform;

		tuple = GetDatabaseTuple(in_dbname);
		if (!HeapTupleIsValid(tuple))
			ereport(FATAL,
					(errcode(ERRCODE_UNDEFINED_DATABASE),
					 errmsg("database \"%s\" does not exist", in_dbname)));
		dbform = (Form_pg_database) GETSTRUCT(tuple);
		MyDatabaseId = dbform->oid;
		MyDatabaseTableSpace = dbform->dattablespace;
		/* take database name from the caller, just for paranoia */
		strlcpy(dbname, in_dbname, sizeof(dbname));
	}
	else if (OidIsValid(dboid))
	{
		/* caller specified database by OID */
		HeapTuple	tuple;
		Form_pg_database dbform;

		tuple = GetDatabaseTupleByOid(dboid);
		if (!HeapTupleIsValid(tuple))
			ereport(FATAL,
					(errcode(ERRCODE_UNDEFINED_DATABASE),
					 errmsg("database %u does not exist", dboid)));
		dbform = (Form_pg_database) GETSTRUCT(tuple);
		MyDatabaseId = dbform->oid;
		MyDatabaseTableSpace = dbform->dattablespace;
		Assert(MyDatabaseId == dboid);
		strlcpy(dbname, NameStr(dbform->datname), sizeof(dbname));
		/* pass the database name back to the caller */
		if (out_dbname)
			strcpy(out_dbname, dbname);
	}
	else
	{
		/*
		 * If this is a background worker not bound to any particular
		 * database, we're done now.  Everything that follows only makes sense
		 * if we are bound to a specific database.  We do need to close the
		 * transaction we started before returning.
		 */
		if (!bootstrap)
		{
			pgstat_bestart();
			CommitTransactionCommand();
		}
		return;
	}

	if (MyDatabaseId != Template1DbOid && YBIsDBCatalogVersionMode())
	{
		/*
		 * Here we assume that the entire table pg_yb_catalog_version is
		 * prefetched. Note that in this case YbGetMasterCatalogVersion()
		 * returns the prefetched catalog version of MyDatabaseId which is
		 * consistent with all the other tables that are prefetched.
		 */
		uint64_t master_catalog_version = YbGetMasterCatalogVersion();
		Assert(master_catalog_version > YB_CATCACHE_VERSION_UNINITIALIZED);
		YbUpdateCatalogCacheVersion(master_catalog_version);
	}

	/*
	 * Now, take a writer's lock on the database we are trying to connect to.
	 * If there is a concurrently running DROP DATABASE on that database, this
	 * will block us until it finishes (and has committed its update of
	 * pg_database).
	 *
	 * Note that the lock is not held long, only until the end of this startup
	 * transaction.  This is OK since we will advertise our use of the
	 * database in the ProcArray before dropping the lock (in fact, that's the
	 * next thing to do).  Anyone trying a DROP DATABASE after this point will
	 * see us in the array once they have the lock.  Ordering is important for
	 * this because we don't want to advertise ourselves as being in this
	 * database until we have the lock; otherwise we create what amounts to a
	 * deadlock with CountOtherDBBackends().
	 *
	 * Note: use of RowExclusiveLock here is reasonable because we envision
	 * our session as being a concurrent writer of the database.  If we had a
	 * way of declaring a session as being guaranteed-read-only, we could use
	 * AccessShareLock for such sessions and thereby not conflict against
	 * CREATE DATABASE.
	 */
	if (!bootstrap)
		LockSharedObject(DatabaseRelationId, MyDatabaseId, 0,
						 RowExclusiveLock);

	/*
	 * Now we can mark our PGPROC entry with the database ID.
	 *
	 * We assume this is an atomic store so no lock is needed; though actually
	 * things would work fine even if it weren't atomic.  Anyone searching the
	 * ProcArray for this database's ID should hold the database lock, so they
	 * would not be executing concurrently with this store.  A process looking
	 * for another database's ID could in theory see a chance match if it read
	 * a partially-updated databaseId value; but as long as all such searches
	 * wait and retry, as in CountOtherDBBackends(), they will certainly see
	 * the correct value on their next try.
	 */
	MyProc->databaseId = MyDatabaseId;

	/* YB: Set the dbid in ASH metadata */
	if (IsYugaByteEnabled() && yb_ash_enable_infra)
		YbAshSetDatabaseId(MyDatabaseId);

	/*
	 * We established a catalog snapshot while reading pg_authid and/or
	 * pg_database; but until we have set up MyDatabaseId, we won't react to
	 * incoming sinval messages for unshared catalogs, so we won't realize it
	 * if the snapshot has been invalidated.  Assume it's no good anymore.
	 */
	InvalidateCatalogSnapshot();
	if (IsYugaByteEnabled() && YBCIsSysTablePrefetchingStarted())
		YBCStopSysTablePrefetching();

	/*
	 * Recheck pg_database to make sure the target database hasn't gone away.
	 * If there was a concurrent DROP DATABASE, this ensures we will die
	 * cleanly without creating a mess.
	 * In YB mode DB existance is checked on cache load/refresh.
	 */
	if (!IsYugaByteEnabled() && !bootstrap)
	{
		HeapTuple	tuple;

		tuple = GetDatabaseTuple(dbname);
		if (!HeapTupleIsValid(tuple) ||
			MyDatabaseId != ((Form_pg_database) GETSTRUCT(tuple))->oid ||
			MyDatabaseTableSpace != ((Form_pg_database) GETSTRUCT(tuple))->dattablespace)
			ereport(FATAL,
					(errcode(ERRCODE_UNDEFINED_DATABASE),
					 errmsg("database \"%s\" does not exist", dbname),
					 errdetail("It seems to have just been dropped or renamed.")));
	}

	/* No local physical path for the database in YugaByte mode */
	if (!IsYugaByteEnabled())
	{
		/*
		 * Now we should be able to access the database directory safely. Verify
		 * it's there and looks reasonable.
		 */
		fullpath = GetDatabasePath(MyDatabaseId, MyDatabaseTableSpace);

		if (!bootstrap)
		{
			if (access(fullpath, F_OK) == -1)
			{
				if (errno == ENOENT)
					ereport(FATAL,
							(errcode(ERRCODE_UNDEFINED_DATABASE),
							 errmsg("database \"%s\" does not exist",
									dbname),
							 errdetail("The database subdirectory \"%s\" is missing.",
									   fullpath)));
				else
					ereport(FATAL,
							(errcode_for_file_access(),
							 errmsg("could not access directory \"%s\": %m",
									fullpath)));
			}

			ValidatePgVersion(fullpath);
		}

		SetDatabasePath(fullpath);
		pfree(fullpath);
	}

	/*
	 * It's now possible to do real access to the system catalogs.
	 *
	 * Load relcache entries for the system catalogs.  This must create at
	 * least the minimum set of "nailed-in" cache entries.
	 */
	// See if tablegroup catalog exists - needs to happen before cache fully initialized.
	if (IsYugaByteEnabled() && !bootstrap)
		HandleYBStatus(YBCPgTableExists(
			MyDatabaseId, YbTablegroupRelationId, &YbTablegroupCatalogExists));

	RelationCacheInitializePhase3();

	/*
	 * Also cache whether the database is colocated for optimization purposes.
	 */
	if (IsYugaByteEnabled() && !IsBootstrapProcessingMode())
	{
		MyDatabaseColocated = YbIsDatabaseColocated(MyDatabaseId, &MyColocatedDatabaseLegacy);
	}

	/* set up ACL framework (so CheckMyDatabase can check permissions) */
	initialize_acl();

	/*
	 * Re-read the pg_database row for our database, check permissions and set
	 * up database-specific GUC settings.  We can't do this until all the
	 * database-access infrastructure is up.  (Also, it wants to know if the
	 * user is a superuser, so the above stuff has to happen first.)
	 */
	if (!bootstrap)
		CheckMyDatabase(dbname, am_superuser, override_allow_connections);

	/*
	 * Now process any command-line switches and any additional GUC variable
	 * settings passed in the startup packet.   We couldn't do this before
	 * because we didn't know if client is a superuser.
	 */
	if (MyProcPort != NULL)
		process_startup_options(MyProcPort, am_superuser);

	/* Process pg_db_role_setting options */
	process_settings(MyDatabaseId, GetSessionUserId());

	/* Apply PostAuthDelay as soon as we've read all options */
	if (PostAuthDelay > 0)
		pg_usleep(PostAuthDelay * 1000000L);

	/*
	 * Initialize various default states that can't be set up until we've
	 * selected the active user and gotten the right GUC settings.
	 */

	/* set default namespace search path */
	InitializeSearchPath();

	/* initialize client encoding */
	InitializeClientEncoding();

	/* Initialize this backend's session state. */
	InitializeSession();

	/*
	 * If this is an interactive session, load any libraries that should be
	 * preloaded at backend start.  Since those are determined by GUCs, this
	 * can't happen until GUC settings are complete, but we want it to happen
	 * during the initial transaction in case anything that requires database
	 * access needs to be done.
	 */
	if (load_session_libraries)
		process_session_preload_libraries();

	/* report this backend in the PgBackendStatus array */
	if (!bootstrap)
		pgstat_bestart();

	/* close the transaction we started above */
	if (!bootstrap)
		CommitTransactionCommand();
}

static void
YbEnsureSysTablePrefetchingStopped()
{
	if (IsYugaByteEnabled() && YBCIsSysTablePrefetchingStarted())
		YBCStopSysTablePrefetching();
}

/*
 * Process any command-line switches and any additional GUC variable
 * settings passed in the startup packet.
 */
static void
process_startup_options(Port *port, bool am_superuser)
{
	GucContext	gucctx;
	ListCell   *gucopts;

	gucctx = am_superuser ? PGC_SU_BACKEND : PGC_BACKEND;

	/*
	 * First process any command-line switches that were included in the
	 * startup packet, if we are in a regular backend.
	 */
	if (port->cmdline_options != NULL)
	{
		/*
		 * The maximum possible number of commandline arguments that could
		 * come from port->cmdline_options is (strlen + 1) / 2; see
		 * pg_split_opts().
		 */
		char	  **av;
		int			maxac;
		int			ac;

		maxac = 2 + (strlen(port->cmdline_options) + 1) / 2;

		av = (char **) palloc(maxac * sizeof(char *));
		ac = 0;

		av[ac++] = "postgres";

		pg_split_opts(av, &ac, port->cmdline_options);

		av[ac] = NULL;

		Assert(ac < maxac);

		(void) process_postgres_switches(ac, av, gucctx, NULL);
	}

	/*
	 * Process any additional GUC variable settings passed in startup packet.
	 * These are handled exactly like command-line variables.
	 */
	gucopts = list_head(port->guc_options);
	while (gucopts)
	{
		char	   *name;
		char	   *value;

		name = lfirst(gucopts);
		gucopts = lnext(port->guc_options, gucopts);

		value = lfirst(gucopts);
		gucopts = lnext(port->guc_options, gucopts);

		SetConfigOption(name, value, gucctx, PGC_S_CLIENT);
	}
}

/*
 * Load GUC settings from pg_db_role_setting.
 *
 * We try specific settings for the database/role combination, as well as
 * general for this database and for this user.
 */
static void
process_settings(Oid databaseid, Oid roleid)
{
	Relation	relsetting;
	Snapshot	snapshot;

	if (!IsUnderPostmaster)
		return;

	relsetting = table_open(DbRoleSettingRelationId, AccessShareLock);

	/* read all the settings under the same snapshot for efficiency */
	snapshot = RegisterSnapshot(GetCatalogSnapshot(DbRoleSettingRelationId));

	/* Later settings are ignored if set earlier. */
	ApplySetting(snapshot, databaseid, roleid, relsetting, PGC_S_DATABASE_USER);
	ApplySetting(snapshot, InvalidOid, roleid, relsetting, PGC_S_USER);
	ApplySetting(snapshot, databaseid, InvalidOid, relsetting, PGC_S_DATABASE);
	ApplySetting(snapshot, InvalidOid, InvalidOid, relsetting, PGC_S_GLOBAL);

	UnregisterSnapshot(snapshot);
	table_close(relsetting, AccessShareLock);
}

/*
 * Backend-shutdown callback.  Do cleanup that we want to be sure happens
 * before all the supporting modules begin to nail their doors shut via
 * their own callbacks.
 *
 * User-level cleanup, such as temp-relation removal and UNLISTEN, happens
 * via separate callbacks that execute before this one.  We don't combine the
 * callbacks because we still want this one to happen if the user-level
 * cleanup fails.
 */
static void
ShutdownPostgres(int code, Datum arg)
{
	/* Make sure we've killed any active transaction */
	AbortOutOfAnyTransaction();

	/*
	 * User locks are not released by transaction end, so be sure to release
	 * them explicitly.
	 */
	LockReleaseAll(USER_LOCKMETHOD, true);
}


/*
 * STATEMENT_TIMEOUT handler: trigger a query-cancel interrupt.
 */
static void
StatementTimeoutHandler(void)
{
	int			sig = SIGINT;

	/*
	 * During authentication the timeout is used to deal with
	 * authentication_timeout - we want to quit in response to such timeouts.
	 */
	if (ClientAuthInProgress)
		sig = SIGTERM;

#ifdef HAVE_SETSID
	/* try to signal whole process group */
	kill(-MyProcPid, sig);
#endif
	kill(MyProcPid, sig);
}

/*
 * LOCK_TIMEOUT handler: trigger a query-cancel interrupt.
 */
static void
LockTimeoutHandler(void)
{
#ifdef HAVE_SETSID
	/* try to signal whole process group */
	kill(-MyProcPid, SIGINT);
#endif
	kill(MyProcPid, SIGINT);
}

static void
IdleInTransactionSessionTimeoutHandler(void)
{
	IdleInTransactionSessionTimeoutPending = true;
	InterruptPending = true;
	SetLatch(MyLatch);
}

static void
IdleSessionTimeoutHandler(void)
{
	IdleSessionTimeoutPending = true;
	InterruptPending = true;
	SetLatch(MyLatch);
}

static void
IdleStatsUpdateTimeoutHandler(void)
{
	IdleStatsUpdateTimeoutPending = true;
	InterruptPending = true;
	SetLatch(MyLatch);
}

static void
ClientCheckTimeoutHandler(void)
{
	CheckClientConnectionPending = true;
	InterruptPending = true;
	SetLatch(MyLatch);
}

/*
 * Returns true if at least one role is defined in this database cluster.
 */
static bool
ThereIsAtLeastOneRole(void)
{
	Relation	pg_authid_rel;
	TableScanDesc scan;
	bool		result;

	pg_authid_rel = table_open(AuthIdRelationId, AccessShareLock);

	scan = table_beginscan_catalog(pg_authid_rel, 0, NULL);
	result = (heap_getnext(scan, ForwardScanDirection) != NULL);

	table_endscan(scan);
	table_close(pg_authid_rel, AccessShareLock);

	return result;
}<|MERGE_RESOLUTION|>--- conflicted
+++ resolved
@@ -82,11 +82,7 @@
 #include "utils/syscache.h"
 #include "utils/timeout.h"
 
-<<<<<<< HEAD
 /* Yugabyte includes */
-#include <arpa/inet.h>
-=======
->>>>>>> f6aaa64d
 #include "pg_yb_utils.h"
 #include "catalog/pg_auth_members.h"
 #include "catalog/pg_yb_catalog_version.h"
@@ -111,7 +107,6 @@
 static void process_startup_options(Port *port, bool am_superuser);
 static void process_settings(Oid databaseid, Oid roleid);
 
-<<<<<<< HEAD
 static void InitPostgresImpl(const char *in_dbname, Oid dboid,
 							 const char *username, Oid useroid,
 							 bool load_session_libraries,
@@ -120,10 +115,7 @@
 							 uint64_t *session_id,
 							 bool* yb_sys_table_prefetching_started);
 static void YbEnsureSysTablePrefetchingStopped();
-static void YbSetAshClientAddrAndPort();
-
-=======
->>>>>>> f6aaa64d
+
 /*** InitPostgres support ***/
 
 
