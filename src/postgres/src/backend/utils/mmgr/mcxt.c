--- conflicted
+++ resolved
@@ -24,7 +24,6 @@
 #include "funcapi.h"
 #include "mb/pg_wchar.h"
 #include "miscadmin.h"
-<<<<<<< HEAD
 #include "storage/proc.h"
 #include "storage/procarray.h"
 #include "storage/procsignal.h"
@@ -32,18 +31,11 @@
 #include "utils/memdebug.h"
 #include "utils/memutils.h"
 
-/* Yugabyte includes */
-#include "yb/yql/pggate/ybc_pggate.h"
-=======
-#include "utils/builtins.h"
-#include "utils/memdebug.h"
-#include "utils/memutils.h"
-
 /* YB includes */
 #include "pgstat.h"
->>>>>>> f5f84e2f
 #include "pg_yb_utils.h"
 #include "commands/explain.h"
+#include "utils/builtins.h"
 #include "yb/yql/pggate/ybc_pggate.h"
 
 #ifdef __linux__
@@ -213,9 +205,8 @@
 	return (MemoryContext) YBCPgSetThreadLocalCurrentMemoryContext(memctx);
 }
 
-MemoryContext
-CreateThreadLocalMemoryContext(MemoryContext parent,
-							   const char *name)
+MemoryContext CreateThreadLocalCurrentMemoryContext(MemoryContext parent,
+													const char *name)
 {
 	return AllocSetContextCreateInternal(parent, name, ALLOCSET_START_SMALL_SIZES);
 }
@@ -277,14 +268,11 @@
 #define AssertNotInCriticalSection(context) \
 	Assert(CritSectionCount == 0 || (context)->allowInCritSection)
 
-<<<<<<< HEAD
-=======
 /* ----------
  * The max bytes for showing identifiers of MemoryContext.
  * ----------
  */
 #define MEMORY_CONTEXT_IDENT_DISPLAY_SIZE	1024
->>>>>>> f5f84e2f
 
 /*****************************************************************************
  *	  EXPORTED ROUTINES														 *
