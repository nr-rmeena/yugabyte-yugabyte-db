/*-------------------------------------------------------------------------
 *
 * syscache.c
 *	  System cache management routines
 *
 * Portions Copyright (c) 1996-2022, PostgreSQL Global Development Group
 * Portions Copyright (c) 1994, Regents of the University of California
 *
 *
 * IDENTIFICATION
 *	  src/backend/utils/cache/syscache.c
 *
 * NOTES
 *	  These routines allow the parser/planner/executor to perform
 *	  rapid lookups on the contents of the system catalogs.
 *
 *	  see utils/syscache.h for a list of the cache IDs
 *
 *-------------------------------------------------------------------------
 */
#include "postgres.h"

#include "access/htup_details.h"
#include "access/sysattr.h"
#include "catalog/pg_aggregate.h"
#include "catalog/pg_am.h"
#include "catalog/pg_amop.h"
#include "catalog/pg_amproc.h"
#include "catalog/pg_attrdef.h"
#include "catalog/pg_auth_members.h"
#include "catalog/pg_authid.h"
#include "catalog/pg_cast.h"
#include "catalog/pg_collation.h"
#include "catalog/pg_constraint.h"
#include "catalog/pg_conversion.h"
#include "catalog/pg_database.h"
#include "catalog/pg_db_role_setting.h"
#include "catalog/pg_default_acl.h"
#include "catalog/pg_depend.h"
#include "catalog/pg_description.h"
#include "catalog/pg_enum.h"
#include "catalog/pg_event_trigger.h"
#include "catalog/pg_foreign_data_wrapper.h"
#include "catalog/pg_foreign_server.h"
#include "catalog/pg_foreign_table.h"
#include "catalog/pg_language.h"
#include "catalog/pg_namespace.h"
#include "catalog/pg_opclass.h"
#include "catalog/pg_operator.h"
#include "catalog/pg_opfamily.h"
#include "catalog/pg_parameter_acl.h"
#include "catalog/pg_partitioned_table.h"
#include "catalog/pg_proc.h"
#include "catalog/pg_publication.h"
#include "catalog/pg_publication_namespace.h"
#include "catalog/pg_publication_rel.h"
#include "catalog/pg_range.h"
#include "catalog/pg_replication_origin.h"
#include "catalog/pg_rewrite.h"
#include "catalog/pg_seclabel.h"
#include "catalog/pg_sequence.h"
#include "catalog/pg_shdepend.h"
#include "catalog/pg_shdescription.h"
#include "catalog/pg_shseclabel.h"
#include "catalog/pg_statistic.h"
#include "catalog/pg_statistic_ext.h"
#include "catalog/pg_statistic_ext_data.h"
#include "catalog/pg_subscription.h"
#include "catalog/pg_subscription_rel.h"
#include "catalog/pg_tablespace.h"
#include "catalog/pg_transform.h"
#include "catalog/pg_ts_config.h"
#include "catalog/pg_ts_config_map.h"
#include "catalog/pg_ts_dict.h"
#include "catalog/pg_ts_parser.h"
#include "catalog/pg_ts_template.h"
#include "catalog/pg_type.h"
#include "catalog/pg_user_mapping.h"
#include "lib/qunique.h"
#include "utils/catcache.h"
#include "utils/rel.h"
#include "utils/syscache.h"

/* Yugabyte includes */
#include "access/genam.h"
#include "access/heapam.h"
#include "catalog/pg_inherits.h"
#include "catalog/pg_yb_tablegroup.h"
#include "catalog/pg_attrdef.h"
#include "miscadmin.h"
#include "utils/builtins.h"
#include "utils/fmgroids.h"
#include "utils/builtins.h"
#include "utils/fmgroids.h"
#include "utils/rel.h"
#include "pg_yb_utils.h"

/*---------------------------------------------------------------------------

	Adding system caches:

	Add your new cache to the list in include/utils/syscache.h.
	Keep the list sorted alphabetically.

	Add your entry to the cacheinfo[] array below. All cache lists are
	alphabetical, so add it in the proper place.  Specify the relation OID,
	index OID, number of keys, key attribute numbers, and initial number of
	hash buckets.

	The number of hash buckets must be a power of 2.  It's reasonable to
	set this to the number of entries that might be in the particular cache
	in a medium-size database.

	There must be a unique index underlying each syscache (ie, an index
	whose key is the same as that of the cache).  If there is not one
	already, add the definition for it to include/catalog/pg_*.h using
	DECLARE_UNIQUE_INDEX.
	(Adding an index requires a catversion.h update, while simply
	adding/deleting caches only requires a recompile.)

	Finally, any place your relation gets heap_insert() or
	heap_update() calls, use CatalogTupleInsert() or CatalogTupleUpdate()
	instead, which also update indexes.  The heap_* calls do not do that.

*---------------------------------------------------------------------------
*/

/*
 *		struct cachedesc: information defining a single syscache
 */
struct cachedesc
{
	Oid			reloid;			/* OID of the relation being cached */
	Oid			indoid;			/* OID of index relation for this cache */
	int			nkeys;			/* # of keys needed for cache lookup */
	int			key[4];			/* attribute numbers of key attrs */
	int			nbuckets;		/* number of hash buckets for this cache */
};

static const struct cachedesc cacheinfo[] = {
	{AggregateRelationId,		/* AGGFNOID */
		AggregateFnoidIndexId,
		1,
		{
			Anum_pg_aggregate_aggfnoid,
			0,
			0,
			0
		},
		16
	},
	{AccessMethodRelationId,	/* AMNAME */
		AmNameIndexId,
		1,
		{
			Anum_pg_am_amname,
			0,
			0,
			0
		},
		4
	},
	{AccessMethodRelationId,	/* AMOID */
		AmOidIndexId,
		1,
		{
			Anum_pg_am_oid,
			0,
			0,
			0
		},
		4
	},
	{AccessMethodOperatorRelationId,	/* AMOPOPID */
		AccessMethodOperatorIndexId,
		3,
		{
			Anum_pg_amop_amopopr,
			Anum_pg_amop_amoppurpose,
			Anum_pg_amop_amopfamily,
			0
		},
		64
	},
	{AccessMethodOperatorRelationId,	/* AMOPSTRATEGY */
		AccessMethodStrategyIndexId,
		4,
		{
			Anum_pg_amop_amopfamily,
			Anum_pg_amop_amoplefttype,
			Anum_pg_amop_amoprighttype,
			Anum_pg_amop_amopstrategy
		},
		64
	},
	{AccessMethodProcedureRelationId,	/* AMPROCNUM */
		AccessMethodProcedureIndexId,
		4,
		{
			Anum_pg_amproc_amprocfamily,
			Anum_pg_amproc_amproclefttype,
			Anum_pg_amproc_amprocrighttype,
			Anum_pg_amproc_amprocnum
		},
		16
	},
	{AttributeRelationId,		/* ATTNAME */
		AttributeRelidNameIndexId,
		2,
		{
			Anum_pg_attribute_attrelid,
			Anum_pg_attribute_attname,
			0,
			0
		},
		32
	},
	{AttributeRelationId,		/* ATTNUM */
		AttributeRelidNumIndexId,
		2,
		{
			Anum_pg_attribute_attrelid,
			Anum_pg_attribute_attnum,
			0,
			0
		},
		128
	},
	{AuthMemRelationId,			/* AUTHMEMMEMROLE */
		AuthMemMemRoleIndexId,
		2,
		{
			Anum_pg_auth_members_member,
			Anum_pg_auth_members_roleid,
			0,
			0
		},
		8
	},
	{AuthMemRelationId,			/* AUTHMEMROLEMEM */
		AuthMemRoleMemIndexId,
		2,
		{
			Anum_pg_auth_members_roleid,
			Anum_pg_auth_members_member,
			0,
			0
		},
		8
	},
	{AuthIdRelationId,			/* AUTHNAME */
		AuthIdRolnameIndexId,
		1,
		{
			Anum_pg_authid_rolname,
			0,
			0,
			0
		},
		8
	},
	{AuthIdRelationId,			/* AUTHOID */
		AuthIdOidIndexId,
		1,
		{
			Anum_pg_authid_oid,
			0,
			0,
			0
		},
		8
	},
	{
		CastRelationId,			/* CASTSOURCETARGET */
		CastSourceTargetIndexId,
		2,
		{
			Anum_pg_cast_castsource,
			Anum_pg_cast_casttarget,
			0,
			0
		},
		256
	},
	{OperatorClassRelationId,	/* CLAAMNAMENSP */
		OpclassAmNameNspIndexId,
		3,
		{
			Anum_pg_opclass_opcmethod,
			Anum_pg_opclass_opcname,
			Anum_pg_opclass_opcnamespace,
			0
		},
		8
	},
	{OperatorClassRelationId,	/* CLAOID */
		OpclassOidIndexId,
		1,
		{
			Anum_pg_opclass_oid,
			0,
			0,
			0
		},
		8
	},
	{CollationRelationId,		/* COLLNAMEENCNSP */
		CollationNameEncNspIndexId,
		3,
		{
			Anum_pg_collation_collname,
			Anum_pg_collation_collencoding,
			Anum_pg_collation_collnamespace,
			0
		},
		8
	},
	{CollationRelationId,		/* COLLOID */
		CollationOidIndexId,
		1,
		{
			Anum_pg_collation_oid,
			0,
			0,
			0
		},
		8
	},
	{ConversionRelationId,		/* CONDEFAULT */
		ConversionDefaultIndexId,
		4,
		{
			Anum_pg_conversion_connamespace,
			Anum_pg_conversion_conforencoding,
			Anum_pg_conversion_contoencoding,
			Anum_pg_conversion_oid
		},
		8
	},
	{ConversionRelationId,		/* CONNAMENSP */
		ConversionNameNspIndexId,
		2,
		{
			Anum_pg_conversion_conname,
			Anum_pg_conversion_connamespace,
			0,
			0
		},
		8
	},
	{ConstraintRelationId,		/* CONSTROID */
		ConstraintOidIndexId,
		1,
		{
			Anum_pg_constraint_oid,
			0,
			0,
			0
		},
		16
	},
	{ConversionRelationId,		/* CONVOID */
		ConversionOidIndexId,
		1,
		{
			Anum_pg_conversion_oid,
			0,
			0,
			0
		},
		8
	},
	{DatabaseRelationId,		/* DATABASEOID */
		DatabaseOidIndexId,
		1,
		{
			Anum_pg_database_oid,
			0,
			0,
			0
		},
		4
	},
	{DefaultAclRelationId,		/* DEFACLROLENSPOBJ */
		DefaultAclRoleNspObjIndexId,
		3,
		{
			Anum_pg_default_acl_defaclrole,
			Anum_pg_default_acl_defaclnamespace,
			Anum_pg_default_acl_defaclobjtype,
			0
		},
		8
	},
	{EnumRelationId,			/* ENUMOID */
		EnumOidIndexId,
		1,
		{
			Anum_pg_enum_oid,
			0,
			0,
			0
		},
		8
	},
	{EnumRelationId,			/* ENUMTYPOIDNAME */
		EnumTypIdLabelIndexId,
		2,
		{
			Anum_pg_enum_enumtypid,
			Anum_pg_enum_enumlabel,
			0,
			0
		},
		8
	},
	{EventTriggerRelationId,	/* EVENTTRIGGERNAME */
		EventTriggerNameIndexId,
		1,
		{
			Anum_pg_event_trigger_evtname,
			0,
			0,
			0
		},
		8
	},
	{EventTriggerRelationId,	/* EVENTTRIGGEROID */
		EventTriggerOidIndexId,
		1,
		{
			Anum_pg_event_trigger_oid,
			0,
			0,
			0
		},
		8
	},
	{ForeignDataWrapperRelationId,	/* FOREIGNDATAWRAPPERNAME */
		ForeignDataWrapperNameIndexId,
		1,
		{
			Anum_pg_foreign_data_wrapper_fdwname,
			0,
			0,
			0
		},
		2
	},
	{ForeignDataWrapperRelationId,	/* FOREIGNDATAWRAPPEROID */
		ForeignDataWrapperOidIndexId,
		1,
		{
			Anum_pg_foreign_data_wrapper_oid,
			0,
			0,
			0
		},
		2
	},
	{ForeignServerRelationId,	/* FOREIGNSERVERNAME */
		ForeignServerNameIndexId,
		1,
		{
			Anum_pg_foreign_server_srvname,
			0,
			0,
			0
		},
		2
	},
	{ForeignServerRelationId,	/* FOREIGNSERVEROID */
		ForeignServerOidIndexId,
		1,
		{
			Anum_pg_foreign_server_oid,
			0,
			0,
			0
		},
		2
	},
	{ForeignTableRelationId,	/* FOREIGNTABLEREL */
		ForeignTableRelidIndexId,
		1,
		{
			Anum_pg_foreign_table_ftrelid,
			0,
			0,
			0
		},
		4
	},
	{IndexRelationId,			/* INDEXRELID */
		IndexRelidIndexId,
		1,
		{
			Anum_pg_index_indexrelid,
			0,
			0,
			0
		},
		64
	},
	{InheritsRelationId,    /* INHERITSRELID */
		InheritsParentIndexId,
		2,
		{
			Anum_pg_inherits_inhparent,
			Anum_pg_inherits_inhrelid,
			0,
			0
		},
		32
	},
	{LanguageRelationId,		/* LANGNAME */
		LanguageNameIndexId,
		1,
		{
			Anum_pg_language_lanname,
			0,
			0,
			0
		},
		4
	},
	{LanguageRelationId,		/* LANGOID */
		LanguageOidIndexId,
		1,
		{
			Anum_pg_language_oid,
			0,
			0,
			0
		},
		4
	},
	{NamespaceRelationId,		/* NAMESPACENAME */
		NamespaceNameIndexId,
		1,
		{
			Anum_pg_namespace_nspname,
			0,
			0,
			0
		},
		4
	},
	{NamespaceRelationId,		/* NAMESPACEOID */
		NamespaceOidIndexId,
		1,
		{
			Anum_pg_namespace_oid,
			0,
			0,
			0
		},
		16
	},
	{OperatorRelationId,		/* OPERNAMENSP */
		OperatorNameNspIndexId,
		4,
		{
			Anum_pg_operator_oprname,
			Anum_pg_operator_oprleft,
			Anum_pg_operator_oprright,
			Anum_pg_operator_oprnamespace
		},
		256
	},
	{OperatorRelationId,		/* OPEROID */
		OperatorOidIndexId,
		1,
		{
			Anum_pg_operator_oid,
			0,
			0,
			0
		},
		32
	},
	{OperatorFamilyRelationId,	/* OPFAMILYAMNAMENSP */
		OpfamilyAmNameNspIndexId,
		3,
		{
			Anum_pg_opfamily_opfmethod,
			Anum_pg_opfamily_opfname,
			Anum_pg_opfamily_opfnamespace,
			0
		},
		8
	},
	{OperatorFamilyRelationId,	/* OPFAMILYOID */
		OpfamilyOidIndexId,
		1,
		{
			Anum_pg_opfamily_oid,
			0,
			0,
			0
		},
		8
	},
	{ParameterAclRelationId,	/* PARAMETERACLNAME */
		ParameterAclParnameIndexId,
		1,
		{
			Anum_pg_parameter_acl_parname,
			0,
			0,
			0
		},
		4
	},
	{ParameterAclRelationId,	/* PARAMETERACLOID */
		ParameterAclOidIndexId,
		1,
		{
			Anum_pg_parameter_acl_oid,
			0,
			0,
			0
		},
		4
	},
	{PartitionedRelationId,		/* PARTRELID */
		PartitionedRelidIndexId,
		1,
		{
			Anum_pg_partitioned_table_partrelid,
			0,
			0,
			0
		},
		32
	},
	{ProcedureRelationId,		/* PROCNAMEARGSNSP */
		ProcedureNameArgsNspIndexId,
		3,
		{
			Anum_pg_proc_proname,
			Anum_pg_proc_proargtypes,
			Anum_pg_proc_pronamespace,
			0
		},
		128
	},
	{ProcedureRelationId,		/* PROCOID */
		ProcedureOidIndexId,
		1,
		{
			Anum_pg_proc_oid,
			0,
			0,
			0
		},
		128
	},
	{PublicationRelationId,		/* PUBLICATIONNAME */
		PublicationNameIndexId,
		1,
		{
			Anum_pg_publication_pubname,
			0,
			0,
			0
		},
		8
	},
	{PublicationNamespaceRelationId,	/* PUBLICATIONNAMESPACE */
		PublicationNamespaceObjectIndexId,
		1,
		{
			Anum_pg_publication_namespace_oid,
			0,
			0,
			0
		},
		64
	},
	{PublicationNamespaceRelationId,	/* PUBLICATIONNAMESPACEMAP */
		PublicationNamespacePnnspidPnpubidIndexId,
		2,
		{
			Anum_pg_publication_namespace_pnnspid,
			Anum_pg_publication_namespace_pnpubid,
			0,
			0
		},
		64
	},
	{PublicationRelationId,		/* PUBLICATIONOID */
		PublicationObjectIndexId,
		1,
		{
			Anum_pg_publication_oid,
			0,
			0,
			0
		},
		8
	},
	{PublicationRelRelationId,	/* PUBLICATIONREL */
		PublicationRelObjectIndexId,
		1,
		{
			Anum_pg_publication_rel_oid,
			0,
			0,
			0
		},
		64
	},
	{PublicationRelRelationId,	/* PUBLICATIONRELMAP */
		PublicationRelPrrelidPrpubidIndexId,
		2,
		{
			Anum_pg_publication_rel_prrelid,
			Anum_pg_publication_rel_prpubid,
			0,
			0
		},
		64
	},
	{RangeRelationId,			/* RANGEMULTIRANGE */
		RangeMultirangeTypidIndexId,
		1,
		{
			Anum_pg_range_rngmultitypid,
			0,
			0,
			0
		},
		4
	},

	{RangeRelationId,			/* RANGETYPE */
		RangeTypidIndexId,
		1,
		{
			Anum_pg_range_rngtypid,
			0,
			0,
			0
		},
		4
	},
	{RelationRelationId,		/* RELNAMENSP */
		ClassNameNspIndexId,
		2,
		{
			Anum_pg_class_relname,
			Anum_pg_class_relnamespace,
			0,
			0
		},
		128
	},
	{RelationRelationId,		/* RELOID */
		ClassOidIndexId,
		1,
		{
			Anum_pg_class_oid,
			0,
			0,
			0
		},
		128
	},
	{ReplicationOriginRelationId,	/* REPLORIGIDENT */
		ReplicationOriginIdentIndex,
		1,
		{
			Anum_pg_replication_origin_roident,
			0,
			0,
			0
		},
		16
	},
	{ReplicationOriginRelationId,	/* REPLORIGNAME */
		ReplicationOriginNameIndex,
		1,
		{
			Anum_pg_replication_origin_roname,
			0,
			0,
			0
		},
		16
	},
	{RewriteRelationId,			/* RULERELNAME */
		RewriteRelRulenameIndexId,
		2,
		{
			Anum_pg_rewrite_ev_class,
			Anum_pg_rewrite_rulename,
			0,
			0
		},
		8
	},
	{SequenceRelationId,		/* SEQRELID */
		SequenceRelidIndexId,
		1,
		{
			Anum_pg_sequence_seqrelid,
			0,
			0,
			0
		},
		32
	},
	{StatisticExtDataRelationId,	/* STATEXTDATASTXOID */
		StatisticExtDataStxoidInhIndexId,
		2,
		{
			Anum_pg_statistic_ext_data_stxoid,
			Anum_pg_statistic_ext_data_stxdinherit,
			0,
			0
		},
		4
	},
	{StatisticExtRelationId,	/* STATEXTNAMENSP */
		StatisticExtNameIndexId,
		2,
		{
			Anum_pg_statistic_ext_stxname,
			Anum_pg_statistic_ext_stxnamespace,
			0,
			0
		},
		4
	},
	{StatisticExtRelationId,	/* STATEXTOID */
		StatisticExtOidIndexId,
		1,
		{
			Anum_pg_statistic_ext_oid,
			0,
			0,
			0
		},
		4
	},
	{StatisticRelationId,		/* STATRELATTINH */
		StatisticRelidAttnumInhIndexId,
		3,
		{
			Anum_pg_statistic_starelid,
			Anum_pg_statistic_staattnum,
			Anum_pg_statistic_stainherit,
			0
		},
		128
	},
	{SubscriptionRelationId,	/* SUBSCRIPTIONNAME */
		SubscriptionNameIndexId,
		2,
		{
			Anum_pg_subscription_subdbid,
			Anum_pg_subscription_subname,
			0,
			0
		},
		4
	},
	{SubscriptionRelationId,	/* SUBSCRIPTIONOID */
		SubscriptionObjectIndexId,
		1,
		{
			Anum_pg_subscription_oid,
			0,
			0,
			0
		},
		4
	},
	{SubscriptionRelRelationId, /* SUBSCRIPTIONRELMAP */
		SubscriptionRelSrrelidSrsubidIndexId,
		2,
		{
			Anum_pg_subscription_rel_srrelid,
			Anum_pg_subscription_rel_srsubid,
			0,
			0
		},
		64
	},
#ifdef YB_TODO
	/* YB_TODO(alex@yugabyte)
	 * - Do we need an OID column?
	 * - Shouldn't we need to define system table for the tablegroup here?
	 */
	{YbTablegroupRelationId,		/* TABLEGROUPOID */
		YbTablegroupOidIndexId,
		1,
		{
			Anum_pg_yb_tablegroup_oid,
			0,
			0,
			0,
		},
		4
	},
#endif
	{TableSpaceRelationId,		/* TABLESPACEOID */
		TablespaceOidIndexId,
		1,
		{
			Anum_pg_tablespace_oid,
			0,
			0,
			0,
		},
		4
	},
	{TransformRelationId,		/* TRFOID */
		TransformOidIndexId,
		1,
		{
			Anum_pg_transform_oid,
			0,
			0,
			0,
		},
		16
	},
	{TransformRelationId,		/* TRFTYPELANG */
		TransformTypeLangIndexId,
		2,
		{
			Anum_pg_transform_trftype,
			Anum_pg_transform_trflang,
			0,
			0,
		},
		16
	},
	{TSConfigMapRelationId,		/* TSCONFIGMAP */
		TSConfigMapIndexId,
		3,
		{
			Anum_pg_ts_config_map_mapcfg,
			Anum_pg_ts_config_map_maptokentype,
			Anum_pg_ts_config_map_mapseqno,
			0
		},
		2
	},
	{TSConfigRelationId,		/* TSCONFIGNAMENSP */
		TSConfigNameNspIndexId,
		2,
		{
			Anum_pg_ts_config_cfgname,
			Anum_pg_ts_config_cfgnamespace,
			0,
			0
		},
		2
	},
	{TSConfigRelationId,		/* TSCONFIGOID */
		TSConfigOidIndexId,
		1,
		{
			Anum_pg_ts_config_oid,
			0,
			0,
			0
		},
		2
	},
	{TSDictionaryRelationId,	/* TSDICTNAMENSP */
		TSDictionaryNameNspIndexId,
		2,
		{
			Anum_pg_ts_dict_dictname,
			Anum_pg_ts_dict_dictnamespace,
			0,
			0
		},
		2
	},
	{TSDictionaryRelationId,	/* TSDICTOID */
		TSDictionaryOidIndexId,
		1,
		{
			Anum_pg_ts_dict_oid,
			0,
			0,
			0
		},
		2
	},
	{TSParserRelationId,		/* TSPARSERNAMENSP */
		TSParserNameNspIndexId,
		2,
		{
			Anum_pg_ts_parser_prsname,
			Anum_pg_ts_parser_prsnamespace,
			0,
			0
		},
		2
	},
	{TSParserRelationId,		/* TSPARSEROID */
		TSParserOidIndexId,
		1,
		{
			Anum_pg_ts_parser_oid,
			0,
			0,
			0
		},
		2
	},
	{TSTemplateRelationId,		/* TSTEMPLATENAMENSP */
		TSTemplateNameNspIndexId,
		2,
		{
			Anum_pg_ts_template_tmplname,
			Anum_pg_ts_template_tmplnamespace,
			0,
			0
		},
		2
	},
	{TSTemplateRelationId,		/* TSTEMPLATEOID */
		TSTemplateOidIndexId,
		1,
		{
			Anum_pg_ts_template_oid,
			0,
			0,
			0
		},
		2
	},
	{TypeRelationId,			/* TYPENAMENSP */
		TypeNameNspIndexId,
		2,
		{
			Anum_pg_type_typname,
			Anum_pg_type_typnamespace,
			0,
			0
		},
		64
	},
	{TypeRelationId,			/* TYPEOID */
		TypeOidIndexId,
		1,
		{
			Anum_pg_type_oid,
			0,
			0,
			0
		},
		64
	},
	{UserMappingRelationId,		/* USERMAPPINGOID */
		UserMappingOidIndexId,
		1,
		{
			Anum_pg_user_mapping_oid,
			0,
			0,
			0
		},
		2
	},
	{UserMappingRelationId,		/* USERMAPPINGUSERSERVER */
		UserMappingUserServerIndexId,
		2,
		{
			Anum_pg_user_mapping_umuser,
			Anum_pg_user_mapping_umserver,
			0,
			0
		},
		2
	},
	{YbTablegroupRelationId,	/* YBTABLEGROUPOID */
		YbTablegroupOidIndexId,
		1,
		{
			ObjectIdAttributeNumber,
			0,
			0,
			0,
		},
		4
	},
};

typedef struct YbPinnedObjectKey
{
	Oid classid;
	Oid objid;
} YbPinnedObjectKey;

typedef struct YbPinnedObjectsCacheData
{
	/* Pinned objects from pg_depend */
	HTAB *regular;
	/* Pinned objects from pg_shdepend */
	HTAB *shared;
} YbPinnedObjectsCacheData;

/* Stores all pinned objects */
static YbPinnedObjectsCacheData YbPinnedObjectsCache = {0};

static CatCache *SysCache[SysCacheSize];

static bool CacheInitialized = false;

/* Sorted array of OIDs of tables that have caches on them */
static Oid	SysCacheRelationOid[SysCacheSize];
static int	SysCacheRelationOidSize;

/* Sorted array of OIDs of tables and indexes used by caches */
static Oid	SysCacheSupportingRelOid[SysCacheSize * 2];
static int	SysCacheSupportingRelOidSize;

static int	oid_compare(const void *a, const void *b);

Bitmapset *
YBSysTablePrimaryKey(Oid relid)
{
	Bitmapset *pkey = NULL;

#define YBPkAddAttribute(attid) \
	do { pkey = bms_add_member(pkey, attid - FirstLowInvalidHeapAttributeNumber); } while (false)

	switch (relid)
	{
		case AccessMethodOperatorRelationId:
		case AccessMethodProcedureRelationId:
		case AccessMethodRelationId:
		case AggregateRelationId:
		case AttrDefaultRelationId:
		case AuthIdRelationId:
		case CastRelationId:
		case CollationRelationId:
		case ConstraintRelationId:
		case ConversionRelationId:
		case DatabaseRelationId:
		case DefaultAclRelationId:
		case EnumRelationId:
		case EventTriggerRelationId:
		case ForeignDataWrapperRelationId:
		case ForeignServerRelationId:
		case ForeignTableRelationId:
		case LanguageRelationId:
		case NamespaceRelationId:
		case OperatorClassRelationId:
		case OperatorFamilyRelationId:
		case OperatorRelationId:
		case ProcedureRelationId:
		case PublicationRelRelationId:
		case PublicationRelationId:
		case RelationRelationId:
		case RewriteRelationId:
		case StatisticExtRelationId:
		case SubscriptionRelationId:
		case TSConfigRelationId:
		case TSDictionaryRelationId:
		case TSParserRelationId:
		case TSTemplateRelationId:
		case TableSpaceRelationId:
		case TransformRelationId:
		case TypeRelationId:
		case UserMappingRelationId:
		case YbTablegroupRelationId:
			YBPkAddAttribute(ObjectIdAttributeNumber);
			break;
		case AttributeRelationId:
			YBPkAddAttribute(Anum_pg_attribute_attrelid);
			YBPkAddAttribute(Anum_pg_attribute_attnum);
			break;
		case AuthMemRelationId:
			YBPkAddAttribute(Anum_pg_auth_members_roleid);
			YBPkAddAttribute(Anum_pg_auth_members_member);
			break;
		case IndexRelationId:
			YBPkAddAttribute(Anum_pg_index_indexrelid);
			break;
		case PartitionedRelationId:
			YBPkAddAttribute(Anum_pg_partitioned_table_partrelid);
			break;
		case RangeRelationId:
			YBPkAddAttribute(Anum_pg_range_rngtypid);
			break;
		case ReplicationOriginRelationId:
			YBPkAddAttribute(Anum_pg_replication_origin_roident);
			break;
		case SequenceRelationId:
			YBPkAddAttribute(Anum_pg_sequence_seqrelid);
			break;
		case StatisticRelationId:
			YBPkAddAttribute(Anum_pg_statistic_starelid);
			break;
		case SubscriptionRelRelationId:
			YBPkAddAttribute(Anum_pg_subscription_rel_srrelid);
			YBPkAddAttribute(Anum_pg_subscription_rel_srsubid);
			break;
		case TSConfigMapRelationId:
			YBPkAddAttribute(Anum_pg_ts_config_map_mapcfg);
			YBPkAddAttribute(Anum_pg_ts_config_map_maptokentype);
			YBPkAddAttribute(Anum_pg_ts_config_map_mapseqno);
			break;
		default: break;
	}

#undef YBPkAddAttribute

	return pkey;
}

/*
 * Utility function for YugaByte mode. Is used to automatically add entries
 * from common catalog tables to the cache immediately after they are inserted.
 */
void YbSetSysCacheTuple(Relation rel, HeapTuple tup)
{
	TupleDesc tupdesc = RelationGetDescr(rel);
	switch (RelationGetRelid(rel))
	{
		case RelationRelationId:
			SetCatCacheTuple(SysCache[RELOID], tup, tupdesc);
			SetCatCacheTuple(SysCache[RELNAMENSP], tup, tupdesc);
			break;
		case TypeRelationId:
			SetCatCacheTuple(SysCache[TYPEOID], tup, tupdesc);
			SetCatCacheTuple(SysCache[TYPENAMENSP], tup, tupdesc);
			break;
		case ProcedureRelationId:
			SetCatCacheTuple(SysCache[PROCOID], tup, tupdesc);
			SetCatCacheTuple(SysCache[PROCNAMEARGSNSP], tup, tupdesc);
			break;
		case AttributeRelationId:
			SetCatCacheTuple(SysCache[ATTNUM], tup, tupdesc);
			SetCatCacheTuple(SysCache[ATTNAME], tup, tupdesc);
			break;
		case PartitionedRelationId:
			SetCatCacheTuple(SysCache[PARTRELID], tup, tupdesc);
			break;

		default:
			/* For non-critical tables/indexes nothing to do */
			return;
	}
}

/*
 * In YugaByte mode preload the given cache with data from master.
 * If no index cache is associated with the given cache (most of the time), its id should be -1.
 */
void
YbPreloadCatalogCache(int cache_id, int idx_cache_id)
{

	CatCache* cache         = SysCache[cache_id];
	CatCache* idx_cache     = idx_cache_id != -1 ? SysCache[idx_cache_id] : NULL;
	List*     dest_list     = NIL;
	List*     list_of_lists = NIL;
	HeapTuple ntp;
	Relation  relation      = table_open(cache->cc_reloid, AccessShareLock);
	TupleDesc tupdesc       = RelationGetDescr(relation);

	SysScanDesc scandesc = systable_beginscan(relation,
	                                          cache->cc_indexoid,
	                                          false /* indexOK */,
	                                          NULL /* snapshot */,
	                                          0  /* nkeys */,
	                                          NULL /* key */);

	while (HeapTupleIsValid(ntp = systable_getnext(scandesc)))
	{
		SetCatCacheTuple(cache, ntp, RelationGetDescr(relation));
		if (idx_cache)
			SetCatCacheTuple(idx_cache, ntp, RelationGetDescr(relation));

		bool is_add_to_list_required = true;

		switch(cache_id)
		{
			case PROCOID:
			{
				/*
				 * Special handling for the common case of looking up
				 * functions (procedures) by name (i.e. partial key).
				 * We set up the partial cache list for function by-name
				 * lookup on initialization to avoid scanning the large
				 * pg_proc table each time.
				 */
				bool is_null = false;
				ScanKeyData key = idx_cache->cc_skey[0];
				Datum ndt = heap_getattr(ntp, key.sk_attno, tupdesc, &is_null);

				if (is_null)
				{
					YBC_LOG_WARNING("Ignoring unexpected null "
									"entry while initializing proc cache list");
					is_add_to_list_required = false;
					break;
				}

				dest_list = NIL;
				/* Look for an existing list for functions with this name. */
				ListCell *lc;
				foreach(lc, list_of_lists)
				{
					List *fnlist = lfirst(lc);
					HeapTuple otp = linitial(fnlist);
					Datum odt = heap_getattr(otp, key.sk_attno, tupdesc, &is_null);
					Datum key_matches = FunctionCall2Coll(
						&key.sk_func, key.sk_collation, ndt, odt);
					if (DatumGetBool(key_matches))
					{
						dest_list = fnlist;
						break;
					}
				}
				break;
			}
			case RULERELNAME:
			{
				/*
				 * Special handling for pg_rewrite: preload rules list by
				 * relation oid. Note that rules should be ordered by name -
				 * which is achieved using RewriteRelRulenameIndexId index.
				 */
				if (dest_list)
				{
<<<<<<< HEAD
					fnlist = lappend(fnlist, ntp);
					lfirst(lc) = fnlist;
					break;
=======
					HeapTuple ltp = llast(dest_list);
					Form_pg_rewrite ltp_struct = (Form_pg_rewrite) GETSTRUCT(ltp);
					Form_pg_rewrite ntp_struct = (Form_pg_rewrite) GETSTRUCT(ntp);
					if (ntp_struct->ev_class != ltp_struct->ev_class)
						dest_list = NIL;
>>>>>>> f5f84e2f
				}
				break;
			}
			case AMOPOPID:
			{
				/* Add a cache list for AMOPOPID for lookup by operator only. */
				if (dest_list)
				{
					HeapTuple ltp = llast(dest_list);
					Form_pg_amop ltp_struct = (Form_pg_amop) GETSTRUCT(ltp);
					Form_pg_amop ntp_struct = (Form_pg_amop) GETSTRUCT(ntp);
					if (ntp_struct->amopopr != ltp_struct->amopopr)
						dest_list = NIL;
				}
				break;
			}
			default:
				is_add_to_list_required = false;
				break;
		}

		if (is_add_to_list_required)
		{
			if (dest_list)
			{
				List *old_dest_list = dest_list;
				(void) old_dest_list;
				dest_list = lappend(dest_list, ntp);
				Assert(dest_list == old_dest_list);
			}
			else
			{
				dest_list = list_make1(ntp);
				list_of_lists = lappend(list_of_lists, dest_list);
			}
		}
	}

	systable_endscan(scandesc);

	table_close(relation, AccessShareLock);

	if (list_of_lists)
	{
		/* Load up the lists computed above into the catalog cache. */
		CatCache *dest_cache = cache;
		switch(cache_id)
		{
			case PROCOID:
				Assert(idx_cache);
				dest_cache = idx_cache;
				break;
			case RULERELNAME:
			case AMOPOPID:
				break;
			default:
				Assert(false);
				break;
		}
		ListCell *lc;
		foreach (lc, list_of_lists)
			SetCatCacheList(dest_cache, 1, lfirst(lc));
		list_free_deep(list_of_lists);
	}

	/* Done: mark cache(s) as loaded. */
	if (!YBCIsInitDbModeEnvVarSet() &&
		*YBCGetGFlags()->ysql_catalog_preload_additional_tables)
	{
		cache->yb_cc_is_fully_loaded = true;
		if (idx_cache)
			idx_cache->yb_cc_is_fully_loaded = true;
	}
}

static void
YbFetchPinnedObjectKeyFromPgDepend(HeapTuple tup, YbPinnedObjectKey* key) {
	Form_pg_depend dep = (Form_pg_depend) GETSTRUCT(tup);
	key->classid = dep->refclassid;
	key->objid = dep->refobjid;
}

static void
YbFetchPinnedObjectKeyFromPgShdepend(HeapTuple tup, YbPinnedObjectKey *key) {
	Form_pg_shdepend dep = (Form_pg_shdepend) GETSTRUCT(tup);
	key->classid = dep->refclassid;
	key->objid = dep->refobjid;
}

/*
 * Helper function to build hash set
 * and fill it from specified relation (pg_depend or pg_shdepend).
 */
static HTAB*
YbBuildPinnedObjectCache(const char *name,
                         int size,
                         Oid dependRelId,
                         int depTypeAnum,
                         char depTypeValue,
                         void(*key_fetcher)(HeapTuple, YbPinnedObjectKey*)) {
	HASHCTL ctl;
	MemSet(&ctl, 0, sizeof(ctl));
	ctl.keysize = sizeof(YbPinnedObjectKey);
	/* No information associated with key is required. Cache is a set of pinned objects. */
	ctl.entrysize = sizeof(YbPinnedObjectKey);
	HTAB *cache = hash_create(name, size, &ctl, HASH_ELEM | HASH_BLOBS);

	ScanKeyData key;
	ScanKeyInit(&key,
	            depTypeAnum,
	            BTEqualStrategyNumber, F_CHAREQ,
	            CharGetDatum(depTypeValue));
	Relation dependDesc = table_open(dependRelId, RowExclusiveLock);
	SysScanDesc scan = systable_beginscan(dependDesc, InvalidOid, false, NULL, 1, &key);
	YbPinnedObjectKey pinnedKey;
	HeapTuple tup;
	while (HeapTupleIsValid(tup = systable_getnext(scan)))
	{
		key_fetcher(tup, &pinnedKey);
		hash_search(cache, &pinnedKey, HASH_ENTER, NULL);
	}
	systable_endscan(scan);
	table_close(dependDesc, RowExclusiveLock);
	return cache;
}

static void
YbLoadPinnedObjectsCache()
{
<<<<<<< HEAD
#ifdef YB_TODO
	/* YB_TODO(dmitry@yugabyte)
	 * - This needs to be fixed.
	 * - SHARED_DEPENDENCY_PIN and DEPENDENCY_PIN are removed from Pg13.
	 */
	YBPinnedObjectsCacheData cache = {
		.shared = YBBuildPinnedObjectCache("Shared pinned objects cache",
=======
	YbPinnedObjectsCacheData cache = {
		.shared = YbBuildPinnedObjectCache("Shared pinned objects cache",
>>>>>>> f5f84e2f
		                                   20, /* Number of pinned objects in pg_shdepend is 9 */
		                                   SharedDependRelationId,
		                                   Anum_pg_shdepend_deptype,
		                                   SHARED_DEPENDENCY_PIN,
		                                   YbFetchPinnedObjectKeyFromPgShdepend),
		.regular = YbBuildPinnedObjectCache("Pinned objects cache",
		                                    6500, /* Number of pinned object is pg_depend 6179 */
		                                    DependRelationId,
		                                    Anum_pg_depend_deptype,
		                                    DEPENDENCY_PIN,
<<<<<<< HEAD
		                                    YBFetchPinnedObjectKeyFromPgDepend)};
	YBPinnedObjectsCache = cache;
#endif
=======
		                                    YbFetchPinnedObjectKeyFromPgDepend)};
	YbPinnedObjectsCache = cache;
>>>>>>> f5f84e2f
}

/* Build the cache in case it is not yet ready. */
void
YbInitPinnedCacheIfNeeded()
{
	/*
	 * Both 'regular' and 'shared' fields are set at same time.
	 * Checking any of them is enough.
	 */
	if (!YbPinnedObjectsCache.regular)
	{
		Assert(!YbPinnedObjectsCache.shared);
		YbLoadPinnedObjectsCache();
	}
}

void
YbResetPinnedCache()
{
	YbPinnedObjectsCacheData cache = {
		.shared  = NULL,
		.regular = NULL
	};
	YbPinnedObjectsCacheData old_cache = YbPinnedObjectsCache;
	YbPinnedObjectsCache = cache;
	if (old_cache.regular)
	{
		Assert(old_cache.shared);
		hash_destroy(old_cache.regular);
		hash_destroy(old_cache.shared);
	}
}

bool
YbIsObjectPinned(Oid classId, Oid objectId, bool shared_dependency)
{
	YbInitPinnedCacheIfNeeded();

	HTAB *cache = shared_dependency ? YbPinnedObjectsCache.shared
									: YbPinnedObjectsCache.regular;
	YbPinnedObjectKey key = {.classid = classId, .objid = objectId};
	return hash_search(cache, &key, HASH_FIND, NULL);
}

/*
 * Pin a new object using YB pinned objects cache.
 */
void
YbPinObjectIfNeeded(Oid classId, Oid objectId, bool shared_dependency)
{
	HTAB *cache = shared_dependency ? YbPinnedObjectsCache.shared
									: YbPinnedObjectsCache.regular;
	if (!cache)
		return;
	YbPinnedObjectKey key = {.classid = classId, .objid = objectId};
	hash_search(cache, &key, HASH_ENTER, NULL);
}

/*
 * InitCatalogCache - initialize the caches
 *
 * Note that no database access is done here; we only allocate memory
 * and initialize the cache structure.  Interrogation of the database
 * to complete initialization of a cache happens upon first use
 * of that cache.
 */
void
InitCatalogCache(void)
{
	int			cacheId;

	StaticAssertStmt(SysCacheSize == (int) lengthof(cacheinfo),
					 "SysCacheSize does not match syscache.c's array");

	Assert(!CacheInitialized);

	SysCacheRelationOidSize = SysCacheSupportingRelOidSize = 0;

	for (cacheId = 0; cacheId < SysCacheSize; cacheId++)
	{
		SysCache[cacheId] = InitCatCache(cacheId,
										 cacheinfo[cacheId].reloid,
										 cacheinfo[cacheId].indoid,
										 cacheinfo[cacheId].nkeys,
										 cacheinfo[cacheId].key,
										 cacheinfo[cacheId].nbuckets);
		if (!PointerIsValid(SysCache[cacheId]))
			elog(ERROR, "could not initialize cache %u (%d)",
				 cacheinfo[cacheId].reloid, cacheId);
		/* Accumulate data for OID lists, too */
		SysCacheRelationOid[SysCacheRelationOidSize++] =
			cacheinfo[cacheId].reloid;
		SysCacheSupportingRelOid[SysCacheSupportingRelOidSize++] =
			cacheinfo[cacheId].reloid;
		SysCacheSupportingRelOid[SysCacheSupportingRelOidSize++] =
			cacheinfo[cacheId].indoid;
		/* see comments for RelationInvalidatesSnapshotsOnly */
		Assert(!RelationInvalidatesSnapshotsOnly(cacheinfo[cacheId].reloid));
	}

	Assert(SysCacheRelationOidSize <= lengthof(SysCacheRelationOid));
	Assert(SysCacheSupportingRelOidSize <= lengthof(SysCacheSupportingRelOid));

	/* Sort and de-dup OID arrays, so we can use binary search. */
	pg_qsort(SysCacheRelationOid, SysCacheRelationOidSize,
			 sizeof(Oid), oid_compare);
	SysCacheRelationOidSize =
		qunique(SysCacheRelationOid, SysCacheRelationOidSize, sizeof(Oid),
				oid_compare);

	pg_qsort(SysCacheSupportingRelOid, SysCacheSupportingRelOidSize,
			 sizeof(Oid), oid_compare);
	SysCacheSupportingRelOidSize =
		qunique(SysCacheSupportingRelOid, SysCacheSupportingRelOidSize,
				sizeof(Oid), oid_compare);

	CacheInitialized = true;
}

/*
 * InitCatalogCachePhase2 - finish initializing the caches
 *
 * Finish initializing all the caches, including necessary database
 * access.
 *
 * This is *not* essential; normally we allow syscaches to be initialized
 * on first use.  However, it is useful as a mechanism to preload the
 * relcache with entries for the most-commonly-used system catalogs.
 * Therefore, we invoke this routine when we need to write a new relcache
 * init file.
 */
void
InitCatalogCachePhase2(void)
{
	int			cacheId;

	Assert(CacheInitialized);

	for (cacheId = 0; cacheId < SysCacheSize; cacheId++)
		InitCatCachePhase2(SysCache[cacheId], true);
}

/*
 * SearchSysCache
 *
 *	A layer on top of SearchCatCache that does the initialization and
 *	key-setting for you.
 *
 *	Returns the cache copy of the tuple if one is found, NULL if not.
 *	The tuple is the 'cache' copy and must NOT be modified!
 *
 *	When the caller is done using the tuple, call ReleaseSysCache()
 *	to release the reference count grabbed by SearchSysCache().  If this
 *	is not done, the tuple will remain locked in cache until end of
 *	transaction, which is tolerable but not desirable.
 *
 *	CAUTION: The tuple that is returned must NOT be freed by the caller!
 */
HeapTuple
SearchSysCache(int cacheId,
			   Datum key1,
			   Datum key2,
			   Datum key3,
			   Datum key4)
{
	Assert(cacheId >= 0 && cacheId < SysCacheSize &&
		   PointerIsValid(SysCache[cacheId]));

	return SearchCatCache(SysCache[cacheId], key1, key2, key3, key4);
}

HeapTuple
SearchSysCache1(int cacheId,
				Datum key1)
{
	Assert(cacheId >= 0 && cacheId < SysCacheSize &&
		   PointerIsValid(SysCache[cacheId]));
	Assert(SysCache[cacheId]->cc_nkeys == 1);

	return SearchCatCache1(SysCache[cacheId], key1);
}

HeapTuple
SearchSysCache2(int cacheId,
				Datum key1, Datum key2)
{
	Assert(cacheId >= 0 && cacheId < SysCacheSize &&
		   PointerIsValid(SysCache[cacheId]));
	Assert(SysCache[cacheId]->cc_nkeys == 2);

	return SearchCatCache2(SysCache[cacheId], key1, key2);
}

HeapTuple
SearchSysCache3(int cacheId,
				Datum key1, Datum key2, Datum key3)
{
	Assert(cacheId >= 0 && cacheId < SysCacheSize &&
		   PointerIsValid(SysCache[cacheId]));
	Assert(SysCache[cacheId]->cc_nkeys == 3);

	return SearchCatCache3(SysCache[cacheId], key1, key2, key3);
}

HeapTuple
SearchSysCache4(int cacheId,
				Datum key1, Datum key2, Datum key3, Datum key4)
{
	Assert(cacheId >= 0 && cacheId < SysCacheSize &&
		   PointerIsValid(SysCache[cacheId]));
	Assert(SysCache[cacheId]->cc_nkeys == 4);

	return SearchCatCache4(SysCache[cacheId], key1, key2, key3, key4);
}

/*
 * ReleaseSysCache
 *		Release previously grabbed reference count on a tuple
 */
void
ReleaseSysCache(HeapTuple tuple)
{
	ReleaseCatCache(tuple);
}

/*
 * SearchSysCacheCopy
 *
 * A convenience routine that does SearchSysCache and (if successful)
 * returns a modifiable copy of the syscache entry.  The original
 * syscache entry is released before returning.  The caller should
 * heap_freetuple() the result when done with it.
 */
HeapTuple
SearchSysCacheCopy(int cacheId,
				   Datum key1,
				   Datum key2,
				   Datum key3,
				   Datum key4)
{
	HeapTuple	tuple,
				newtuple;

	tuple = SearchSysCache(cacheId, key1, key2, key3, key4);
	if (!HeapTupleIsValid(tuple))
		return tuple;
	newtuple = heap_copytuple(tuple);
	ReleaseSysCache(tuple);
	return newtuple;
}

/*
 * SearchSysCacheExists
 *
 * A convenience routine that just probes to see if a tuple can be found.
 * No lock is retained on the syscache entry.
 */
bool
SearchSysCacheExists(int cacheId,
					 Datum key1,
					 Datum key2,
					 Datum key3,
					 Datum key4)
{
	HeapTuple	tuple;

	tuple = SearchSysCache(cacheId, key1, key2, key3, key4);
	if (!HeapTupleIsValid(tuple))
		return false;
	ReleaseSysCache(tuple);
	return true;
}

/*
 * GetSysCacheOid
 *
 * A convenience routine that does SearchSysCache and returns the OID in the
 * oidcol column of the found tuple, or InvalidOid if no tuple could be found.
 * No lock is retained on the syscache entry.
 */
Oid
GetSysCacheOid(int cacheId,
			   AttrNumber oidcol,
			   Datum key1,
			   Datum key2,
			   Datum key3,
			   Datum key4)
{
	HeapTuple	tuple;
	bool		isNull;
	Oid			result;

	tuple = SearchSysCache(cacheId, key1, key2, key3, key4);
	if (!HeapTupleIsValid(tuple))
		return InvalidOid;
	result = heap_getattr(tuple, oidcol,
						  SysCache[cacheId]->cc_tupdesc,
						  &isNull);
	Assert(!isNull);			/* columns used as oids should never be NULL */
	ReleaseSysCache(tuple);
	return result;
}


/*
 * SearchSysCacheAttName
 *
 * This routine is equivalent to SearchSysCache on the ATTNAME cache,
 * except that it will return NULL if the found attribute is marked
 * attisdropped.  This is convenient for callers that want to act as
 * though dropped attributes don't exist.
 */
HeapTuple
SearchSysCacheAttName(Oid relid, const char *attname)
{
	HeapTuple	tuple;

	tuple = SearchSysCache2(ATTNAME,
							ObjectIdGetDatum(relid),
							CStringGetDatum(attname));
	if (!HeapTupleIsValid(tuple))
		return NULL;
	if (((Form_pg_attribute) GETSTRUCT(tuple))->attisdropped)
	{
		ReleaseSysCache(tuple);
		return NULL;
	}
	return tuple;
}

/*
 * SearchSysCacheCopyAttName
 *
 * As above, an attisdropped-aware version of SearchSysCacheCopy.
 */
HeapTuple
SearchSysCacheCopyAttName(Oid relid, const char *attname)
{
	HeapTuple	tuple,
				newtuple;

	tuple = SearchSysCacheAttName(relid, attname);
	if (!HeapTupleIsValid(tuple))
		return tuple;
	newtuple = heap_copytuple(tuple);
	ReleaseSysCache(tuple);
	return newtuple;
}

/*
 * SearchSysCacheExistsAttName
 *
 * As above, an attisdropped-aware version of SearchSysCacheExists.
 */
bool
SearchSysCacheExistsAttName(Oid relid, const char *attname)
{
	HeapTuple	tuple;

	tuple = SearchSysCacheAttName(relid, attname);
	if (!HeapTupleIsValid(tuple))
		return false;
	ReleaseSysCache(tuple);
	return true;
}


/*
 * SearchSysCacheAttNum
 *
 * This routine is equivalent to SearchSysCache on the ATTNUM cache,
 * except that it will return NULL if the found attribute is marked
 * attisdropped.  This is convenient for callers that want to act as
 * though dropped attributes don't exist.
 */
HeapTuple
SearchSysCacheAttNum(Oid relid, int16 attnum)
{
	HeapTuple	tuple;

	tuple = SearchSysCache2(ATTNUM,
							ObjectIdGetDatum(relid),
							Int16GetDatum(attnum));
	if (!HeapTupleIsValid(tuple))
		return NULL;
	if (((Form_pg_attribute) GETSTRUCT(tuple))->attisdropped)
	{
		ReleaseSysCache(tuple);
		return NULL;
	}
	return tuple;
}

/*
 * SearchSysCacheCopyAttNum
 *
 * As above, an attisdropped-aware version of SearchSysCacheCopy.
 */
HeapTuple
SearchSysCacheCopyAttNum(Oid relid, int16 attnum)
{
	HeapTuple	tuple,
				newtuple;

	tuple = SearchSysCacheAttNum(relid, attnum);
	if (!HeapTupleIsValid(tuple))
		return NULL;
	newtuple = heap_copytuple(tuple);
	ReleaseSysCache(tuple);
	return newtuple;
}


/*
 * SysCacheGetAttr
 *
 *		Given a tuple previously fetched by SearchSysCache(),
 *		extract a specific attribute.
 *
 * This is equivalent to using heap_getattr() on a tuple fetched
 * from a non-cached relation.  Usually, this is only used for attributes
 * that could be NULL or variable length; the fixed-size attributes in
 * a system table are accessed just by mapping the tuple onto the C struct
 * declarations from include/catalog/.
 *
 * As with heap_getattr(), if the attribute is of a pass-by-reference type
 * then a pointer into the tuple data area is returned --- the caller must
 * not modify or pfree the datum!
 *
 * Note: it is legal to use SysCacheGetAttr() with a cacheId referencing
 * a different cache for the same catalog the tuple was fetched from.
 */
Datum
SysCacheGetAttr(int cacheId, HeapTuple tup,
				AttrNumber attributeNumber,
				bool *isNull)
{
	/*
	 * We just need to get the TupleDesc out of the cache entry, and then we
	 * can apply heap_getattr().  Normally the cache control data is already
	 * valid (because the caller recently fetched the tuple via this same
	 * cache), but there are cases where we have to initialize the cache here.
	 */
	if (cacheId < 0 || cacheId >= SysCacheSize ||
		!PointerIsValid(SysCache[cacheId]))
		elog(ERROR, "invalid cache ID: %d", cacheId);
	if (!PointerIsValid(SysCache[cacheId]->cc_tupdesc))
	{
		InitCatCachePhase2(SysCache[cacheId], false);
		Assert(PointerIsValid(SysCache[cacheId]->cc_tupdesc));
	}

	return heap_getattr(tup, attributeNumber,
						SysCache[cacheId]->cc_tupdesc,
						isNull);
}

/*
 * GetSysCacheHashValue
 *
 * Get the hash value that would be used for a tuple in the specified cache
 * with the given search keys.
 *
 * The reason for exposing this as part of the API is that the hash value is
 * exposed in cache invalidation operations, so there are places outside the
 * catcache code that need to be able to compute the hash values.
 */
uint32
GetSysCacheHashValue(int cacheId,
					 Datum key1,
					 Datum key2,
					 Datum key3,
					 Datum key4)
{
	if (cacheId < 0 || cacheId >= SysCacheSize ||
		!PointerIsValid(SysCache[cacheId]))
		elog(ERROR, "invalid cache ID: %d", cacheId);

	return GetCatCacheHashValue(SysCache[cacheId], key1, key2, key3, key4);
}

/*
 * List-search interface
 */
struct catclist *
SearchSysCacheList(int cacheId, int nkeys,
				   Datum key1, Datum key2, Datum key3)
{
	if (cacheId < 0 || cacheId >= SysCacheSize ||
		!PointerIsValid(SysCache[cacheId]))
		elog(ERROR, "invalid cache ID: %d", cacheId);

	return SearchCatCacheList(SysCache[cacheId], nkeys,
							  key1, key2, key3);
}

/*
 * SysCacheInvalidate
 *
 *	Invalidate entries in the specified cache, given a hash value.
 *	See CatCacheInvalidate() for more info.
 *
 *	This routine is only quasi-public: it should only be used by inval.c.
 */
void
SysCacheInvalidate(int cacheId, uint32 hashValue)
{
	if (cacheId < 0 || cacheId >= SysCacheSize)
		elog(ERROR, "invalid cache ID: %d", cacheId);

	/* if this cache isn't initialized yet, no need to do anything */
	if (!PointerIsValid(SysCache[cacheId]))
		return;

	CatCacheInvalidate(SysCache[cacheId], hashValue);
}

/*
 * Certain relations that do not have system caches send snapshot invalidation
 * messages in lieu of catcache messages.  This is for the benefit of
 * GetCatalogSnapshot(), which can then reuse its existing MVCC snapshot
 * for scanning one of those catalogs, rather than taking a new one, if no
 * invalidation has been received.
 *
 * Relations that have syscaches need not (and must not) be listed here.  The
 * catcache invalidation messages will also flush the snapshot.  If you add a
 * syscache for one of these relations, remove it from this list.
 */
bool
RelationInvalidatesSnapshotsOnly(Oid relid)
{
	switch (relid)
	{
		case DbRoleSettingRelationId:
		case DependRelationId:
		case SharedDependRelationId:
		case DescriptionRelationId:
		case SharedDescriptionRelationId:
		case SecLabelRelationId:
		case SharedSecLabelRelationId:
			return true;
		default:
			break;
	}

	return false;
}

/*
 * Test whether a relation has a system cache.
 */
bool
RelationHasSysCache(Oid relid)
{
	int			low = 0,
				high = SysCacheRelationOidSize - 1;

	while (low <= high)
	{
		int			middle = low + (high - low) / 2;

		if (SysCacheRelationOid[middle] == relid)
			return true;
		if (SysCacheRelationOid[middle] < relid)
			low = middle + 1;
		else
			high = middle - 1;
	}

	return false;
}

/*
 * Test whether a relation supports a system cache, ie it is either a
 * cached table or the index used for a cache.
 */
bool
RelationSupportsSysCache(Oid relid)
{
	int			low = 0,
				high = SysCacheSupportingRelOidSize - 1;

	while (low <= high)
	{
		int			middle = low + (high - low) / 2;

		if (SysCacheSupportingRelOid[middle] == relid)
			return true;
		if (SysCacheSupportingRelOid[middle] < relid)
			low = middle + 1;
		else
			high = middle - 1;
	}

	return false;
}


/*
 * OID comparator for pg_qsort
 */
static int
oid_compare(const void *a, const void *b)
{
	Oid			oa = *((const Oid *) a);
	Oid			ob = *((const Oid *) b);

	if (oa == ob)
		return 0;
	return (oa > ob) ? 1 : -1;
}<|MERGE_RESOLUTION|>--- conflicted
+++ resolved
@@ -1334,17 +1334,11 @@
 				 */
 				if (dest_list)
 				{
-<<<<<<< HEAD
-					fnlist = lappend(fnlist, ntp);
-					lfirst(lc) = fnlist;
-					break;
-=======
 					HeapTuple ltp = llast(dest_list);
 					Form_pg_rewrite ltp_struct = (Form_pg_rewrite) GETSTRUCT(ltp);
 					Form_pg_rewrite ntp_struct = (Form_pg_rewrite) GETSTRUCT(ntp);
 					if (ntp_struct->ev_class != ltp_struct->ev_class)
 						dest_list = NIL;
->>>>>>> f5f84e2f
 				}
 				break;
 			}
@@ -1472,9 +1466,8 @@
 }
 
 static void
-YbLoadPinnedObjectsCache()
-{
-<<<<<<< HEAD
+YBLoadPinnedObjectsCache()
+{
 #ifdef YB_TODO
 	/* YB_TODO(dmitry@yugabyte)
 	 * - This needs to be fixed.
@@ -1482,10 +1475,6 @@
 	 */
 	YBPinnedObjectsCacheData cache = {
 		.shared = YBBuildPinnedObjectCache("Shared pinned objects cache",
-=======
-	YbPinnedObjectsCacheData cache = {
-		.shared = YbBuildPinnedObjectCache("Shared pinned objects cache",
->>>>>>> f5f84e2f
 		                                   20, /* Number of pinned objects in pg_shdepend is 9 */
 		                                   SharedDependRelationId,
 		                                   Anum_pg_shdepend_deptype,
@@ -1496,14 +1485,9 @@
 		                                    DependRelationId,
 		                                    Anum_pg_depend_deptype,
 		                                    DEPENDENCY_PIN,
-<<<<<<< HEAD
 		                                    YBFetchPinnedObjectKeyFromPgDepend)};
 	YBPinnedObjectsCache = cache;
 #endif
-=======
-		                                    YbFetchPinnedObjectKeyFromPgDepend)};
-	YbPinnedObjectsCache = cache;
->>>>>>> f5f84e2f
 }
 
 /* Build the cache in case it is not yet ready. */
