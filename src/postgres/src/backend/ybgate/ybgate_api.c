/*-------------------------------------------------------------------------
 *
 * ybgate_api.c
 *	  YbGate interface functions.
 *	  YbGate allows to execute Postgres code from DocDB
 *
 * Copyright (c) Yugabyte, Inc.
 *
 * Licensed under the Apache License, Version 2.0 (the "License"); you may not
 * use this file except in compliance with the License.  You may obtain a copy
 * of the License at
 *
 * http://www.apache.org/licenses/LICENSE-2.0
 *
 * Unless required by applicable law or agreed to in writing, software
 * distributed under the License is distributed on an "AS IS" BASIS, WITHOUT
 * WARRANTIES OR CONDITIONS OF ANY KIND, either express or implied.  See the
 * License for the specific language governing permissions and limitations
 * under the License.
 *
 * IDENTIFICATION
 *	  src/backend/ybgate/ybgate_api.c
 *
 *-------------------------------------------------------------------------
 */

#include "postgres.h"

#include "ybgate/ybgate_api.h"

#include "access/htup_details.h"
#include "catalog/pg_type.h"
#include "catalog/pg_type_d.h"
#include "catalog/yb_type.h"
#include "common/int.h"
#include "executor/execExpr.h"
#include "executor/executor.h"
#include "mb/pg_wchar.h"
#include "nodes/execnodes.h"
#include "nodes/makefuncs.h"
#include "nodes/nodeFuncs.h"
#include "nodes/primnodes.h"
#include "utils/array.h"
#include "utils/acl.h"
#include "utils/memutils.h"
#include "utils/numeric.h"
#include "utils/rowtypes.h"
#include "utils/sampling.h"
#include "utils/syscache.h"
#include "utils/lsyscache.h"
#include "funcapi.h"
#include "pg_yb_utils.h"

YbgStatus YbgInit()
{
	PG_SETUP_ERROR_REPORTING();

	SetDatabaseEncoding(PG_UTF8);

	PG_STATUS_OK();
}

//-----------------------------------------------------------------------------
// Memory Context
//-----------------------------------------------------------------------------


YbgStatus YbgGetCurrentMemoryContext(YbgMemoryContext *memctx)
{
	PG_SETUP_ERROR_REPORTING();

	*memctx = GetThreadLocalCurrentMemoryContext();

	PG_STATUS_OK();
}

YbgStatus YbgSetCurrentMemoryContext(YbgMemoryContext memctx,
									 YbgMemoryContext *oldctx)
{
	PG_SETUP_ERROR_REPORTING();

	YbgMemoryContext prev = SetThreadLocalCurrentMemoryContext(memctx);
	if (oldctx != NULL)
	{
		*oldctx = prev;
	}

	PG_STATUS_OK();
}

YbgStatus YbgCreateMemoryContext(YbgMemoryContext parent,
								 const char *name,
								 YbgMemoryContext *memctx)
{
	PG_SETUP_ERROR_REPORTING();

	*memctx = CreateThreadLocalMemoryContext(parent, name);

	PG_STATUS_OK();
}

YbgStatus YbgPrepareMemoryContext()
{
	PG_SETUP_ERROR_REPORTING();

	PrepareThreadLocalCurrentMemoryContext();

	PG_STATUS_OK();
}

YbgStatus YbgResetMemoryContext()
{
	PG_SETUP_ERROR_REPORTING();

	ResetThreadLocalCurrentMemoryContext();

	PG_STATUS_OK();
}

YbgStatus YbgDeleteMemoryContext()
{
	PG_SETUP_ERROR_REPORTING();

	DeleteThreadLocalCurrentMemoryContext();

	PG_STATUS_OK();
}

//-----------------------------------------------------------------------------
// Types
//-----------------------------------------------------------------------------

YbgStatus YbgGetTypeTable(const YBCPgTypeEntity **type_table, int *count)
{
	PG_SETUP_ERROR_REPORTING();

	YbGetTypeTable(type_table, count);

	PG_STATUS_OK();
}

YbgStatus
YbgGetPrimitiveTypeOid(uint32_t type_oid, char typtype, uint32_t typbasetype,
					   uint32_t *primitive_type_oid)
{
	PG_SETUP_ERROR_REPORTING();
	*primitive_type_oid = YbGetPrimitiveTypeOid(type_oid, typtype, typbasetype);
	PG_STATUS_OK();
}

//-----------------------------------------------------------------------------
// Expression Evaluation
//-----------------------------------------------------------------------------

/*
 * Expression context for evaluating a YSQL expression from DocDB.
 * Currently includes the table row values to resolve scan variables.
 * TODO Eventually this should probably also have schema/type information.
 */
struct YbgExprContextData
{
	// Values from table row.
	int32_t min_attno;
	int32_t max_attno;
	Datum *attr_vals;
	Bitmapset *attr_nulls;
};

/*
 * Evaluate an expression against an expression context.
 * Currently assumes the expression has been checked by the planner to only
 * allow immutable functions and the node types handled below.
 * TODO: this should use the general YSQL/PG expression evaluation framework, but
 * that requires syscaches and other dependencies to be fully initialized.
 */
static Datum evalExpr(YbgExprContext ctx, Expr* expr, bool *is_null)
{
	switch (expr->type)
	{
		case T_FuncExpr:
		case T_OpExpr:
		{
			Oid			funcid;
			Oid			inputcollid;
			List	   *args;
			ListCell   *lc;

			/* Get the (underlying) function info. */
			if (IsA(expr, FuncExpr))
			{
				FuncExpr *func_expr = castNode(FuncExpr, expr);
				args = func_expr->args;
				funcid = func_expr->funcid;
				inputcollid = func_expr->inputcollid;
			}
			else /* (IsA(expr, OpExpr)) */
			{
				OpExpr *op_expr = castNode(OpExpr, expr);
				args = op_expr->args;
				funcid = op_expr->opfuncid;
				inputcollid = op_expr->inputcollid;
			}

			FmgrInfo *flinfo = palloc0(sizeof(FmgrInfo));
			FunctionCallInfoData fcinfo;

			fmgr_info(funcid, flinfo);
			InitFunctionCallInfoData(fcinfo,
									 flinfo,
									 list_length(args),
									 inputcollid,
									 NULL,
									 NULL);
			int i = 0;
			foreach(lc, args)
			{
				Expr *arg = (Expr *) lfirst(lc);
				fcinfo.arg[i] = evalExpr(ctx, arg, &fcinfo.argnull[i]);
				/*
				 * Strict functions are guaranteed to return NULL if any of
				 * their arguments are NULL.
				 */
				if (flinfo->fn_strict && fcinfo.argnull[i]) {
					*is_null = true;
					return (Datum) 0;
				}
				i++;
			}
			Datum result = FunctionCallInvoke(&fcinfo);
			*is_null = fcinfo.isnull;
			return result;
		}
		case T_RelabelType:
		{
			RelabelType *rt = castNode(RelabelType, expr);
			return evalExpr(ctx, rt->arg, is_null);
		}
		case T_NullTest:
		{
			NullTest   *nt = castNode(NullTest, expr);
			bool		arg_is_null;
			evalExpr(ctx, nt->arg, &arg_is_null);
			*is_null = false;
			return (Datum) (nt->nulltesttype == IS_NULL) == arg_is_null;
		}
		case T_BoolExpr:
		{
			BoolExpr   *be = castNode(BoolExpr, expr);
			ListCell   *lc;
			Expr	   *arg;
			Datum		arg_value;
			bool		arg_is_null;
			switch (be->boolop)
			{
				case AND_EXPR:
					*is_null = false;
					foreach(lc, be->args)
					{
						arg = (Expr *) lfirst(lc);
						arg_value = evalExpr(ctx, arg, &arg_is_null);
						if (arg_is_null)
						{
							*is_null = true;
						}
						else if (!arg_value)
						{
							*is_null = false;
							return (Datum) false;
						}
					}
					return *is_null ? (Datum) 0 : (Datum) true;
				case OR_EXPR:
					*is_null = false;
					foreach(lc, be->args)
					{
						arg = (Expr *) lfirst(lc);
						arg_value = evalExpr(ctx, arg, &arg_is_null);
						if (arg_is_null)
						{
							*is_null = true;
						}
						else if (arg_value)
						{
							*is_null = false;
							return (Datum) true;
						}
					}
					return *is_null ? (Datum) 0 : (Datum) false;
				case NOT_EXPR:
					arg = (Expr *) linitial(be->args);
					arg_value = evalExpr(ctx, arg, is_null);
					return *is_null ? (Datum) 0 : (Datum) (!arg_value);
				default:
					/* Planner should ensure we never get here. */
					ereport(ERROR,
						(errcode(ERRCODE_INTERNAL_ERROR), errmsg(
						"Unsupported boolop received by DocDB")));
					break;
			}
			return true;
		}
		case T_CaseExpr:
		{
			CaseExpr   *ce = castNode(CaseExpr, expr);
			ListCell   *lc;
			/*
			 * Support for implicit equality comparison would require catalog
			 * lookup to find equality operation for the argument data type.
			 */
			if (ce->arg)
				ereport(ERROR,
					(errcode(ERRCODE_INTERNAL_ERROR), errmsg(
					"Unsupported CASE expression received by DocDB")));
			/*
			 * Evaluate WHEN clause expressions one by one, if any evaluation
			 * result is true, evaluate and return respective result expression
			 */
			foreach(lc, ce->args)
			{
				CaseWhen *cw = castNode(CaseWhen, lfirst(lc));
				bool arg_is_null;
				if (evalExpr(ctx, cw->expr, &arg_is_null))
					return evalExpr(ctx, cw->result, is_null);
			}
			/* None of the exprerssions was true, so evaluate the default. */
			if (ce->defresult)
				return evalExpr(ctx, ce->defresult, is_null);
			/* If default is not specified, return NULL */
			*is_null = true;
			return (Datum) 0;
		}
		case T_Const:
		{
			Const* const_expr = castNode(Const, expr);
			*is_null = const_expr->constisnull;
			return const_expr->constvalue;
		}
		case T_Var:
		{
			Var* var_expr = castNode(Var, expr);
			int32_t att_idx = var_expr->varattno - ctx->min_attno;
			*is_null = bms_is_member(att_idx, ctx->attr_nulls);
			return ctx->attr_vals[att_idx];
		}
		default:
			/* Planner should ensure we never get here. */
			ereport(ERROR,
				(errcode(ERRCODE_INTERNAL_ERROR), errmsg(
				"Unsupported YSQL expression received by DocDB")));
			break;
	}
	*is_null = true;
	return (Datum) 0;
}

YbgStatus YbgExprContextCreate(int32_t min_attno, int32_t max_attno, YbgExprContext *expr_ctx)
{
	PG_SETUP_ERROR_REPORTING();

	YbgExprContext ctx = (YbgExprContext) palloc0(sizeof(struct YbgExprContextData));
	ctx->min_attno = min_attno;
	ctx->max_attno = max_attno;
	int32_t num_attrs = max_attno - min_attno + 1;
	ctx->attr_vals = (Datum *) palloc0(sizeof(Datum) * num_attrs);
	ctx->attr_nulls = NULL;

	*expr_ctx = ctx;
	PG_STATUS_OK();
}

YbgStatus YbgExprContextReset(YbgExprContext expr_ctx)
{
	PG_SETUP_ERROR_REPORTING();

	int32_t num_attrs = expr_ctx->max_attno - expr_ctx->min_attno + 1;
	memset(expr_ctx->attr_vals, 0, sizeof(Datum) * num_attrs);
	expr_ctx->attr_nulls = NULL;

	PG_STATUS_OK();
}

YbgStatus YbgExprContextAddColValue(YbgExprContext expr_ctx,
                                    int32_t attno,
                                    uint64_t datum,
                                    bool is_null)
{
	PG_SETUP_ERROR_REPORTING();

	if (is_null)
	{
		expr_ctx->attr_nulls = bms_add_member(expr_ctx->attr_nulls, attno - expr_ctx->min_attno);
	}
	else
	{
		expr_ctx->attr_vals[attno - expr_ctx->min_attno] = (Datum) datum;
	}

	PG_STATUS_OK();
}

YbgStatus YbgPrepareExpr(char* expr_cstring, YbgPreparedExpr *expr)
{
	PG_SETUP_ERROR_REPORTING();
	*expr = (YbgPreparedExpr) stringToNode(expr_cstring);
	PG_STATUS_OK();
}

YbgStatus YbgExprType(const YbgPreparedExpr expr, int32_t *typid)
{
	PG_SETUP_ERROR_REPORTING();
	*typid = exprType((Node *) expr);
	PG_STATUS_OK();
}

YbgStatus YbgExprTypmod(const YbgPreparedExpr expr, int32_t *typmod)
{
	PG_SETUP_ERROR_REPORTING();
	*typmod = exprTypmod((Node *) expr);
	PG_STATUS_OK();
}

YbgStatus YbgExprCollation(const YbgPreparedExpr expr, int32_t *collid)
{
	PG_SETUP_ERROR_REPORTING();
	*collid = exprCollation((Node *) expr);
	PG_STATUS_OK();
}

YbgStatus YbgEvalExpr(YbgPreparedExpr expr, YbgExprContext expr_ctx, uint64_t *datum, bool *is_null)
{
	PG_SETUP_ERROR_REPORTING();
	*datum = (uint64_t) evalExpr(expr_ctx, expr, is_null);
	PG_STATUS_OK();
}

/* YB_TODO(Deepthi@yugabyte)
 * - Postgres 13 has added some new types. Need to update this function accordingly.
 * - It'd be best if you use the table "static const YBCPgTypeEntity YbTypeEntityTable[]". Just
 *   as the attributes that you need, such as (elmlen, elmbyval, ...), and fill the table with
 *   their values. That way, when upgrading we don't have to seek for location of datatypes every
 *   where and update the info.
 */
YbgStatus YbgSplitArrayDatum(uint64_t datum,
			     const int type,
			     uint64_t **result_datum_array,
			     int *const nelems)
{
	PG_SETUP_ERROR_REPORTING();
	ArrayType  *arr = DatumGetArrayTypeP((Datum)datum);

	if (ARR_NDIM(arr) != 1 || ARR_HASNULL(arr) || ARR_ELEMTYPE(arr) != type)
		return YbgStatusCreateError(
				"Type of given datum array does not match the given type",
				__FILE__, __LINE__);

	int32 elmlen;
	bool elmbyval;
	char elmalign;
	/*
	 * Ideally this information should come from pg_type or from caller instead of hardcoding
	 * here. However this could be okay as PG also has this harcoded in few places.
	 */
	switch (type)
	{
		case TEXTOID:
			elmlen = -1;
			elmbyval = false;
			elmalign = 'i';
			break;
		case XMLOID:
			elmlen = -1;
			elmbyval = false;
			elmalign = 'i';
			break;
		case LINEOID:
			elmlen = -1;
			elmbyval = false;
			elmalign = 'i';
			break;
		case CIRCLEOID:
			elmlen = -1;
			elmbyval = false;
			elmalign = 'i';
			break;
		case CASHOID:
			elmlen = sizeof(int64);
			elmbyval = true;
			elmalign = 'i';
			break;
		case BOOLOID:
			elmlen = sizeof(bool);
			elmbyval = true;
			elmalign = 'i';
			break;
		case BYTEAOID:
			elmlen = -1;
			elmbyval = false;
			elmalign = 'i';
			break;
		case CHAROID:
			elmlen = -1;
			elmbyval = false;
			elmalign = 'i';
			break;
		case NAMEOID:
			elmlen = -1;
			elmbyval = false;
			elmalign = 'i';
			break;
		case INT2OID:
			elmlen = 2;
			elmbyval = true;
			elmalign = 's';
			break;
		case INT2VECTOROID:
			elmlen = -1;
			elmbyval = false;
			elmalign = 'i';
			break;
		case INT4OID:
			elmlen = sizeof(int32);
			elmbyval = true;
			elmalign = 'i';
			break;
		case REGPROCOID:
			elmlen = sizeof(Oid);
			elmbyval = true;
			elmalign = 'i';
			break;
		case OIDOID:
			elmlen = sizeof(Oid);
			elmbyval = true;
			elmalign = 'i';
			break;
		case TIDOID:
			elmlen = sizeof(ItemPointerData);
			elmbyval = true;
			elmalign = 'i';
			break;
		case XIDOID:
			elmlen = sizeof(TransactionId);
			elmbyval = true;
			elmalign = 'i';
			break;
		case CIDOID:
			elmlen = sizeof(CommandId);
			elmbyval = true;
			elmalign = 'i';
			break;
		case OIDVECTOROID:
			elmlen = -1;
			elmbyval = false;
			elmalign = 'i';
			break;
		case BPCHAROID:
			elmlen = -1;
			elmbyval = false;
			elmalign = 'i';
			break;
		case VARCHAROID:
			elmlen = -1;
			elmbyval = false;
			elmalign = 'i';
			break;
		case INT8OID:
			elmlen = sizeof(int64);
			elmbyval = true;
			elmalign = 'i';
			break;
		case POINTOID:
			elmlen = -1;
			elmbyval = false;
			elmalign = 'i';
			break;
		case LSEGOID:
			elmlen = -1;
			elmbyval = false;
			elmalign = 'i';
			break;
		case PATHOID:
			elmlen = -1;
			elmbyval = false;
			elmalign = 'i';
			break;
		case BOXOID:
			elmlen = -1;
			elmbyval = false;
			elmalign = 'i';
			break;
		case FLOAT4OID:
			elmlen = sizeof(int64);
			elmbyval = false;
			elmalign = 'i';
			break;
		case FLOAT8OID:
			elmlen = 8;
			elmbyval = FLOAT8PASSBYVAL;
			elmalign = 'd';
			break;
		case ACLITEMOID:
			elmlen = sizeof(AclItem);
			elmbyval = true;
			elmalign = 'i';
			break;
		case MACADDROID:
			elmlen = -1;
			elmbyval = false;
			elmalign = 'i';
			break;
		case MACADDR8OID:
			elmlen = -1;
			elmbyval = false;
			elmalign = 'i';
			break;
		case INETOID:
			elmlen = -1;
			elmbyval = false;
			elmalign = 'i';
			break;
		case CSTRINGOID:
			elmlen = -1;
			elmbyval = false;
			elmalign = 'c';
			break;
		case TIMESTAMPOID:
			elmlen = sizeof(int64);
			elmbyval = true;
			elmalign = 'i';
			break;
		case DATEOID:
			elmlen = sizeof(int32);
			elmbyval = true;
			elmalign = 'i';
			break;
		case TIMEOID:
			elmlen = sizeof(int64);
			elmbyval = true;
			elmalign = 'i';
			break;
		case TIMESTAMPTZOID:
			elmlen = sizeof(int64);
			elmbyval = true;
			elmalign = 'i';
			break;
		case INTERVALOID:
			elmlen = sizeof(Interval);
			elmbyval = false;
			elmalign = 'd';
			break;
		case NUMERICOID:
			elmlen = -1;
			elmbyval = false;
			elmalign = 'i';
			break;
		case TIMETZOID:
			elmlen = -1;
			elmbyval = false;
			elmalign = 'i';
			break;
		case BITOID:
			elmlen = -1;
			elmbyval = false;
			elmalign = 'i';
			break;
		case VARBITOID:
			elmlen = -1;
			elmbyval = false;
			elmalign = 'i';
			break;
		case REGPROCEDUREOID:
			elmlen = sizeof(Oid);
			elmbyval = true;
			elmalign = 'i';
			break;
		case REGOPEROID:
			elmlen = sizeof(Oid);
			elmbyval = true;
			elmalign = 'i';
			break;
		case REGOPERATOROID:
			elmlen = sizeof(Oid);
			elmbyval = true;
			elmalign = 'i';
			break;
		case REGCLASSOID:
			elmlen = sizeof(Oid);
			elmbyval = true;
			elmalign = 'i';
			break;
		case REGTYPEOID:
			elmlen = sizeof(Oid);
			elmbyval = true;
			elmalign = 'i';
			break;
		case REGROLEOID:
			elmlen = sizeof(Oid);
			elmbyval = true;
			elmalign = 'i';
			break;
		case REGNAMESPACEOID:
			elmlen = sizeof(Oid);
			elmbyval = true;
			elmalign = 'i';
			break;
		case UUIDOID:
			elmlen = -1;
			elmbyval = false;
			elmalign = 'i';
			break;
		case LSNOID:
			elmlen = sizeof(uint64);
			elmbyval = true;
			elmalign = 'i';
			break;
		case TSVECTOROID:
			elmlen = -1;
			elmbyval = false;
			elmalign = 'i';
			break;
		case GTSVECTOROID:
			elmlen = -1;
			elmbyval = false;
			elmalign = 'i';
			break;
		case TSQUERYOID:
			elmlen = -1;
			elmbyval = false;
			elmalign = 'i';
			break;
		case REGCONFIGOID:
			elmlen = sizeof(Oid);
			elmbyval = true;
			elmalign = 'i';
			break;
		case REGDICTIONARYOID:
			elmlen = sizeof(Oid);
			elmbyval = true;
			elmalign = 'i';
			break;
		case JSONBOID:
			elmlen = -1;
			elmbyval = false;
			elmalign = 'i';
			break;
		case TXID_SNAPSHOTOID:
			elmlen = -1;
			elmbyval = false;
			elmalign = 'i';
			break;
		case RECORDOID:
			elmlen = -1;
			elmbyval = false;
			elmalign = 'i';
			break;
		case ANYOID:
			elmlen = sizeof(int32);
			elmbyval = true;
			elmalign = 'i';
			break;
		/* TODO: Extend support to other types as well. */
		default:
			return YbgStatusCreateError(
					"Only Text type supported for split of datum of array types",
					__FILE__, __LINE__);
	}
	deconstruct_array(arr, type, elmlen, elmbyval, elmalign,
			  (Datum**)result_datum_array, NULL /* nullsp */, nelems);
	PG_STATUS_OK();
}

//-----------------------------------------------------------------------------
// Relation sampling
//-----------------------------------------------------------------------------

struct YbgReservoirStateData {
	ReservoirStateData rs;
};

YbgStatus YbgSamplerCreate(double rstate_w, uint64_t randstate, YbgReservoirState *yb_rs)
{
	PG_SETUP_ERROR_REPORTING();
	YbgReservoirState rstate = (YbgReservoirState) palloc0(sizeof(struct YbgReservoirStateData));
	rstate->rs.W = rstate_w;
#ifdef YB_TODO
	/* YB_TODO(neil) Random state is no longer an array */
	Uint64ToSamplerRandomState(rstate->rs.randstate, randstate);
#endif
	*yb_rs = rstate;
	PG_STATUS_OK();
}

YbgStatus YbgSamplerGetState(YbgReservoirState yb_rs, double *rstate_w, uint64_t *randstate)
{
	PG_SETUP_ERROR_REPORTING();
	*rstate_w = yb_rs->rs.W;
#ifdef YB_TODO
	/* YB_TODO(neil) Random state is no longer an array */
	*randstate = SamplerRandomStateToUint64(yb_rs->rs.randstate);
<<<<<<< HEAD
#endif
	return PG_STATUS_OK;
=======
	PG_STATUS_OK();
>>>>>>> f5f84e2f
}

YbgStatus YbgSamplerRandomFract(YbgReservoirState yb_rs, double *value)
{
#ifdef YB_TODO
	/* YB_TODO(neil) This function needs reimplementation */
	PG_SETUP_ERROR_REPORTING();
	ReservoirState rs = &yb_rs->rs;
	*value = sampler_random_fract(rs->randstate);
<<<<<<< HEAD
#endif
	return PG_STATUS_OK;
=======
	PG_STATUS_OK();
>>>>>>> f5f84e2f
}

YbgStatus YbgReservoirGetNextS(YbgReservoirState yb_rs, double t, int n, double *s)
{
	PG_SETUP_ERROR_REPORTING();
	*s = reservoir_get_next_S(&yb_rs->rs, t, n);
	PG_STATUS_OK();
}

char* DecodeDatum(char const* fn_name, uintptr_t datum)
{
	FmgrInfo   *finfo;
	finfo = palloc0(sizeof(FmgrInfo));
	Oid id = fmgr_internal_function(fn_name);
	fmgr_info(id, finfo);
	char* tmp = OutputFunctionCall(finfo, (uintptr_t)datum);
	return tmp;
}

char* DecodeTZDatum(char const* fn_name, uintptr_t datum, const char *timezone, bool from_YB)
{
	FmgrInfo   *finfo;
	finfo = palloc0(sizeof(FmgrInfo));
	Oid id = fmgr_internal_function(fn_name);
	fmgr_info(id, finfo);

	DatumDecodeOptions decodeOptions;
	decodeOptions.timezone = timezone;
	decodeOptions.from_YB = from_YB;
	decodeOptions.range_datum_decode_options = NULL;
	return DatumGetCString(FunctionCall2(finfo, (uintptr_t)datum,
				PointerGetDatum(&decodeOptions)));
}

char* DecodeArrayDatum(char const* arr_fn_name, uintptr_t datum,
		int16_t elem_len, bool elem_by_val, char elem_align, char elem_delim, bool from_YB,
		char const* fn_name, const char *timezone, char option)
{
	FmgrInfo   *arr_finfo;
	arr_finfo = palloc0(sizeof(FmgrInfo));
	Oid arr_id = fmgr_internal_function(arr_fn_name);
	fmgr_info(arr_id, arr_finfo);

	FmgrInfo   *elem_finfo;
	elem_finfo = palloc0(sizeof(FmgrInfo));
	Oid elem_id = fmgr_internal_function(fn_name);
	fmgr_info(elem_id, elem_finfo);

	DatumDecodeOptions decodeOptions;
	decodeOptions.is_array = true;
	decodeOptions.elem_by_val = elem_by_val;
	decodeOptions.from_YB = from_YB;
	decodeOptions.elem_align = elem_align;
	decodeOptions.elem_delim = elem_delim;
	decodeOptions.option = option;
	decodeOptions.elem_len = elem_len;
	//decodeOptions.datum = datum;
	decodeOptions.elem_finfo = elem_finfo;
	decodeOptions.timezone = timezone;
	decodeOptions.range_datum_decode_options = NULL;

	char* tmp = DatumGetCString(FunctionCall2(arr_finfo, (uintptr_t)datum,
				PointerGetDatum(&decodeOptions)));
	return tmp;
}

char* DecodeRangeDatum(char const* range_fn_name, uintptr_t datum,
		int16_t elem_len, bool elem_by_val, char elem_align, char option, bool from_YB,
		char const* elem_fn_name, int range_type, const char *timezone)
{
	FmgrInfo   *range_finfo;
	range_finfo = palloc0(sizeof(FmgrInfo));
	Oid range_id = fmgr_internal_function(range_fn_name);
	fmgr_info(range_id, range_finfo);

	FmgrInfo   *elem_finfo;
	elem_finfo = palloc0(sizeof(FmgrInfo));
	Oid elem_id = fmgr_internal_function(elem_fn_name);
	fmgr_info(elem_id, elem_finfo);

	DatumDecodeOptions decodeOptions;
	decodeOptions.is_array = false;
	decodeOptions.elem_by_val = elem_by_val;
	decodeOptions.from_YB = from_YB;
	decodeOptions.elem_align = elem_align;
	decodeOptions.option = option;
	decodeOptions.elem_len = elem_len;
	decodeOptions.range_type = range_type;
	//decodeOptions.datum = datum;
	decodeOptions.elem_finfo = elem_finfo;
	decodeOptions.timezone = timezone;
	decodeOptions.range_datum_decode_options = NULL;

	char* tmp = DatumGetCString(FunctionCall2(range_finfo, (uintptr_t)datum,
				PointerGetDatum(&decodeOptions)));
	return tmp;
}

char* DecodeRangeArrayDatum(char const* arr_fn_name, uintptr_t datum,
		int16_t elem_len, int16_t range_len, bool elem_by_val, bool range_by_val,
		char elem_align, char range_align, char elem_delim, char option, char range_option,
		bool from_YB, char const* elem_fn_name, char const* range_fn_name, int range_type,
		const char *timezone)
{
	FmgrInfo   *arr_finfo;
	arr_finfo = palloc0(sizeof(FmgrInfo));
	Oid arr_id = fmgr_internal_function(arr_fn_name);
	fmgr_info(arr_id, arr_finfo);

	FmgrInfo   *range_finfo;
	range_finfo = palloc0(sizeof(FmgrInfo));
	Oid range_id = fmgr_internal_function(range_fn_name);
	fmgr_info(range_id, range_finfo);

	FmgrInfo   *elem_finfo;
	elem_finfo = palloc0(sizeof(FmgrInfo));
	Oid elem_id = fmgr_internal_function(elem_fn_name);
	fmgr_info(elem_id, elem_finfo);

	DatumDecodeOptions range_decodeOptions;
	range_decodeOptions.is_array = false;
	range_decodeOptions.elem_by_val = range_by_val;
	range_decodeOptions.from_YB = from_YB;
	range_decodeOptions.elem_align = range_align;
	range_decodeOptions.option = range_option;
	range_decodeOptions.elem_len = range_len;
	range_decodeOptions.range_type = range_type;
	range_decodeOptions.elem_finfo = range_finfo;
	range_decodeOptions.timezone = timezone;
	range_decodeOptions.range_datum_decode_options = NULL;

	DatumDecodeOptions arr_decodeOptions;
	arr_decodeOptions.is_array = true;
	arr_decodeOptions.elem_by_val = elem_by_val;
	arr_decodeOptions.from_YB = from_YB;
	arr_decodeOptions.elem_align = elem_align;
	arr_decodeOptions.elem_delim = elem_delim;
	arr_decodeOptions.option = option;
	arr_decodeOptions.elem_len = elem_len;
	arr_decodeOptions.elem_finfo = elem_finfo;
	arr_decodeOptions.timezone = timezone;
	arr_decodeOptions.range_datum_decode_options = &range_decodeOptions;

	char* tmp = DatumGetCString(FunctionCall2(arr_finfo, (uintptr_t)datum,
				PointerGetDatum(&arr_decodeOptions)));
	return tmp;
}

char *
DecodeRecordDatum(uintptr_t datum, void *attrs, size_t natts)
{
	FmgrInfo *finfo = palloc0(sizeof(FmgrInfo));

	HeapTupleHeader rec = DatumGetHeapTupleHeader(datum);
	Oid				tupType = HeapTupleHeaderGetTypeId(rec);
	int32			tupTypmod = HeapTupleHeaderGetTypMod(rec);
	TupleDesc		tupdesc = CreateTupleDesc(natts, attrs);
	finfo->fn_extra = MemoryContextAlloc(GetCurrentMemoryContext(),
										 offsetof(RecordIOData, columns) +
											 natts * sizeof(ColumnIOData));
	RecordIOData *my_extra = (RecordIOData *) finfo->fn_extra;
	my_extra->record_type = tupType;
	my_extra->record_typmod = tupTypmod;
	my_extra->ncolumns = natts;
	for (size_t i = 0; i < natts; i++)
	{
		ColumnIOData	 *column_info = &my_extra->columns[i];
		Form_pg_attribute att = TupleDescAttr(tupdesc, i);
		column_info->typiofunc =
			fmgr_internal_function(GetOutFuncName(att->atttypid));
		fmgr_info(column_info->typiofunc, &column_info->proc);
		column_info->column_type = att->atttypid;
	}
	return DatumGetCString(record_out_internal(rec, &tupdesc, finfo));
}

char *
GetOutFuncName(const int pg_data_type)
{
	char *func_name;

	/* YB_TODO(jasonk@yugabyte)
	 * - Need to visit all datatypes and update this function accordingly.
	 * - Should this code have been a table that map OID to "typiofunc" instead of a "switch"?
	 *   Look at yb_type to see if you can add a new entry and fill that entry.
	 */
	switch (pg_data_type)
	{
		case BOOLOID:
			func_name = "boolout";
			break;
		case BYTEAOID:
			func_name = "byteaout";
			break;
		case CHAROID:
			func_name = "charout";
			break;
		case NAMEOID:
			func_name = "nameout";
			break;
		case INT8OID:
			func_name = "int8out";
			break;
		case INT2OID:
			func_name = "int2out";
			break;
		case INT4OID:
			func_name = "int4out";
			break;
		case REGPROCOID:
			func_name = "regprocout";
			break;
		case TEXTOID:
			func_name = "textout";
			break;
		case TIDOID:
			func_name = "tidout";
			break;
		case XIDOID:
			func_name = "xidout";
			break;
		case CIDOID:
			func_name = "cidout";
			break;
		case JSONOID:
			func_name = "json_out";
			break;
		case XMLOID:
			func_name = "xml_out";
			break;
		case POINTOID:
			func_name = "point_out";
			break;
		case LSEGOID:
			func_name = "lseg_out";
			break;
		case PATHOID:
			func_name = "path_out";
			break;
		case BOXOID:
			func_name = "box_out";
			break;
		case LINEOID:
			func_name = "line_out";
			break;
		case FLOAT4OID:
			func_name = "float4out";
			break;
		case FLOAT8OID:
			func_name = "float8out";
			break;
		case CIRCLEOID:
			func_name = "circle_out";
			break;
		case CASHOID:
			func_name = "cash_out";
			break;
		case MACADDROID:
			func_name = "macaddr_out";
			break;
		case INETOID:
			func_name = "inet_out";
			break;
		case CIDROID:
			func_name = "cidr_out";
			break;
		case MACADDR8OID:
			func_name = "macaddr8_out";
			break;
		case ACLITEMOID:
			func_name = "aclitemout";
			break;
		case BPCHAROID:
			func_name = "bpcharout";
			break;
		case VARCHAROID:
			func_name = "varcharout";
			break;
		case DATEOID:
			func_name = "date_out";
			break;
		case TIMEOID:
			func_name = "time_out";
			break;
		case TIMESTAMPOID:
			func_name = "timestamp_out";
			break;
		case TIMESTAMPTZOID:
			func_name = "timestamptz_out";
			break;
		case INTERVALOID:
			func_name = "interval_out";
			break;
		case TIMETZOID:
			func_name = "timetz_out";
			break;
		case BITOID:
			func_name = "bit_out";
			break;
		case VARBITOID:
			func_name = "varbit_out";
			break;
		case NUMERICOID:
			func_name = "numeric_out";
			break;
		case REGPROCEDUREOID:
			func_name = "regprocedureout";
			break;
		case REGOPEROID:
			func_name = "regoperout";
			break;
		case REGOPERATOROID:
			func_name = "regoperatorout";
			break;
		case REGCLASSOID:
			func_name = "regclassout";
			break;
		case REGTYPEOID:
			func_name = "regtypeout";
			break;
		case REGROLEOID:
			func_name = "regroleout";
			break;
		case REGNAMESPACEOID:
			func_name = "regnamespaceout";
			break;
		case UUIDOID:
			func_name = "uuid_out";
			break;
		case LSNOID:
			func_name = "pg_lsn_out";
			break;
		case TSQUERYOID:
			func_name = "tsqueryout";
			break;
		case REGCONFIGOID:
			func_name = "regconfigout";
			break;
		case REGDICTIONARYOID:
			func_name = "regdictionaryout";
			break;
		case JSONBOID:
			func_name = "jsonb_out";
			break;
		case TXID_SNAPSHOTOID:
			func_name = "txid_snapshot_out";
			break;
		case RECORDOID:
			func_name = "record_out";
			break;
		case CSTRINGOID:
			func_name = "cstring_out";
			break;
		case ANYOID:
			func_name = "any_out";
			break;
		case VOIDOID:
			func_name = "void_out";
			break;
		case TRIGGEROID:
			func_name = "trigger_out";
			break;
		case LANGUAGE_HANDLEROID:
			func_name = "language_handler_out";
			break;
		case INTERNALOID:
			func_name = "internal_out";
			break;
		case ANYELEMENTOID:
			func_name = "anyelement_out";
			break;
		case ANYNONARRAYOID:
			func_name = "anynonarray_out";
			break;
		case ANYENUMOID:
			func_name = "anyenum_out";
			break;
		case FDW_HANDLEROID:
			func_name = "fdw_handler_out";
			break;
		case INDEX_AM_HANDLEROID:
			func_name = "index_am_handler_out";
			break;
		case TSM_HANDLEROID:
			func_name = "tsm_handler_out";
			break;
		case ANYRANGEOID:
			func_name = "anyrange_out";
			break;
		case INT2VECTOROID:
			func_name = "int2vectorout";
			break;
		case OIDVECTOROID:
			func_name = "oidvectorout";
			break;
		case TSVECTOROID:
			func_name = "tsvectorout";
			break;
		case GTSVECTOROID:
			func_name = "gtsvectorout";
			break;
		case POLYGONOID:
			func_name = "poly_out";
			break;
		case INT4RANGEOID:
			func_name = "int4out";
			break;
		case NUMRANGEOID:
			func_name = "numeric_out";
			break;
		case TSRANGEOID:
			func_name = "timestamp_out";
			break;
		case TSTZRANGEOID:
			func_name = "timestamptz_out";
			break;
		case DATERANGEOID:
			func_name = "date_out";
			break;
		case INT8RANGEOID:
			func_name = "int8out";
			break;
		case XMLARRAYOID:
			func_name = "xml_out";
			break;
		case LINEARRAYOID:
			func_name = "line_out";
			break;
		case CIRCLEARRAYOID:
			func_name = "circle_out";
			break;
		case MONEYARRAYOID:
			func_name = "cash_out";
			break;
		case BOOLARRAYOID:
			func_name = "boolout";
			break;
		case BYTEAARRAYOID:
			func_name = "byteaout";
			break;
		case CHARARRAYOID:
			func_name = "charout";
			break;
		case NAMEARRAYOID:
			func_name = "nameout";
			break;
		case INT2ARRAYOID:
			func_name = "int2out";
			break;
		case INT2VECTORARRAYOID:
			func_name = "int2vectorout";
			break;
		case INT4ARRAYOID:
			func_name = "int4out";
			break;
		case REGPROCARRAYOID:
			func_name = "regprocout";
			break;
		case TEXTARRAYOID:
			func_name = "textout";
			break;
		case OIDARRAYOID:
			func_name = "oidout";
			break;
		case CIDRARRAYOID:
			func_name = "cidr_out";
			break;
		case TIDARRAYOID:
			func_name = "tidout";
			break;
		case XIDARRAYOID:
			func_name = "xidout";
			break;
		case CIDARRAYOID:
			func_name = "cidout";
			break;
		case OIDVECTORARRAYOID:
			func_name = "oidvectorout";
			break;
		case BPCHARARRAYOID:
			func_name = "bpcharout";
			break;
		case VARCHARARRAYOID:
			func_name = "varcharout";
			break;
		case INT8ARRAYOID:
			func_name = "int8out";
			break;
		case POINTARRAYOID:
			func_name = "point_out";
			break;
		case LSEGARRAYOID:
			func_name = "lseg_out";
			break;
		case PATHARRAYOID:
			func_name = "path_out";
			break;
		case BOXARRAYOID:
			func_name = "box_out";
			break;
		case FLOAT4ARRAYOID:
			func_name = "float4out";
			break;
		case FLOAT8ARRAYOID:
			func_name = "float8out";
			break;
		case ACLITEMARRAYOID:
			func_name = "aclitemout";
			break;
		case MACADDRARRAYOID:
			func_name = "macaddr_out";
			break;
		case MACADDR8ARRAYOID:
			func_name = "macaddr8_out";
			break;
		case INETARRAYOID:
			func_name = "inet_out";
			break;
		case CSTRINGARRAYOID:
			func_name = "cstring_out";
			break;
		case TIMESTAMPARRAYOID:
			func_name = "timestamp_out";
			break;
		case DATEARRAYOID:
			func_name = "date_out";
			break;
		case TIMEARRAYOID:
			func_name = "time_out";
			break;
		case TIMESTAMPTZARRAYOID:
			func_name = "timestamptz_out";
			break;
		case INTERVALARRAYOID:
			func_name = "interval_out";
			break;
		case NUMERICARRAYOID:
			func_name = "numeric_out";
			break;
		case TIMETZARRAYOID:
			func_name = "timetz_out";
			break;
		case BITARRAYOID:
			func_name = "bit_out";
			break;
		case VARBITARRAYOID:
			func_name = "varbit_out";
			break;
		case REGPROCEDUREARRAYOID:
			func_name = "regprocedureout";
			break;
		case REGOPERARRAYOID:
			func_name = "regoperout";
			break;
		case REGOPERATORARRAYOID:
			func_name = "regoperatorout";
			break;
		case REGCLASSARRAYOID:
			func_name = "regclassout";
			break;
		case REGTYPEARRAYOID:
			func_name = "regtypeout";
			break;
		case REGROLEARRAYOID:
			func_name = "regroleout";
			break;
		case REGNAMESPACEARRAYOID:
			func_name = "regnamespaceout";
			break;
		case UUIDARRAYOID:
			func_name = "uuid_out";
			break;
		case PG_LSNARRAYOID:
			func_name = "pg_lsn_out";
			break;
		case TSVECTORARRAYOID:
			func_name = "tsvectorout";
			break;
		case GTSVECTORARRAYOID:
			func_name = "gtsvectorout";
			break;
		case TSQUERYARRAYOID:
			func_name = "tsqueryout";
			break;
		case REGCONFIGARRAYOID:
			func_name = "regconfigout";
			break;
		case REGDICTIONARYARRAYOID:
			func_name = "regdictionaryout";
			break;
		case JSONARRAYOID:
			func_name = "json_out";
			break;
		case JSONBARRAYOID:
			func_name = "jsonb_out";
			break;
		case TXID_SNAPSHOTARRAYOID:
			func_name = "txid_snapshot_out";
			break;
		case RECORDARRAYOID:
			func_name = "record_out";
			break;
		case ANYARRAYOID:
			func_name = "any_out";
			break;
		case POLYGONARRAYOID:
			func_name = "poly_out";
			break;
		case INT4RANGEARRAYOID:
			func_name = "int4out";
			break;
		case NUMRANGEARRAYOID:
			func_name = "numeric_out";
			break;
		case TSRANGEARRAYOID:
			func_name = "timestamp_out";
			break;
		case TSTZRANGEARRAYOID:
			func_name = "timestamptz_out";
			break;
		case DATERANGEARRAYOID:
			func_name = "date_out";
			break;
		case INT8RANGEARRAYOID:
			func_name = "int8out";
			break;
		default:
			func_name = NULL;
	}
	return func_name;
}

uint32_t
GetRecordTypeId(uintptr_t datum)
{
	HeapTupleHeader rec = DatumGetHeapTupleHeader(datum);
	return HeapTupleHeaderGetTypeId(rec);
}

uintptr_t
HeapFormTuple(void *attrs, size_t natts, uintptr_t *values, bool *nulls)
{
	TupleDesc tupdesc = CreateTupleDesc(natts, attrs);
	PG_RETURN_HEAPTUPLEHEADER(heap_form_tuple(tupdesc, values, nulls)->t_data);
}

void
HeapDeformTuple(uintptr_t datum, void *attrs, size_t natts, uintptr_t *values,
				bool *nulls)
{
	HeapTupleHeader rec = DatumGetHeapTupleHeader(datum);
	HeapTupleData	tuple;
	tuple.t_len = HeapTupleHeaderGetDatumLength(rec);
	ItemPointerSetInvalid(&(tuple.t_self));
	tuple.t_tableOid = InvalidOid;
	tuple.t_data = rec;
	TupleDesc tupdesc = CreateTupleDesc(natts, attrs);
	/* Break down the tuple into fields */
	heap_deform_tuple(&tuple, tupdesc, values, nulls);
}<|MERGE_RESOLUTION|>--- conflicted
+++ resolved
@@ -796,12 +796,8 @@
 #ifdef YB_TODO
 	/* YB_TODO(neil) Random state is no longer an array */
 	*randstate = SamplerRandomStateToUint64(yb_rs->rs.randstate);
-<<<<<<< HEAD
 #endif
-	return PG_STATUS_OK;
-=======
-	PG_STATUS_OK();
->>>>>>> f5f84e2f
+	PG_STATUS_OK();
 }
 
 YbgStatus YbgSamplerRandomFract(YbgReservoirState yb_rs, double *value)
@@ -811,12 +807,8 @@
 	PG_SETUP_ERROR_REPORTING();
 	ReservoirState rs = &yb_rs->rs;
 	*value = sampler_random_fract(rs->randstate);
-<<<<<<< HEAD
 #endif
-	return PG_STATUS_OK;
-=======
-	PG_STATUS_OK();
->>>>>>> f5f84e2f
+	PG_STATUS_OK();
 }
 
 YbgStatus YbgReservoirGetNextS(YbgReservoirState yb_rs, double t, int n, double *s)
