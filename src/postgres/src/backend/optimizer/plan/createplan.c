/*-------------------------------------------------------------------------
 *
 * createplan.c
 *	  Routines to create the desired plan for processing a query.
 *	  Planning is complete, we just need to convert the selected
 *	  Path into a Plan.
 *
 * Portions Copyright (c) 1996-2022, PostgreSQL Global Development Group
 * Portions Copyright (c) 1994, Regents of the University of California
 *
 *
 * IDENTIFICATION
 *	  src/backend/optimizer/plan/createplan.c
 *
 *-------------------------------------------------------------------------
 */
#include "postgres.h"

#include <math.h>

#include "access/sysattr.h"
#include "access/htup_details.h"
#include "catalog/pg_class.h"
#include "catalog/pg_constraint.h"
#include "catalog/pg_operator.h"
#include "catalog/pg_proc.h"
#include "catalog/pg_type.h"
#include "foreign/fdwapi.h"
#include "miscadmin.h"
#include "nodes/extensible.h"
#include "nodes/makefuncs.h"
#include "nodes/nodeFuncs.h"
#include "optimizer/clauses.h"
#include "optimizer/cost.h"
#include "optimizer/optimizer.h"
#include "optimizer/paramassign.h"
#include "optimizer/paths.h"
#include "optimizer/placeholder.h"
#include "optimizer/plancat.h"
#include "optimizer/planmain.h"
#include "optimizer/prep.h"
#include "optimizer/restrictinfo.h"
#include "optimizer/subselect.h"
#include "optimizer/tlist.h"
#include "parser/parse_clause.h"
#include "parser/parsetree.h"
#include "partitioning/partprune.h"
#include "utils/selfuncs.h"
#include "utils/lsyscache.h"
#include "utils/syscache.h"
#include "utils/rel.h"

#include "pg_yb_utils.h"
#include "access/yb_scan.h"
#include "optimizer/ybcplan.h"

/*
 * Flag bits that can appear in the flags argument of create_plan_recurse().
 * These can be OR-ed together.
 *
 * CP_EXACT_TLIST specifies that the generated plan node must return exactly
 * the tlist specified by the path's pathtarget (this overrides both
 * CP_SMALL_TLIST and CP_LABEL_TLIST, if those are set).  Otherwise, the
 * plan node is allowed to return just the Vars and PlaceHolderVars needed
 * to evaluate the pathtarget.
 *
 * CP_SMALL_TLIST specifies that a narrower tlist is preferred.  This is
 * passed down by parent nodes such as Sort and Hash, which will have to
 * store the returned tuples.
 *
 * CP_LABEL_TLIST specifies that the plan node must return columns matching
 * any sortgrouprefs specified in its pathtarget, with appropriate
 * ressortgroupref labels.  This is passed down by parent nodes such as Sort
 * and Group, which need these values to be available in their inputs.
 *
 * CP_IGNORE_TLIST specifies that the caller plans to replace the targetlist,
 * and therefore it doesn't matter a bit what target list gets generated.
 */
#define CP_EXACT_TLIST		0x0001	/* Plan must return specified tlist */
#define CP_SMALL_TLIST		0x0002	/* Prefer narrower tlists */
#define CP_LABEL_TLIST		0x0004	/* tlist must contain sortgrouprefs */
#define CP_IGNORE_TLIST		0x0008	/* caller will replace tlist */

static Plan *create_plan_recurse(PlannerInfo *root, Path *best_path,
								 int flags);
static Plan *create_scan_plan(PlannerInfo *root, Path *best_path,
							  int flags);
static List *build_path_tlist(PlannerInfo *root, Path *path);
static bool use_physical_tlist(PlannerInfo *root, Path *path, int flags);
static List *get_gating_quals(PlannerInfo *root, List *quals);
static Plan *create_gating_plan(PlannerInfo *root, Path *path, Plan *plan,
								List *gating_quals);
static Plan *create_join_plan(PlannerInfo *root, JoinPath *best_path);
static bool mark_async_capable_plan(Plan *plan, Path *path);
static Plan *create_append_plan(PlannerInfo *root, AppendPath *best_path,
								int flags);
static Plan *create_merge_append_plan(PlannerInfo *root, MergeAppendPath *best_path,
									  int flags);
static Result *create_group_result_plan(PlannerInfo *root,
										GroupResultPath *best_path);
static ProjectSet *create_project_set_plan(PlannerInfo *root, ProjectSetPath *best_path);
static Material *create_material_plan(PlannerInfo *root, MaterialPath *best_path,
									  int flags);
static Memoize *create_memoize_plan(PlannerInfo *root, MemoizePath *best_path,
									int flags);
static Plan *create_unique_plan(PlannerInfo *root, UniquePath *best_path,
								int flags);
static Gather *create_gather_plan(PlannerInfo *root, GatherPath *best_path);
static Plan *create_projection_plan(PlannerInfo *root,
									ProjectionPath *best_path,
									int flags);
static Plan *inject_projection_plan(Plan *subplan, List *tlist, bool parallel_safe);
static Sort *create_sort_plan(PlannerInfo *root, SortPath *best_path, int flags);
static IncrementalSort *create_incrementalsort_plan(PlannerInfo *root,
													IncrementalSortPath *best_path, int flags);
static Group *create_group_plan(PlannerInfo *root, GroupPath *best_path);
static Unique *create_upper_unique_plan(PlannerInfo *root, UpperUniquePath *best_path,
										int flags);
static Agg *create_agg_plan(PlannerInfo *root, AggPath *best_path);
static Plan *create_groupingsets_plan(PlannerInfo *root, GroupingSetsPath *best_path);
static Result *create_minmaxagg_plan(PlannerInfo *root, MinMaxAggPath *best_path);
static WindowAgg *create_windowagg_plan(PlannerInfo *root, WindowAggPath *best_path);
static SetOp *create_setop_plan(PlannerInfo *root, SetOpPath *best_path,
								int flags);
static RecursiveUnion *create_recursiveunion_plan(PlannerInfo *root, RecursiveUnionPath *best_path);
static LockRows *create_lockrows_plan(PlannerInfo *root, LockRowsPath *best_path,
									  int flags);
static bool yb_single_row_update_or_delete_path(PlannerInfo *root,
												ModifyTablePath *path,
												List **modify_tlist,
												List **column_refs,
												List **result_tlist,
												List **returning_cols,
												bool *no_row_trigger,
												List **no_update_index_list);
static ModifyTable *create_modifytable_plan(PlannerInfo *root, ModifyTablePath *best_path);
static Limit *create_limit_plan(PlannerInfo *root, LimitPath *best_path,
								int flags);
static SeqScan *create_seqscan_plan(PlannerInfo *root, Path *best_path,
									List *tlist, List *scan_clauses);
static SampleScan *create_samplescan_plan(PlannerInfo *root, Path *best_path,
										  List *tlist, List *scan_clauses);
static Scan *create_indexscan_plan(PlannerInfo *root, IndexPath *best_path,
								   List *tlist, List *scan_clauses, bool indexonly);
static BitmapHeapScan *create_bitmap_scan_plan(PlannerInfo *root,
											   BitmapHeapPath *best_path,
											   List *tlist, List *scan_clauses);
static Plan *create_bitmap_subplan(PlannerInfo *root, Path *bitmapqual,
								   List **qual, List **indexqual, List **indexECs);
static void bitmap_subplan_mark_shared(Plan *plan);
static void extract_pushdown_clauses(List *restrictinfo_list,
									 IndexOptInfo *indexinfo,
									 List **local_quals,
									 List **rel_remote_quals,
									 List **rel_colrefs,
									 List **idx_remote_quals,
									 List **idx_colrefs);
static TidScan *create_tidscan_plan(PlannerInfo *root, TidPath *best_path,
									List *tlist, List *scan_clauses);
static TidRangeScan *create_tidrangescan_plan(PlannerInfo *root,
											  TidRangePath *best_path,
											  List *tlist,
											  List *scan_clauses);
static SubqueryScan *create_subqueryscan_plan(PlannerInfo *root,
											  SubqueryScanPath *best_path,
											  List *tlist, List *scan_clauses);
static FunctionScan *create_functionscan_plan(PlannerInfo *root, Path *best_path,
											  List *tlist, List *scan_clauses);
static ValuesScan *create_valuesscan_plan(PlannerInfo *root, Path *best_path,
										  List *tlist, List *scan_clauses);
static TableFuncScan *create_tablefuncscan_plan(PlannerInfo *root, Path *best_path,
												List *tlist, List *scan_clauses);
static CteScan *create_ctescan_plan(PlannerInfo *root, Path *best_path,
									List *tlist, List *scan_clauses);
static NamedTuplestoreScan *create_namedtuplestorescan_plan(PlannerInfo *root,
															Path *best_path, List *tlist, List *scan_clauses);
static Result *create_resultscan_plan(PlannerInfo *root, Path *best_path,
									  List *tlist, List *scan_clauses);
static WorkTableScan *create_worktablescan_plan(PlannerInfo *root, Path *best_path,
												List *tlist, List *scan_clauses);
static ForeignScan *create_foreignscan_plan(PlannerInfo *root, ForeignPath *best_path,
											List *tlist, List *scan_clauses);
static CustomScan *create_customscan_plan(PlannerInfo *root,
										  CustomPath *best_path,
										  List *tlist, List *scan_clauses);
static NestLoop *create_nestloop_plan(PlannerInfo *root, NestPath *best_path);
static MergeJoin *create_mergejoin_plan(PlannerInfo *root, MergePath *best_path);
static HashJoin *create_hashjoin_plan(PlannerInfo *root, HashPath *best_path);
static Node *replace_nestloop_params(PlannerInfo *root, Node *expr);
static Node *replace_nestloop_params_mutator(Node *node, PlannerInfo *root);
static void fix_indexqual_references(PlannerInfo *root, IndexPath *index_path,
									 List **stripped_indexquals_p,
									 List **fixed_indexquals_p);
static List *fix_indexorderby_references(PlannerInfo *root, IndexPath *index_path);
static Node *fix_indexqual_clause(PlannerInfo *root,
								  IndexOptInfo *index, int indexcol,
								  Node *clause, List *indexcolnos);
static Node *fix_indexqual_operand(Node *node, IndexOptInfo *index, int indexcol);
static List *get_switched_clauses(List *clauses, Relids outerrelids);
static List *order_qual_clauses(PlannerInfo *root, List *clauses);
static void copy_generic_path_info(Plan *dest, Path *src);
static void copy_plan_costsize(Plan *dest, Plan *src);
static void label_sort_with_costsize(PlannerInfo *root, Sort *plan,
<<<<<<< HEAD
									 double limit_tuples);
static SeqScan *make_seqscan(List *qptlist, List *qpqual, Index scanrelid,
							 YbPathInfo yb_path_info);
=======
						 double limit_tuples);
static SeqScan *make_seqscan(List *qptlist, List *qpqual, Index scanrelid);
>>>>>>> fc3e8796
static YbSeqScan *make_yb_seqscan(List *qptlist,
				List *local_quals,
				List *yb_pushdown_quals,
				List *yb_pushdown_colrefs,
				Index scanrelid);
static SampleScan *make_samplescan(List *qptlist, List *qpqual, Index scanrelid,
								   TableSampleClause *tsc);
static IndexScan *make_indexscan(List *qptlist, List *qpqual,
<<<<<<< HEAD
								 List *yb_rel_pushdown_colrefs, List *yb_rel_pushdown_quals,
								 List *yb_idx_pushdown_colrefs, List *yb_idx_pushdown_quals,
								 Index scanrelid, Oid indexid,
								 List *indexqual, List *indexqualorig,
								 List *indexorderby, List *indexorderbyorig,
								 List *indexorderbyops, List *indextlist,
								 ScanDirection indexscandir, YbPathInfo yb_path_info);
=======
			   List *yb_rel_pushdown_colrefs, List *yb_rel_pushdown_quals,
			   List *yb_idx_pushdown_colrefs, List *yb_idx_pushdown_quals,
			   Index scanrelid, Oid indexid,
			   List *indexqual, List *indexqualorig,
			   List *indexorderby, List *indexorderbyorig,
			   List *indexorderbyops, List *indextlist,
			   ScanDirection indexscandir, double estimated_num_nexts,
			   double estimated_num_seeks, YbIndexPathInfo yb_path_info);
>>>>>>> fc3e8796
static IndexOnlyScan *make_indexonlyscan(List *qptlist, List *qpqual,
										 List *yb_pushdown_colrefs, List *yb_pushdown_quals,
										 Index scanrelid, Oid indexid,
										 List *indexqual, List *recheckqual,
										 List *indexorderby,
										 List *indextlist,
										 ScanDirection indexscandir);
static BitmapIndexScan *make_bitmap_indexscan(Index scanrelid, Oid indexid,
											  List *indexqual,
											  List *indexqualorig);
static BitmapHeapScan *make_bitmap_heapscan(List *qptlist,
											List *qpqual,
											Plan *lefttree,
											List *bitmapqualorig,
											Index scanrelid);
static TidScan *make_tidscan(List *qptlist, List *qpqual, Index scanrelid,
							 List *tidquals);
static TidRangeScan *make_tidrangescan(List *qptlist, List *qpqual,
									   Index scanrelid, List *tidrangequals);
static SubqueryScan *make_subqueryscan(List *qptlist,
									   List *qpqual,
									   Index scanrelid,
									   Plan *subplan);
static FunctionScan *make_functionscan(List *qptlist, List *qpqual,
									   Index scanrelid, List *functions, bool funcordinality);
static ValuesScan *make_valuesscan(List *qptlist, List *qpqual,
								   Index scanrelid, List *values_lists);
static TableFuncScan *make_tablefuncscan(List *qptlist, List *qpqual,
										 Index scanrelid, TableFunc *tablefunc);
static CteScan *make_ctescan(List *qptlist, List *qpqual,
							 Index scanrelid, int ctePlanId, int cteParam);
static NamedTuplestoreScan *make_namedtuplestorescan(List *qptlist, List *qpqual,
													 Index scanrelid, char *enrname);
static WorkTableScan *make_worktablescan(List *qptlist, List *qpqual,
										 Index scanrelid, int wtParam);
static RecursiveUnion *make_recursive_union(List *tlist,
											Plan *lefttree,
											Plan *righttree,
											int wtParam,
											List *distinctList,
											long numGroups);
static BitmapAnd *make_bitmap_and(List *bitmapplans);
static BitmapOr *make_bitmap_or(List *bitmapplans);
static NestLoop *make_nestloop(List *tlist,
							   List *joinclauses, List *otherclauses, List *nestParams,
							   Plan *lefttree, Plan *righttree,
							   JoinType jointype, bool inner_unique);
static YbBatchedNestLoop *make_YbBatchedNestLoop(List *tlist,
			  List *joinclauses, List *otherclauses, List *nestParams,
			  Plan *lefttree, Plan *righttree,
			  JoinType jointype, bool inner_unique,
			  size_t num_hashClauseInfos,
			  YbBNLHashClauseInfo *hashClauseInfos);
static HashJoin *make_hashjoin(List *tlist,
							   List *joinclauses, List *otherclauses,
							   List *hashclauses,
							   List *hashoperators, List *hashcollations,
							   List *hashkeys,
							   Plan *lefttree, Plan *righttree,
							   JoinType jointype, bool inner_unique);
static Hash *make_hash(Plan *lefttree,
					   List *hashkeys,
					   Oid skewTable,
					   AttrNumber skewColumn,
					   bool skewInherit);
static MergeJoin *make_mergejoin(List *tlist,
								 List *joinclauses, List *otherclauses,
								 List *mergeclauses,
								 Oid *mergefamilies,
								 Oid *mergecollations,
								 int *mergestrategies,
								 bool *mergenullsfirst,
								 Plan *lefttree, Plan *righttree,
								 JoinType jointype, bool inner_unique,
								 bool skip_mark_restore);
static Sort *make_sort(Plan *lefttree, int numCols,
					   AttrNumber *sortColIdx, Oid *sortOperators,
					   Oid *collations, bool *nullsFirst);
static IncrementalSort *make_incrementalsort(Plan *lefttree,
											 int numCols, int nPresortedCols,
											 AttrNumber *sortColIdx, Oid *sortOperators,
											 Oid *collations, bool *nullsFirst);
static Plan *prepare_sort_from_pathkeys(Plan *lefttree, List *pathkeys,
										Relids relids,
										const AttrNumber *reqColIdx,
										bool adjust_tlist_in_place,
										int *p_numsortkeys,
										AttrNumber **p_sortColIdx,
										Oid **p_sortOperators,
										Oid **p_collations,
										bool **p_nullsFirst);
static Sort *make_sort_from_pathkeys(Plan *lefttree, List *pathkeys,
									 Relids relids);
static IncrementalSort *make_incrementalsort_from_pathkeys(Plan *lefttree,
														   List *pathkeys, Relids relids, int nPresortedCols);
static Sort *make_sort_from_groupcols(List *groupcls,
									  AttrNumber *grpColIdx,
									  Plan *lefttree);
static Material *make_material(Plan *lefttree);
static Memoize *make_memoize(Plan *lefttree, Oid *hashoperators,
							 Oid *collations, List *param_exprs,
							 bool singlerow, bool binary_mode,
							 uint32 est_entries, Bitmapset *keyparamids);
static WindowAgg *make_windowagg(List *tlist, Index winref,
								 int partNumCols, AttrNumber *partColIdx, Oid *partOperators, Oid *partCollations,
								 int ordNumCols, AttrNumber *ordColIdx, Oid *ordOperators, Oid *ordCollations,
								 int frameOptions, Node *startOffset, Node *endOffset,
								 Oid startInRangeFunc, Oid endInRangeFunc,
								 Oid inRangeColl, bool inRangeAsc, bool inRangeNullsFirst,
								 List *runCondition, List *qual, bool topWindow,
								 Plan *lefttree);
static Group *make_group(List *tlist, List *qual, int numGroupCols,
						 AttrNumber *grpColIdx, Oid *grpOperators, Oid *grpCollations,
						 Plan *lefttree);
static Unique *make_unique_from_sortclauses(Plan *lefttree, List *distinctList);
static Unique *make_unique_from_pathkeys(Plan *lefttree,
										 List *pathkeys, int numCols);
static Gather *make_gather(List *qptlist, List *qpqual,
						   int nworkers, int rescan_param, bool single_copy, Plan *subplan);
static SetOp *make_setop(SetOpCmd cmd, SetOpStrategy strategy, Plan *lefttree,
						 List *distinctList, AttrNumber flagColIdx, int firstFlag,
						 long numGroups);
static LockRows *make_lockrows(Plan *lefttree, List *rowMarks, int epqParam);
static Result *make_result(List *tlist, Node *resconstantqual, Plan *subplan);
static ProjectSet *make_project_set(List *tlist, Plan *subplan);
static ModifyTable *make_modifytable(PlannerInfo *root, Plan *subplan,
									 CmdType operation, bool canSetTag,
									 Index nominalRelation, Index rootRelation,
									 bool partColsUpdated,
									 List *resultRelations,
									 List *updateColnosLists,
									 List *withCheckOptionLists, List *returningLists,
									 List *rowMarks, OnConflictExpr *onconflict,
									 List *mergeActionList, int epqParam);
static GatherMerge *create_gather_merge_plan(PlannerInfo *root,
											 GatherMergePath *best_path);

extern int yb_bnl_batch_size;

/*
 * create_plan
 *	  Creates the access plan for a query by recursively processing the
 *	  desired tree of pathnodes, starting at the node 'best_path'.  For
 *	  every pathnode found, we create a corresponding plan node containing
 *	  appropriate id, target list, and qualification information.
 *
 *	  The tlists and quals in the plan tree are still in planner format,
 *	  ie, Vars still correspond to the parser's numbering.  This will be
 *	  fixed later by setrefs.c.
 *
 *	  best_path is the best access path
 *
 *	  Returns a Plan tree.
 */
Plan *
create_plan(PlannerInfo *root, Path *best_path)
{
	Plan	   *plan;

	/* plan_params should not be in use in current query level */
	Assert(root->plan_params == NIL);

	/* Initialize this module's workspace in PlannerInfo */
	root->curOuterRels = NULL;
	root->curOuterParams = NIL;

	/* Recursively process the path tree, demanding the correct tlist result */
	plan = create_plan_recurse(root, best_path, CP_EXACT_TLIST);

	/*
	 * Make sure the topmost plan node's targetlist exposes the original
	 * column names and other decorative info.  Targetlists generated within
	 * the planner don't bother with that stuff, but we must have it on the
	 * top-level tlist seen at execution time.  However, ModifyTable plan
	 * nodes don't have a tlist matching the querytree targetlist.
	 */
	if (!IsA(plan, ModifyTable))
		apply_tlist_labeling(plan->targetlist, root->processed_tlist);

	/*
	 * Attach any initPlans created in this query level to the topmost plan
	 * node.  (In principle the initplans could go in any plan node at or
	 * above where they're referenced, but there seems no reason to put them
	 * any lower than the topmost node for the query level.  Also, see
	 * comments for SS_finalize_plan before you try to change this.)
	 */
	SS_attach_initplans(root, plan);

	/* Check we successfully assigned all NestLoopParams to plan nodes */
	if (root->curOuterParams != NIL)
		elog(ERROR, "failed to assign all NestLoopParams to plan nodes");

	/*
	 * Reset plan_params to ensure param IDs used for nestloop params are not
	 * re-used later
	 */
	root->plan_params = NIL;

	return plan;
}

/*
 * create_plan_recurse
 *	  Recursive guts of create_plan().
 */
static Plan *
create_plan_recurse(PlannerInfo *root, Path *best_path, int flags)
{
	Plan	   *plan;

	/* Guard against stack overflow due to overly complex plans */
	check_stack_depth();

	switch (best_path->pathtype)
	{
		case T_SeqScan:
		case T_YbSeqScan:
		case T_SampleScan:
		case T_IndexScan:
		case T_IndexOnlyScan:
		case T_BitmapHeapScan:
		case T_TidScan:
		case T_TidRangeScan:
		case T_SubqueryScan:
		case T_FunctionScan:
		case T_TableFuncScan:
		case T_ValuesScan:
		case T_CteScan:
		case T_WorkTableScan:
		case T_NamedTuplestoreScan:
		case T_ForeignScan:
		case T_CustomScan:
			plan = create_scan_plan(root, best_path, flags);
			break;
		case T_HashJoin:
		case T_MergeJoin:
		case T_NestLoop:
			plan = create_join_plan(root,
									(JoinPath *) best_path);
			break;
		case T_Append:
			plan = create_append_plan(root,
									  (AppendPath *) best_path,
									  flags);
			break;
		case T_MergeAppend:
			plan = create_merge_append_plan(root,
											(MergeAppendPath *) best_path,
											flags);
			break;
		case T_Result:
			if (IsA(best_path, ProjectionPath))
			{
				plan = create_projection_plan(root,
											  (ProjectionPath *) best_path,
											  flags);
			}
			else if (IsA(best_path, MinMaxAggPath))
			{
				plan = (Plan *) create_minmaxagg_plan(root,
													  (MinMaxAggPath *) best_path);
			}
			else if (IsA(best_path, GroupResultPath))
			{
				plan = (Plan *) create_group_result_plan(root,
														 (GroupResultPath *) best_path);
			}
			else
			{
				/* Simple RTE_RESULT base relation */
				Assert(IsA(best_path, Path));
				plan = create_scan_plan(root, best_path, flags);
			}
			break;
		case T_ProjectSet:
			plan = (Plan *) create_project_set_plan(root,
													(ProjectSetPath *) best_path);
			break;
		case T_Material:
			plan = (Plan *) create_material_plan(root,
												 (MaterialPath *) best_path,
												 flags);
			break;
		case T_Memoize:
			plan = (Plan *) create_memoize_plan(root,
												(MemoizePath *) best_path,
												flags);
			break;
		case T_Unique:
			if (IsA(best_path, UpperUniquePath))
			{
				plan = (Plan *) create_upper_unique_plan(root,
														 (UpperUniquePath *) best_path,
														 flags);
			}
			else
			{
				Assert(IsA(best_path, UniquePath));
				plan = create_unique_plan(root,
										  (UniquePath *) best_path,
										  flags);
			}
			break;
		case T_Gather:
			plan = (Plan *) create_gather_plan(root,
											   (GatherPath *) best_path);
			break;
		case T_Sort:
			plan = (Plan *) create_sort_plan(root,
											 (SortPath *) best_path,
											 flags);
			break;
		case T_IncrementalSort:
			plan = (Plan *) create_incrementalsort_plan(root,
														(IncrementalSortPath *) best_path,
														flags);
			break;
		case T_Group:
			plan = (Plan *) create_group_plan(root,
											  (GroupPath *) best_path);
			break;
		case T_Agg:
			if (IsA(best_path, GroupingSetsPath))
				plan = create_groupingsets_plan(root,
												(GroupingSetsPath *) best_path);
			else
			{
				Assert(IsA(best_path, AggPath));
				plan = (Plan *) create_agg_plan(root,
												(AggPath *) best_path);
			}
			break;
		case T_WindowAgg:
			plan = (Plan *) create_windowagg_plan(root,
												  (WindowAggPath *) best_path);
			break;
		case T_SetOp:
			plan = (Plan *) create_setop_plan(root,
											  (SetOpPath *) best_path,
											  flags);
			break;
		case T_RecursiveUnion:
			plan = (Plan *) create_recursiveunion_plan(root,
													   (RecursiveUnionPath *) best_path);
			break;
		case T_LockRows:
			plan = (Plan *) create_lockrows_plan(root,
												 (LockRowsPath *) best_path,
												 flags);
			break;
		case T_ModifyTable:
			plan = (Plan *) create_modifytable_plan(root,
													(ModifyTablePath *) best_path);
			break;
		case T_Limit:
			plan = (Plan *) create_limit_plan(root,
											  (LimitPath *) best_path,
											  flags);
			break;
		case T_GatherMerge:
			plan = (Plan *) create_gather_merge_plan(root,
													 (GatherMergePath *) best_path);
			break;
		default:
			elog(ERROR, "unrecognized node type: %d",
				 (int) best_path->pathtype);
			plan = NULL;		/* keep compiler quiet */
			break;
	}

	return plan;
}

/*
 * create_scan_plan
 *	 Create a scan plan for the parent relation of 'best_path'.
 */
static Plan *
create_scan_plan(PlannerInfo *root, Path *best_path, int flags)
{
	RelOptInfo *rel = best_path->parent;
	List	   *scan_clauses;
	List	   *gating_clauses;
	List	   *tlist;
	Plan	   *plan;

	/*
	 * Extract the relevant restriction clauses from the parent relation. The
	 * executor must apply all these restrictions during the scan, except for
	 * pseudoconstants which we'll take care of below.
	 *
	 * If this is a plain indexscan or index-only scan, we need not consider
	 * restriction clauses that are implied by the index's predicate, so use
	 * indrestrictinfo not baserestrictinfo.  Note that we can't do that for
	 * bitmap indexscans, since there's not necessarily a single index
	 * involved; but it doesn't matter since create_bitmap_scan_plan() will be
	 * able to get rid of such clauses anyway via predicate proof.
	 */
	switch (best_path->pathtype)
	{
		case T_IndexScan:
		case T_IndexOnlyScan:
			scan_clauses = castNode(IndexPath, best_path)->indexinfo->indrestrictinfo;
			break;
		default:
			scan_clauses = rel->baserestrictinfo;
			break;
	}

	/*
	 * If this is a parameterized scan, we also need to enforce all the join
	 * clauses available from the outer relation(s).
	 *
	 * For paranoia's sake, don't modify the stored baserestrictinfo list.
	 */
	if (best_path->param_info)
		scan_clauses = list_concat_copy(scan_clauses,
										best_path->param_info->ppi_clauses);

	/*
	 * Detect whether we have any pseudoconstant quals to deal with.  Then, if
	 * we'll need a gating Result node, it will be able to project, so there
	 * are no requirements on the child's tlist.
	 */
	gating_clauses = get_gating_quals(root, scan_clauses);
	if (gating_clauses)
		flags = 0;

	/*
	 * For table scans, rather than using the relation targetlist (which is
	 * only those Vars actually needed by the query), we prefer to generate a
	 * tlist containing all Vars in order.  This will allow the executor to
	 * optimize away projection of the table tuples, if possible.
	 *
	 * But if the caller is going to ignore our tlist anyway, then don't
	 * bother generating one at all.  We use an exact equality test here, so
	 * that this only applies when CP_IGNORE_TLIST is the only flag set.
	 */
	if (flags == CP_IGNORE_TLIST)
	{
		tlist = NULL;
	}
	else if (use_physical_tlist(root, best_path, flags))
	{
		if (best_path->pathtype == T_IndexOnlyScan)
		{
			/* For index-only scan, the preferred tlist is the index's */
			tlist = copyObject(((IndexPath *) best_path)->indexinfo->indextlist);

			/*
			 * Transfer sortgroupref data to the replacement tlist, if
			 * requested (use_physical_tlist checked that this will work).
			 */
			if (flags & CP_LABEL_TLIST)
				apply_pathtarget_labeling_to_tlist(tlist, best_path->pathtarget);
		}
		else
		{
			tlist = build_physical_tlist(root, rel);
			if (tlist == NIL)
			{
				/* Failed because of dropped cols, so use regular method */
				tlist = build_path_tlist(root, best_path);
			}
			else
			{
				/* As above, transfer sortgroupref data to replacement tlist */
				if (flags & CP_LABEL_TLIST)
					apply_pathtarget_labeling_to_tlist(tlist, best_path->pathtarget);
			}
		}
	}
	else
	{
		tlist = build_path_tlist(root, best_path);
	}

	switch (best_path->pathtype)
	{
		case T_SeqScan:
			plan = (Plan *) create_seqscan_plan(root, best_path, tlist,
												scan_clauses);
			break;

		case T_SampleScan:
			plan = (Plan *) create_samplescan_plan(root,
												   best_path,
												   tlist,
												   scan_clauses);
			break;

		case T_IndexScan:
			plan = (Plan *) create_indexscan_plan(root,
												  (IndexPath *) best_path,
												  tlist,
												  scan_clauses,
												  false);
			break;

		case T_IndexOnlyScan:
			plan = (Plan *) create_indexscan_plan(root,
												  (IndexPath *) best_path,
												  tlist,
												  scan_clauses,
												  true);
			break;

		case T_BitmapHeapScan:
			plan = (Plan *) create_bitmap_scan_plan(root,
													(BitmapHeapPath *) best_path,
													tlist,
													scan_clauses);
			break;

		case T_TidScan:
			plan = (Plan *) create_tidscan_plan(root,
												(TidPath *) best_path,
												tlist,
												scan_clauses);
			break;

		case T_TidRangeScan:
			plan = (Plan *) create_tidrangescan_plan(root,
													 (TidRangePath *) best_path,
													 tlist,
													 scan_clauses);
			break;

		case T_SubqueryScan:
			plan = (Plan *) create_subqueryscan_plan(root,
													 (SubqueryScanPath *) best_path,
													 tlist,
													 scan_clauses);
			break;

		case T_FunctionScan:
			plan = (Plan *) create_functionscan_plan(root,
													 best_path,
													 tlist,
													 scan_clauses);
			break;

		case T_TableFuncScan:
			plan = (Plan *) create_tablefuncscan_plan(root,
													  best_path,
													  tlist,
													  scan_clauses);
			break;

		case T_ValuesScan:
			plan = (Plan *) create_valuesscan_plan(root,
												   best_path,
												   tlist,
												   scan_clauses);
			break;

		case T_CteScan:
			plan = (Plan *) create_ctescan_plan(root,
												best_path,
												tlist,
												scan_clauses);
			break;

		case T_NamedTuplestoreScan:
			plan = (Plan *) create_namedtuplestorescan_plan(root,
															best_path,
															tlist,
															scan_clauses);
			break;

		case T_Result:
			plan = (Plan *) create_resultscan_plan(root,
												   best_path,
												   tlist,
												   scan_clauses);
			break;

		case T_WorkTableScan:
			plan = (Plan *) create_worktablescan_plan(root,
													  best_path,
													  tlist,
													  scan_clauses);
			break;

		case T_ForeignScan:
			plan = (Plan *) create_foreignscan_plan(root,
													(ForeignPath *) best_path,
													tlist,
													scan_clauses);
			break;

		case T_CustomScan:
			plan = (Plan *) create_customscan_plan(root,
												   (CustomPath *) best_path,
												   tlist,
												   scan_clauses);
			break;

		default:
			elog(ERROR, "unrecognized node type: %d",
				 (int) best_path->pathtype);
			plan = NULL;		/* keep compiler quiet */
			break;
	}

	/*
	 * If there are any pseudoconstant clauses attached to this node, insert a
	 * gating Result node that evaluates the pseudoconstants as one-time
	 * quals.
	 */
	if (gating_clauses)
		plan = create_gating_plan(root, best_path, plan, gating_clauses);

	return plan;
}

/*
 * Build a target list (ie, a list of TargetEntry) for the Path's output.
 *
 * This is almost just make_tlist_from_pathtarget(), but we also have to
 * deal with replacing nestloop params.
 */
static List *
build_path_tlist(PlannerInfo *root, Path *path)
{
	List	   *tlist = NIL;
	Index	   *sortgrouprefs = path->pathtarget->sortgrouprefs;
	int			resno = 1;
	ListCell   *v;

	foreach(v, path->pathtarget->exprs)
	{
		Node	   *node = (Node *) lfirst(v);
		TargetEntry *tle;

		/*
		 * If it's a parameterized path, there might be lateral references in
		 * the tlist, which need to be replaced with Params.  There's no need
		 * to remake the TargetEntry nodes, so apply this to each list item
		 * separately.
		 */
		if (path->param_info)
			node = replace_nestloop_params(root, node);

		tle = makeTargetEntry((Expr *) node,
							  resno,
							  NULL,
							  false);
		if (sortgrouprefs)
			tle->ressortgroupref = sortgrouprefs[resno - 1];

		tlist = lappend(tlist, tle);
		resno++;
	}
	return tlist;
}


/* Simple var comparison function. */
static int _exprcol_cmp(const void *a, const void *b, void *cxt)
{
	int a_int = ((Var *) get_leftop(*((const Expr**) a)))->varattno;
	int b_int = ((Var *) get_leftop(*((const Expr**) b)))->varattno;

	return a_int - b_int;
}

/*
 * Takes a list of batched clauses (those with clauses of the form
 * var1 = BatchedExpr(f(o_var1, o_var2...)))) and zips them up to form
 * multiple batched clauses of the form
 * (var1, var2 ...) =
 * BatchedExpr(f1(o_var1, o_var2...), f2(o_var1, o_var2...)...)
 * where the LHS is sorted ascendingly by attribute number.
 */
static List*
yb_zip_batched_exprs(PlannerInfo *root, List *b_exprs, bool should_sort)
{
	if (list_length(b_exprs) <= 1)
	{
		return b_exprs;
	}

	List *zipped_exprs = NIL;
	ListCell *lcc;
	Relids cumulative_rels = NULL;
	foreach(lcc, root->yb_availBatchedRelids)
	{
		Relids avail_relids = (Relids) lfirst(lcc);

		/* Check to make sure we haven't already seen these rels. */
		if (bms_is_subset(avail_relids, cumulative_rels))
			continue;

		Assert(!bms_overlap(avail_relids, cumulative_rels));

		cumulative_rels = bms_add_members(cumulative_rels, avail_relids);

		Expr **exprcols =
			palloc(sizeof(Expr*) * list_length(b_exprs));

		int len = 0;
		ListCell *lc;
		foreach(lc, b_exprs)
		{
			Expr *b_expr = (Expr *) lfirst(lc);
			Relids req_relids = pull_varnos(root, get_rightop(b_expr));
			if (bms_overlap(req_relids, avail_relids))
			{
				exprcols[len] = b_expr;
				len++;
			}
		}

		/* If there wasn't a single clause relevant to avail_relids, continue. */
		if (len == 0)
			continue;

		if (len == 1)
		{
			zipped_exprs = lappend(zipped_exprs, exprcols[0]);
			continue;
		}

		if (should_sort)
		{
			/* Sort based on index column. */
			qsort_arg(exprcols, len, sizeof(OpExpr*),
					_exprcol_cmp, NULL);
		}

		/*
		 * v1 = BatchedExpr(f1(o)) AND v2 = BatchedExpr(f2(o))
		 * becomes ROW(v1, v2) = BatchedExpr(ROW(f1(o),f2(o)))
		 */

		RowExpr *leftop = makeNode(RowExpr);
		RowExpr *rightop = makeNode(RowExpr);

		Oid opresulttype = -1;
		bool opretset = false;
		Oid opcolloid = -1;
		Oid inputcollid = -1;

		for (int i = 0; i < len; i++)
		{
			Expr *b_expr = (Expr *) exprcols[i];
			OpExpr *opexpr = (OpExpr *) b_expr;
			opresulttype = opexpr->opresulttype;
			opretset = opexpr->opretset;
			opcolloid = opexpr->opcollid;
			inputcollid = opexpr->inputcollid;

			Expr *left_expr = (Expr *) get_leftop(b_expr);
			leftop->args = lappend(leftop->args, left_expr);

			Expr *right_expr =
				(Expr *) ((YbBatchedExpr *) get_rightop(b_expr))->orig_expr;
			rightop->args = lappend(rightop->args, right_expr);
		}

		pfree(exprcols);

		leftop->colnames = NIL;
		leftop->row_format = COERCE_EXPLICIT_CALL;
		leftop->row_typeid = RECORDOID;

		rightop->colnames = NIL;
		rightop->row_format = COERCE_EXPLICIT_CALL;
		rightop->row_typeid = RECORDOID;

		YbBatchedExpr *right_batched_expr = makeNode(YbBatchedExpr);
		right_batched_expr->orig_expr = (Expr*) rightop;
		Expr *zipped = (Expr*) make_opclause(RECORD_EQ_OP, opresulttype, opretset,
									(Expr*) leftop, (Expr*) right_batched_expr,
									opcolloid, inputcollid);
		zipped_exprs = lappend(zipped_exprs, zipped);
	}

	return zipped_exprs;
}

static List *
yb_get_actual_batched_clauses(PlannerInfo *root,
										List *restrictinfo_list,
										Path * inner_path)
{
	Assert(bms_num_members(inner_path->parent->relids) == 1);
	List *non_batched_quals = NIL;
	List *batched_quals = NIL;
	ListCell *lc;
	foreach(lc, restrictinfo_list)
	{
		RestrictInfo *rinfo = lfirst_node(RestrictInfo, lc);
		RestrictInfo *tmp_batched =
			yb_get_batched_restrictinfo(rinfo,
											 	 root->yb_cur_batched_relids,
												 inner_path->parent->relids);

		if (tmp_batched)
		{
			OpExpr *op = (OpExpr *) tmp_batched->clause;

			if (list_member_ptr(batched_quals, op))
				continue;

			batched_quals = lappend(batched_quals, op);
		}
		else
		{
			non_batched_quals = lappend(non_batched_quals, rinfo->clause);
		}
	}
	List *zipped_batched = yb_zip_batched_exprs(root, batched_quals, false);
	return list_concat(zipped_batched, non_batched_quals);
}

/*
 * use_physical_tlist
 *		Decide whether to use a tlist matching relation structure,
 *		rather than only those Vars actually referenced.
 */
static bool
use_physical_tlist(PlannerInfo *root, Path *path, int flags)
{
	RelOptInfo *rel = path->parent;
	int			i;
	ListCell   *lc;

	/*
	 * Forget it if either exact tlist or small tlist is demanded.
	 */
	if (flags & (CP_EXACT_TLIST | CP_SMALL_TLIST))
		return false;

	/*
	 * We can do this for real relation scans, subquery scans, function scans,
	 * tablefunc scans, values scans, and CTE scans (but not for, eg, joins).
	 */
	if (rel->rtekind != RTE_RELATION &&
		rel->rtekind != RTE_SUBQUERY &&
		rel->rtekind != RTE_FUNCTION &&
		rel->rtekind != RTE_TABLEFUNC &&
		rel->rtekind != RTE_VALUES &&
		rel->rtekind != RTE_CTE)
		return false;

	/*
	 * Can't do it with inheritance cases either (mainly because Append
	 * doesn't project; this test may be unnecessary now that
	 * create_append_plan instructs its children to return an exact tlist).
	 */
	if (rel->reloptkind != RELOPT_BASEREL)
		return false;

	/*
	 * Also, don't do it to a CustomPath; the premise that we're extracting
	 * columns from a simple physical tuple is unlikely to hold for those.
	 * (When it does make sense, the custom path creator can set up the path's
	 * pathtarget that way.)
	 */
	if (IsA(path, CustomPath))
		return false;

	/*
	 * If a bitmap scan's tlist is empty, keep it as-is.  This may allow the
	 * executor to skip heap page fetches, and in any case, the benefit of
	 * using a physical tlist instead would be minimal.
	 */
	if (IsA(path, BitmapHeapPath) &&
		path->pathtarget->exprs == NIL)
		return false;

	/*
	 * Can't do it if any system columns or whole-row Vars are requested.
	 * (This could possibly be fixed but would take some fragile assumptions
	 * in setrefs.c, I think.)
	 */
	for (i = rel->min_attr; i <= 0; i++)
	{
		if (!bms_is_empty(rel->attr_needed[i - rel->min_attr]))
			return false;
	}

	/*
	 * Can't do it if the rel is required to emit any placeholder expressions,
	 * either.
	 */
	foreach(lc, root->placeholder_list)
	{
		PlaceHolderInfo *phinfo = (PlaceHolderInfo *) lfirst(lc);

		if (bms_nonempty_difference(phinfo->ph_needed, rel->relids) &&
			bms_is_subset(phinfo->ph_eval_at, rel->relids))
			return false;
	}

	/*
	 * For an index-only scan, the "physical tlist" is the index's indextlist.
	 * We can only return that without a projection if all the index's columns
	 * are returnable.
	 */
	if (path->pathtype == T_IndexOnlyScan)
	{
		IndexOptInfo *indexinfo = ((IndexPath *) path)->indexinfo;

		for (i = 0; i < indexinfo->ncolumns; i++)
		{
			if (!indexinfo->canreturn[i])
				return false;
		}
	}

	/*
	 * Also, can't do it if CP_LABEL_TLIST is specified and path is requested
	 * to emit any sort/group columns that are not simple Vars.  (If they are
	 * simple Vars, they should appear in the physical tlist, and
	 * apply_pathtarget_labeling_to_tlist will take care of getting them
	 * labeled again.)	We also have to check that no two sort/group columns
	 * are the same Var, else that element of the physical tlist would need
	 * conflicting ressortgroupref labels.
	 */
	if ((flags & CP_LABEL_TLIST) && path->pathtarget->sortgrouprefs)
	{
		Bitmapset  *sortgroupatts = NULL;

		i = 0;
		foreach(lc, path->pathtarget->exprs)
		{
			Expr	   *expr = (Expr *) lfirst(lc);

			if (path->pathtarget->sortgrouprefs[i])
			{
				if (expr && IsA(expr, Var))
				{
					int			attno = ((Var *) expr)->varattno;

					attno -= (rel->min_attr - 1);
					if (bms_is_member(attno, sortgroupatts))
						return false;
					sortgroupatts = bms_add_member(sortgroupatts, attno);
				}
				else
					return false;
			}
			i++;
		}
	}

	return true;
}

/*
 * get_gating_quals
 *	  See if there are pseudoconstant quals in a node's quals list
 *
 * If the node's quals list includes any pseudoconstant quals,
 * return just those quals.
 */
static List *
get_gating_quals(PlannerInfo *root, List *quals)
{
	/* No need to look if we know there are no pseudoconstants */
	if (!root->hasPseudoConstantQuals)
		return NIL;

	/* Sort into desirable execution order while still in RestrictInfo form */
	quals = order_qual_clauses(root, quals);

	/* Pull out any pseudoconstant quals from the RestrictInfo list */
	return extract_actual_clauses(quals, true);
}

/*
 * create_gating_plan
 *	  Deal with pseudoconstant qual clauses
 *
 * Add a gating Result node atop the already-built plan.
 */
static Plan *
create_gating_plan(PlannerInfo *root, Path *path, Plan *plan,
				   List *gating_quals)
{
	Plan	   *gplan;
	Plan	   *splan;

	Assert(gating_quals);

	/*
	 * We might have a trivial Result plan already.  Stacking one Result atop
	 * another is silly, so if that applies, just discard the input plan.
	 * (We're assuming its targetlist is uninteresting; it should be either
	 * the same as the result of build_path_tlist, or a simplified version.)
	 */
	splan = plan;
	if (IsA(plan, Result))
	{
		Result	   *rplan = (Result *) plan;

		if (rplan->plan.lefttree == NULL &&
			rplan->resconstantqual == NULL)
			splan = NULL;
	}

	/*
	 * Since we need a Result node anyway, always return the path's requested
	 * tlist; that's never a wrong choice, even if the parent node didn't ask
	 * for CP_EXACT_TLIST.
	 */
	gplan = (Plan *) make_result(build_path_tlist(root, path),
								 (Node *) gating_quals,
								 splan);

	/*
	 * Notice that we don't change cost or size estimates when doing gating.
	 * The costs of qual eval were already included in the subplan's cost.
	 * Leaving the size alone amounts to assuming that the gating qual will
	 * succeed, which is the conservative estimate for planning upper queries.
	 * We certainly don't want to assume the output size is zero (unless the
	 * gating qual is actually constant FALSE, and that case is dealt with in
	 * clausesel.c).  Interpolating between the two cases is silly, because it
	 * doesn't reflect what will really happen at runtime, and besides which
	 * in most cases we have only a very bad idea of the probability of the
	 * gating qual being true.
	 */
	copy_plan_costsize(gplan, plan);

	/* Gating quals could be unsafe, so better use the Path's safety flag */
	gplan->parallel_safe = path->parallel_safe;

	return gplan;
}

/*
 * create_join_plan
 *	  Create a join plan for 'best_path' and (recursively) plans for its
 *	  inner and outer paths.
 */
static Plan *
create_join_plan(PlannerInfo *root, JoinPath *best_path)
{
	Plan	   *plan;
	List	   *gating_clauses;

	switch (best_path->path.pathtype)
	{
		case T_MergeJoin:
			plan = (Plan *) create_mergejoin_plan(root,
												  (MergePath *) best_path);
			break;
		case T_HashJoin:
			plan = (Plan *) create_hashjoin_plan(root,
												 (HashPath *) best_path);
			break;
		case T_NestLoop:
			plan = (Plan *) create_nestloop_plan(root,
												 (NestPath *) best_path);
			break;
		default:
			elog(ERROR, "unrecognized node type: %d",
				 (int) best_path->path.pathtype);
			plan = NULL;		/* keep compiler quiet */
			break;
	}

	/*
	 * If there are any pseudoconstant clauses attached to this node, insert a
	 * gating Result node that evaluates the pseudoconstants as one-time
	 * quals.
	 */
	gating_clauses = get_gating_quals(root, best_path->joinrestrictinfo);
	if (gating_clauses)
		plan = create_gating_plan(root, (Path *) best_path, plan,
								  gating_clauses);

#ifdef NOT_USED

	/*
	 * * Expensive function pullups may have pulled local predicates * into
	 * this path node.  Put them in the qpqual of the plan node. * JMH,
	 * 6/15/92
	 */
	if (get_loc_restrictinfo(best_path) != NIL)
		set_qpqual((Plan) plan,
				   list_concat(get_qpqual((Plan) plan),
							   get_actual_clauses(get_loc_restrictinfo(best_path))));
#endif

	return plan;
}

/*
 * mark_async_capable_plan
 *		Check whether the Plan node created from a Path node is async-capable,
 *		and if so, mark the Plan node as such and return true, otherwise
 *		return false.
 */
static bool
mark_async_capable_plan(Plan *plan, Path *path)
{
	switch (nodeTag(path))
	{
		case T_SubqueryScanPath:
			{
				SubqueryScan *scan_plan = (SubqueryScan *) plan;

				/*
				 * If the generated plan node includes a gating Result node,
				 * we can't execute it asynchronously.
				 */
				if (IsA(plan, Result))
					return false;

				/*
				 * If a SubqueryScan node atop of an async-capable plan node
				 * is deletable, consider it as async-capable.
				 */
				if (trivial_subqueryscan(scan_plan) &&
					mark_async_capable_plan(scan_plan->subplan,
											((SubqueryScanPath *) path)->subpath))
					break;
				return false;
			}
		case T_ForeignPath:
			{
				FdwRoutine *fdwroutine = path->parent->fdwroutine;

				/*
				 * If the generated plan node includes a gating Result node,
				 * we can't execute it asynchronously.
				 */
				if (IsA(plan, Result))
					return false;

				Assert(fdwroutine != NULL);
				if (fdwroutine->IsForeignPathAsyncCapable != NULL &&
					fdwroutine->IsForeignPathAsyncCapable((ForeignPath *) path))
					break;
				return false;
			}
		case T_ProjectionPath:

			/*
			 * If the generated plan node includes a Result node for the
			 * projection, we can't execute it asynchronously.
			 */
			if (IsA(plan, Result))
				return false;

			/*
			 * create_projection_plan() would have pulled up the subplan, so
			 * check the capability using the subpath.
			 */
			if (mark_async_capable_plan(plan,
										((ProjectionPath *) path)->subpath))
				return true;
			return false;
		default:
			return false;
	}

	plan->async_capable = true;

	return true;
}

/*
 * create_append_plan
 *	  Create an Append plan for 'best_path' and (recursively) plans
 *	  for its subpaths.
 *
 *	  Returns a Plan node.
 */
static Plan *
create_append_plan(PlannerInfo *root, AppendPath *best_path, int flags)
{
	Append	   *plan;
	List	   *tlist = build_path_tlist(root, &best_path->path);
	int			orig_tlist_length = list_length(tlist);
	bool		tlist_was_changed = false;
	List	   *pathkeys = best_path->path.pathkeys;
	List	   *subplans = NIL;
	ListCell   *subpaths;
	int			nasyncplans = 0;
	RelOptInfo *rel = best_path->path.parent;
	PartitionPruneInfo *partpruneinfo = NULL;
	int			nodenumsortkeys = 0;
	AttrNumber *nodeSortColIdx = NULL;
	Oid		   *nodeSortOperators = NULL;
	Oid		   *nodeCollations = NULL;
	bool	   *nodeNullsFirst = NULL;
	bool		consider_async = false;

	/*
	 * The subpaths list could be empty, if every child was proven empty by
	 * constraint exclusion.  In that case generate a dummy plan that returns
	 * no rows.
	 *
	 * Note that an AppendPath with no members is also generated in certain
	 * cases where there was no appending construct at all, but we know the
	 * relation is empty (see set_dummy_rel_pathlist and mark_dummy_rel).
	 */
	if (best_path->subpaths == NIL)
	{
		/* Generate a Result plan with constant-FALSE gating qual */
		Plan	   *plan;

		plan = (Plan *) make_result(tlist,
									(Node *) list_make1(makeBoolConst(false,
																	  false)),
									NULL);

		copy_generic_path_info(plan, (Path *) best_path);

		return plan;
	}

	/*
	 * Otherwise build an Append plan.  Note that if there's just one child,
	 * the Append is pretty useless; but we wait till setrefs.c to get rid of
	 * it.  Doing so here doesn't work because the varno of the child scan
	 * plan won't match the parent-rel Vars it'll be asked to emit.
	 *
	 * We don't have the actual creation of the Append node split out into a
	 * separate make_xxx function.  This is because we want to run
	 * prepare_sort_from_pathkeys on it before we do so on the individual
	 * child plans, to make cross-checking the sort info easier.
	 */
	plan = makeNode(Append);
	plan->plan.targetlist = tlist;
	plan->plan.qual = NIL;
	plan->plan.lefttree = NULL;
	plan->plan.righttree = NULL;
	plan->apprelids = rel->relids;

	if (pathkeys != NIL)
	{
		/*
		 * Compute sort column info, and adjust the Append's tlist as needed.
		 * Because we pass adjust_tlist_in_place = true, we may ignore the
		 * function result; it must be the same plan node.  However, we then
		 * need to detect whether any tlist entries were added.
		 */
		(void) prepare_sort_from_pathkeys((Plan *) plan, pathkeys,
										  best_path->path.parent->relids,
										  NULL,
										  true,
										  &nodenumsortkeys,
										  &nodeSortColIdx,
										  &nodeSortOperators,
										  &nodeCollations,
										  &nodeNullsFirst);
		tlist_was_changed = (orig_tlist_length != list_length(plan->plan.targetlist));
	}

	/* If appropriate, consider async append */
	consider_async = (enable_async_append && pathkeys == NIL &&
					  !best_path->path.parallel_safe &&
					  list_length(best_path->subpaths) > 1);

	/* Build the plan for each child */
	foreach(subpaths, best_path->subpaths)
	{
		Path	   *subpath = (Path *) lfirst(subpaths);
		Plan	   *subplan;

		/* Must insist that all children return the same tlist */
		subplan = create_plan_recurse(root, subpath, CP_EXACT_TLIST);

		/*
		 * For ordered Appends, we must insert a Sort node if subplan isn't
		 * sufficiently ordered.
		 */
		if (pathkeys != NIL)
		{
			int			numsortkeys;
			AttrNumber *sortColIdx;
			Oid		   *sortOperators;
			Oid		   *collations;
			bool	   *nullsFirst;

			/*
			 * Compute sort column info, and adjust subplan's tlist as needed.
			 * We must apply prepare_sort_from_pathkeys even to subplans that
			 * don't need an explicit sort, to make sure they are returning
			 * the same sort key columns the Append expects.
			 */
			subplan = prepare_sort_from_pathkeys(subplan, pathkeys,
												 subpath->parent->relids,
												 nodeSortColIdx,
												 false,
												 &numsortkeys,
												 &sortColIdx,
												 &sortOperators,
												 &collations,
												 &nullsFirst);

			/*
			 * Check that we got the same sort key information.  We just
			 * Assert that the sortops match, since those depend only on the
			 * pathkeys; but it seems like a good idea to check the sort
			 * column numbers explicitly, to ensure the tlists match up.
			 */
			Assert(numsortkeys == nodenumsortkeys);
			if (memcmp(sortColIdx, nodeSortColIdx,
					   numsortkeys * sizeof(AttrNumber)) != 0)
				elog(ERROR, "Append child's targetlist doesn't match Append");
			Assert(memcmp(sortOperators, nodeSortOperators,
						  numsortkeys * sizeof(Oid)) == 0);
			Assert(memcmp(collations, nodeCollations,
						  numsortkeys * sizeof(Oid)) == 0);
			Assert(memcmp(nullsFirst, nodeNullsFirst,
						  numsortkeys * sizeof(bool)) == 0);

			/* Now, insert a Sort node if subplan isn't sufficiently ordered */
			if (!pathkeys_contained_in(pathkeys, subpath->pathkeys))
			{
				Sort	   *sort = make_sort(subplan, numsortkeys,
											 sortColIdx, sortOperators,
											 collations, nullsFirst);

				label_sort_with_costsize(root, sort, best_path->limit_tuples);
				subplan = (Plan *) sort;
			}
		}

		/* If needed, check to see if subplan can be executed asynchronously */
		if (consider_async && mark_async_capable_plan(subplan, subpath))
		{
			Assert(subplan->async_capable);
			++nasyncplans;
		}

		subplans = lappend(subplans, subplan);
	}

	/*
	 * If any quals exist, they may be useful to perform further partition
	 * pruning during execution.  Gather information needed by the executor to
	 * do partition pruning.
	 */
	if (enable_partition_pruning)
	{
		List	   *prunequal;

		prunequal = extract_actual_clauses(rel->baserestrictinfo, false);

		if (best_path->path.param_info)
		{
			List	   *prmquals = best_path->path.param_info->ppi_clauses;

			prmquals =
				!bms_is_empty(root->yb_cur_batched_relids) && IsYugaByteEnabled()
					? yb_get_actual_batched_clauses(root,
															  prmquals,
															  (Path *) best_path)
          : get_actual_clauses(prmquals);

			prmquals = (List *) replace_nestloop_params(root,
														(Node *) prmquals);

			prunequal = list_concat(prunequal, prmquals);
		}

		if (prunequal != NIL)
			partpruneinfo =
				make_partition_pruneinfo(root, rel,
										 best_path->subpaths,
										 prunequal);
	}

	plan->appendplans = subplans;
	plan->nasyncplans = nasyncplans;
	plan->first_partial_plan = best_path->first_partial_path;
	plan->part_prune_info = partpruneinfo;

	copy_generic_path_info(&plan->plan, (Path *) best_path);

	/*
	 * If prepare_sort_from_pathkeys added sort columns, but we were told to
	 * produce either the exact tlist or a narrow tlist, we should get rid of
	 * the sort columns again.  We must inject a projection node to do so.
	 */
	if (tlist_was_changed && (flags & (CP_EXACT_TLIST | CP_SMALL_TLIST)))
	{
		tlist = list_truncate(list_copy(plan->plan.targetlist),
							  orig_tlist_length);
		return inject_projection_plan((Plan *) plan, tlist,
									  plan->plan.parallel_safe);
	}
	else
		return (Plan *) plan;
}

/*
 * create_merge_append_plan
 *	  Create a MergeAppend plan for 'best_path' and (recursively) plans
 *	  for its subpaths.
 *
 *	  Returns a Plan node.
 */
static Plan *
create_merge_append_plan(PlannerInfo *root, MergeAppendPath *best_path,
						 int flags)
{
	MergeAppend *node = makeNode(MergeAppend);
	Plan	   *plan = &node->plan;
	List	   *tlist = build_path_tlist(root, &best_path->path);
	int			orig_tlist_length = list_length(tlist);
	bool		tlist_was_changed;
	List	   *pathkeys = best_path->path.pathkeys;
	List	   *subplans = NIL;
	ListCell   *subpaths;
	RelOptInfo *rel = best_path->path.parent;
	PartitionPruneInfo *partpruneinfo = NULL;

	/*
	 * We don't have the actual creation of the MergeAppend node split out
	 * into a separate make_xxx function.  This is because we want to run
	 * prepare_sort_from_pathkeys on it before we do so on the individual
	 * child plans, to make cross-checking the sort info easier.
	 */
	copy_generic_path_info(plan, (Path *) best_path);
	plan->targetlist = tlist;
	plan->qual = NIL;
	plan->lefttree = NULL;
	plan->righttree = NULL;
	node->apprelids = rel->relids;

	/*
	 * Compute sort column info, and adjust MergeAppend's tlist as needed.
	 * Because we pass adjust_tlist_in_place = true, we may ignore the
	 * function result; it must be the same plan node.  However, we then need
	 * to detect whether any tlist entries were added.
	 */
	(void) prepare_sort_from_pathkeys(plan, pathkeys,
									  best_path->path.parent->relids,
									  NULL,
									  true,
									  &node->numCols,
									  &node->sortColIdx,
									  &node->sortOperators,
									  &node->collations,
									  &node->nullsFirst);
	tlist_was_changed = (orig_tlist_length != list_length(plan->targetlist));

	/*
	 * Now prepare the child plans.  We must apply prepare_sort_from_pathkeys
	 * even to subplans that don't need an explicit sort, to make sure they
	 * are returning the same sort key columns the MergeAppend expects.
	 */
	foreach(subpaths, best_path->subpaths)
	{
		Path	   *subpath = (Path *) lfirst(subpaths);
		Plan	   *subplan;
		int			numsortkeys;
		AttrNumber *sortColIdx;
		Oid		   *sortOperators;
		Oid		   *collations;
		bool	   *nullsFirst;

		/* Build the child plan */
		/* Must insist that all children return the same tlist */
		subplan = create_plan_recurse(root, subpath, CP_EXACT_TLIST);

		/* Compute sort column info, and adjust subplan's tlist as needed */
		subplan = prepare_sort_from_pathkeys(subplan, pathkeys,
											 subpath->parent->relids,
											 node->sortColIdx,
											 false,
											 &numsortkeys,
											 &sortColIdx,
											 &sortOperators,
											 &collations,
											 &nullsFirst);

		/*
		 * Check that we got the same sort key information.  We just Assert
		 * that the sortops match, since those depend only on the pathkeys;
		 * but it seems like a good idea to check the sort column numbers
		 * explicitly, to ensure the tlists really do match up.
		 */
		Assert(numsortkeys == node->numCols);
		if (memcmp(sortColIdx, node->sortColIdx,
				   numsortkeys * sizeof(AttrNumber)) != 0)
			elog(ERROR, "MergeAppend child's targetlist doesn't match MergeAppend");
		Assert(memcmp(sortOperators, node->sortOperators,
					  numsortkeys * sizeof(Oid)) == 0);
		Assert(memcmp(collations, node->collations,
					  numsortkeys * sizeof(Oid)) == 0);
		Assert(memcmp(nullsFirst, node->nullsFirst,
					  numsortkeys * sizeof(bool)) == 0);

		/* Now, insert a Sort node if subplan isn't sufficiently ordered */
		if (!pathkeys_contained_in(pathkeys, subpath->pathkeys))
		{
			Sort	   *sort = make_sort(subplan, numsortkeys,
										 sortColIdx, sortOperators,
										 collations, nullsFirst);

			label_sort_with_costsize(root, sort, best_path->limit_tuples);
			subplan = (Plan *) sort;
		}

		subplans = lappend(subplans, subplan);
	}

	/*
	 * If any quals exist, they may be useful to perform further partition
	 * pruning during execution.  Gather information needed by the executor to
	 * do partition pruning.
	 */
	if (enable_partition_pruning)
	{
		List	   *prunequal;

		prunequal = extract_actual_clauses(rel->baserestrictinfo, false);

		if (best_path->path.param_info)
		{
			List	   *prmquals = best_path->path.param_info->ppi_clauses;

			prmquals = extract_actual_clauses(prmquals, false);
			prmquals = (List *) replace_nestloop_params(root,
														(Node *) prmquals);

			prunequal = list_concat(prunequal, prmquals);
		}

		if (prunequal != NIL)
			partpruneinfo = make_partition_pruneinfo(root, rel,
													 best_path->subpaths,
													 prunequal);
	}

	node->mergeplans = subplans;
	node->part_prune_info = partpruneinfo;

	/*
	 * If prepare_sort_from_pathkeys added sort columns, but we were told to
	 * produce either the exact tlist or a narrow tlist, we should get rid of
	 * the sort columns again.  We must inject a projection node to do so.
	 */
	if (tlist_was_changed && (flags & (CP_EXACT_TLIST | CP_SMALL_TLIST)))
	{
		tlist = list_truncate(list_copy(plan->targetlist), orig_tlist_length);
		return inject_projection_plan(plan, tlist, plan->parallel_safe);
	}
	else
		return plan;
}

/*
 * create_group_result_plan
 *	  Create a Result plan for 'best_path'.
 *	  This is only used for degenerate grouping cases.
 *
 *	  Returns a Plan node.
 */
static Result *
create_group_result_plan(PlannerInfo *root, GroupResultPath *best_path)
{
	Result	   *plan;
	List	   *tlist;
	List	   *quals;

	tlist = build_path_tlist(root, &best_path->path);

	/* best_path->quals is just bare clauses */
	quals = order_qual_clauses(root, best_path->quals);

	plan = make_result(tlist, (Node *) quals, NULL);

	copy_generic_path_info(&plan->plan, (Path *) best_path);

	return plan;
}

/*
 * create_project_set_plan
 *	  Create a ProjectSet plan for 'best_path'.
 *
 *	  Returns a Plan node.
 */
static ProjectSet *
create_project_set_plan(PlannerInfo *root, ProjectSetPath *best_path)
{
	ProjectSet *plan;
	Plan	   *subplan;
	List	   *tlist;

	/* Since we intend to project, we don't need to constrain child tlist */
	subplan = create_plan_recurse(root, best_path->subpath, 0);

	tlist = build_path_tlist(root, &best_path->path);

	plan = make_project_set(tlist, subplan);

	copy_generic_path_info(&plan->plan, (Path *) best_path);

	return plan;
}

/*
 * create_material_plan
 *	  Create a Material plan for 'best_path' and (recursively) plans
 *	  for its subpaths.
 *
 *	  Returns a Plan node.
 */
static Material *
create_material_plan(PlannerInfo *root, MaterialPath *best_path, int flags)
{
	Material   *plan;
	Plan	   *subplan;

	/*
	 * We don't want any excess columns in the materialized tuples, so request
	 * a smaller tlist.  Otherwise, since Material doesn't project, tlist
	 * requirements pass through.
	 */
	subplan = create_plan_recurse(root, best_path->subpath,
								  flags | CP_SMALL_TLIST);

	plan = make_material(subplan);

	copy_generic_path_info(&plan->plan, (Path *) best_path);

	return plan;
}

/*
 * create_memoize_plan
 *	  Create a Memoize plan for 'best_path' and (recursively) plans for its
 *	  subpaths.
 *
 *	  Returns a Plan node.
 */
static Memoize *
create_memoize_plan(PlannerInfo *root, MemoizePath *best_path, int flags)
{
	Memoize    *plan;
	Bitmapset  *keyparamids;
	Plan	   *subplan;
	Oid		   *operators;
	Oid		   *collations;
	List	   *param_exprs = NIL;
	ListCell   *lc;
	ListCell   *lc2;
	int			nkeys;
	int			i;

	subplan = create_plan_recurse(root, best_path->subpath,
								  flags | CP_SMALL_TLIST);

	param_exprs = (List *) replace_nestloop_params(root, (Node *)
												   best_path->param_exprs);

	nkeys = list_length(param_exprs);
	Assert(nkeys > 0);
	operators = palloc(nkeys * sizeof(Oid));
	collations = palloc(nkeys * sizeof(Oid));

	i = 0;
	forboth(lc, param_exprs, lc2, best_path->hash_operators)
	{
		Expr	   *param_expr = (Expr *) lfirst(lc);
		Oid			opno = lfirst_oid(lc2);

		operators[i] = opno;
		collations[i] = exprCollation((Node *) param_expr);
		i++;
	}

	keyparamids = pull_paramids((Expr *) param_exprs);

	plan = make_memoize(subplan, operators, collations, param_exprs,
						best_path->singlerow, best_path->binary_mode,
						best_path->est_entries, keyparamids);

	copy_generic_path_info(&plan->plan, (Path *) best_path);

	return plan;
}

/*
 * create_unique_plan
 *	  Create a Unique plan for 'best_path' and (recursively) plans
 *	  for its subpaths.
 *
 *	  Returns a Plan node.
 */
static Plan *
create_unique_plan(PlannerInfo *root, UniquePath *best_path, int flags)
{
	Plan	   *plan;
	Plan	   *subplan;
	List	   *in_operators;
	List	   *uniq_exprs;
	List	   *newtlist;
	int			nextresno;
	bool		newitems;
	int			numGroupCols;
	AttrNumber *groupColIdx;
	Oid		   *groupCollations;
	int			groupColPos;
	ListCell   *l;

	/* Unique doesn't project, so tlist requirements pass through */
	subplan = create_plan_recurse(root, best_path->subpath, flags);

	/* Done if we don't need to do any actual unique-ifying */
	if (best_path->umethod == UNIQUE_PATH_NOOP)
		return subplan;

	/*
	 * As constructed, the subplan has a "flat" tlist containing just the Vars
	 * needed here and at upper levels.  The values we are supposed to
	 * unique-ify may be expressions in these variables.  We have to add any
	 * such expressions to the subplan's tlist.
	 *
	 * The subplan may have a "physical" tlist if it is a simple scan plan. If
	 * we're going to sort, this should be reduced to the regular tlist, so
	 * that we don't sort more data than we need to.  For hashing, the tlist
	 * should be left as-is if we don't need to add any expressions; but if we
	 * do have to add expressions, then a projection step will be needed at
	 * runtime anyway, so we may as well remove unneeded items. Therefore
	 * newtlist starts from build_path_tlist() not just a copy of the
	 * subplan's tlist; and we don't install it into the subplan unless we are
	 * sorting or stuff has to be added.
	 */
	in_operators = best_path->in_operators;
	uniq_exprs = best_path->uniq_exprs;

	/* initialize modified subplan tlist as just the "required" vars */
	newtlist = build_path_tlist(root, &best_path->path);
	nextresno = list_length(newtlist) + 1;
	newitems = false;

	foreach(l, uniq_exprs)
	{
		Expr	   *uniqexpr = lfirst(l);
		TargetEntry *tle;

		tle = tlist_member(uniqexpr, newtlist);
		if (!tle)
		{
			tle = makeTargetEntry((Expr *) uniqexpr,
								  nextresno,
								  NULL,
								  false);
			newtlist = lappend(newtlist, tle);
			nextresno++;
			newitems = true;
		}
	}

	/* Use change_plan_targetlist in case we need to insert a Result node */
	if (newitems || best_path->umethod == UNIQUE_PATH_SORT)
		subplan = change_plan_targetlist(subplan, newtlist,
										 best_path->path.parallel_safe);

	/*
	 * Build control information showing which subplan output columns are to
	 * be examined by the grouping step.  Unfortunately we can't merge this
	 * with the previous loop, since we didn't then know which version of the
	 * subplan tlist we'd end up using.
	 */
	newtlist = subplan->targetlist;
	numGroupCols = list_length(uniq_exprs);
	groupColIdx = (AttrNumber *) palloc(numGroupCols * sizeof(AttrNumber));
	groupCollations = (Oid *) palloc(numGroupCols * sizeof(Oid));

	groupColPos = 0;
	foreach(l, uniq_exprs)
	{
		Expr	   *uniqexpr = lfirst(l);
		TargetEntry *tle;

		tle = tlist_member(uniqexpr, newtlist);
		if (!tle)				/* shouldn't happen */
			elog(ERROR, "failed to find unique expression in subplan tlist");
		groupColIdx[groupColPos] = tle->resno;
		groupCollations[groupColPos] = exprCollation((Node *) tle->expr);
		groupColPos++;
	}

	if (best_path->umethod == UNIQUE_PATH_HASH)
	{
		Oid		   *groupOperators;

		/*
		 * Get the hashable equality operators for the Agg node to use.
		 * Normally these are the same as the IN clause operators, but if
		 * those are cross-type operators then the equality operators are the
		 * ones for the IN clause operators' RHS datatype.
		 */
		groupOperators = (Oid *) palloc(numGroupCols * sizeof(Oid));
		groupColPos = 0;
		foreach(l, in_operators)
		{
			Oid			in_oper = lfirst_oid(l);
			Oid			eq_oper;

			if (!get_compatible_hash_operators(in_oper, NULL, &eq_oper))
				elog(ERROR, "could not find compatible hash operator for operator %u",
					 in_oper);
			groupOperators[groupColPos++] = eq_oper;
		}

		/*
		 * Since the Agg node is going to project anyway, we can give it the
		 * minimum output tlist, without any stuff we might have added to the
		 * subplan tlist.
		 */
		plan = (Plan *) make_agg(build_path_tlist(root, &best_path->path),
								 NIL,
								 AGG_HASHED,
								 AGGSPLIT_SIMPLE,
								 numGroupCols,
								 groupColIdx,
								 groupOperators,
								 groupCollations,
								 NIL,
								 NIL,
								 best_path->path.rows,
								 0,
								 subplan);
	}
	else
	{
		List	   *sortList = NIL;
		Sort	   *sort;

		/* Create an ORDER BY list to sort the input compatibly */
		groupColPos = 0;
		foreach(l, in_operators)
		{
			Oid			in_oper = lfirst_oid(l);
			Oid			sortop;
			Oid			eqop;
			TargetEntry *tle;
			SortGroupClause *sortcl;

			sortop = get_ordering_op_for_equality_op(in_oper, false);
			if (!OidIsValid(sortop))	/* shouldn't happen */
				elog(ERROR, "could not find ordering operator for equality operator %u",
					 in_oper);

			/*
			 * The Unique node will need equality operators.  Normally these
			 * are the same as the IN clause operators, but if those are
			 * cross-type operators then the equality operators are the ones
			 * for the IN clause operators' RHS datatype.
			 */
			eqop = get_equality_op_for_ordering_op(sortop, NULL);
			if (!OidIsValid(eqop))	/* shouldn't happen */
				elog(ERROR, "could not find equality operator for ordering operator %u",
					 sortop);

			tle = get_tle_by_resno(subplan->targetlist,
								   groupColIdx[groupColPos]);
			Assert(tle != NULL);

			sortcl = makeNode(SortGroupClause);
			sortcl->tleSortGroupRef = assignSortGroupRef(tle,
														 subplan->targetlist);
			sortcl->eqop = eqop;
			sortcl->sortop = sortop;
			sortcl->nulls_first = false;
			sortcl->hashable = false;	/* no need to make this accurate */
			sortList = lappend(sortList, sortcl);
			groupColPos++;
		}
		sort = make_sort_from_sortclauses(sortList, subplan);
		label_sort_with_costsize(root, sort, -1.0);
		plan = (Plan *) make_unique_from_sortclauses((Plan *) sort, sortList);
	}

	/* Copy cost data from Path to Plan */
	copy_generic_path_info(plan, &best_path->path);

	return plan;
}

/*
 * create_gather_plan
 *
 *	  Create a Gather plan for 'best_path' and (recursively) plans
 *	  for its subpaths.
 */
static Gather *
create_gather_plan(PlannerInfo *root, GatherPath *best_path)
{
	Gather	   *gather_plan;
	Plan	   *subplan;
	List	   *tlist;

	/*
	 * Push projection down to the child node.  That way, the projection work
	 * is parallelized, and there can be no system columns in the result (they
	 * can't travel through a tuple queue because it uses MinimalTuple
	 * representation).
	 */
	subplan = create_plan_recurse(root, best_path->subpath, CP_EXACT_TLIST);

	tlist = build_path_tlist(root, &best_path->path);

	gather_plan = make_gather(tlist,
							  NIL,
							  best_path->num_workers,
							  assign_special_exec_param(root),
							  best_path->single_copy,
							  subplan);

	copy_generic_path_info(&gather_plan->plan, &best_path->path);

	/* use parallel mode for parallel plans. */
	root->glob->parallelModeNeeded = true;

	return gather_plan;
}

/*
 * create_gather_merge_plan
 *
 *	  Create a Gather Merge plan for 'best_path' and (recursively)
 *	  plans for its subpaths.
 */
static GatherMerge *
create_gather_merge_plan(PlannerInfo *root, GatherMergePath *best_path)
{
	GatherMerge *gm_plan;
	Plan	   *subplan;
	List	   *pathkeys = best_path->path.pathkeys;
	List	   *tlist = build_path_tlist(root, &best_path->path);

	/* As with Gather, project away columns in the workers. */
	subplan = create_plan_recurse(root, best_path->subpath, CP_EXACT_TLIST);

	/* Create a shell for a GatherMerge plan. */
	gm_plan = makeNode(GatherMerge);
	gm_plan->plan.targetlist = tlist;
	gm_plan->num_workers = best_path->num_workers;
	copy_generic_path_info(&gm_plan->plan, &best_path->path);

	/* Assign the rescan Param. */
	gm_plan->rescan_param = assign_special_exec_param(root);

	/* Gather Merge is pointless with no pathkeys; use Gather instead. */
	Assert(pathkeys != NIL);

	/* Compute sort column info, and adjust subplan's tlist as needed */
	subplan = prepare_sort_from_pathkeys(subplan, pathkeys,
										 best_path->subpath->parent->relids,
										 gm_plan->sortColIdx,
										 false,
										 &gm_plan->numCols,
										 &gm_plan->sortColIdx,
										 &gm_plan->sortOperators,
										 &gm_plan->collations,
										 &gm_plan->nullsFirst);


	/*
	 * All gather merge paths should have already guaranteed the necessary
	 * sort order either by adding an explicit sort node or by using presorted
	 * input. We can't simply add a sort here on additional pathkeys, because
	 * we can't guarantee the sort would be safe. For example, expressions may
	 * be volatile or otherwise parallel unsafe.
	 */
	if (!pathkeys_contained_in(pathkeys, best_path->subpath->pathkeys))
		elog(ERROR, "gather merge input not sufficiently sorted");

	/* Now insert the subplan under GatherMerge. */
	gm_plan->plan.lefttree = subplan;

	/* use parallel mode for parallel plans. */
	root->glob->parallelModeNeeded = true;

	return gm_plan;
}

/*
 * create_projection_plan
 *
 *	  Create a plan tree to do a projection step and (recursively) plans
 *	  for its subpaths.  We may need a Result node for the projection,
 *	  but sometimes we can just let the subplan do the work.
 */
static Plan *
create_projection_plan(PlannerInfo *root, ProjectionPath *best_path, int flags)
{
	Plan	   *plan;
	Plan	   *subplan;
	List	   *tlist;
	bool		needs_result_node = false;

	/*
	 * Convert our subpath to a Plan and determine whether we need a Result
	 * node.
	 *
	 * In most cases where we don't need to project, creation_projection_path
	 * will have set dummypp, but not always.  First, some createplan.c
	 * routines change the tlists of their nodes.  (An example is that
	 * create_merge_append_plan might add resjunk sort columns to a
	 * MergeAppend.)  Second, create_projection_path has no way of knowing
	 * what path node will be placed on top of the projection path and
	 * therefore can't predict whether it will require an exact tlist. For
	 * both of these reasons, we have to recheck here.
	 */
	if (use_physical_tlist(root, &best_path->path, flags))
	{
		/*
		 * Our caller doesn't really care what tlist we return, so we don't
		 * actually need to project.  However, we may still need to ensure
		 * proper sortgroupref labels, if the caller cares about those.
		 */
		subplan = create_plan_recurse(root, best_path->subpath, 0);
		tlist = subplan->targetlist;
		if (flags & CP_LABEL_TLIST)
			apply_pathtarget_labeling_to_tlist(tlist,
											   best_path->path.pathtarget);
	}
	else if (is_projection_capable_path(best_path->subpath))
	{
		/*
		 * Our caller requires that we return the exact tlist, but no separate
		 * result node is needed because the subpath is projection-capable.
		 * Tell create_plan_recurse that we're going to ignore the tlist it
		 * produces.
		 */
		subplan = create_plan_recurse(root, best_path->subpath,
									  CP_IGNORE_TLIST);
		Assert(is_projection_capable_plan(subplan));
		tlist = build_path_tlist(root, &best_path->path);
	}
	else
	{
		/*
		 * It looks like we need a result node, unless by good fortune the
		 * requested tlist is exactly the one the child wants to produce.
		 */
		subplan = create_plan_recurse(root, best_path->subpath, 0);
		tlist = build_path_tlist(root, &best_path->path);
		needs_result_node = !tlist_same_exprs(tlist, subplan->targetlist);
	}

	/*
	 * If we make a different decision about whether to include a Result node
	 * than create_projection_path did, we'll have made slightly wrong cost
	 * estimates; but label the plan with the cost estimates we actually used,
	 * not "corrected" ones.  (XXX this could be cleaned up if we moved more
	 * of the sortcolumn setup logic into Path creation, but that would add
	 * expense to creating Paths we might end up not using.)
	 */
	if (!needs_result_node)
	{
		/* Don't need a separate Result, just assign tlist to subplan */
		plan = subplan;
		plan->targetlist = tlist;

		/* Label plan with the estimated costs we actually used */
		plan->startup_cost = best_path->path.startup_cost;
		plan->total_cost = best_path->path.total_cost;
		plan->plan_rows = best_path->path.rows;
		plan->plan_width = best_path->path.pathtarget->width;
		plan->parallel_safe = best_path->path.parallel_safe;
		/* ... but don't change subplan's parallel_aware flag */
	}
	else
	{
		/* We need a Result node */
		plan = (Plan *) make_result(tlist, NULL, subplan);

		copy_generic_path_info(plan, (Path *) best_path);
	}

	return plan;
}

/*
 * inject_projection_plan
 *	  Insert a Result node to do a projection step.
 *
 * This is used in a few places where we decide on-the-fly that we need a
 * projection step as part of the tree generated for some Path node.
 * We should try to get rid of this in favor of doing it more honestly.
 *
 * One reason it's ugly is we have to be told the right parallel_safe marking
 * to apply (since the tlist might be unsafe even if the child plan is safe).
 */
static Plan *
inject_projection_plan(Plan *subplan, List *tlist, bool parallel_safe)
{
	Plan	   *plan;

	plan = (Plan *) make_result(tlist, NULL, subplan);

	/*
	 * In principle, we should charge tlist eval cost plus cpu_per_tuple per
	 * row for the Result node.  But the former has probably been factored in
	 * already and the latter was not accounted for during Path construction,
	 * so being formally correct might just make the EXPLAIN output look less
	 * consistent not more so.  Hence, just copy the subplan's cost.
	 */
	copy_plan_costsize(plan, subplan);
	plan->parallel_safe = parallel_safe;

	return plan;
}

/*
 * change_plan_targetlist
 *	  Externally available wrapper for inject_projection_plan.
 *
 * This is meant for use by FDW plan-generation functions, which might
 * want to adjust the tlist computed by some subplan tree.  In general,
 * a Result node is needed to compute the new tlist, but we can optimize
 * some cases.
 *
 * In most cases, tlist_parallel_safe can just be passed as the parallel_safe
 * flag of the FDW's own Path node.
 */
Plan *
change_plan_targetlist(Plan *subplan, List *tlist, bool tlist_parallel_safe)
{
	/*
	 * If the top plan node can't do projections and its existing target list
	 * isn't already what we need, we need to add a Result node to help it
	 * along.
	 */
	if (!is_projection_capable_plan(subplan) &&
		!tlist_same_exprs(tlist, subplan->targetlist))
		subplan = inject_projection_plan(subplan, tlist,
										 subplan->parallel_safe &&
										 tlist_parallel_safe);
	else
	{
		/* Else we can just replace the plan node's tlist */
		subplan->targetlist = tlist;
		subplan->parallel_safe &= tlist_parallel_safe;
	}
	return subplan;
}

/*
 * create_sort_plan
 *
 *	  Create a Sort plan for 'best_path' and (recursively) plans
 *	  for its subpaths.
 */
static Sort *
create_sort_plan(PlannerInfo *root, SortPath *best_path, int flags)
{
	Sort	   *plan;
	Plan	   *subplan;

	/*
	 * We don't want any excess columns in the sorted tuples, so request a
	 * smaller tlist.  Otherwise, since Sort doesn't project, tlist
	 * requirements pass through.
	 */
	subplan = create_plan_recurse(root, best_path->subpath,
								  flags | CP_SMALL_TLIST);

	/*
	 * make_sort_from_pathkeys indirectly calls find_ec_member_matching_expr,
	 * which will ignore any child EC members that don't belong to the given
	 * relids. Thus, if this sort path is based on a child relation, we must
	 * pass its relids.
	 */
	plan = make_sort_from_pathkeys(subplan, best_path->path.pathkeys,
								   IS_OTHER_REL(best_path->subpath->parent) ?
								   best_path->path.parent->relids : NULL);

	copy_generic_path_info(&plan->plan, (Path *) best_path);

	return plan;
}

/*
 * create_incrementalsort_plan
 *
 *	  Do the same as create_sort_plan, but create IncrementalSort plan.
 */
static IncrementalSort *
create_incrementalsort_plan(PlannerInfo *root, IncrementalSortPath *best_path,
							int flags)
{
	IncrementalSort *plan;
	Plan	   *subplan;

	/* See comments in create_sort_plan() above */
	subplan = create_plan_recurse(root, best_path->spath.subpath,
								  flags | CP_SMALL_TLIST);
	plan = make_incrementalsort_from_pathkeys(subplan,
											  best_path->spath.path.pathkeys,
											  IS_OTHER_REL(best_path->spath.subpath->parent) ?
											  best_path->spath.path.parent->relids : NULL,
											  best_path->nPresortedCols);

	copy_generic_path_info(&plan->sort.plan, (Path *) best_path);

	return plan;
}

/*
 * create_group_plan
 *
 *	  Create a Group plan for 'best_path' and (recursively) plans
 *	  for its subpaths.
 */
static Group *
create_group_plan(PlannerInfo *root, GroupPath *best_path)
{
	Group	   *plan;
	Plan	   *subplan;
	List	   *tlist;
	List	   *quals;

	/*
	 * Group can project, so no need to be terribly picky about child tlist,
	 * but we do need grouping columns to be available
	 */
	subplan = create_plan_recurse(root, best_path->subpath, CP_LABEL_TLIST);

	tlist = build_path_tlist(root, &best_path->path);

	quals = order_qual_clauses(root, best_path->qual);

	plan = make_group(tlist,
					  quals,
					  list_length(best_path->groupClause),
					  extract_grouping_cols(best_path->groupClause,
											subplan->targetlist),
					  extract_grouping_ops(best_path->groupClause),
					  extract_grouping_collations(best_path->groupClause,
												  subplan->targetlist),
					  subplan);

	copy_generic_path_info(&plan->plan, (Path *) best_path);

	return plan;
}

/*
 * create_upper_unique_plan
 *
 *	  Create a Unique plan for 'best_path' and (recursively) plans
 *	  for its subpaths.
 */
static Unique *
create_upper_unique_plan(PlannerInfo *root, UpperUniquePath *best_path, int flags)
{
	Unique	   *plan;
	Plan	   *subplan;

	/*
	 * Unique doesn't project, so tlist requirements pass through; moreover we
	 * need grouping columns to be labeled.
	 */
	subplan = create_plan_recurse(root, best_path->subpath,
								  flags | CP_LABEL_TLIST);

	plan = make_unique_from_pathkeys(subplan,
									 best_path->path.pathkeys,
									 best_path->numkeys);

	copy_generic_path_info(&plan->plan, (Path *) best_path);

	return plan;
}

/*
 * create_agg_plan
 *
 *	  Create an Agg plan for 'best_path' and (recursively) plans
 *	  for its subpaths.
 */
static Agg *
create_agg_plan(PlannerInfo *root, AggPath *best_path)
{
	Agg		   *plan;
	Plan	   *subplan;
	List	   *tlist;
	List	   *quals;

	/*
	 * Agg can project, so no need to be terribly picky about child tlist, but
	 * we do need grouping columns to be available
	 */
	subplan = create_plan_recurse(root, best_path->subpath, CP_LABEL_TLIST);

	tlist = build_path_tlist(root, &best_path->path);

	quals = order_qual_clauses(root, best_path->qual);

	plan = make_agg(tlist, quals,
					best_path->aggstrategy,
					best_path->aggsplit,
					list_length(best_path->groupClause),
					extract_grouping_cols(best_path->groupClause,
										  subplan->targetlist),
					extract_grouping_ops(best_path->groupClause),
					extract_grouping_collations(best_path->groupClause,
												subplan->targetlist),
					NIL,
					NIL,
					best_path->numGroups,
					best_path->transitionSpace,
					subplan);

	copy_generic_path_info(&plan->plan, (Path *) best_path);

	return plan;
}

/*
 * Given a groupclause for a collection of grouping sets, produce the
 * corresponding groupColIdx.
 *
 * root->grouping_map maps the tleSortGroupRef to the actual column position in
 * the input tuple. So we get the ref from the entries in the groupclause and
 * look them up there.
 */
static AttrNumber *
remap_groupColIdx(PlannerInfo *root, List *groupClause)
{
	AttrNumber *grouping_map = root->grouping_map;
	AttrNumber *new_grpColIdx;
	ListCell   *lc;
	int			i;

	Assert(grouping_map);

	new_grpColIdx = palloc0(sizeof(AttrNumber) * list_length(groupClause));

	i = 0;
	foreach(lc, groupClause)
	{
		SortGroupClause *clause = lfirst(lc);

		new_grpColIdx[i++] = grouping_map[clause->tleSortGroupRef];
	}

	return new_grpColIdx;
}

/*
 * create_groupingsets_plan
 *	  Create a plan for 'best_path' and (recursively) plans
 *	  for its subpaths.
 *
 *	  What we emit is an Agg plan with some vestigial Agg and Sort nodes
 *	  hanging off the side.  The top Agg implements the last grouping set
 *	  specified in the GroupingSetsPath, and any additional grouping sets
 *	  each give rise to a subsidiary Agg and Sort node in the top Agg's
 *	  "chain" list.  These nodes don't participate in the plan directly,
 *	  but they are a convenient way to represent the required data for
 *	  the extra steps.
 *
 *	  Returns a Plan node.
 */
static Plan *
create_groupingsets_plan(PlannerInfo *root, GroupingSetsPath *best_path)
{
	Agg		   *plan;
	Plan	   *subplan;
	List	   *rollups = best_path->rollups;
	AttrNumber *grouping_map;
	int			maxref;
	List	   *chain;
	ListCell   *lc;

	/* Shouldn't get here without grouping sets */
	Assert(root->parse->groupingSets);
	Assert(rollups != NIL);

	/*
	 * Agg can project, so no need to be terribly picky about child tlist, but
	 * we do need grouping columns to be available
	 */
	subplan = create_plan_recurse(root, best_path->subpath, CP_LABEL_TLIST);

	/*
	 * Compute the mapping from tleSortGroupRef to column index in the child's
	 * tlist.  First, identify max SortGroupRef in groupClause, for array
	 * sizing.
	 */
	maxref = 0;
	foreach(lc, root->parse->groupClause)
	{
		SortGroupClause *gc = (SortGroupClause *) lfirst(lc);

		if (gc->tleSortGroupRef > maxref)
			maxref = gc->tleSortGroupRef;
	}

	grouping_map = (AttrNumber *) palloc0((maxref + 1) * sizeof(AttrNumber));

	/* Now look up the column numbers in the child's tlist */
	foreach(lc, root->parse->groupClause)
	{
		SortGroupClause *gc = (SortGroupClause *) lfirst(lc);
		TargetEntry *tle = get_sortgroupclause_tle(gc, subplan->targetlist);

		grouping_map[gc->tleSortGroupRef] = tle->resno;
	}

	/*
	 * During setrefs.c, we'll need the grouping_map to fix up the cols lists
	 * in GroupingFunc nodes.  Save it for setrefs.c to use.
	 */
	Assert(root->grouping_map == NULL);
	root->grouping_map = grouping_map;

	/*
	 * Generate the side nodes that describe the other sort and group
	 * operations besides the top one.  Note that we don't worry about putting
	 * accurate cost estimates in the side nodes; only the topmost Agg node's
	 * costs will be shown by EXPLAIN.
	 */
	chain = NIL;
	if (list_length(rollups) > 1)
	{
		bool		is_first_sort = ((RollupData *) linitial(rollups))->is_hashed;

		for_each_from(lc, rollups, 1)
		{
			RollupData *rollup = lfirst(lc);
			AttrNumber *new_grpColIdx;
			Plan	   *sort_plan = NULL;
			Plan	   *agg_plan;
			AggStrategy strat;

			new_grpColIdx = remap_groupColIdx(root, rollup->groupClause);

			if (!rollup->is_hashed && !is_first_sort)
			{
				sort_plan = (Plan *)
					make_sort_from_groupcols(rollup->groupClause,
											 new_grpColIdx,
											 subplan);
			}

			if (!rollup->is_hashed)
				is_first_sort = false;

			if (rollup->is_hashed)
				strat = AGG_HASHED;
			else if (list_length(linitial(rollup->gsets)) == 0)
				strat = AGG_PLAIN;
			else
				strat = AGG_SORTED;

			agg_plan = (Plan *) make_agg(NIL,
										 NIL,
										 strat,
										 AGGSPLIT_SIMPLE,
										 list_length((List *) linitial(rollup->gsets)),
										 new_grpColIdx,
										 extract_grouping_ops(rollup->groupClause),
										 extract_grouping_collations(rollup->groupClause, subplan->targetlist),
										 rollup->gsets,
										 NIL,
										 rollup->numGroups,
										 best_path->transitionSpace,
										 sort_plan);

			/*
			 * Remove stuff we don't need to avoid bloating debug output.
			 */
			if (sort_plan)
			{
				sort_plan->targetlist = NIL;
				sort_plan->lefttree = NULL;
			}

			chain = lappend(chain, agg_plan);
		}
	}

	/*
	 * Now make the real Agg node
	 */
	{
		RollupData *rollup = linitial(rollups);
		AttrNumber *top_grpColIdx;
		int			numGroupCols;

		top_grpColIdx = remap_groupColIdx(root, rollup->groupClause);

		numGroupCols = list_length((List *) linitial(rollup->gsets));

		plan = make_agg(build_path_tlist(root, &best_path->path),
						best_path->qual,
						best_path->aggstrategy,
						AGGSPLIT_SIMPLE,
						numGroupCols,
						top_grpColIdx,
						extract_grouping_ops(rollup->groupClause),
						extract_grouping_collations(rollup->groupClause, subplan->targetlist),
						rollup->gsets,
						chain,
						rollup->numGroups,
						best_path->transitionSpace,
						subplan);

		/* Copy cost data from Path to Plan */
		copy_generic_path_info(&plan->plan, &best_path->path);
	}

	return (Plan *) plan;
}

/*
 * create_minmaxagg_plan
 *
 *	  Create a Result plan for 'best_path' and (recursively) plans
 *	  for its subpaths.
 */
static Result *
create_minmaxagg_plan(PlannerInfo *root, MinMaxAggPath *best_path)
{
	Result	   *plan;
	List	   *tlist;
	ListCell   *lc;

	/* Prepare an InitPlan for each aggregate's subquery. */
	foreach(lc, best_path->mmaggregates)
	{
		MinMaxAggInfo *mminfo = (MinMaxAggInfo *) lfirst(lc);
		PlannerInfo *subroot = mminfo->subroot;
		Query	   *subparse = subroot->parse;
		Plan	   *plan;

		/*
		 * Generate the plan for the subquery. We already have a Path, but we
		 * have to convert it to a Plan and attach a LIMIT node above it.
		 * Since we are entering a different planner context (subroot),
		 * recurse to create_plan not create_plan_recurse.
		 */
		plan = create_plan(subroot, mminfo->path);

		plan = (Plan *) make_limit(plan,
								   subparse->limitOffset,
								   subparse->limitCount,
								   subparse->limitOption,
								   0, NULL, NULL, NULL);

		/* Must apply correct cost/width data to Limit node */
		plan->startup_cost = mminfo->path->startup_cost;
		plan->total_cost = mminfo->pathcost;
		plan->plan_rows = 1;
		plan->plan_width = mminfo->path->pathtarget->width;
		plan->parallel_aware = false;
		plan->parallel_safe = mminfo->path->parallel_safe;

		/* Convert the plan into an InitPlan in the outer query. */
		SS_make_initplan_from_plan(root, subroot, plan, mminfo->param);
	}

	/* Generate the output plan --- basically just a Result */
	tlist = build_path_tlist(root, &best_path->path);

	plan = make_result(tlist, (Node *) best_path->quals, NULL);

	copy_generic_path_info(&plan->plan, (Path *) best_path);

	/*
	 * During setrefs.c, we'll need to replace references to the Agg nodes
	 * with InitPlan output params.  (We can't just do that locally in the
	 * MinMaxAgg node, because path nodes above here may have Agg references
	 * as well.)  Save the mmaggregates list to tell setrefs.c to do that.
	 */
	Assert(root->minmax_aggs == NIL);
	root->minmax_aggs = best_path->mmaggregates;

	return plan;
}

/*
 * create_windowagg_plan
 *
 *	  Create a WindowAgg plan for 'best_path' and (recursively) plans
 *	  for its subpaths.
 */
static WindowAgg *
create_windowagg_plan(PlannerInfo *root, WindowAggPath *best_path)
{
	WindowAgg  *plan;
	WindowClause *wc = best_path->winclause;
	int			numPart = list_length(wc->partitionClause);
	int			numOrder = list_length(wc->orderClause);
	Plan	   *subplan;
	List	   *tlist;
	int			partNumCols;
	AttrNumber *partColIdx;
	Oid		   *partOperators;
	Oid		   *partCollations;
	int			ordNumCols;
	AttrNumber *ordColIdx;
	Oid		   *ordOperators;
	Oid		   *ordCollations;
	ListCell   *lc;

	/*
	 * Choice of tlist here is motivated by the fact that WindowAgg will be
	 * storing the input rows of window frames in a tuplestore; it therefore
	 * behooves us to request a small tlist to avoid wasting space. We do of
	 * course need grouping columns to be available.
	 */
	subplan = create_plan_recurse(root, best_path->subpath,
								  CP_LABEL_TLIST | CP_SMALL_TLIST);

	tlist = build_path_tlist(root, &best_path->path);

	/*
	 * Convert SortGroupClause lists into arrays of attr indexes and equality
	 * operators, as wanted by executor.  (Note: in principle, it's possible
	 * to drop some of the sort columns, if they were proved redundant by
	 * pathkey logic.  However, it doesn't seem worth going out of our way to
	 * optimize such cases.  In any case, we must *not* remove the ordering
	 * column for RANGE OFFSET cases, as the executor needs that for in_range
	 * tests even if it's known to be equal to some partitioning column.)
	 */
	partColIdx = (AttrNumber *) palloc(sizeof(AttrNumber) * numPart);
	partOperators = (Oid *) palloc(sizeof(Oid) * numPart);
	partCollations = (Oid *) palloc(sizeof(Oid) * numPart);

	partNumCols = 0;
	foreach(lc, wc->partitionClause)
	{
		SortGroupClause *sgc = (SortGroupClause *) lfirst(lc);
		TargetEntry *tle = get_sortgroupclause_tle(sgc, subplan->targetlist);

		Assert(OidIsValid(sgc->eqop));
		partColIdx[partNumCols] = tle->resno;
		partOperators[partNumCols] = sgc->eqop;
		partCollations[partNumCols] = exprCollation((Node *) tle->expr);
		partNumCols++;
	}

	ordColIdx = (AttrNumber *) palloc(sizeof(AttrNumber) * numOrder);
	ordOperators = (Oid *) palloc(sizeof(Oid) * numOrder);
	ordCollations = (Oid *) palloc(sizeof(Oid) * numOrder);

	ordNumCols = 0;
	foreach(lc, wc->orderClause)
	{
		SortGroupClause *sgc = (SortGroupClause *) lfirst(lc);
		TargetEntry *tle = get_sortgroupclause_tle(sgc, subplan->targetlist);

		Assert(OidIsValid(sgc->eqop));
		ordColIdx[ordNumCols] = tle->resno;
		ordOperators[ordNumCols] = sgc->eqop;
		ordCollations[ordNumCols] = exprCollation((Node *) tle->expr);
		ordNumCols++;
	}

	/* And finally we can make the WindowAgg node */
	plan = make_windowagg(tlist,
						  wc->winref,
						  partNumCols,
						  partColIdx,
						  partOperators,
						  partCollations,
						  ordNumCols,
						  ordColIdx,
						  ordOperators,
						  ordCollations,
						  wc->frameOptions,
						  wc->startOffset,
						  wc->endOffset,
						  wc->startInRangeFunc,
						  wc->endInRangeFunc,
						  wc->inRangeColl,
						  wc->inRangeAsc,
						  wc->inRangeNullsFirst,
						  wc->runCondition,
						  best_path->qual,
						  best_path->topwindow,
						  subplan);

	copy_generic_path_info(&plan->plan, (Path *) best_path);

	return plan;
}

/*
 * create_setop_plan
 *
 *	  Create a SetOp plan for 'best_path' and (recursively) plans
 *	  for its subpaths.
 */
static SetOp *
create_setop_plan(PlannerInfo *root, SetOpPath *best_path, int flags)
{
	SetOp	   *plan;
	Plan	   *subplan;
	long		numGroups;

	/*
	 * SetOp doesn't project, so tlist requirements pass through; moreover we
	 * need grouping columns to be labeled.
	 */
	subplan = create_plan_recurse(root, best_path->subpath,
								  flags | CP_LABEL_TLIST);

	/* Convert numGroups to long int --- but 'ware overflow! */
	numGroups = clamp_cardinality_to_long(best_path->numGroups);

	plan = make_setop(best_path->cmd,
					  best_path->strategy,
					  subplan,
					  best_path->distinctList,
					  best_path->flagColIdx,
					  best_path->firstFlag,
					  numGroups);

	copy_generic_path_info(&plan->plan, (Path *) best_path);

	return plan;
}

/*
 * create_recursiveunion_plan
 *
 *	  Create a RecursiveUnion plan for 'best_path' and (recursively) plans
 *	  for its subpaths.
 */
static RecursiveUnion *
create_recursiveunion_plan(PlannerInfo *root, RecursiveUnionPath *best_path)
{
	RecursiveUnion *plan;
	Plan	   *leftplan;
	Plan	   *rightplan;
	List	   *tlist;
	long		numGroups;

	/* Need both children to produce same tlist, so force it */
	leftplan = create_plan_recurse(root, best_path->leftpath, CP_EXACT_TLIST);
	rightplan = create_plan_recurse(root, best_path->rightpath, CP_EXACT_TLIST);

	tlist = build_path_tlist(root, &best_path->path);

	/* Convert numGroups to long int --- but 'ware overflow! */
	numGroups = clamp_cardinality_to_long(best_path->numGroups);

	plan = make_recursive_union(tlist,
								leftplan,
								rightplan,
								best_path->wtParam,
								best_path->distinctList,
								numGroups);

	copy_generic_path_info(&plan->plan, (Path *) best_path);

	return plan;
}

/*
 * create_lockrows_plan
 *
 *	  Create a LockRows plan for 'best_path' and (recursively) plans
 *	  for its subpaths.
 */
static LockRows *
create_lockrows_plan(PlannerInfo *root, LockRowsPath *best_path,
					 int flags)
{
	LockRows   *plan;
	Plan	   *subplan;

	/* LockRows doesn't project, so tlist requirements pass through */
	subplan = create_plan_recurse(root, best_path->subpath, flags);

	plan = make_lockrows(subplan, best_path->rowMarks, best_path->epqParam);

	copy_generic_path_info(&plan->plan, (Path *) best_path);

	return plan;
}

static TargetEntry *make_dummy_tle(AttrNumber attr_num, bool is_null)
{
	TargetEntry *dummy_tle;

	dummy_tle = makeNode(TargetEntry);
	dummy_tle->resno = attr_num;
	dummy_tle->expr = (Expr *) makeConst(INT4OID /* consttype */,
	                                    -1 /* consttypmod */,
	                                    InvalidOid /* constcollid */,
	                                    sizeof(int32) /* constlen */,
	                                    (Datum) 0 /* constvalue */,
	                                    is_null /* constisnull */,
	                                    true /* constbyval */);

	return dummy_tle;
}

static bool has_applicable_indices(Relation relation,
                                   Bitmapset *updated_attrs,
                                   List **no_update_index_list)
{
	if (!relation->rd_rel->relhasindex)
		return false;

	/* Get the list of all indices (including primary key) that is part of a relation */
	bool	 has_indices = false;
	List	 *indexlist = RelationGetIndexList(relation);
	ListCell *lc = NULL;
	AttrNumber attr_offset = YBGetFirstLowInvalidAttributeNumber(relation);

	/*
	 * Here we, iterate through list of all secondary indices and we check if the
	 * update query had affected these indices. In other words, we check if any
	 * referenced columns are actually modified (below). We do that by comparing
	 * the attr bitmap for the specific index with updated_attrs. If it does not
	 * affect the index, we add it to the no_update_index_list (skip list). This
	 * is later being used while performing the actual update to filter out
	 * updating unnecessary indices.
	 */
	foreach(lc, indexlist)
	{
		Oid			index_oid = lfirst_oid(lc);
		if (index_oid == relation->rd_pkindex )
			continue;
		if (no_update_index_list && !CheckIndexForUpdate(index_oid, updated_attrs, attr_offset))
			*no_update_index_list = lappend_oid(*no_update_index_list, index_oid);
		else
			has_indices = true;
	}
	list_free(indexlist);
	return has_indices;
}

static bool has_applicable_triggers(Relation rel, CmdType operation, Bitmapset *updated_attrs)
{
	TriggerDesc *trigdesc = rel->trigdesc;
	if (trigdesc == NULL)
		return false;

	Trigger *trig = trigdesc->triggers;
	HeapTuple tp = NULL;
	AttrNumber conkey[INDEX_MAX_KEYS];
	AttrNumber confkey[INDEX_MAX_KEYS];
	int numfks = 0;
	int relid = RelationGetRelid(rel);
	AttrNumber attr_offset = YBGetFirstLowInvalidAttributeNumber(rel);

	/* If there no triggers we are done. */
	if (!YBRelHasOldRowTriggers(rel, operation))
	{
		return false;
	}

	/* We only (safely) skip triggers for UPDATEs */
	if (operation != CMD_UPDATE)
	{
		return true;
	}

	for (int i = 0; i < trigdesc->numtriggers; i++)
	{
		if (trig->tgconstraint == 0)
		{
			return true;
		}
		tp = SearchSysCache1(CONSTROID, ObjectIdGetDatum(trig->tgconstraint));
		if (HeapTupleIsValid(tp))
		{
			Form_pg_constraint contup = (Form_pg_constraint) GETSTRUCT(tp);

			if (contup->contype != CONSTRAINT_FOREIGN)
			{
				ReleaseSysCache(tp);
				return true;
			}
			DeconstructFkConstraintRow(tp, &numfks, conkey, confkey, NULL, NULL, NULL, NULL, NULL);

			Assert(relid == contup->conrelid || relid == contup->confrelid);
			bool con_is_base_rel = relid == contup->conrelid;

			for (int j = 0; j < numfks; j++)
			{
				if ((con_is_base_rel && bms_is_member(conkey[j] - attr_offset, updated_attrs)) ||
				    (!con_is_base_rel && bms_is_member(confkey[j] - attr_offset, updated_attrs)))
				{
					ReleaseSysCache(tp);
					return true;
				}
			}
		}
		else
		{
			ereport(ERROR,
				(errcode(ERRCODE_INTERNAL_ERROR),
				 errmsg("cache lookup failed for constraint oid %d", trig->tgconstraint)));
		}

		ReleaseSysCache(tp);
		trig++;
	}
	// If we checked all triggers and they are all foreign key constraints
	// on non-updated attributes then it is safe skip triggers.
	return false;
}

/*
 * yb_single_row_update_or_delete_path
 *
 * Returns whether a path can support a YB single row modify. The advantage of
 * a single row modify is that it takes only one RPC request/response cycle to
 * update single row by primary key. Regular modify takes one RPC to retrieve
 * the ybctid, and another to modify the row by ybctid. If the WHERE clause
 * provides all the primary key values, the ybctid can be calculated without
 * having to make RPC call. That is the main criteria, indicating that single
 * row modify is possible.
 *
 * There are a number of reasons why single row modify may not be possible.
 * This function checks them, and if none of them applies, it returns true and
 * populates var arguments along the way with the values necessary to setup the
 * query plan nodes.
 *
 * Expressions in the SET clause of UPDATE play important role. DocDB has
 * limited supports for Postgres expression evaluation, so we push supported
 * set clause expressions down to DocDB if pushdown is enabled in GUC. Those
 * expressions go to the modify_tlist. These may refer columns of the current
 * rows, and these references go to the column_refs list as YbExprColrefDesc
 * nodes. DocDB uses it to convert values from native format to Postgres before
 * evaluation.
 *
 * Not pushable expression can be evaluated in the context of the Result node
 * if they refer no columns (constant expressions). Those expressions are
 * returned in the result_tlist. If any SET clause expression is neither
 * pushable nor constant, single row modify can not be performed.
 * The result_tlist also contains the values for the primary key columns
 * extracted from the WHERE clause. Primary key values in the result_tlist are
 * defined in both UPDATE and DELETE cases.
 *
 * The returning_cols list contains YbExprColrefDesc nodes that represent
 * columns that need to be fetched from DocDB. The reason why we may need to
 * fetch some values is that the tuple produced by the Result node is generally
 * incomplete, it contains only the primary key values, and values from
 * evaluation of SET clause expression that are not pushed down. If any other
 * column value is needed for post-modify tasks like evaluate the RETURNING
 * clause expressions it should be fetched. That is not a big deal, the RPC
 * request that is sent anyway can carry data row, but we need make a list of
 * the columns to request.
 */
static bool
yb_single_row_update_or_delete_path(PlannerInfo *root,
									ModifyTablePath *path,
									List **modify_tlist,
									List **column_refs,
									List **result_tlist,
									List **returning_cols,
									bool *no_row_trigger,
									List **no_update_index_list)
{
	RelOptInfo *relInfo = NULL;
	Oid relid;
	Relation relation;
	TupleDesc tupDesc;
	Path *subpath = path->subpath;
	IndexPath *index_path;
	Bitmapset *primary_key_attrs = NULL;
	ListCell *values;
	ListCell *subpath_tlist_values;
	List *subpath_tlist = NIL;
	List *colrefs = NIL;
	TargetEntry **indexquals = NULL;
	int attr_num;
	AttrNumber attr_offset;
	Bitmapset *update_attrs = NULL;
	Bitmapset *pushdown_update_attrs = NULL;
	/* Delay bailout because of not pushable expressions to analyze indexes. */
	bool has_unpushable_exprs = false;

	/* Verify YB is enabled. */
	if (!IsYugaByteEnabled())
		return false;

	/*
	 * Only UPDATE/DELETE are supported in this particular path. Single row INSERT
	 * is handled through a separate mechanism.
	 */
	if (path->operation != CMD_UPDATE && path->operation != CMD_DELETE)
		return false;

	/*
	 * Multi-relation implies multi-shard.
	 */
	if (list_length(path->resultRelations) != 1)
		return false;

	/*
	 * Check that the number of relations being updated is 1.
	 * Note that simple_rel_array is one-based.
	 */
	for (int rti = 1; rti < root->simple_rel_array_size; ++rti)
	{
		RelOptInfo *rel = root->simple_rel_array[rti];
		if (rel != NULL)
		{
			if (relInfo == NULL)
			{
				/* Found the first non null RelOptInfo.
				 * Set relInfo and relid.
				 */
				relInfo = rel;
				relid = root->simple_rte_array[rti]->relid;
			}
			else
			{
				/*
				 * There are multiple entries in simple_rel_array.
				 * This implies that multiple relations are being
				 * affected. Single row optimization is not
				 * applicable here.
				 */
				return false;
			}
		}
	}

	/*
	 * One relation must be updated.
	 */
	if (relInfo == NULL)
	{
		return false;
	}

	/* ON CONFLICT clause is not supported here yet. */
	if (path->onconflict)
		return false;

	/* Only allow at most one returning list. */
	if (list_length(path->returningLists) > 1)
		return false;

	/* Verify we're a YB relation. */
	if (!IsYBRelationById(relid))
		return false;

	/* Ensure we close the relation before returning. */
	relation = RelationIdGetRelation(relid);
	tupDesc = RelationGetDescr(relation);
	attr_offset = YBGetFirstLowInvalidAttributeNumber(relation);

	index_path = (IndexPath *) subpath;

	if (path->operation == CMD_UPDATE)
	{
		ProjectionPath *projection_path;

		/*
		 * UPDATE contains projection for SET values on top of index scan.
		 */
		if (!IsA(subpath, ProjectionPath))
		{
			RelationClose(relation);
			return false;
		}
		projection_path = (ProjectionPath *) subpath;

		/*
		 * The index path is the subpath of the projection for UPDATE, whereas for DELETE
		 * the index path is the direct subpath of the ModifyTablePath.
		 */
		index_path = (IndexPath *) projection_path->subpath;

		Bitmapset *primary_key_attrs = YBGetTablePrimaryKeyBms(relation);

		/*
		 * Iterate through projection_path tlist, identify true user write columns from unspecified
		 * columns. If true user write expression is not a supported single row write expression
		 * then return false.
		 */
		int update_col_index = 0;
		foreach(values, build_path_tlist(root, subpath))
		{
			TargetEntry *tle = lfirst_node(TargetEntry, values);

			/* Ignore unspecified columns. */
			if (IsA(tle->expr, Var))
			{
				Var *var = castNode(Var, tle->expr);
				/*
				 * Column set to itself (unset) or ybctid pseudo-column
				 * (added for YB scan in rewrite handler).
				 */
				if (var->varattno == InvalidAttrNumber ||
					var->varattno == tle->resno ||
					(var->varattno == YBTupleIdAttributeNumber &&
						var->varcollid == InvalidOid))
				{
					continue;
				}
			}
			/* The semantic of target list in the UPDATE path has changed in
			 * PG15. It no longer contains all the attributes in the relation,
			 * instead just contains the attributes being updated and the junk
			 * columns. The semantics of resno has changed as well. Previously,
			 * it used to represent the attribute number, now it is just a
			 * consecutive number. Now, root->update_colnos represents the
			 * att_nums of attributes being updated. See preprocess_targetlist
			 * and extract_update_targetlist_colnos for more details.  */
			Assert(root->update_colnos->length > update_col_index);

			/* Setting tle resno to attribute number. */
			int resno = tle->resno =
				root->update_colnos->elements[update_col_index].int_value;
			update_col_index++;

			/*
			 * Verify if the path target matches a table column.
			 *
			 * While resno is always expected to be greater than zero, it is
			 * possible that planner adds extra expressions. In particular,
			 * we've seen a RowExpr when a view was updated.
			 *
			 * We are not sure how to handle those, so we fallback to regular
			 * update.
			 *
			 * Note, this check happens after the unspecified/pseudo-column
			 * check, it is expected that pseudo-columns go after regular
			 * tables columns listed in the tuple descriptor.
			 */
			if (resno <= 0 || resno > tupDesc->natts)
			{
				elog(DEBUG1, "Target expression out of range: %d", resno);
				RelationClose(relation);
				return false;
			}

			/* Updates involving primary key columns are not single-row. */
			if (bms_is_member(resno - attr_offset, primary_key_attrs))
			{
				RelationClose(relation);
				return false;
			}

			subpath_tlist = lappend(subpath_tlist, tle);
			update_attrs = bms_add_member(update_attrs, resno - attr_offset);

			/*
			 * If the expression does not contain any Vars it can be evaluated
			 * by the Result node. Constant and constant-like expressions
			 * go to the Result node's target list.
			 */
			List *vars = pull_vars_of_level((Node *) tle->expr, 0);
			if (vars == NIL)
				continue;
			list_free(vars);

			/*
			 * Expression with vars needs current row to be evaluated, check
			 * if it can be pushed down to the DocDB.
			 *
			 * We can not push down an expression for a column with not null
			 * constraint, since constraint checks happen before DocDB request
			 * is sent, and actual value is needed to evaluate the constraint.
			 *
			 * Updates involving non-C collation columns cannot do pushdown.
			 * If an indexed column id has a non-C collation and we have in an
			 * UPDATE statement set id = id || 'a'. After evaluating id || 'a',
			 * we need to write a collation-encoded string of the result back to
			 * column id. This requires computing a collation sort key of the
			 * text result and needs postgres collation info but that is not
			 * accessible in the tablet server. We can allow pushdown if we can
			 * detect that column id is not a key-column. In that case we just
			 * need to store the result itself with no collation-encoding.
			 *
			 * Naturally, expression can not be pushed down if there are
			 * elements not supported by DocDB, or expression pushdown is
			 * disabled.
			 *
			 * If expression is not pushable, we can not do single line update,
			 * but do not bail out until after we analyse indexes and make a
			 * list of secondary indexes unaffected by the update. We can skip
			 * update of those indexes regardless. Still allow to bail out
			 * if there are triggers. There is no easy way to tell what columns
			 * are affected by a trigger, so we should update all indexes.
			 */
			if (TupleDescAttr(tupDesc, resno - 1)->attnotnull ||
				YBIsCollationValidNonC(ybc_get_attcollation(tupDesc, resno)) ||
				!YbCanPushdownExpr(tle->expr, &colrefs))
			{
				has_unpushable_exprs = true;
			}

			pushdown_update_attrs = bms_add_member(pushdown_update_attrs,
												   resno - attr_offset);
		}
	}

	/*
	 * Cannot support before row triggers for single-row update/delete, as the
	 * old row will need to be passed to the trigger, requiring the scan.
	 */
	*no_row_trigger = !has_applicable_triggers(relation, path->operation, update_attrs);
	if (!*no_row_trigger)
	{
		RelationClose(relation);
		return false;
	}

	/*
	 * Cannot allow secondary indices for single-row update/delete, as we will
	 * need to retrieve the row to get the old secondary index values to
	 * update/delete from the index, requiring the scan.
	 */
	if (has_applicable_indices(relation, update_attrs, no_update_index_list))
	{
		RelationClose(relation);
		return false;
	}

	/*
	 * Now it is OK to bail out because of unpushable expressions.
	 * We have made a list, and can skip unaffected indexes even though
	 * the update is not single row.
	 */
	if (has_unpushable_exprs)
	{
		RelationClose(relation);
		return false;
	}

	/*
	 * Cannot allow check constraints for single-row update as we will need
	 * to ensure we read all columns they reference to check them correctly.
	 */
	if (path->operation == CMD_UPDATE &&
		tupDesc->constr &&
		tupDesc->constr->num_check > 0)
	{
		RelationClose(relation);
		return false;
	}

	/* Ensure the subpath is an index path. */
	if (!IsA(index_path, IndexPath))
	{
		RelationClose(relation);
		return false;
	}

	/* Verify no non-primary-key filters are specified. */
	foreach(values, index_path->indexinfo->indrestrictinfo)
	{
		RestrictInfo *rinfo = lfirst_node(RestrictInfo, values);

		if (!is_redundant_with_indexclauses(rinfo, index_path->indexclauses))
		{
			RelationClose(relation);
			return false;
		}
	}

	/* Check that all WHERE clause conditions use equality operator. */
	ListCell   *lc = NULL;
	foreach(lc, index_path->indexclauses)
	{
		IndexClause *iclause = lfirst_node(IndexClause, lc);
		ListCell   *lc2;

		foreach(lc2, iclause->indexquals)
		{
			RestrictInfo *rinfo = lfirst_node(RestrictInfo, lc2);
			Expr	   *clause = rinfo->clause;
			Oid			clause_op = InvalidOid;
			int			op_strategy;

			if (!IsA(clause, OpExpr))
			{
				RelationClose(relation);
				return false;
			}
			OpExpr	   *op = (OpExpr *) clause;
			clause_op = op->opno;
			if (!OidIsValid(clause_op))
			{
				RelationClose(relation);
				return false;
			}

			op_strategy = get_op_opfamily_strategy(clause_op, index_path->indexinfo->opfamily[iclause->indexcol]);
			Assert(op_strategy != 0);  /* not a member of opfamily?? */
			/* Only pushdown equal operators. */
			if (op_strategy != BTEqualStrategyNumber)
			{
				RelationClose(relation);
				return false;
			}
		}
	}

	/* Allocate indexquals array to order quals by main table not index attr nums. */
	indexquals = (TargetEntry **) palloc0(relInfo->max_attr * sizeof(TargetEntry *));

	/*
	 * Index qual can provide values to fill the primary key columns in the
	 * Result's tuple. If the WHERE clause has a condition of form `pkey = expr`
	 * we know that the value in the pkey column of the target row will be expr.
	 * We just need to wrap the expr by a TargetEntry node and put into Result's
	 * target list.
	 * We have already checked that all index quals are OpExpr expressions and
	 * fix_indexqual_references makes sure the expr is on the right hand side.
	 */
	List	   *stripped_indexquals;
	List	   *fixed_indexquals;
	fix_indexqual_references(root, index_path, &stripped_indexquals, &fixed_indexquals);
	foreach(values, fixed_indexquals)
	{
		Expr *clause;
		Expr *expr;
		Var *var;
		TargetEntry *tle;

		clause = (Expr *) lfirst(values);
		expr = (Expr *) get_rightop(clause);
		var = castNode(Var, get_leftop(clause));

		/*
		 * If const expression has a different type than the column (var), wrap in a relabel
		 * expression with the proper type so it is coerced at execution time.
		 */
		if (IsA(expr, Const) && castNode(Const, expr)->consttype != var->vartype)
		{
			expr = (Expr *) makeRelabelType(expr,
											var->vartype,
											-1,
											get_typcollation(var->vartype),
											COERCE_IMPLICIT_CAST);
		}

		tle = makeNode(TargetEntry);
		tle->expr = expr;
		/*
		 * Get the attribute number in base relation (varoattno), not attribute number
		 * in index relation (varattno).
		 */
		tle->resno = var->varattnosyn;
		tle->resorigcol = 0;
		indexquals[tle->resno - 1] = tle;
		primary_key_attrs = bms_add_member(primary_key_attrs, tle->resno - attr_offset);
	}

	/*
	 * Verify all YB primary keys are specified in the WHERE clause.
	 */
	if (!YBCAllPrimaryKeysProvided(relation, primary_key_attrs))
	{
		RelationClose(relation);
		return false;
	}

	/*
	 * At this point all checks passed so construct the final target lists.
	 * This will use the following vars prepared above:
	 *  - indexquals array which has the targets for all primary key columns.
	 *  - subpath_tlist which has all SET clause targets (for UPDATEs only).
	 * It will set the following (return) args:
	 *  - result_tlist will have both the pkey and select targets and add
	 *    dummy/null targets for all unset attrs to match PG/YSQL expectation.
	 *  - modify_tlist for UPDATEs with pushed-down expression only, we put
	 *    the target expressions there to keep regular PG/YSQL execution from
	 *    trying to evaluate them (which would fail because they still have
	 *    scan variables).
	 * Note: Previous checks ensure all pkey columns are set and that there is
	 * no overlap between primary key targets and SET targets (if any).
	 */
	subpath_tlist_values = list_head(subpath_tlist);

	for (attr_num = 1; attr_num <= relInfo->max_attr; ++attr_num)
	{
		TargetEntry *subpath_tlist_tle = NULL;

		if (subpath_tlist_values)
			subpath_tlist_tle = lfirst_node(TargetEntry, subpath_tlist_values);

		if (indexquals[attr_num - 1] != NULL)
		{
			/* Use the primary-key indexquals value. */
			*result_tlist = lappend(*result_tlist, indexquals[attr_num - 1]);
		}
		else if (subpath_tlist_values && subpath_tlist_tle->resno == attr_num)
		{
			if (bms_is_member(subpath_tlist_tle->resno - attr_offset,
							  pushdown_update_attrs))
			{
				/*
				 * If the expr needs pushdown bypass query-layer evaluation.
				 * We set a dummy tle in the result tlist since it needs to
				 * contain values for all rel columns (see below).
				 * However, we substitute the correct expression during
				 * execution (in ybcModifyTable.c).
				 */
				TargetEntry* tle = make_dummy_tle(attr_num, /* is_null = */ false);
				*result_tlist = lappend(*result_tlist, tle);
				*modify_tlist = lappend(*modify_tlist, subpath_tlist_tle);
			}
			else
			{
				/* Use the SET value from the projection target list. */
				*result_tlist = lappend(*result_tlist, subpath_tlist_tle);
			}

			subpath_tlist_values = lnext(subpath_tlist, subpath_tlist_values);
		}
		else
		{
			/*
			 * It is necessary to include the unspecified columns in the final Result target
			 * list as it is expected to contain all rel columns, even those that are not
			 * directly used in the statement, however we substitute in NULL const values so
			 * all expressions are still valid single row write expressions.
			 */
			TargetEntry* tle = make_dummy_tle(attr_num, /* is_null = */ true);
			*result_tlist = lappend(*result_tlist, tle);
		}
	}

	/*
	 * The tuple produced by the Result node may already have all the columns
	 * needed to evaluate the returning expressions. It does, if referenced
	 * columns are the primary key columns, their values are extracted from
	 * the condition, or SET columns, if their values are evaluated by the
	 * Result (contrary to pushing expressions down). If the returning
	 * expressions refer any column updated with a result of pushed down
	 * expression or neither updated nor a part of the primary key, we need to
	 * fetch the values from DocDB.
	 * If DocDB tuple is fetched, it is replaces one produced by the Result,
	 * there is no merge. So we iterate over the referenced columns and add them
	 * all to the fetch list, which is discared, if we learn that we already
	 * have all of them.
	 */
	if (path->returningLists)
	{
		bool retrieve = false;
		List *references = NIL;
		/*
		 * Iterate over all variables referenced by the returning clause
		 * expressions.
		 */
		List *vars = pull_vars_of_level((Node *) path->returningLists, 0);
		foreach (lc, vars)
		{
			Var *var_expr = lfirst_node(Var, lc);
			AttrNumber attno = var_expr->varattno;
			YbExprColrefDesc *reference;

			/* DocDB does not store system attributes */
			if (!AttrNumberIsForUserDefinedAttr(attno))
			{
				continue;
			}

			/*
			 * If expression for the attribute is pushed down we will need to
			 * fetch it. Also we need to fetch it if it is not provided by
			 * constant SET clause expression nor by a WHERE condition.
			 */
			if (bms_is_member(attno - attr_offset, pushdown_update_attrs) ||
				(!bms_is_member(attno - attr_offset, update_attrs) &&
				 !bms_is_member(attno - attr_offset, primary_key_attrs)))
			{
				retrieve = true;
			}

			/*
			 * Create column reference entry
			 */
			reference =  makeNode(YbExprColrefDesc);
			reference->attno = attno;
			reference->typid = var_expr->vartype;
			reference->typmod = var_expr->vartypmod;
			reference->collid = var_expr->varcollid;
			references = lappend(references, reference);
		}

		/* Cleanup */
		list_free(vars);
		if (retrieve)
		{
			/*
			 * Found pushdown columns referenced from the returning clause,
			 * return collected references.
			 */
			*returning_cols = references;
		}
		else
		{
			/*
			 * No columns are referenced from the returning clause,
			 * discard the list.
			 */
			list_free_deep(references);
		}
	}

	/* Return column references collected before */
	*column_refs = colrefs;

	RelationClose(relation);
	return true;
}

/*
 * create_modifytable_plan
 *	  Create a ModifyTable plan for 'best_path'.
 *
 *	  Returns a Plan node.
 */
static ModifyTable *
create_modifytable_plan(PlannerInfo *root, ModifyTablePath *best_path)
{
	ModifyTable *plan;
	Path	   *subpath = best_path->subpath;
	Plan	   *subplan;
	List        *result_tlist = NIL;
	List        *modify_tlist = NIL;
	bool        no_row_trigger = false;
	List        *no_update_index_list = NIL;

	List	   *returning_cols = NIL;
	List	   *column_refs = NIL;

	/*
	 * If we are a single row UPDATE/DELETE in a YB relation, add Result subplan
	 * instead of IndexScan. It is necessary to avoid the scan since we will be
	 * running outside of a transaction and thus cannot rely on the results from a
	 * separately executed operation.
	 */
	if (yb_single_row_update_or_delete_path(root, best_path, &modify_tlist,
											&column_refs, &result_tlist,
											&returning_cols, &no_row_trigger,
											best_path->operation == CMD_UPDATE ?
												&no_update_index_list : NULL))
	{
		subplan = (Plan *) make_result(result_tlist, NULL, NULL);
		copy_generic_path_info(subplan, best_path->subpath);
	}
	else
	{
		/* Subplan must produce exactly the specified tlist */
		subplan = create_plan_recurse(root, subpath, CP_EXACT_TLIST);

		/* Transfer resname/resjunk labeling, too, to keep executor happy */
		apply_tlist_labeling(subplan->targetlist, root->processed_tlist);
	}

	plan = make_modifytable(root,
							subplan,
							best_path->operation,
							best_path->canSetTag,
							best_path->nominalRelation,
							best_path->rootRelation,
							best_path->partColsUpdated,
							best_path->resultRelations,
							best_path->updateColnosLists,
							best_path->withCheckOptionLists,
							best_path->returningLists,
							best_path->rowMarks,
							best_path->onconflict,
							best_path->mergeActionLists,
							best_path->epqParam);
	plan->ybPushdownTlist = modify_tlist;
	plan->ybReturningColumns = returning_cols;
	plan->ybColumnRefs = column_refs;
	plan->no_update_index_list = no_update_index_list;
	plan->no_row_trigger = no_row_trigger;

	copy_generic_path_info(&plan->plan, &best_path->path);

	return plan;
}

/*
 * create_limit_plan
 *
 *	  Create a Limit plan for 'best_path' and (recursively) plans
 *	  for its subpaths.
 */
static Limit *
create_limit_plan(PlannerInfo *root, LimitPath *best_path, int flags)
{
	Limit	   *plan;
	Plan	   *subplan;
	int			numUniqkeys = 0;
	AttrNumber *uniqColIdx = NULL;
	Oid		   *uniqOperators = NULL;
	Oid		   *uniqCollations = NULL;

	/* Limit doesn't project, so tlist requirements pass through */
	subplan = create_plan_recurse(root, best_path->subpath, flags);

	/* Extract information necessary for comparing rows for WITH TIES. */
	if (best_path->limitOption == LIMIT_OPTION_WITH_TIES)
	{
		Query	   *parse = root->parse;
		ListCell   *l;

		numUniqkeys = list_length(parse->sortClause);
		uniqColIdx = (AttrNumber *) palloc(numUniqkeys * sizeof(AttrNumber));
		uniqOperators = (Oid *) palloc(numUniqkeys * sizeof(Oid));
		uniqCollations = (Oid *) palloc(numUniqkeys * sizeof(Oid));

		numUniqkeys = 0;
		foreach(l, parse->sortClause)
		{
			SortGroupClause *sortcl = (SortGroupClause *) lfirst(l);
			TargetEntry *tle = get_sortgroupclause_tle(sortcl, parse->targetList);

			uniqColIdx[numUniqkeys] = tle->resno;
			uniqOperators[numUniqkeys] = sortcl->eqop;
			uniqCollations[numUniqkeys] = exprCollation((Node *) tle->expr);
			numUniqkeys++;
		}
	}

	plan = make_limit(subplan,
					  best_path->limitOffset,
					  best_path->limitCount,
					  best_path->limitOption,
					  numUniqkeys, uniqColIdx, uniqOperators, uniqCollations);

	copy_generic_path_info(&plan->plan, (Path *) best_path);

	return plan;
}


/*****************************************************************************
 *
 *	BASE-RELATION SCAN METHODS
 *
 *****************************************************************************/


/*
 * create_seqscan_plan
 *	 Returns a seqscan plan for the base relation scanned by 'best_path'
 *	 with restriction clauses 'scan_clauses' and targetlist 'tlist'.
 */
static SeqScan *
create_seqscan_plan(PlannerInfo *root, Path *best_path,
					List *tlist, List *scan_clauses)
{
	SeqScan    *scan_plan;
	Index		scan_relid = best_path->parent->relid;
	List	   *local_quals = NIL;
	List	   *remote_quals = NIL;
	List	   *colrefs = NIL;

	/* it should be a base rel... */
	Assert(scan_relid > 0);
	Assert(best_path->parent->rtekind == RTE_RELATION);

	/* Sort clauses into best execution order */
	scan_clauses = order_qual_clauses(root, scan_clauses);

	/* Reduce RestrictInfo list to bare expressions; ignore pseudoconstants */
	if (best_path->parent->is_yb_relation)
		extract_pushdown_clauses(scan_clauses, NULL, &local_quals,
								 &remote_quals, &colrefs, NULL, NULL);
	else
		local_quals = extract_actual_clauses(scan_clauses, false);

	/* Replace any outer-relation variables with nestloop params */
	if (best_path->param_info)
	{
		local_quals = (List *)
			replace_nestloop_params(root, (Node *) local_quals);
	}

	if (best_path->parent->is_yb_relation)
		scan_plan = (SeqScan *) make_yb_seqscan(tlist, local_quals,
												remote_quals, colrefs,
												scan_relid);
	else
		scan_plan = make_seqscan(tlist, local_quals, scan_relid);

	copy_generic_path_info(&scan_plan->scan.plan, best_path);

	return scan_plan;
}

/*
 * create_samplescan_plan
 *	 Returns a samplescan plan for the base relation scanned by 'best_path'
 *	 with restriction clauses 'scan_clauses' and targetlist 'tlist'.
 */
static SampleScan *
create_samplescan_plan(PlannerInfo *root, Path *best_path,
					   List *tlist, List *scan_clauses)
{
	SampleScan *scan_plan;
	Index		scan_relid = best_path->parent->relid;
	RangeTblEntry *rte;
	TableSampleClause *tsc;

	/* it should be a base rel with a tablesample clause... */
	Assert(scan_relid > 0);
	rte = planner_rt_fetch(scan_relid, root);
	Assert(rte->rtekind == RTE_RELATION);
	tsc = rte->tablesample;
	Assert(tsc != NULL);

	/* Sort clauses into best execution order */
	scan_clauses = order_qual_clauses(root, scan_clauses);

	/* Reduce RestrictInfo list to bare expressions; ignore pseudoconstants */
	scan_clauses = extract_actual_clauses(scan_clauses, false);

	/* Replace any outer-relation variables with nestloop params */
	if (best_path->param_info)
	{
		scan_clauses = (List *)
			replace_nestloop_params(root, (Node *) scan_clauses);
		tsc = (TableSampleClause *)
			replace_nestloop_params(root, (Node *) tsc);
	}

	scan_plan = make_samplescan(tlist,
								scan_clauses,
								scan_relid,
								tsc);

	copy_generic_path_info(&scan_plan->scan.plan, best_path);

	return scan_plan;
}

static inline bool
YbIsHashCodeFunc(FuncExpr *func)
{
	return func && func->funcid == YB_HASH_CODE_OID;
}

/*
 * This function changes attribute numbers for each yb_hash_code function
 * argument. Initially arguments use attribute numbers from relation.
 * After the change attribute numbers will be taken from index which is used
 * for the yb_hash_code pushdown.
 */
static bool
YbFixHashCodeFuncArgs(FuncExpr *hash_code_func, const IndexOptInfo *index)
{
	Assert(YbIsHashCodeFunc(hash_code_func));
	ListCell *l;
	int indexcol = 0;
	foreach(l, hash_code_func->args)
	{
		Node *arg_node = (Node *)lfirst(l);
		Var *arg_var = (Var *)(IsA(arg_node, Var) ? arg_node : NULL);
		if (!arg_var ||
		    indexcol >= index->nkeycolumns ||
		    index->rel->relid != arg_var->varno ||
		    index->indexkeys[indexcol] != arg_var->varattno ||
		    index->opcintype[indexcol] != arg_var->vartype)
				return false;
		/*
		 * Note: In spite of the fact that YSQL will use secodary index for handling
		 * the yb_hash_code pushdown the arg_var->varno field should not be changed
		 * to INDEX_VAR as postgres does for its native functional indexes.
		 * Because from the postgres's point of view neither the yb_hash_code
		 * function itself not its arguments will not be converted into index
		 * columns.
		 */
		arg_var->varattno = indexcol + 1;
		++indexcol;
	}
	return true;
}

static bool
YbFixHashCodeFuncArgsWalker(Node *node, IndexOptInfo *index)
{
	FuncExpr *func = (FuncExpr *)(IsA(node, FuncExpr) ? node : NULL);

	if (YbIsHashCodeFunc(func) && !YbFixHashCodeFuncArgs(func, index))
		elog(ERROR, "bad call of yb_hash_code");

	return expression_tree_walker(
		node, &YbFixHashCodeFuncArgsWalker, index);
}

static bool
YbHasHashCodeFuncWalker(Node *node, bool *hash_code_func_found)
{
	if (*hash_code_func_found)
		return true;

	FuncExpr *func = (FuncExpr *)(IsA(node, FuncExpr) ? node : NULL);

	if (YbIsHashCodeFunc(func))
	{
		*hash_code_func_found = true;
		return true;
	}

	return expression_tree_walker(
		node, &YbHasHashCodeFuncWalker, hash_code_func_found);
}

/*
 * In case indexquals has at least one yb_hash_code qual function makes
 * a copy of indexquals and alters yb_hash_code function args attrributes.
 * In other cases functions returns NULL.
 */
static List*
YbBuildIndexqualForRecheck(List *indexquals, IndexOptInfo* indexinfo)
{
	bool has_hash_code_func = false;
	expression_tree_walker(
		(Node *)indexquals, &YbHasHashCodeFuncWalker, &has_hash_code_func);
	if (has_hash_code_func)
	{
		List *result = copyObject(indexquals);
		expression_tree_walker(
			(Node *)result, &YbFixHashCodeFuncArgsWalker, indexinfo);
		return result;
	}
	return NULL;
}

/*
 * create_indexscan_plan
 *	  Returns an indexscan plan for the base relation scanned by 'best_path'
 *	  with restriction clauses 'scan_clauses' and targetlist 'tlist'.
 *
 * We use this for both plain IndexScans and IndexOnlyScans, because the
 * qual preprocessing work is the same for both.  Note that the caller tells
 * us which to build --- we don't look at best_path->path.pathtype, because
 * create_bitmap_subplan needs to be able to override the prior decision.
 */
static Scan *
create_indexscan_plan(PlannerInfo *root,
					  IndexPath *best_path,
					  List *tlist,
					  List *scan_clauses,
					  bool indexonly)
{
	Scan	   *scan_plan;
	List	   *indexclauses = best_path->indexclauses;
	List	   *indexorderbys = best_path->indexorderbys;
	Index		baserelid = best_path->path.parent->relid;
	IndexOptInfo *indexinfo = best_path->indexinfo;
	Oid			indexoid = indexinfo->indexoid;
	List	   *qpqual;
	List	   *stripped_indexquals;
	List	   *fixed_indexquals;
	List	   *fixed_indexorderbys;
	List	   *indexorderbyops = NIL;
	ListCell   *l;

	/* Yugabyte variables */
	List	   *local_quals = NIL;
	List	   *rel_remote_quals = NIL;
	List	   *rel_colrefs = NIL;
	List	   *idx_remote_quals = NIL;
	List	   *idx_colrefs = NIL;

	/* it should be a base rel... */
	Assert(baserelid > 0);
	Assert(best_path->path.parent->rtekind == RTE_RELATION);

	/*
	 * Extract the index qual expressions (stripped of RestrictInfos) from the
	 * IndexClauses list, and prepare a copy with index Vars substituted for
	 * table Vars.  (This step also does replace_nestloop_params on the
	 * fixed_indexquals.)
	 */
	fix_indexqual_references(root, best_path,
							 &stripped_indexquals,
							 &fixed_indexquals);

	/*
	 * Likewise fix up index attr references in the ORDER BY expressions.
	 */
	fixed_indexorderbys = fix_indexorderby_references(root, best_path);

	/*
	 * The qpqual list must contain all restrictions not automatically handled
	 * by the index, other than pseudoconstant clauses which will be handled
	 * by a separate gating plan node.  All the predicates in the indexquals
	 * will be checked (either by the index itself, or by nodeIndexscan.c),
	 * but if there are any "special" operators involved then they must be
	 * included in qpqual.  The upshot is that qpqual must contain
	 * scan_clauses minus whatever appears in indexquals.
	 *
	 * is_redundant_with_indexclauses() detects cases where a scan clause is
	 * present in the indexclauses list or is generated from the same
	 * EquivalenceClass as some indexclause, and is therefore redundant with
	 * it, though not equal.  (The latter happens when indxpath.c prefers a
	 * different derived equality than what generate_join_implied_equalities
	 * picked for a parameterized scan's ppi_clauses.)  Note that it will not
	 * match to lossy index clauses, which is critical because we have to
	 * include the original clause in qpqual in that case.
	 *
	 * In some situations (particularly with OR'd index conditions) we may
	 * have scan_clauses that are not equal to, but are logically implied by,
	 * the index quals; so we also try a predicate_implied_by() check to see
	 * if we can discard quals that way.  (predicate_implied_by assumes its
	 * first input contains only immutable functions, so we have to check
	 * that.)
	 *
	 * Note: if you change this bit of code you should also look at
	 * extract_nonindex_conditions() in costsize.c.
	 */
	qpqual = NIL;
	foreach(l, scan_clauses)
	{
		RestrictInfo *rinfo = lfirst_node(RestrictInfo, l);

		if (rinfo->pseudoconstant)
			continue;			/* we may drop pseudoconstants here */
		if (list_member_ptr(stripped_indexquals, rinfo->clause))
			continue;
		if (is_redundant_with_indexclauses(rinfo, indexclauses))
			continue;			/* dup or derived from same EquivalenceClass */
		if (!contain_mutable_functions((Node *) rinfo->clause) &&
			predicate_implied_by(list_make1(rinfo->clause), stripped_indexquals,
								 false))
			continue;			/* provably implied by indexquals */
		qpqual = lappend(qpqual, rinfo);
	}

	/* Sort clauses into best execution order */
	qpqual = order_qual_clauses(root, qpqual);

	/* Reduce RestrictInfo list to bare expressions; ignore pseudoconstants */
	if (best_path->path.parent->is_yb_relation)
	{
		/*
		 * If indexonly, all referenced columns are available from the index,
		 * there is no point to pass in indexinfo to check this.
		 * Other case when we should skip extracting index clauses is if the
		 * index is primary.
		 */
		bool need_idx_remote = !indexonly;
		/*
		 * For hypothetical index where primary index isn't involved, there is
		 * no Relation. Hence don't make change to need_idx_remote.
		 */
		if (need_idx_remote && !best_path->indexinfo->hypothetical)
		{
			Relation index;
			index = RelationIdGetRelation(best_path->indexinfo->indexoid);
			if (index->rd_index->indisprimary)
				need_idx_remote = false;
			RelationClose(index);
		}
		extract_pushdown_clauses(qpqual,
								 need_idx_remote ? best_path->indexinfo : NULL,
								 &local_quals, &rel_remote_quals, &rel_colrefs,
								 &idx_remote_quals, &idx_colrefs);
	}
	else
		local_quals = extract_actual_clauses(qpqual, false);

	/*
	 * We have to replace any outer-relation variables with nestloop params in
	 * the indexqualorig, qpqual, and indexorderbyorig expressions.  A bit
	 * annoying to have to do this separately from the processing in
	 * fix_indexqual_references --- rethink this when generalizing the inner
	 * indexscan support.  But note we can't really do this earlier because
	 * it'd break the comparisons to predicates above ... (or would it?  Those
	 * wouldn't have outer refs)
	 */
	if (best_path->path.param_info)
	{
		stripped_indexquals = (List *)
			replace_nestloop_params(root, (Node *) stripped_indexquals);
		local_quals = (List *)
			replace_nestloop_params(root, (Node *) local_quals);
		indexorderbys = (List *)
			replace_nestloop_params(root, (Node *) indexorderbys);
	}

	/*
	 * If there are ORDER BY expressions, look up the sort operators for their
	 * result datatypes.
	 */
	if (indexorderbys)
	{
		ListCell   *pathkeyCell,
				   *exprCell;

		/*
		 * PathKey contains OID of the btree opfamily we're sorting by, but
		 * that's not quite enough because we need the expression's datatype
		 * to look up the sort operator in the operator family.
		 */
		Assert(list_length(best_path->path.pathkeys) == list_length(indexorderbys));
		forboth(pathkeyCell, best_path->path.pathkeys, exprCell, indexorderbys)
		{
			PathKey    *pathkey = (PathKey *) lfirst(pathkeyCell);
			Node	   *expr = (Node *) lfirst(exprCell);
			Oid			exprtype = exprType(expr);
			Oid			sortop;

			/* Get sort operator from opfamily */
			sortop = get_opfamily_member(pathkey->pk_opfamily,
										 exprtype,
										 exprtype,
										 pathkey->pk_strategy);
			if (!OidIsValid(sortop))
				elog(ERROR, "missing operator %d(%u,%u) in opfamily %u",
					 pathkey->pk_strategy, exprtype, exprtype, pathkey->pk_opfamily);
			indexorderbyops = lappend_oid(indexorderbyops, sortop);
		}
	}

	/*
	 * For an index-only scan, we must mark indextlist entries as resjunk if
	 * they are columns that the index AM can't return; this cues setrefs.c to
	 * not generate references to those columns.
	 */
	if (indexonly)
	{
		int			i = 0;

		foreach(l, indexinfo->indextlist)
		{
			TargetEntry *indextle = (TargetEntry *) lfirst(l);

			indextle->resjunk = !indexinfo->canreturn[i];
			i++;
		}
	}

	/* Finally ready to build the plan node */
	if (indexonly)
	{
		IndexOnlyScan* index_only_scan_plan = make_indexonlyscan(tlist,
												local_quals,
												rel_colrefs,
												rel_remote_quals,
												baserelid,
												indexoid,
												fixed_indexquals,
												stripped_indexquals,
												fixed_indexorderbys,
												indexinfo->indextlist,
												best_path->indexscandir);
		index_only_scan_plan->yb_indexqual_for_recheck =
			YbBuildIndexqualForRecheck(fixed_indexquals, best_path->indexinfo);
		index_only_scan_plan->yb_distinct_prefixlen =
			best_path->yb_index_path_info.yb_distinct_prefixlen;

		scan_plan = (Scan *) index_only_scan_plan;
	}
	else
	{
		IndexScan *index_scan_plan;
		index_scan_plan = make_indexscan(tlist,
										 local_quals,
										 rel_colrefs,
										 rel_remote_quals,
										 idx_colrefs,
										 idx_remote_quals,
										 baserelid,
										 indexoid,
										 fixed_indexquals,
										 stripped_indexquals,
										 fixed_indexorderbys,
										 indexorderbys,
										 indexorderbyops,
										 best_path->indexinfo->indextlist,
										 best_path->indexscandir,
										 best_path->estimated_num_nexts,
										 best_path->estimated_num_seeks,
										 best_path->yb_index_path_info);
		index_scan_plan->yb_distinct_prefixlen =
			best_path->yb_index_path_info.yb_distinct_prefixlen;
		scan_plan = (Scan *) index_scan_plan;
	}

	copy_generic_path_info(&scan_plan->plan, &best_path->path);

	return scan_plan;
}

/*
 * create_bitmap_scan_plan
 *	  Returns a bitmap scan plan for the base relation scanned by 'best_path'
 *	  with restriction clauses 'scan_clauses' and targetlist 'tlist'.
 */
static BitmapHeapScan *
create_bitmap_scan_plan(PlannerInfo *root,
						BitmapHeapPath *best_path,
						List *tlist,
						List *scan_clauses)
{
	Index		baserelid = best_path->path.parent->relid;
	Plan	   *bitmapqualplan;
	List	   *bitmapqualorig;
	List	   *indexquals;
	List	   *indexECs;
	List	   *qpqual;
	ListCell   *l;
	BitmapHeapScan *scan_plan;

	/* it should be a base rel... */
	Assert(baserelid > 0);
	Assert(best_path->path.parent->rtekind == RTE_RELATION);

	/* Process the bitmapqual tree into a Plan tree and qual lists */
	bitmapqualplan = create_bitmap_subplan(root, best_path->bitmapqual,
										   &bitmapqualorig, &indexquals,
										   &indexECs);

	if (best_path->path.parallel_aware)
		bitmap_subplan_mark_shared(bitmapqualplan);

	/*
	 * The qpqual list must contain all restrictions not automatically handled
	 * by the index, other than pseudoconstant clauses which will be handled
	 * by a separate gating plan node.  All the predicates in the indexquals
	 * will be checked (either by the index itself, or by
	 * nodeBitmapHeapscan.c), but if there are any "special" operators
	 * involved then they must be added to qpqual.  The upshot is that qpqual
	 * must contain scan_clauses minus whatever appears in indexquals.
	 *
	 * This loop is similar to the comparable code in create_indexscan_plan(),
	 * but with some differences because it has to compare the scan clauses to
	 * stripped (no RestrictInfos) indexquals.  See comments there for more
	 * info.
	 *
	 * In normal cases simple equal() checks will be enough to spot duplicate
	 * clauses, so we try that first.  We next see if the scan clause is
	 * redundant with any top-level indexqual by virtue of being generated
	 * from the same EC.  After that, try predicate_implied_by().
	 *
	 * Unlike create_indexscan_plan(), the predicate_implied_by() test here is
	 * useful for getting rid of qpquals that are implied by index predicates,
	 * because the predicate conditions are included in the "indexquals"
	 * returned by create_bitmap_subplan().  Bitmap scans have to do it that
	 * way because predicate conditions need to be rechecked if the scan
	 * becomes lossy, so they have to be included in bitmapqualorig.
	 */
	qpqual = NIL;
	foreach(l, scan_clauses)
	{
		RestrictInfo *rinfo = lfirst_node(RestrictInfo, l);
		Node	   *clause = (Node *) rinfo->clause;

		if (rinfo->pseudoconstant)
			continue;			/* we may drop pseudoconstants here */
		if (list_member(indexquals, clause))
			continue;			/* simple duplicate */
		if (rinfo->parent_ec && list_member_ptr(indexECs, rinfo->parent_ec))
			continue;			/* derived from same EquivalenceClass */
		if (!contain_mutable_functions(clause) &&
			predicate_implied_by(list_make1(clause), indexquals, false))
			continue;			/* provably implied by indexquals */
		qpqual = lappend(qpqual, rinfo);
	}

	/* Sort clauses into best execution order */
	qpqual = order_qual_clauses(root, qpqual);

	/* Reduce RestrictInfo list to bare expressions; ignore pseudoconstants */
	qpqual = extract_actual_clauses(qpqual, false);

	/*
	 * When dealing with special operators, we will at this point have
	 * duplicate clauses in qpqual and bitmapqualorig.  We may as well drop
	 * 'em from bitmapqualorig, since there's no point in making the tests
	 * twice.
	 */
	bitmapqualorig = list_difference_ptr(bitmapqualorig, qpqual);

	/*
	 * We have to replace any outer-relation variables with nestloop params in
	 * the qpqual and bitmapqualorig expressions.  (This was already done for
	 * expressions attached to plan nodes in the bitmapqualplan tree.)
	 */
	if (best_path->path.param_info)
	{
		qpqual = (List *)
			replace_nestloop_params(root, (Node *) qpqual);
		bitmapqualorig = (List *)
			replace_nestloop_params(root, (Node *) bitmapqualorig);
	}

	/* Finally ready to build the plan node */
	scan_plan = make_bitmap_heapscan(tlist,
									 qpqual,
									 bitmapqualplan,
									 bitmapqualorig,
									 baserelid);

	copy_generic_path_info(&scan_plan->scan.plan, &best_path->path);

	return scan_plan;
}

/*
 * Given a bitmapqual tree, generate the Plan tree that implements it
 *
 * As byproducts, we also return in *qual and *indexqual the qual lists
 * (in implicit-AND form, without RestrictInfos) describing the original index
 * conditions and the generated indexqual conditions.  (These are the same in
 * simple cases, but when special index operators are involved, the former
 * list includes the special conditions while the latter includes the actual
 * indexable conditions derived from them.)  Both lists include partial-index
 * predicates, because we have to recheck predicates as well as index
 * conditions if the bitmap scan becomes lossy.
 *
 * In addition, we return a list of EquivalenceClass pointers for all the
 * top-level indexquals that were possibly-redundantly derived from ECs.
 * This allows removal of scan_clauses that are redundant with such quals.
 * (We do not attempt to detect such redundancies for quals that are within
 * OR subtrees.  This could be done in a less hacky way if we returned the
 * indexquals in RestrictInfo form, but that would be slower and still pretty
 * messy, since we'd have to build new RestrictInfos in many cases.)
 */
static Plan *
create_bitmap_subplan(PlannerInfo *root, Path *bitmapqual,
					  List **qual, List **indexqual, List **indexECs)
{
	Plan	   *plan;

	if (IsA(bitmapqual, BitmapAndPath))
	{
		BitmapAndPath *apath = (BitmapAndPath *) bitmapqual;
		List	   *subplans = NIL;
		List	   *subquals = NIL;
		List	   *subindexquals = NIL;
		List	   *subindexECs = NIL;
		ListCell   *l;

		/*
		 * There may well be redundant quals among the subplans, since a
		 * top-level WHERE qual might have gotten used to form several
		 * different index quals.  We don't try exceedingly hard to eliminate
		 * redundancies, but we do eliminate obvious duplicates by using
		 * list_concat_unique.
		 */
		foreach(l, apath->bitmapquals)
		{
			Plan	   *subplan;
			List	   *subqual;
			List	   *subindexqual;
			List	   *subindexEC;

			subplan = create_bitmap_subplan(root, (Path *) lfirst(l),
											&subqual, &subindexqual,
											&subindexEC);
			subplans = lappend(subplans, subplan);
			subquals = list_concat_unique(subquals, subqual);
			subindexquals = list_concat_unique(subindexquals, subindexqual);
			/* Duplicates in indexECs aren't worth getting rid of */
			subindexECs = list_concat(subindexECs, subindexEC);
		}
		plan = (Plan *) make_bitmap_and(subplans);
		plan->startup_cost = apath->path.startup_cost;
		plan->total_cost = apath->path.total_cost;
		plan->plan_rows =
			clamp_row_est(apath->bitmapselectivity * apath->path.parent->tuples);
		plan->plan_width = 0;	/* meaningless */
		plan->parallel_aware = false;
		plan->parallel_safe = apath->path.parallel_safe;
		*qual = subquals;
		*indexqual = subindexquals;
		*indexECs = subindexECs;
	}
	else if (IsA(bitmapqual, BitmapOrPath))
	{
		BitmapOrPath *opath = (BitmapOrPath *) bitmapqual;
		List	   *subplans = NIL;
		List	   *subquals = NIL;
		List	   *subindexquals = NIL;
		bool		const_true_subqual = false;
		bool		const_true_subindexqual = false;
		ListCell   *l;

		/*
		 * Here, we only detect qual-free subplans.  A qual-free subplan would
		 * cause us to generate "... OR true ..."  which we may as well reduce
		 * to just "true".  We do not try to eliminate redundant subclauses
		 * because (a) it's not as likely as in the AND case, and (b) we might
		 * well be working with hundreds or even thousands of OR conditions,
		 * perhaps from a long IN list.  The performance of list_append_unique
		 * would be unacceptable.
		 */
		foreach(l, opath->bitmapquals)
		{
			Plan	   *subplan;
			List	   *subqual;
			List	   *subindexqual;
			List	   *subindexEC;

			subplan = create_bitmap_subplan(root, (Path *) lfirst(l),
											&subqual, &subindexqual,
											&subindexEC);
			subplans = lappend(subplans, subplan);
			if (subqual == NIL)
				const_true_subqual = true;
			else if (!const_true_subqual)
				subquals = lappend(subquals,
								   make_ands_explicit(subqual));
			if (subindexqual == NIL)
				const_true_subindexqual = true;
			else if (!const_true_subindexqual)
				subindexquals = lappend(subindexquals,
										make_ands_explicit(subindexqual));
		}

		/*
		 * In the presence of ScalarArrayOpExpr quals, we might have built
		 * BitmapOrPaths with just one subpath; don't add an OR step.
		 */
		if (list_length(subplans) == 1)
		{
			plan = (Plan *) linitial(subplans);
		}
		else
		{
			plan = (Plan *) make_bitmap_or(subplans);
			plan->startup_cost = opath->path.startup_cost;
			plan->total_cost = opath->path.total_cost;
			plan->plan_rows =
				clamp_row_est(opath->bitmapselectivity * opath->path.parent->tuples);
			plan->plan_width = 0;	/* meaningless */
			plan->parallel_aware = false;
			plan->parallel_safe = opath->path.parallel_safe;
		}

		/*
		 * If there were constant-TRUE subquals, the OR reduces to constant
		 * TRUE.  Also, avoid generating one-element ORs, which could happen
		 * due to redundancy elimination or ScalarArrayOpExpr quals.
		 */
		if (const_true_subqual)
			*qual = NIL;
		else if (list_length(subquals) <= 1)
			*qual = subquals;
		else
			*qual = list_make1(make_orclause(subquals));
		if (const_true_subindexqual)
			*indexqual = NIL;
		else if (list_length(subindexquals) <= 1)
			*indexqual = subindexquals;
		else
			*indexqual = list_make1(make_orclause(subindexquals));
		*indexECs = NIL;
	}
	else if (IsA(bitmapqual, IndexPath))
	{
		IndexPath  *ipath = (IndexPath *) bitmapqual;
		IndexScan  *iscan;
		List	   *subquals;
		List	   *subindexquals;
		List	   *subindexECs;
		ListCell   *l;

		/* Use the regular indexscan plan build machinery... */
		iscan = castNode(IndexScan,
						 create_indexscan_plan(root, ipath,
											   NIL, NIL, false));
		/* then convert to a bitmap indexscan */
		plan = (Plan *) make_bitmap_indexscan(iscan->scan.scanrelid,
											  iscan->indexid,
											  iscan->indexqual,
											  iscan->indexqualorig);
		/* and set its cost/width fields appropriately */
		plan->startup_cost = 0.0;
		plan->total_cost = ipath->indextotalcost;
		plan->plan_rows =
			clamp_row_est(ipath->indexselectivity * ipath->path.parent->tuples);
		plan->plan_width = 0;	/* meaningless */
		plan->parallel_aware = false;
		plan->parallel_safe = ipath->path.parallel_safe;
		/* Extract original index clauses, actual index quals, relevant ECs */
		subquals = NIL;
		subindexquals = NIL;
		subindexECs = NIL;
		foreach(l, ipath->indexclauses)
		{
			IndexClause *iclause = (IndexClause *) lfirst(l);
			RestrictInfo *rinfo = iclause->rinfo;

			Assert(!rinfo->pseudoconstant);
			subquals = lappend(subquals, rinfo->clause);
			subindexquals = list_concat(subindexquals,
										get_actual_clauses(iclause->indexquals));
			if (rinfo->parent_ec)
				subindexECs = lappend(subindexECs, rinfo->parent_ec);
		}
		/* We can add any index predicate conditions, too */
		foreach(l, ipath->indexinfo->indpred)
		{
			Expr	   *pred = (Expr *) lfirst(l);

			/*
			 * We know that the index predicate must have been implied by the
			 * query condition as a whole, but it may or may not be implied by
			 * the conditions that got pushed into the bitmapqual.  Avoid
			 * generating redundant conditions.
			 */
			if (!predicate_implied_by(list_make1(pred), subquals, false))
			{
				subquals = lappend(subquals, pred);
				subindexquals = lappend(subindexquals, pred);
			}
		}
		*qual = subquals;
		*indexqual = subindexquals;
		*indexECs = subindexECs;
	}
	else
	{
		elog(ERROR, "unrecognized node type: %d", nodeTag(bitmapqual));
		plan = NULL;			/* keep compiler quiet */
	}

	return plan;
}

/*
 * create_tidscan_plan
 *	 Returns a tidscan plan for the base relation scanned by 'best_path'
 *	 with restriction clauses 'scan_clauses' and targetlist 'tlist'.
 */
static TidScan *
create_tidscan_plan(PlannerInfo *root, TidPath *best_path,
					List *tlist, List *scan_clauses)
{
	TidScan    *scan_plan;
	Index		scan_relid = best_path->path.parent->relid;
	List	   *tidquals = best_path->tidquals;

	/* it should be a base rel... */
	Assert(scan_relid > 0);
	Assert(best_path->path.parent->rtekind == RTE_RELATION);

	/*
	 * The qpqual list must contain all restrictions not enforced by the
	 * tidquals list.  Since tidquals has OR semantics, we have to be careful
	 * about matching it up to scan_clauses.  It's convenient to handle the
	 * single-tidqual case separately from the multiple-tidqual case.  In the
	 * single-tidqual case, we look through the scan_clauses while they are
	 * still in RestrictInfo form, and drop any that are redundant with the
	 * tidqual.
	 *
	 * In normal cases simple pointer equality checks will be enough to spot
	 * duplicate RestrictInfos, so we try that first.
	 *
	 * Another common case is that a scan_clauses entry is generated from the
	 * same EquivalenceClass as some tidqual, and is therefore redundant with
	 * it, though not equal.
	 *
	 * Unlike indexpaths, we don't bother with predicate_implied_by(); the
	 * number of cases where it could win are pretty small.
	 */
	if (list_length(tidquals) == 1)
	{
		List	   *qpqual = NIL;
		ListCell   *l;

		foreach(l, scan_clauses)
		{
			RestrictInfo *rinfo = lfirst_node(RestrictInfo, l);

			if (rinfo->pseudoconstant)
				continue;		/* we may drop pseudoconstants here */
			if (list_member_ptr(tidquals, rinfo))
				continue;		/* simple duplicate */
			if (is_redundant_derived_clause(rinfo, tidquals))
				continue;		/* derived from same EquivalenceClass */
			qpqual = lappend(qpqual, rinfo);
		}
		scan_clauses = qpqual;
	}

	/* Sort clauses into best execution order */
	scan_clauses = order_qual_clauses(root, scan_clauses);

	/* Reduce RestrictInfo lists to bare expressions; ignore pseudoconstants */
	tidquals = extract_actual_clauses(tidquals, false);
	scan_clauses = extract_actual_clauses(scan_clauses, false);

	/*
	 * If we have multiple tidquals, it's more convenient to remove duplicate
	 * scan_clauses after stripping the RestrictInfos.  In this situation,
	 * because the tidquals represent OR sub-clauses, they could not have come
	 * from EquivalenceClasses so we don't have to worry about matching up
	 * non-identical clauses.  On the other hand, because tidpath.c will have
	 * extracted those sub-clauses from some OR clause and built its own list,
	 * we will certainly not have pointer equality to any scan clause.  So
	 * convert the tidquals list to an explicit OR clause and see if we can
	 * match it via equal() to any scan clause.
	 */
	if (list_length(tidquals) > 1)
		scan_clauses = list_difference(scan_clauses,
									   list_make1(make_orclause(tidquals)));

	/* Replace any outer-relation variables with nestloop params */
	if (best_path->path.param_info)
	{
		tidquals = (List *)
			replace_nestloop_params(root, (Node *) tidquals);
		scan_clauses = (List *)
			replace_nestloop_params(root, (Node *) scan_clauses);
	}

	scan_plan = make_tidscan(tlist,
							 scan_clauses,
							 scan_relid,
							 tidquals);

	copy_generic_path_info(&scan_plan->scan.plan, &best_path->path);

	return scan_plan;
}

/*
 * create_tidrangescan_plan
 *	 Returns a tidrangescan plan for the base relation scanned by 'best_path'
 *	 with restriction clauses 'scan_clauses' and targetlist 'tlist'.
 */
static TidRangeScan *
create_tidrangescan_plan(PlannerInfo *root, TidRangePath *best_path,
						 List *tlist, List *scan_clauses)
{
	TidRangeScan *scan_plan;
	Index		scan_relid = best_path->path.parent->relid;
	List	   *tidrangequals = best_path->tidrangequals;

	/* it should be a base rel... */
	Assert(scan_relid > 0);
	Assert(best_path->path.parent->rtekind == RTE_RELATION);

	/*
	 * The qpqual list must contain all restrictions not enforced by the
	 * tidrangequals list.  tidrangequals has AND semantics, so we can simply
	 * remove any qual that appears in it.
	 */
	{
		List	   *qpqual = NIL;
		ListCell   *l;

		foreach(l, scan_clauses)
		{
			RestrictInfo *rinfo = lfirst_node(RestrictInfo, l);

			if (rinfo->pseudoconstant)
				continue;		/* we may drop pseudoconstants here */
			if (list_member_ptr(tidrangequals, rinfo))
				continue;		/* simple duplicate */
			qpqual = lappend(qpqual, rinfo);
		}
		scan_clauses = qpqual;
	}

	/* Sort clauses into best execution order */
	scan_clauses = order_qual_clauses(root, scan_clauses);

	/* Reduce RestrictInfo lists to bare expressions; ignore pseudoconstants */
	tidrangequals = extract_actual_clauses(tidrangequals, false);
	scan_clauses = extract_actual_clauses(scan_clauses, false);

	/* Replace any outer-relation variables with nestloop params */
	if (best_path->path.param_info)
	{
		tidrangequals = (List *)
			replace_nestloop_params(root, (Node *) tidrangequals);
		scan_clauses = (List *)
			replace_nestloop_params(root, (Node *) scan_clauses);
	}

	scan_plan = make_tidrangescan(tlist,
								  scan_clauses,
								  scan_relid,
								  tidrangequals);

	copy_generic_path_info(&scan_plan->scan.plan, &best_path->path);

	return scan_plan;
}

/*
 * create_subqueryscan_plan
 *	 Returns a subqueryscan plan for the base relation scanned by 'best_path'
 *	 with restriction clauses 'scan_clauses' and targetlist 'tlist'.
 */
static SubqueryScan *
create_subqueryscan_plan(PlannerInfo *root, SubqueryScanPath *best_path,
						 List *tlist, List *scan_clauses)
{
	SubqueryScan *scan_plan;
	RelOptInfo *rel = best_path->path.parent;
	Index		scan_relid = rel->relid;
	Plan	   *subplan;

	/* it should be a subquery base rel... */
	Assert(scan_relid > 0);
	Assert(rel->rtekind == RTE_SUBQUERY);

	/*
	 * Recursively create Plan from Path for subquery.  Since we are entering
	 * a different planner context (subroot), recurse to create_plan not
	 * create_plan_recurse.
	 */
	subplan = create_plan(rel->subroot, best_path->subpath);

	/* Sort clauses into best execution order */
	scan_clauses = order_qual_clauses(root, scan_clauses);

	/* Reduce RestrictInfo list to bare expressions; ignore pseudoconstants */
	scan_clauses = extract_actual_clauses(scan_clauses, false);

	/* Replace any outer-relation variables with nestloop params */
	if (best_path->path.param_info)
	{
		scan_clauses = (List *)
			replace_nestloop_params(root, (Node *) scan_clauses);
		process_subquery_nestloop_params(root,
										 rel->subplan_params);
	}

	scan_plan = make_subqueryscan(tlist,
								  scan_clauses,
								  scan_relid,
								  subplan);

	copy_generic_path_info(&scan_plan->scan.plan, &best_path->path);

	return scan_plan;
}

/*
 * create_functionscan_plan
 *	 Returns a functionscan plan for the base relation scanned by 'best_path'
 *	 with restriction clauses 'scan_clauses' and targetlist 'tlist'.
 */
static FunctionScan *
create_functionscan_plan(PlannerInfo *root, Path *best_path,
						 List *tlist, List *scan_clauses)
{
	FunctionScan *scan_plan;
	Index		scan_relid = best_path->parent->relid;
	RangeTblEntry *rte;
	List	   *functions;

	/* it should be a function base rel... */
	Assert(scan_relid > 0);
	rte = planner_rt_fetch(scan_relid, root);
	Assert(rte->rtekind == RTE_FUNCTION);
	functions = rte->functions;

	/* Sort clauses into best execution order */
	scan_clauses = order_qual_clauses(root, scan_clauses);

	/* Reduce RestrictInfo list to bare expressions; ignore pseudoconstants */
	scan_clauses = extract_actual_clauses(scan_clauses, false);

	/* Replace any outer-relation variables with nestloop params */
	if (best_path->param_info)
	{
		scan_clauses = (List *)
			replace_nestloop_params(root, (Node *) scan_clauses);
		/* The function expressions could contain nestloop params, too */
		functions = (List *) replace_nestloop_params(root, (Node *) functions);
	}

	scan_plan = make_functionscan(tlist, scan_clauses, scan_relid,
								  functions, rte->funcordinality);

	copy_generic_path_info(&scan_plan->scan.plan, best_path);

	return scan_plan;
}

/*
 * create_tablefuncscan_plan
 *	 Returns a tablefuncscan plan for the base relation scanned by 'best_path'
 *	 with restriction clauses 'scan_clauses' and targetlist 'tlist'.
 */
static TableFuncScan *
create_tablefuncscan_plan(PlannerInfo *root, Path *best_path,
						  List *tlist, List *scan_clauses)
{
	TableFuncScan *scan_plan;
	Index		scan_relid = best_path->parent->relid;
	RangeTblEntry *rte;
	TableFunc  *tablefunc;

	/* it should be a function base rel... */
	Assert(scan_relid > 0);
	rte = planner_rt_fetch(scan_relid, root);
	Assert(rte->rtekind == RTE_TABLEFUNC);
	tablefunc = rte->tablefunc;

	/* Sort clauses into best execution order */
	scan_clauses = order_qual_clauses(root, scan_clauses);

	/* Reduce RestrictInfo list to bare expressions; ignore pseudoconstants */
	scan_clauses = extract_actual_clauses(scan_clauses, false);

	/* Replace any outer-relation variables with nestloop params */
	if (best_path->param_info)
	{
		scan_clauses = (List *)
			replace_nestloop_params(root, (Node *) scan_clauses);
		/* The function expressions could contain nestloop params, too */
		tablefunc = (TableFunc *) replace_nestloop_params(root, (Node *) tablefunc);
	}

	scan_plan = make_tablefuncscan(tlist, scan_clauses, scan_relid,
								   tablefunc);

	copy_generic_path_info(&scan_plan->scan.plan, best_path);

	return scan_plan;
}

/*
 * create_valuesscan_plan
 *	 Returns a valuesscan plan for the base relation scanned by 'best_path'
 *	 with restriction clauses 'scan_clauses' and targetlist 'tlist'.
 */
static ValuesScan *
create_valuesscan_plan(PlannerInfo *root, Path *best_path,
					   List *tlist, List *scan_clauses)
{
	ValuesScan *scan_plan;
	Index		scan_relid = best_path->parent->relid;
	RangeTblEntry *rte;
	List	   *values_lists;

	/* it should be a values base rel... */
	Assert(scan_relid > 0);
	rte = planner_rt_fetch(scan_relid, root);
	Assert(rte->rtekind == RTE_VALUES);
	values_lists = rte->values_lists;

	/* Sort clauses into best execution order */
	scan_clauses = order_qual_clauses(root, scan_clauses);

	/* Reduce RestrictInfo list to bare expressions; ignore pseudoconstants */
	scan_clauses = extract_actual_clauses(scan_clauses, false);

	/* Replace any outer-relation variables with nestloop params */
	if (best_path->param_info)
	{
		scan_clauses = (List *)
			replace_nestloop_params(root, (Node *) scan_clauses);
		/* The values lists could contain nestloop params, too */
		values_lists = (List *)
			replace_nestloop_params(root, (Node *) values_lists);
	}

	scan_plan = make_valuesscan(tlist, scan_clauses, scan_relid,
								values_lists);

	copy_generic_path_info(&scan_plan->scan.plan, best_path);

	return scan_plan;
}

/*
 * create_ctescan_plan
 *	 Returns a ctescan plan for the base relation scanned by 'best_path'
 *	 with restriction clauses 'scan_clauses' and targetlist 'tlist'.
 */
static CteScan *
create_ctescan_plan(PlannerInfo *root, Path *best_path,
					List *tlist, List *scan_clauses)
{
	CteScan    *scan_plan;
	Index		scan_relid = best_path->parent->relid;
	RangeTblEntry *rte;
	SubPlan    *ctesplan = NULL;
	int			plan_id;
	int			cte_param_id;
	PlannerInfo *cteroot;
	Index		levelsup;
	int			ndx;
	ListCell   *lc;

	Assert(scan_relid > 0);
	rte = planner_rt_fetch(scan_relid, root);
	Assert(rte->rtekind == RTE_CTE);
	Assert(!rte->self_reference);

	/*
	 * Find the referenced CTE, and locate the SubPlan previously made for it.
	 */
	levelsup = rte->ctelevelsup;
	cteroot = root;
	while (levelsup-- > 0)
	{
		cteroot = cteroot->parent_root;
		if (!cteroot)			/* shouldn't happen */
			elog(ERROR, "bad levelsup for CTE \"%s\"", rte->ctename);
	}

	/*
	 * Note: cte_plan_ids can be shorter than cteList, if we are still working
	 * on planning the CTEs (ie, this is a side-reference from another CTE).
	 * So we mustn't use forboth here.
	 */
	ndx = 0;
	foreach(lc, cteroot->parse->cteList)
	{
		CommonTableExpr *cte = (CommonTableExpr *) lfirst(lc);

		if (strcmp(cte->ctename, rte->ctename) == 0)
			break;
		ndx++;
	}
	if (lc == NULL)				/* shouldn't happen */
		elog(ERROR, "could not find CTE \"%s\"", rte->ctename);
	if (ndx >= list_length(cteroot->cte_plan_ids))
		elog(ERROR, "could not find plan for CTE \"%s\"", rte->ctename);
	plan_id = list_nth_int(cteroot->cte_plan_ids, ndx);
	if (plan_id <= 0)
		elog(ERROR, "no plan was made for CTE \"%s\"", rte->ctename);
	foreach(lc, cteroot->init_plans)
	{
		ctesplan = (SubPlan *) lfirst(lc);
		if (ctesplan->plan_id == plan_id)
			break;
	}
	if (lc == NULL)				/* shouldn't happen */
		elog(ERROR, "could not find plan for CTE \"%s\"", rte->ctename);

	/*
	 * We need the CTE param ID, which is the sole member of the SubPlan's
	 * setParam list.
	 */
	cte_param_id = linitial_int(ctesplan->setParam);

	/* Sort clauses into best execution order */
	scan_clauses = order_qual_clauses(root, scan_clauses);

	/* Reduce RestrictInfo list to bare expressions; ignore pseudoconstants */
	scan_clauses = extract_actual_clauses(scan_clauses, false);

	/* Replace any outer-relation variables with nestloop params */
	if (best_path->param_info)
	{
		scan_clauses = (List *)
			replace_nestloop_params(root, (Node *) scan_clauses);
	}

	scan_plan = make_ctescan(tlist, scan_clauses, scan_relid,
							 plan_id, cte_param_id);

	copy_generic_path_info(&scan_plan->scan.plan, best_path);

	return scan_plan;
}

/*
 * create_namedtuplestorescan_plan
 *	 Returns a tuplestorescan plan for the base relation scanned by
 *	'best_path' with restriction clauses 'scan_clauses' and targetlist
 *	'tlist'.
 */
static NamedTuplestoreScan *
create_namedtuplestorescan_plan(PlannerInfo *root, Path *best_path,
								List *tlist, List *scan_clauses)
{
	NamedTuplestoreScan *scan_plan;
	Index		scan_relid = best_path->parent->relid;
	RangeTblEntry *rte;

	Assert(scan_relid > 0);
	rte = planner_rt_fetch(scan_relid, root);
	Assert(rte->rtekind == RTE_NAMEDTUPLESTORE);

	/* Sort clauses into best execution order */
	scan_clauses = order_qual_clauses(root, scan_clauses);

	/* Reduce RestrictInfo list to bare expressions; ignore pseudoconstants */
	scan_clauses = extract_actual_clauses(scan_clauses, false);

	/* Replace any outer-relation variables with nestloop params */
	if (best_path->param_info)
	{
		scan_clauses = (List *)
			replace_nestloop_params(root, (Node *) scan_clauses);
	}

	scan_plan = make_namedtuplestorescan(tlist, scan_clauses, scan_relid,
										 rte->enrname);

	copy_generic_path_info(&scan_plan->scan.plan, best_path);

	return scan_plan;
}

/*
 * create_resultscan_plan
 *	 Returns a Result plan for the RTE_RESULT base relation scanned by
 *	'best_path' with restriction clauses 'scan_clauses' and targetlist
 *	'tlist'.
 */
static Result *
create_resultscan_plan(PlannerInfo *root, Path *best_path,
					   List *tlist, List *scan_clauses)
{
	Result	   *scan_plan;
	Index		scan_relid = best_path->parent->relid;
	RangeTblEntry *rte PG_USED_FOR_ASSERTS_ONLY;

	Assert(scan_relid > 0);
	rte = planner_rt_fetch(scan_relid, root);
	Assert(rte->rtekind == RTE_RESULT);

	/* Sort clauses into best execution order */
	scan_clauses = order_qual_clauses(root, scan_clauses);

	/* Reduce RestrictInfo list to bare expressions; ignore pseudoconstants */
	scan_clauses = extract_actual_clauses(scan_clauses, false);

	/* Replace any outer-relation variables with nestloop params */
	if (best_path->param_info)
	{
		scan_clauses = (List *)
			replace_nestloop_params(root, (Node *) scan_clauses);
	}

	scan_plan = make_result(tlist, (Node *) scan_clauses, NULL);

	copy_generic_path_info(&scan_plan->plan, best_path);

	return scan_plan;
}

/*
 * create_worktablescan_plan
 *	 Returns a worktablescan plan for the base relation scanned by 'best_path'
 *	 with restriction clauses 'scan_clauses' and targetlist 'tlist'.
 */
static WorkTableScan *
create_worktablescan_plan(PlannerInfo *root, Path *best_path,
						  List *tlist, List *scan_clauses)
{
	WorkTableScan *scan_plan;
	Index		scan_relid = best_path->parent->relid;
	RangeTblEntry *rte;
	Index		levelsup;
	PlannerInfo *cteroot;

	Assert(scan_relid > 0);
	rte = planner_rt_fetch(scan_relid, root);
	Assert(rte->rtekind == RTE_CTE);
	Assert(rte->self_reference);

	/*
	 * We need to find the worktable param ID, which is in the plan level
	 * that's processing the recursive UNION, which is one level *below* where
	 * the CTE comes from.
	 */
	levelsup = rte->ctelevelsup;
	if (levelsup == 0)			/* shouldn't happen */
		elog(ERROR, "bad levelsup for CTE \"%s\"", rte->ctename);
	levelsup--;
	cteroot = root;
	while (levelsup-- > 0)
	{
		cteroot = cteroot->parent_root;
		if (!cteroot)			/* shouldn't happen */
			elog(ERROR, "bad levelsup for CTE \"%s\"", rte->ctename);
	}
	if (cteroot->wt_param_id < 0)	/* shouldn't happen */
		elog(ERROR, "could not find param ID for CTE \"%s\"", rte->ctename);

	/* Sort clauses into best execution order */
	scan_clauses = order_qual_clauses(root, scan_clauses);

	/* Reduce RestrictInfo list to bare expressions; ignore pseudoconstants */
	scan_clauses = extract_actual_clauses(scan_clauses, false);

	/* Replace any outer-relation variables with nestloop params */
	if (best_path->param_info)
	{
		scan_clauses = (List *)
			replace_nestloop_params(root, (Node *) scan_clauses);
	}

	scan_plan = make_worktablescan(tlist, scan_clauses, scan_relid,
								   cteroot->wt_param_id);

	copy_generic_path_info(&scan_plan->scan.plan, best_path);

	return scan_plan;
}

/*
 * create_foreignscan_plan
 *	 Returns a foreignscan plan for the relation scanned by 'best_path'
 *	 with restriction clauses 'scan_clauses' and targetlist 'tlist'.
 */
static ForeignScan *
create_foreignscan_plan(PlannerInfo *root, ForeignPath *best_path,
						List *tlist, List *scan_clauses)
{
	ForeignScan *scan_plan;
	RelOptInfo *rel = best_path->path.parent;
	Index		scan_relid = rel->relid;
	Oid			rel_oid = InvalidOid;
	Plan	   *outer_plan = NULL;

	Assert(rel->fdwroutine != NULL);

	/* transform the child path if any */
	if (best_path->fdw_outerpath)
		outer_plan = create_plan_recurse(root, best_path->fdw_outerpath,
										 CP_EXACT_TLIST);

	/*
	 * If we're scanning a base relation, fetch its OID.  (Irrelevant if
	 * scanning a join relation.)
	 */
	if (scan_relid > 0)
	{
		RangeTblEntry *rte;

		Assert(rel->rtekind == RTE_RELATION);
		rte = planner_rt_fetch(scan_relid, root);
		Assert(rte->rtekind == RTE_RELATION);
		rel_oid = rte->relid;
	}

	/*
	 * Sort clauses into best execution order.  We do this first since the FDW
	 * might have more info than we do and wish to adjust the ordering.
	 */
	scan_clauses = order_qual_clauses(root, scan_clauses);

	/*
	 * Let the FDW perform its processing on the restriction clauses and
	 * generate the plan node.  Note that the FDW might remove restriction
	 * clauses that it intends to execute remotely, or even add more (if it
	 * has selected some join clauses for remote use but also wants them
	 * rechecked locally).
	 */
	scan_plan = rel->fdwroutine->GetForeignPlan(root, rel, rel_oid,
												best_path,
												tlist, scan_clauses,
												outer_plan);

	/* Copy cost data from Path to Plan; no need to make FDW do this */
	copy_generic_path_info(&scan_plan->scan.plan, &best_path->path);

	/* Copy foreign server OID; likewise, no need to make FDW do this */
	scan_plan->fs_server = rel->serverid;

	/*
	 * Likewise, copy the relids that are represented by this foreign scan. An
	 * upper rel doesn't have relids set, but it covers all the base relations
	 * participating in the underlying scan, so use root's all_baserels.
	 */
	if (rel->reloptkind == RELOPT_UPPER_REL)
		scan_plan->fs_relids = root->all_baserels;
	else
		scan_plan->fs_relids = best_path->path.parent->relids;

	/*
	 * If this is a foreign join, and to make it valid to push down we had to
	 * assume that the current user is the same as some user explicitly named
	 * in the query, mark the finished plan as depending on the current user.
	 */
	if (rel->useridiscurrent)
		root->glob->dependsOnRole = true;

	/*
	 * Replace any outer-relation variables with nestloop params in the qual,
	 * fdw_exprs and fdw_recheck_quals expressions.  We do this last so that
	 * the FDW doesn't have to be involved.  (Note that parts of fdw_exprs or
	 * fdw_recheck_quals could have come from join clauses, so doing this
	 * beforehand on the scan_clauses wouldn't work.)  We assume
	 * fdw_scan_tlist contains no such variables.
	 */
	if (best_path->path.param_info)
	{
		scan_plan->scan.plan.qual = (List *)
			replace_nestloop_params(root, (Node *) scan_plan->scan.plan.qual);
		scan_plan->fdw_exprs = (List *)
			replace_nestloop_params(root, (Node *) scan_plan->fdw_exprs);
		scan_plan->fdw_recheck_quals = (List *)
			replace_nestloop_params(root,
									(Node *) scan_plan->fdw_recheck_quals);
	}

	/*
	 * If rel is a base relation, detect whether any system columns are
	 * requested from the rel.  (If rel is a join relation, rel->relid will be
	 * 0, but there can be no Var with relid 0 in the rel's targetlist or the
	 * restriction clauses, so we skip this in that case.  Note that any such
	 * columns in base relations that were joined are assumed to be contained
	 * in fdw_scan_tlist.)	This is a bit of a kluge and might go away
	 * someday, so we intentionally leave it out of the API presented to FDWs.
	 */
	scan_plan->fsSystemCol = false;
	if (scan_relid > 0)
	{
		Bitmapset  *attrs_used = NULL;
		ListCell   *lc;
		int			i;

		/*
		 * First, examine all the attributes needed for joins or final output.
		 * Note: we must look at rel's targetlist, not the attr_needed data,
		 * because attr_needed isn't computed for inheritance child rels.
		 */
		pull_varattnos_min_attr((Node *) rel->reltarget->exprs, scan_relid, &attrs_used, rel->min_attr);

		/* Add all the attributes used by restriction clauses. */
		foreach(lc, rel->baserestrictinfo)
		{
			RestrictInfo *rinfo = (RestrictInfo *) lfirst(lc);

			pull_varattnos_min_attr((Node *) rinfo->clause, scan_relid, &attrs_used, rel->min_attr);
		}

		/* Now, are any system columns requested from rel? */
		for (i = rel->min_attr; i < 0; i++)
		{
			if (bms_is_member(i - rel->min_attr + 1, attrs_used))
			{
				scan_plan->fsSystemCol = true;
				break;
			}
		}

		bms_free(attrs_used);
	}

	return scan_plan;
}

/*
 * create_customscan_plan
 *
 * Transform a CustomPath into a Plan.
 */
static CustomScan *
create_customscan_plan(PlannerInfo *root, CustomPath *best_path,
					   List *tlist, List *scan_clauses)
{
	CustomScan *cplan;
	RelOptInfo *rel = best_path->path.parent;
	List	   *custom_plans = NIL;
	ListCell   *lc;

	/* Recursively transform child paths. */
	foreach(lc, best_path->custom_paths)
	{
		Plan	   *plan = create_plan_recurse(root, (Path *) lfirst(lc),
											   CP_EXACT_TLIST);

		custom_plans = lappend(custom_plans, plan);
	}

	/*
	 * Sort clauses into the best execution order, although custom-scan
	 * provider can reorder them again.
	 */
	scan_clauses = order_qual_clauses(root, scan_clauses);

	/*
	 * Invoke custom plan provider to create the Plan node represented by the
	 * CustomPath.
	 */
	cplan = castNode(CustomScan,
					 best_path->methods->PlanCustomPath(root,
														rel,
														best_path,
														tlist,
														scan_clauses,
														custom_plans));

	/*
	 * Copy cost data from Path to Plan; no need to make custom-plan providers
	 * do this
	 */
	copy_generic_path_info(&cplan->scan.plan, &best_path->path);

	/* Likewise, copy the relids that are represented by this custom scan */
	cplan->custom_relids = best_path->path.parent->relids;

	/*
	 * Replace any outer-relation variables with nestloop params in the qual
	 * and custom_exprs expressions.  We do this last so that the custom-plan
	 * provider doesn't have to be involved.  (Note that parts of custom_exprs
	 * could have come from join clauses, so doing this beforehand on the
	 * scan_clauses wouldn't work.)  We assume custom_scan_tlist contains no
	 * such variables.
	 */
	if (best_path->path.param_info)
	{
		cplan->scan.plan.qual = (List *)
			replace_nestloop_params(root, (Node *) cplan->scan.plan.qual);
		cplan->custom_exprs = (List *)
			replace_nestloop_params(root, (Node *) cplan->custom_exprs);
	}

	return cplan;
}


/*****************************************************************************
 *
 *	JOIN METHODS
 *
 *****************************************************************************/

static NestLoop *
create_nestloop_plan(PlannerInfo *root,
					 NestPath *best_path)
{
	NestLoop   *join_plan;
	Plan	   *outer_plan;
	Plan	   *inner_plan;
	List	   *tlist = build_path_tlist(root, &best_path->jpath.path);
	List	   *joinrestrictclauses = best_path->jpath.joinrestrictinfo;
	List	   *joinclauses;
	List	   *otherclauses;
	Relids		outerrelids;
	List	   *nestParams;
	Relids		saveOuterRels = root->curOuterRels;

	bool yb_is_batched;
	size_t yb_num_hashClauseInfos;
	YbBNLHashClauseInfo *yb_hashClauseInfos;

	/* NestLoop can project, so no need to be picky about child tlists */
	outer_plan = create_plan_recurse(root, best_path->jpath.outerjoinpath, 0);

	/* For a nestloop, include outer relids in curOuterRels for inner side */
	root->curOuterRels = bms_union(root->curOuterRels,
								   best_path->jpath.outerjoinpath->parent->relids);

	Relids prev_yb_cur_batched_relids = root->yb_cur_batched_relids;

	Relids batched_relids = yb_get_batched_relids(best_path);

	root->yb_cur_batched_relids = bms_union(root->yb_cur_batched_relids,
										    batched_relids);

	yb_is_batched = yb_is_nestloop_batched(best_path);

	outerrelids = best_path->jpath.outerjoinpath->parent->relids;

	/* Sort join qual clauses into best execution order */
	joinrestrictclauses = order_qual_clauses(root, joinrestrictclauses);

	/* Get the join qual clauses (in plain expression form) */
	/* Any pseudoconstant clauses are ignored here */
	if (IS_OUTER_JOIN(best_path->jpath.jointype))
	{
		extract_actual_join_clauses(joinrestrictclauses,
									best_path->jpath.path.parent->relids,
									&joinclauses, &otherclauses);
	}
	else
	{
		/* We can treat all clauses alike for an inner join */
		joinclauses = extract_actual_clauses(joinrestrictclauses, false);
		otherclauses = NIL;
	}

	if (yb_is_batched)
	{
		/* Add the available batched outer rels. */
		root->yb_availBatchedRelids =
			lcons(outerrelids, root->yb_availBatchedRelids);

		/* Collect all the equality operators of the batched join conditions. */
		/*
		 * This needs to happen before the inner plan is created as the inner
		 * plan creation could "zip" up the batched clauses and convert all
		 * the equality operators to RECORD_EQ.
		 */
		ListCell *l;
		yb_hashClauseInfos =
			palloc0(joinrestrictclauses->length * sizeof(YbBNLHashClauseInfo));

		/* YB: This length is later adjusted in setrefs.c. */
		yb_num_hashClauseInfos = joinrestrictclauses->length;

		Relids batched_outerrelids =
			bms_difference(outerrelids,
						   yb_get_unbatched_relids(best_path));

		Relids inner_relids = best_path->jpath.innerjoinpath->parent->relids;

		YbBNLHashClauseInfo *current_hinfo = yb_hashClauseInfos;
		foreach(l, joinrestrictclauses)
		{
			Oid hashOpno = InvalidOid;
			RestrictInfo *rinfo = (RestrictInfo *) lfirst(l);
			if (!list_member_ptr(joinclauses, rinfo->clause))
			{
				yb_num_hashClauseInfos--;
				continue;
			}

			if (rinfo->can_join &&
				 OidIsValid(rinfo->hashjoinoperator) &&
				 yb_can_batch_rinfo(rinfo, batched_outerrelids, inner_relids))
			{
				/* if nlhash can process this */
				Assert(is_opclause(rinfo->clause));
				RestrictInfo *batched_rinfo =
					yb_get_batched_restrictinfo(rinfo,batched_outerrelids,
											 			 inner_relids);

				hashOpno = ((OpExpr *) batched_rinfo->clause)->opno;
			}

			current_hinfo->hashOp = hashOpno;
			current_hinfo++;
		}
	}


	inner_plan = create_plan_recurse(root, best_path->jpath.innerjoinpath, 0);

	bms_free(root->yb_cur_batched_relids);
	root->yb_cur_batched_relids = prev_yb_cur_batched_relids;

	/* restore availBatchedRelids */
	if (yb_is_batched)
	{
		Assert(bms_equal((Relids) linitial(root->yb_availBatchedRelids),
			   outerrelids));
		root->yb_availBatchedRelids =
			list_delete_first(root->yb_availBatchedRelids);
	}

	/* Restore curOuterRels */
	bms_free(root->curOuterRels);
	root->curOuterRels = saveOuterRels;

	/* Replace any outer-relation variables with nestloop params */
	if (best_path->jpath.path.param_info)
	{
		joinclauses = (List *)
			replace_nestloop_params(root, (Node *) joinclauses);
		otherclauses = (List *)
			replace_nestloop_params(root, (Node *) otherclauses);
	}

	nestParams = identify_current_nestloop_params(root, outerrelids);
	/*
	 * Identify any nestloop parameters that should be supplied by this join
	 * node, and remove them from root->curOuterParams.
	 */
	if (yb_is_batched)
	{
		join_plan =
			(NestLoop *) make_YbBatchedNestLoop(tlist,
												joinclauses,
												otherclauses,
												nestParams,
												outer_plan,
												inner_plan,
												best_path->jpath.jointype,
												best_path->jpath.inner_unique,
												yb_num_hashClauseInfos,
												yb_hashClauseInfos);
	}
	else
	{
		join_plan = make_nestloop(tlist,
								  joinclauses,
								  otherclauses,
								  nestParams,
								  outer_plan,
								  inner_plan,
								  best_path->jpath.jointype,
								  best_path->jpath.inner_unique);
	}

	copy_generic_path_info(&join_plan->join.plan, &best_path->jpath.path);

	return join_plan;
}

static MergeJoin *
create_mergejoin_plan(PlannerInfo *root,
					  MergePath *best_path)
{
	MergeJoin  *join_plan;
	Plan	   *outer_plan;
	Plan	   *inner_plan;
	List	   *tlist = build_path_tlist(root, &best_path->jpath.path);
	List	   *joinclauses;
	List	   *otherclauses;
	List	   *mergeclauses;
	List	   *outerpathkeys;
	List	   *innerpathkeys;
	int			nClauses;
	Oid		   *mergefamilies;
	Oid		   *mergecollations;
	int		   *mergestrategies;
	bool	   *mergenullsfirst;
	PathKey    *opathkey;
	EquivalenceClass *opeclass;
	int			i;
	ListCell   *lc;
	ListCell   *lop;
	ListCell   *lip;
	Path	   *outer_path = best_path->jpath.outerjoinpath;
	Path	   *inner_path = best_path->jpath.innerjoinpath;

	/*
	 * MergeJoin can project, so we don't have to demand exact tlists from the
	 * inputs.  However, if we're intending to sort an input's result, it's
	 * best to request a small tlist so we aren't sorting more data than
	 * necessary.
	 */
	outer_plan = create_plan_recurse(root, best_path->jpath.outerjoinpath,
									 (best_path->outersortkeys != NIL) ? CP_SMALL_TLIST : 0);

	inner_plan = create_plan_recurse(root, best_path->jpath.innerjoinpath,
									 (best_path->innersortkeys != NIL) ? CP_SMALL_TLIST : 0);

	/* Sort join qual clauses into best execution order */
	/* NB: do NOT reorder the mergeclauses */
	joinclauses = order_qual_clauses(root, best_path->jpath.joinrestrictinfo);

	/* Get the join qual clauses (in plain expression form) */
	/* Any pseudoconstant clauses are ignored here */
	if (IS_OUTER_JOIN(best_path->jpath.jointype))
	{
		extract_actual_join_clauses(joinclauses,
									best_path->jpath.path.parent->relids,
									&joinclauses, &otherclauses);
	}
	else
	{
		/* We can treat all clauses alike for an inner join */
		joinclauses = extract_actual_clauses(joinclauses, false);
		otherclauses = NIL;
	}

	/*
	 * Remove the mergeclauses from the list of join qual clauses, leaving the
	 * list of quals that must be checked as qpquals.
	 */
	mergeclauses = get_actual_clauses(best_path->path_mergeclauses);
	joinclauses = list_difference(joinclauses, mergeclauses);

	/*
	 * Replace any outer-relation variables with nestloop params.  There
	 * should not be any in the mergeclauses.
	 */
	if (best_path->jpath.path.param_info)
	{
		joinclauses = (List *)
			replace_nestloop_params(root, (Node *) joinclauses);
		otherclauses = (List *)
			replace_nestloop_params(root, (Node *) otherclauses);
	}

	/*
	 * Rearrange mergeclauses, if needed, so that the outer variable is always
	 * on the left; mark the mergeclause restrictinfos with correct
	 * outer_is_left status.
	 */
	mergeclauses = get_switched_clauses(best_path->path_mergeclauses,
										best_path->jpath.outerjoinpath->parent->relids);

	/*
	 * Create explicit sort nodes for the outer and inner paths if necessary.
	 */
	if (best_path->outersortkeys)
	{
		Relids		outer_relids = outer_path->parent->relids;
		Sort	   *sort = make_sort_from_pathkeys(outer_plan,
												   best_path->outersortkeys,
												   outer_relids);

		label_sort_with_costsize(root, sort, -1.0);
		outer_plan = (Plan *) sort;
		outerpathkeys = best_path->outersortkeys;
	}
	else
		outerpathkeys = best_path->jpath.outerjoinpath->pathkeys;

	if (best_path->innersortkeys)
	{
		Relids		inner_relids = inner_path->parent->relids;
		Sort	   *sort = make_sort_from_pathkeys(inner_plan,
												   best_path->innersortkeys,
												   inner_relids);

		label_sort_with_costsize(root, sort, -1.0);
		inner_plan = (Plan *) sort;
		innerpathkeys = best_path->innersortkeys;
	}
	else
		innerpathkeys = best_path->jpath.innerjoinpath->pathkeys;

	/*
	 * If specified, add a materialize node to shield the inner plan from the
	 * need to handle mark/restore.
	 */
	if (best_path->materialize_inner)
	{
		Plan	   *matplan = (Plan *) make_material(inner_plan);

		/*
		 * We assume the materialize will not spill to disk, and therefore
		 * charge just cpu_operator_cost per tuple.  (Keep this estimate in
		 * sync with final_cost_mergejoin.)
		 */
		copy_plan_costsize(matplan, inner_plan);
		matplan->total_cost += cpu_operator_cost * matplan->plan_rows;

		inner_plan = matplan;
	}

	/*
	 * Compute the opfamily/collation/strategy/nullsfirst arrays needed by the
	 * executor.  The information is in the pathkeys for the two inputs, but
	 * we need to be careful about the possibility of mergeclauses sharing a
	 * pathkey, as well as the possibility that the inner pathkeys are not in
	 * an order matching the mergeclauses.
	 */
	nClauses = list_length(mergeclauses);
	Assert(nClauses == list_length(best_path->path_mergeclauses));
	mergefamilies = (Oid *) palloc(nClauses * sizeof(Oid));
	mergecollations = (Oid *) palloc(nClauses * sizeof(Oid));
	mergestrategies = (int *) palloc(nClauses * sizeof(int));
	mergenullsfirst = (bool *) palloc(nClauses * sizeof(bool));

	opathkey = NULL;
	opeclass = NULL;
	lop = list_head(outerpathkeys);
	lip = list_head(innerpathkeys);
	i = 0;
	foreach(lc, best_path->path_mergeclauses)
	{
		RestrictInfo *rinfo = lfirst_node(RestrictInfo, lc);
		EquivalenceClass *oeclass;
		EquivalenceClass *ieclass;
		PathKey    *ipathkey = NULL;
		EquivalenceClass *ipeclass = NULL;
		bool		first_inner_match = false;

		/* fetch outer/inner eclass from mergeclause */
		if (rinfo->outer_is_left)
		{
			oeclass = rinfo->left_ec;
			ieclass = rinfo->right_ec;
		}
		else
		{
			oeclass = rinfo->right_ec;
			ieclass = rinfo->left_ec;
		}
		Assert(oeclass != NULL);
		Assert(ieclass != NULL);

		/*
		 * We must identify the pathkey elements associated with this clause
		 * by matching the eclasses (which should give a unique match, since
		 * the pathkey lists should be canonical).  In typical cases the merge
		 * clauses are one-to-one with the pathkeys, but when dealing with
		 * partially redundant query conditions, things are more complicated.
		 *
		 * lop and lip reference the first as-yet-unmatched pathkey elements.
		 * If they're NULL then all pathkey elements have been matched.
		 *
		 * The ordering of the outer pathkeys should match the mergeclauses,
		 * by construction (see find_mergeclauses_for_outer_pathkeys()). There
		 * could be more than one mergeclause for the same outer pathkey, but
		 * no pathkey may be entirely skipped over.
		 */
		if (oeclass != opeclass)	/* multiple matches are not interesting */
		{
			/* doesn't match the current opathkey, so must match the next */
			if (lop == NULL)
				elog(ERROR, "outer pathkeys do not match mergeclauses");
			opathkey = (PathKey *) lfirst(lop);
			opeclass = opathkey->pk_eclass;
			lop = lnext(outerpathkeys, lop);
			if (oeclass != opeclass)
				elog(ERROR, "outer pathkeys do not match mergeclauses");
		}

		/*
		 * The inner pathkeys likewise should not have skipped-over keys, but
		 * it's possible for a mergeclause to reference some earlier inner
		 * pathkey if we had redundant pathkeys.  For example we might have
		 * mergeclauses like "o.a = i.x AND o.b = i.y AND o.c = i.x".  The
		 * implied inner ordering is then "ORDER BY x, y, x", but the pathkey
		 * mechanism drops the second sort by x as redundant, and this code
		 * must cope.
		 *
		 * It's also possible for the implied inner-rel ordering to be like
		 * "ORDER BY x, y, x DESC".  We still drop the second instance of x as
		 * redundant; but this means that the sort ordering of a redundant
		 * inner pathkey should not be considered significant.  So we must
		 * detect whether this is the first clause matching an inner pathkey.
		 */
		if (lip)
		{
			ipathkey = (PathKey *) lfirst(lip);
			ipeclass = ipathkey->pk_eclass;
			if (ieclass == ipeclass)
			{
				/* successful first match to this inner pathkey */
				lip = lnext(innerpathkeys, lip);
				first_inner_match = true;
			}
		}
		if (!first_inner_match)
		{
			/* redundant clause ... must match something before lip */
			ListCell   *l2;

			foreach(l2, innerpathkeys)
			{
				if (l2 == lip)
					break;
				ipathkey = (PathKey *) lfirst(l2);
				ipeclass = ipathkey->pk_eclass;
				if (ieclass == ipeclass)
					break;
			}
			if (ieclass != ipeclass)
				elog(ERROR, "inner pathkeys do not match mergeclauses");
		}

		/*
		 * The pathkeys should always match each other as to opfamily and
		 * collation (which affect equality), but if we're considering a
		 * redundant inner pathkey, its sort ordering might not match.  In
		 * such cases we may ignore the inner pathkey's sort ordering and use
		 * the outer's.  (In effect, we're lying to the executor about the
		 * sort direction of this inner column, but it does not matter since
		 * the run-time row comparisons would only reach this column when
		 * there's equality for the earlier column containing the same eclass.
		 * There could be only one value in this column for the range of inner
		 * rows having a given value in the earlier column, so it does not
		 * matter which way we imagine this column to be ordered.)  But a
		 * non-redundant inner pathkey had better match outer's ordering too.
		 */
		if (opathkey->pk_opfamily != ipathkey->pk_opfamily ||
			opathkey->pk_eclass->ec_collation != ipathkey->pk_eclass->ec_collation)
			elog(ERROR, "left and right pathkeys do not match in mergejoin");
		if (first_inner_match &&
			(opathkey->pk_strategy != ipathkey->pk_strategy ||
			 opathkey->pk_nulls_first != ipathkey->pk_nulls_first))
			elog(ERROR, "left and right pathkeys do not match in mergejoin");

		/* OK, save info for executor */
		mergefamilies[i] = opathkey->pk_opfamily;
		mergecollations[i] = opathkey->pk_eclass->ec_collation;
		mergestrategies[i] = opathkey->pk_strategy;
		mergenullsfirst[i] = opathkey->pk_nulls_first;
		i++;
	}

	/*
	 * Note: it is not an error if we have additional pathkey elements (i.e.,
	 * lop or lip isn't NULL here).  The input paths might be better-sorted
	 * than we need for the current mergejoin.
	 */

	/*
	 * Now we can build the mergejoin node.
	 */
	join_plan = make_mergejoin(tlist,
							   joinclauses,
							   otherclauses,
							   mergeclauses,
							   mergefamilies,
							   mergecollations,
							   mergestrategies,
							   mergenullsfirst,
							   outer_plan,
							   inner_plan,
							   best_path->jpath.jointype,
							   best_path->jpath.inner_unique,
							   best_path->skip_mark_restore);

	/* Costs of sort and material steps are included in path cost already */
	copy_generic_path_info(&join_plan->join.plan, &best_path->jpath.path);

	return join_plan;
}

static HashJoin *
create_hashjoin_plan(PlannerInfo *root,
					 HashPath *best_path)
{
	HashJoin   *join_plan;
	Hash	   *hash_plan;
	Plan	   *outer_plan;
	Plan	   *inner_plan;
	List	   *tlist = build_path_tlist(root, &best_path->jpath.path);
	List	   *joinclauses;
	List	   *otherclauses;
	List	   *hashclauses;
	List	   *hashoperators = NIL;
	List	   *hashcollations = NIL;
	List	   *inner_hashkeys = NIL;
	List	   *outer_hashkeys = NIL;
	Oid			skewTable = InvalidOid;
	AttrNumber	skewColumn = InvalidAttrNumber;
	bool		skewInherit = false;
	ListCell   *lc;

	/*
	 * HashJoin can project, so we don't have to demand exact tlists from the
	 * inputs.  However, it's best to request a small tlist from the inner
	 * side, so that we aren't storing more data than necessary.  Likewise, if
	 * we anticipate batching, request a small tlist from the outer side so
	 * that we don't put extra data in the outer batch files.
	 */
	outer_plan = create_plan_recurse(root, best_path->jpath.outerjoinpath,
									 (best_path->num_batches > 1) ? CP_SMALL_TLIST : 0);

	inner_plan = create_plan_recurse(root, best_path->jpath.innerjoinpath,
									 CP_SMALL_TLIST);

	/* Sort join qual clauses into best execution order */
	joinclauses = order_qual_clauses(root, best_path->jpath.joinrestrictinfo);
	/* There's no point in sorting the hash clauses ... */

	/* Get the join qual clauses (in plain expression form) */
	/* Any pseudoconstant clauses are ignored here */
	if (IS_OUTER_JOIN(best_path->jpath.jointype))
	{
		extract_actual_join_clauses(joinclauses,
									best_path->jpath.path.parent->relids,
									&joinclauses, &otherclauses);
	}
	else
	{
		/* We can treat all clauses alike for an inner join */
		joinclauses = extract_actual_clauses(joinclauses, false);
		otherclauses = NIL;
	}

	/*
	 * Remove the hashclauses from the list of join qual clauses, leaving the
	 * list of quals that must be checked as qpquals.
	 */
	hashclauses = get_actual_clauses(best_path->path_hashclauses);
	joinclauses = list_difference(joinclauses, hashclauses);

	/*
	 * Replace any outer-relation variables with nestloop params.  There
	 * should not be any in the hashclauses.
	 */
	if (best_path->jpath.path.param_info)
	{
		joinclauses = (List *)
			replace_nestloop_params(root, (Node *) joinclauses);
		otherclauses = (List *)
			replace_nestloop_params(root, (Node *) otherclauses);
	}

	/*
	 * Rearrange hashclauses, if needed, so that the outer variable is always
	 * on the left.
	 */
	hashclauses = get_switched_clauses(best_path->path_hashclauses,
									   best_path->jpath.outerjoinpath->parent->relids);

	/*
	 * If there is a single join clause and we can identify the outer variable
	 * as a simple column reference, supply its identity for possible use in
	 * skew optimization.  (Note: in principle we could do skew optimization
	 * with multiple join clauses, but we'd have to be able to determine the
	 * most common combinations of outer values, which we don't currently have
	 * enough stats for.)
	 */
	if (list_length(hashclauses) == 1)
	{
		OpExpr	   *clause = (OpExpr *) linitial(hashclauses);
		Node	   *node;

		Assert(is_opclause(clause));
		node = (Node *) linitial(clause->args);
		if (IsA(node, RelabelType))
			node = (Node *) ((RelabelType *) node)->arg;
		if (IsA(node, Var))
		{
			Var		   *var = (Var *) node;
			RangeTblEntry *rte;

			rte = root->simple_rte_array[var->varno];
			if (rte->rtekind == RTE_RELATION)
			{
				skewTable = rte->relid;
				skewColumn = var->varattno;
				skewInherit = rte->inh;
			}
		}
	}

	/*
	 * Collect hash related information. The hashed expressions are
	 * deconstructed into outer/inner expressions, so they can be computed
	 * separately (inner expressions are used to build the hashtable via Hash,
	 * outer expressions to perform lookups of tuples from HashJoin's outer
	 * plan in the hashtable). Also collect operator information necessary to
	 * build the hashtable.
	 */
	foreach(lc, hashclauses)
	{
		OpExpr	   *hclause = lfirst_node(OpExpr, lc);

		hashoperators = lappend_oid(hashoperators, hclause->opno);
		hashcollations = lappend_oid(hashcollations, hclause->inputcollid);
		outer_hashkeys = lappend(outer_hashkeys, linitial(hclause->args));
		inner_hashkeys = lappend(inner_hashkeys, lsecond(hclause->args));
	}

	/*
	 * Build the hash node and hash join node.
	 */
	hash_plan = make_hash(inner_plan,
						  inner_hashkeys,
						  skewTable,
						  skewColumn,
						  skewInherit);

	/*
	 * Set Hash node's startup & total costs equal to total cost of input
	 * plan; this only affects EXPLAIN display not decisions.
	 */
	copy_plan_costsize(&hash_plan->plan, inner_plan);
	hash_plan->plan.startup_cost = hash_plan->plan.total_cost;

	/*
	 * If parallel-aware, the executor will also need an estimate of the total
	 * number of rows expected from all participants so that it can size the
	 * shared hash table.
	 */
	if (best_path->jpath.path.parallel_aware)
	{
		hash_plan->plan.parallel_aware = true;
		hash_plan->rows_total = best_path->inner_rows_total;
	}

	join_plan = make_hashjoin(tlist,
							  joinclauses,
							  otherclauses,
							  hashclauses,
							  hashoperators,
							  hashcollations,
							  outer_hashkeys,
							  outer_plan,
							  (Plan *) hash_plan,
							  best_path->jpath.jointype,
							  best_path->jpath.inner_unique);

	copy_generic_path_info(&join_plan->join.plan, &best_path->jpath.path);

	return join_plan;
}


/*****************************************************************************
 *
 *	SUPPORTING ROUTINES
 *
 *****************************************************************************/

/*
 * replace_nestloop_params
 *	  Replace outer-relation Vars and PlaceHolderVars in the given expression
 *	  with nestloop Params
 *
 * All Vars and PlaceHolderVars belonging to the relation(s) identified by
 * root->curOuterRels are replaced by Params, and entries are added to
 * root->curOuterParams if not already present.
 */
static Node *
replace_nestloop_params(PlannerInfo *root, Node *expr)
{
	/* No setup needed for tree walk, so away we go */
	return replace_nestloop_params_mutator(expr, root);
}

static Node *
replace_nestloop_params_mutator(Node *node, PlannerInfo *root)
{
	if (node == NULL)
		return NULL;
	if (IsA(node, Var))
	{
		Var		   *var = (Var *) node;

		/* Upper-level Vars should be long gone at this point */
		Assert(var->varlevelsup == 0);
		/* If not to be replaced, we can just return the Var unmodified */
		if (IS_SPECIAL_VARNO(var->varno) ||
			!bms_is_member(var->varno, root->curOuterRels))
			return node;
		/* Replace the Var with a nestloop Param */
		return (Node *) replace_nestloop_param_var(root, var);
	}
	if (IsA(node, YbBatchedExpr))
	{
		YbBatchedExpr	*bexpr = (YbBatchedExpr *) node;
		List *batched_elems = NIL;
		/*
		 * Populate batched_elems with each batched instance of
		 * bexpr->orig_expr's contents.
		 */
		for (size_t i = 0; i < yb_bnl_batch_size; i++)
		{
			root->yb_cur_batch_no = i;
			Node *elem = replace_nestloop_params_mutator(
				(Node *) copyObject(bexpr->orig_expr), root);
			batched_elems = lappend(batched_elems, elem);
		}
		root->yb_cur_batch_no = -1;
		return (Node *) batched_elems;
	}
	if (IsA(node, PlaceHolderVar))
	{
		PlaceHolderVar *phv = (PlaceHolderVar *) node;

		/* Upper-level PlaceHolderVars should be long gone at this point */
		Assert(phv->phlevelsup == 0);

		/*
		 * Check whether we need to replace the PHV.  We use bms_overlap as a
		 * cheap/quick test to see if the PHV might be evaluated in the outer
		 * rels, and then grab its PlaceHolderInfo to tell for sure.
		 */
		if (!bms_overlap(phv->phrels, root->curOuterRels) ||
			!bms_is_subset(find_placeholder_info(root, phv, false)->ph_eval_at,
						   root->curOuterRels))
		{
			/*
			 * We can't replace the whole PHV, but we might still need to
			 * replace Vars or PHVs within its expression, in case it ends up
			 * actually getting evaluated here.  (It might get evaluated in
			 * this plan node, or some child node; in the latter case we don't
			 * really need to process the expression here, but we haven't got
			 * enough info to tell if that's the case.)  Flat-copy the PHV
			 * node and then recurse on its expression.
			 *
			 * Note that after doing this, we might have different
			 * representations of the contents of the same PHV in different
			 * parts of the plan tree.  This is OK because equal() will just
			 * match on phid/phlevelsup, so setrefs.c will still recognize an
			 * upper-level reference to a lower-level copy of the same PHV.
			 */
			PlaceHolderVar *newphv = makeNode(PlaceHolderVar);

			memcpy(newphv, phv, sizeof(PlaceHolderVar));
			newphv->phexpr = (Expr *)
				replace_nestloop_params_mutator((Node *) phv->phexpr,
												root);
			return (Node *) newphv;
		}
		/* Replace the PlaceHolderVar with a nestloop Param */
		return (Node *) replace_nestloop_param_placeholdervar(root, phv);
	}
	if (IsA(node, OpExpr))
	{
		OpExpr *opexpr = (OpExpr*) node;
		if(list_length(opexpr->args) >= 2 &&
		   IsA(lsecond(opexpr->args), YbBatchedExpr))
		{
			ScalarArrayOpExpr *saop = makeNode(ScalarArrayOpExpr);
			saop->opno = opexpr->opno;
			saop->opfuncid = opexpr->opfuncid;
			saop->useOr = true;
			saop->inputcollid = opexpr->inputcollid;

			saop->args = NIL;

			Oid scalar_type = InvalidOid;
			Oid collid = InvalidOid;

			Expr *inner_expr = (Expr*) linitial(opexpr->args);
			saop->args = lappend(saop->args, inner_expr);

			if(IsA(inner_expr, RowExpr))
			{
				RowExpr *rowexpr = (RowExpr *) inner_expr;
				scalar_type = rowexpr->row_typeid;
			}
			else
			{
				Assert(IsA(inner_expr, Var) || IsA(inner_expr, RelabelType));
				scalar_type = exprType((Node*) inner_expr);
				collid = exprCollation((Node*)inner_expr);
			}

			ArrayExpr *arrexpr = makeNode(ArrayExpr);
			Oid array_type;
			if (OidIsValid(scalar_type) && scalar_type != RECORDOID)
				array_type = get_array_type(scalar_type);
			else
				array_type = InvalidOid;

			arrexpr->array_typeid = array_type;
			arrexpr->element_typeid = scalar_type;
			arrexpr->multidims = false;
			arrexpr->array_collid = collid;
			arrexpr->location = -1;
			arrexpr->elements =
				(List*) replace_nestloop_params(root, lsecond(opexpr->args));
			saop->args = lappend(saop->args, arrexpr);
			return (Node*) saop;
		}
	}
	return expression_tree_mutator(node,
								   replace_nestloop_params_mutator,
								   (void *) root);
}


static List *
yb_get_fixed_batched_indexquals(PlannerInfo *root, IndexPath *index_path)
{
	List *batched_quals = NIL;
	if (!bms_is_empty(root->yb_cur_batched_relids))
	{
<<<<<<< HEAD
		ListCell *lc;
		
		foreach(lc, index_path->indexclauses)
=======
		ListCell *lcc;
		ListCell *lci;

		forboth(lcc, index_path->indexquals, lci, index_path->indexqualcols)
>>>>>>> fc3e8796
		{
			IndexClause *iclause = lfirst_node(IndexClause, lc);
			int			indexcol = iclause->indexcol;
			ListCell   *lc2;

			foreach(lc2, iclause->indexquals)
			{
				RestrictInfo *rinfo = lfirst_node(RestrictInfo, lc2);
				RestrictInfo *tmp_batched =
					yb_get_batched_restrictinfo(rinfo, root->yb_cur_batched_relids,
														index_path->indexinfo->rel->relids);

				if (tmp_batched)
				{
					OpExpr *op = (OpExpr *) tmp_batched->clause;

					if (list_member_ptr(batched_quals, op))
						continue;

					op = copyObject(op);
					linitial(op->args) = fix_indexqual_operand(linitial(op->args),
														index_path->indexinfo,
														indexcol);
					batched_quals = lappend(batched_quals, op);
				}
			}
		}
	}
	return batched_quals;
}

/*
 * fix_indexqual_references
 *	  Adjust indexqual clauses to the form the executor's indexqual
 *	  machinery needs.
 *
 * We have three tasks here:
 *	* Select the actual qual clauses out of the input IndexClause list,
 *	  and remove RestrictInfo nodes from the qual clauses.
 *	* Replace any outer-relation Var or PHV nodes with nestloop Params.
 *	  (XXX eventually, that responsibility should go elsewhere?)
 *	* Index keys must be represented by Var nodes with varattno set to the
 *	  index's attribute number, not the attribute number in the original rel.
 *
 * *stripped_indexquals_p receives a list of the actual qual clauses.
 *
 * *fixed_indexquals_p receives a list of the adjusted quals.  This is a copy
 * that shares no substructure with the original; this is needed in case there
 * are subplans in it (we need two separate copies of the subplan tree, or
 * things will go awry).
 */
static void
fix_indexqual_references(PlannerInfo *root, IndexPath *index_path,
						 List **stripped_indexquals_p, List **fixed_indexquals_p)
{
	IndexOptInfo *index = index_path->indexinfo;
	List	   *stripped_indexquals;
	List	   *fixed_indexquals;
	ListCell   *lc;
	List	   *rinfos;

	stripped_indexquals = fixed_indexquals = NIL;

	List *batched_quals = yb_get_fixed_batched_indexquals(root, index_path);
	batched_quals = yb_zip_batched_exprs(root, batched_quals, true);

	foreach(lc, batched_quals)
	{
		Expr *clause = (Expr *) lfirst(lc);
		Node *fixed_clause = replace_nestloop_params(root, (Node *) clause);
		fixed_indexquals = lappend(fixed_indexquals, fixed_clause);
	}

	rinfos = NIL;
	foreach(lc, index_path->indexclauses)
	{
		IndexClause *iclause = lfirst_node(IndexClause, lc);
		int			indexcol = iclause->indexcol;
		ListCell   *lc2;

		foreach(lc2, iclause->indexquals)
		{
			RestrictInfo *rinfo = lfirst_node(RestrictInfo, lc2);
			Node	   *clause = (Node *) rinfo->clause;

			RestrictInfo *tmp_batched =
				yb_get_batched_restrictinfo(rinfo, root->yb_cur_batched_relids,
													index_path->indexinfo->rel->relids);
			/*
			* YB: We should have already processed this qual in
			* get_fixed_batched_indexquals.
			*/
			if (tmp_batched)
				continue;

			stripped_indexquals = lappend(stripped_indexquals, clause);
			clause = fix_indexqual_clause(root, index, indexcol,
										  clause, iclause->indexcols);
			fixed_indexquals = lappend(fixed_indexquals, clause);
			rinfos = lappend(rinfos, rinfo);
		}
	}

	if(!bms_is_empty(root->yb_cur_batched_relids) && IsYugaByteEnabled())
	{
		stripped_indexquals = yb_get_actual_batched_clauses(root, rinfos, (Path *) index_path);
	}

	*stripped_indexquals_p = stripped_indexquals;
	*fixed_indexquals_p = fixed_indexquals;
}

/*
 * fix_indexorderby_references
 *	  Adjust indexorderby clauses to the form the executor's index
 *	  machinery needs.
 *
 * This is a simplified version of fix_indexqual_references.  The input is
 * bare clauses and a separate indexcol list, instead of IndexClauses.
 */
static List *
fix_indexorderby_references(PlannerInfo *root, IndexPath *index_path)
{
	IndexOptInfo *index = index_path->indexinfo;
	List	   *fixed_indexorderbys;
	ListCell   *lcc,
			   *lci;

	fixed_indexorderbys = NIL;

	forboth(lcc, index_path->indexorderbys, lci, index_path->indexorderbycols)
	{
		Node	   *clause = (Node *) lfirst(lcc);
		int			indexcol = lfirst_int(lci);

		clause = fix_indexqual_clause(root, index, indexcol, clause, NIL);
		fixed_indexorderbys = lappend(fixed_indexorderbys, clause);
	}

	return fixed_indexorderbys;
}

/*
 * fix_indexqual_clause
 *	  Convert a single indexqual clause to the form needed by the executor.
 *
 * We replace nestloop params here, and replace the index key variables
 * or expressions by index Var nodes.
 */
static Node *
fix_indexqual_clause(PlannerInfo *root, IndexOptInfo *index, int indexcol,
					 Node *clause, List *indexcolnos)
{
	/*
	 * Replace any outer-relation variables with nestloop params.
	 *
	 * This also makes a copy of the clause, so it's safe to modify it
	 * in-place below.
	 */
	clause = replace_nestloop_params(root, clause);

	if (IsA(clause, OpExpr))
	{
		OpExpr	   *op = (OpExpr *) clause;

		/* Replace the indexkey expression with an index Var. */
		linitial(op->args) = fix_indexqual_operand(linitial(op->args),
												   index,
												   indexcol);
	}
	else if (IsA(clause, RowCompareExpr))
	{
		RowCompareExpr *rc = (RowCompareExpr *) clause;
		ListCell   *lca,
				   *lcai;

		/* Replace the indexkey expressions with index Vars. */
		Assert(list_length(rc->largs) == list_length(indexcolnos));
		forboth(lca, rc->largs, lcai, indexcolnos)
		{
			lfirst(lca) = fix_indexqual_operand(lfirst(lca),
												index,
												lfirst_int(lcai));
		}
	}
	else if (IsA(clause, ScalarArrayOpExpr))
	{
		ScalarArrayOpExpr *saop = (ScalarArrayOpExpr *) clause;

		/* Replace the indexkey expression with an index Var. */
		linitial(saop->args) = fix_indexqual_operand(linitial(saop->args),
													 index,
													 indexcol);
	}
	else if (IsA(clause, NullTest))
	{
		NullTest   *nt = (NullTest *) clause;

		/* Replace the indexkey expression with an index Var. */
		nt->arg = (Expr *) fix_indexqual_operand((Node *) nt->arg,
												 index,
												 indexcol);
	}
	else
		elog(ERROR, "unsupported indexqual type: %d",
			 (int) nodeTag(clause));

	return clause;
}

/*
 * fix_indexqual_operand
 *	  Convert an indexqual expression to a Var referencing the index column.
 *
 * We represent index keys by Var nodes having varno == INDEX_VAR and varattno
 * equal to the index's attribute number (index column position).
 *
 * Most of the code here is just for sanity cross-checking that the given
 * expression actually matches the index column it's claimed to.
 */
static Node *
fix_indexqual_operand(Node *node, IndexOptInfo *index, int indexcol)
{
	Var		   *result;
	int			pos;
	ListCell   *indexpr_item;

	/*
	 * Remove any binary-compatible relabeling of the indexkey
	 */
	if (IsA(node, RelabelType))
		node = (Node *) ((RelabelType *) node)->arg;

	Assert(indexcol >= 0 && indexcol < index->ncolumns);

	if (index->indexkeys[indexcol] != 0)
	{
		/* It's a simple index column */
		if (IsA(node, FuncExpr))
		{
			Assert(((FuncExpr *)(node))->funcid == YB_HASH_CODE_OID);
			return node;
		}
		if (IsA(node, Var) &&
			((Var *) node)->varno == index->rel->relid &&
			((Var *) node)->varattno == index->indexkeys[indexcol])
		{
			result = (Var *) copyObject(node);
			result->varno = INDEX_VAR;
			result->varattno = indexcol + 1;
			return (Node *) result;
		}
		else
			elog(ERROR, "index key does not match expected index column");
	}

	/* It's an index expression, so find and cross-check the expression */
	indexpr_item = list_head(index->indexprs);
	for (pos = 0; pos < index->ncolumns; pos++)
	{
		if (index->indexkeys[pos] == 0)
		{
			if (indexpr_item == NULL)
				elog(ERROR, "too few entries in indexprs list");
			if (pos == indexcol)
			{
				Node	   *indexkey;

				indexkey = (Node *) lfirst(indexpr_item);
				if (indexkey && IsA(indexkey, RelabelType))
					indexkey = (Node *) ((RelabelType *) indexkey)->arg;
				if (equal(node, indexkey))
				{
					result = makeVar(INDEX_VAR, indexcol + 1,
									 exprType(lfirst(indexpr_item)), -1,
									 exprCollation(lfirst(indexpr_item)),
									 0);
					return (Node *) result;
				}
				else
					elog(ERROR, "index key does not match expected index column");
			}
			indexpr_item = lnext(index->indexprs, indexpr_item);
		}
	}

	/* Oops... */
	elog(ERROR, "index key does not match expected index column");
	return NULL;				/* keep compiler quiet */
}

/*
 * get_switched_clauses
 *	  Given a list of merge or hash joinclauses (as RestrictInfo nodes),
 *	  extract the bare clauses, and rearrange the elements within the
 *	  clauses, if needed, so the outer join variable is on the left and
 *	  the inner is on the right.  The original clause data structure is not
 *	  touched; a modified list is returned.  We do, however, set the transient
 *	  outer_is_left field in each RestrictInfo to show which side was which.
 */
static List *
get_switched_clauses(List *clauses, Relids outerrelids)
{
	List	   *t_list = NIL;
	ListCell   *l;

	foreach(l, clauses)
	{
		RestrictInfo *restrictinfo = (RestrictInfo *) lfirst(l);
		OpExpr	   *clause = (OpExpr *) restrictinfo->clause;

		Assert(is_opclause(clause));
		if (bms_is_subset(restrictinfo->right_relids, outerrelids))
		{
			/*
			 * Duplicate just enough of the structure to allow commuting the
			 * clause without changing the original list.  Could use
			 * copyObject, but a complete deep copy is overkill.
			 */
			OpExpr	   *temp = makeNode(OpExpr);

			temp->opno = clause->opno;
			temp->opfuncid = InvalidOid;
			temp->opresulttype = clause->opresulttype;
			temp->opretset = clause->opretset;
			temp->opcollid = clause->opcollid;
			temp->inputcollid = clause->inputcollid;
			temp->args = list_copy(clause->args);
			temp->location = clause->location;
			/* Commute it --- note this modifies the temp node in-place. */
			CommuteOpExpr(temp);
			t_list = lappend(t_list, temp);
			restrictinfo->outer_is_left = false;
		}
		else
		{
			Assert(bms_is_subset(restrictinfo->left_relids, outerrelids));
			t_list = lappend(t_list, clause);
			restrictinfo->outer_is_left = true;
		}
	}
	return t_list;
}

/*
 * order_qual_clauses
 *		Given a list of qual clauses that will all be evaluated at the same
 *		plan node, sort the list into the order we want to check the quals
 *		in at runtime.
 *
 * When security barrier quals are used in the query, we may have quals with
 * different security levels in the list.  Quals of lower security_level
 * must go before quals of higher security_level, except that we can grant
 * exceptions to move up quals that are leakproof.  When security level
 * doesn't force the decision, we prefer to order clauses by estimated
 * execution cost, cheapest first.
 *
 * Ideally the order should be driven by a combination of execution cost and
 * selectivity, but it's not immediately clear how to account for both,
 * and given the uncertainty of the estimates the reliability of the decisions
 * would be doubtful anyway.  So we just order by security level then
 * estimated per-tuple cost, being careful not to change the order when
 * (as is often the case) the estimates are identical.
 *
 * Although this will work on either bare clauses or RestrictInfos, it's
 * much faster to apply it to RestrictInfos, since it can re-use cost
 * information that is cached in RestrictInfos.  XXX in the bare-clause
 * case, we are also not able to apply security considerations.  That is
 * all right for the moment, because the bare-clause case doesn't occur
 * anywhere that barrier quals could be present, but it would be better to
 * get rid of it.
 *
 * Note: some callers pass lists that contain entries that will later be
 * removed; this is the easiest way to let this routine see RestrictInfos
 * instead of bare clauses.  This is another reason why trying to consider
 * selectivity in the ordering would likely do the wrong thing.
 */
static List *
order_qual_clauses(PlannerInfo *root, List *clauses)
{
	typedef struct
	{
		Node	   *clause;
		Cost		cost;
		Index		security_level;
	} QualItem;
	int			nitems = list_length(clauses);
	QualItem   *items;
	ListCell   *lc;
	int			i;
	List	   *result;

	/* No need to work hard for 0 or 1 clause */
	if (nitems <= 1)
		return clauses;

	/*
	 * Collect the items and costs into an array.  This is to avoid repeated
	 * cost_qual_eval work if the inputs aren't RestrictInfos.
	 */
	items = (QualItem *) palloc(nitems * sizeof(QualItem));
	i = 0;
	foreach(lc, clauses)
	{
		Node	   *clause = (Node *) lfirst(lc);
		QualCost	qcost;

		cost_qual_eval_node(&qcost, clause, root);
		items[i].clause = clause;
		items[i].cost = qcost.per_tuple;
		if (IsA(clause, RestrictInfo))
		{
			RestrictInfo *rinfo = (RestrictInfo *) clause;

			/*
			 * If a clause is leakproof, it doesn't have to be constrained by
			 * its nominal security level.  If it's also reasonably cheap
			 * (here defined as 10X cpu_operator_cost), pretend it has
			 * security_level 0, which will allow it to go in front of
			 * more-expensive quals of lower security levels.  Of course, that
			 * will also force it to go in front of cheaper quals of its own
			 * security level, which is not so great, but we can alleviate
			 * that risk by applying the cost limit cutoff.
			 */
			if (rinfo->leakproof && items[i].cost < 10 * cpu_operator_cost)
				items[i].security_level = 0;
			else
				items[i].security_level = rinfo->security_level;
		}
		else
			items[i].security_level = 0;
		i++;
	}

	/*
	 * Sort.  We don't use qsort() because it's not guaranteed stable for
	 * equal keys.  The expected number of entries is small enough that a
	 * simple insertion sort should be good enough.
	 */
	for (i = 1; i < nitems; i++)
	{
		QualItem	newitem = items[i];
		int			j;

		/* insert newitem into the already-sorted subarray */
		for (j = i; j > 0; j--)
		{
			QualItem   *olditem = &items[j - 1];

			if (newitem.security_level > olditem->security_level ||
				(newitem.security_level == olditem->security_level &&
				 newitem.cost >= olditem->cost))
				break;
			items[j] = *olditem;
		}
		items[j] = newitem;
	}

	/* Convert back to a list */
	result = NIL;
	for (i = 0; i < nitems; i++)
		result = lappend(result, items[i].clause);

	return result;
}

/*
 * Copy cost and size info from a Path node to the Plan node created from it.
 * The executor usually won't use this info, but it's needed by EXPLAIN.
 * Also copy the parallel-related flags, which the executor *will* use.
 */
static void
copy_generic_path_info(Plan *dest, Path *src)
{
	dest->startup_cost = src->startup_cost;
	dest->total_cost = src->total_cost;
	dest->plan_rows = src->rows;
	dest->plan_width = src->pathtarget->width;
	dest->parallel_aware = src->parallel_aware;
	dest->parallel_safe = src->parallel_safe;
}

/*
 * Copy cost and size info from a lower plan node to an inserted node.
 * (Most callers alter the info after copying it.)
 */
static void
copy_plan_costsize(Plan *dest, Plan *src)
{
	dest->startup_cost = src->startup_cost;
	dest->total_cost = src->total_cost;
	dest->plan_rows = src->plan_rows;
	dest->plan_width = src->plan_width;
	/* Assume the inserted node is not parallel-aware. */
	dest->parallel_aware = false;
	/* Assume the inserted node is parallel-safe, if child plan is. */
	dest->parallel_safe = src->parallel_safe;
}

/*
 * Some places in this file build Sort nodes that don't have a directly
 * corresponding Path node.  The cost of the sort is, or should have been,
 * included in the cost of the Path node we're working from, but since it's
 * not split out, we have to re-figure it using cost_sort().  This is just
 * to label the Sort node nicely for EXPLAIN.
 *
 * limit_tuples is as for cost_sort (in particular, pass -1 if no limit)
 */
static void
label_sort_with_costsize(PlannerInfo *root, Sort *plan, double limit_tuples)
{
	Plan	   *lefttree = plan->plan.lefttree;
	Path		sort_path;		/* dummy for result of cost_sort */

	/*
	 * This function shouldn't have to deal with IncrementalSort plans because
	 * they are only created from corresponding Path nodes.
	 */
	Assert(IsA(plan, Sort));

	cost_sort(&sort_path, root, NIL,
			  lefttree->total_cost,
			  lefttree->plan_rows,
			  lefttree->plan_width,
			  0.0,
			  work_mem,
			  limit_tuples);
	plan->plan.startup_cost = sort_path.startup_cost;
	plan->plan.total_cost = sort_path.total_cost;
	plan->plan.plan_rows = lefttree->plan_rows;
	plan->plan.plan_width = lefttree->plan_width;
	plan->plan.parallel_aware = false;
	plan->plan.parallel_safe = lefttree->parallel_safe;
}

/*
 * bitmap_subplan_mark_shared
 *	 Set isshared flag in bitmap subplan so that it will be created in
 *	 shared memory.
 */
static void
bitmap_subplan_mark_shared(Plan *plan)
{
	if (IsA(plan, BitmapAnd))
		bitmap_subplan_mark_shared(linitial(((BitmapAnd *) plan)->bitmapplans));
	else if (IsA(plan, BitmapOr))
	{
		((BitmapOr *) plan)->isshared = true;
		bitmap_subplan_mark_shared(linitial(((BitmapOr *) plan)->bitmapplans));
	}
	else if (IsA(plan, BitmapIndexScan))
		((BitmapIndexScan *) plan)->isshared = true;
	else
		elog(ERROR, "unrecognized node type: %d", nodeTag(plan));
}

/*
 * is_index_only_refs
 *		Check if all column references from the list are available from the
 *		index described by the indexinfo.
 */
static bool
is_index_only_refs(List *colrefs, IndexOptInfo *indexinfo)
{
	ListCell *lc;
	foreach (lc, colrefs)
	{
		bool found = false;
		YbExprColrefDesc *colref = castNode(YbExprColrefDesc, lfirst(lc));
		for (int i = 0; i < indexinfo->ncolumns; i++)
		{
			if (colref->attno == indexinfo->indexkeys[i])
			{
				/*
				 * If index key can not return, it does not have actual value
				 * to evaluate the expression.
				 */
				if (indexinfo->canreturn[i])
				{
					found = true;
					break;
				}
				else
					return false;
			}
		}
		if (!found)
			return false;
	}
	return true;
}

/*
 * extract_pushdown_clauses
 *	  Extract actual clauses from RestrictInfo list and distribute them
 * 	  between three groups:
 *	  - local_quals - conditions not eligible for pushdown. They are evaluated
 *	  on the Postgres side on the rows fetched from DocDB;
 *	  - rel_remote_quals - conditions to pushdown with the request to the main
 *	  scanned relation. In the case of sequential scan or index only scan
 *	  the DocDB table or DocDB index respectively is the main (and only)
 *	  scanned relation, so the function returns only two groups;
 *	  - idx_remote_quals - conditions to pushdown with the request to the
 *	  secondary (index) relation. Used with the index scan on a secondary
 *	  index, and caller must provide IndexOptInfo record for the index.
 *	  - rel_colrefs, idx_colrefs are columns referenced by respective
 *	  rel_remote_quals or idx_remote_quals.
 *	  The output parameters local_quals, rel_remote_quals, rel_colrefs must
 *	  point to valid lists. The output parameters idx_remote_quals and
 *	  idx_colrefs may be NULL if the indexinfo is NULL.
 */
static void
extract_pushdown_clauses(List *restrictinfo_list,
						 IndexOptInfo *indexinfo,
						 List **local_quals,
						 List **rel_remote_quals,
						 List **rel_colrefs,
						 List **idx_remote_quals,
						 List **idx_colrefs)
{
	ListCell *lc;
	foreach(lc, restrictinfo_list)
	{
		RestrictInfo *ri = lfirst_node(RestrictInfo, lc);
		/* ignore pseudoconstants */
		if (ri->pseudoconstant)
			continue;

		if (ri->yb_pushable)
		{
			List *colrefs = NIL;
			bool pushable PG_USED_FOR_ASSERTS_ONLY;

			/*
			 * Find column references. It has already been determined that
			 * the expression is pushable.
			 */
			pushable = YbCanPushdownExpr(ri->clause, &colrefs);
			Assert(pushable);

			/*
			 * If there are both main and secondary (index) relations,
			 * determine one to pushdown the condition. It is more efficient
			 * to apply filter earlier, so prefer index, if it has all the
			 * necessary columns.
			 */
			if (indexinfo == NULL ||
				!is_index_only_refs(colrefs, indexinfo))
			{
				*rel_colrefs = list_concat(*rel_colrefs, colrefs);
				*rel_remote_quals = lappend(*rel_remote_quals, ri->clause);
			}
			else
			{
				*idx_colrefs = list_concat(*idx_colrefs, colrefs);
				*idx_remote_quals = lappend(*idx_remote_quals, ri->clause);
			}
		}
		else
		{
			*local_quals = lappend(*local_quals, ri->clause);
		}
	}
}

/*****************************************************************************
 *
 *	PLAN NODE BUILDING ROUTINES
 *
 * In general, these functions are not passed the original Path and therefore
 * leave it to the caller to fill in the cost/width fields from the Path,
 * typically by calling copy_generic_path_info().  This convention is
 * somewhat historical, but it does support a few places above where we build
 * a plan node without having an exactly corresponding Path node.  Under no
 * circumstances should one of these functions do its own cost calculations,
 * as that would be redundant with calculations done while building Paths.
 *
 *****************************************************************************/

static SeqScan *
make_seqscan(List *qptlist,
			 List *qpqual,
			 Index scanrelid)
{
	SeqScan    *node = makeNode(SeqScan);
	Plan	   *plan = &node->scan.plan;

	plan->targetlist = qptlist;
	plan->qual = qpqual;
	plan->lefttree = NULL;
	plan->righttree = NULL;
<<<<<<< HEAD
	node->scan.yb_lock_mechanism = yb_path_info.yb_lock_mechanism;
	node->scan.scanrelid = scanrelid;
=======
	node->scanrelid = scanrelid;
>>>>>>> fc3e8796

	return node;
}

static YbSeqScan *
make_yb_seqscan(List *qptlist,
				List *local_quals,
				List *yb_pushdown_quals,
				List *yb_pushdown_colrefs,
				Index scanrelid)
{
	YbSeqScan  *node = makeNode(YbSeqScan);
	Plan	   *plan = &node->scan.plan;

	plan->targetlist = qptlist;
	plan->qual = local_quals;
	plan->lefttree = NULL;
	plan->righttree = NULL;
	node->scan.scanrelid = scanrelid;
	node->yb_pushdown.quals = yb_pushdown_quals;
	node->yb_pushdown.colrefs = yb_pushdown_colrefs;

	return node;
}

static SampleScan *
make_samplescan(List *qptlist,
				List *qpqual,
				Index scanrelid,
				TableSampleClause *tsc)
{
	SampleScan *node = makeNode(SampleScan);
	Plan	   *plan = &node->scan.plan;

	plan->targetlist = qptlist;
	plan->qual = qpqual;
	plan->lefttree = NULL;
	plan->righttree = NULL;
	node->scan.scanrelid = scanrelid;
	node->tablesample = tsc;

	return node;
}

static IndexScan *
make_indexscan(List *qptlist,
			   List *qpqual,
			   List *yb_rel_pushdown_colrefs,
			   List *yb_rel_pushdown_quals,
			   List *yb_idx_pushdown_colrefs,
			   List *yb_idx_pushdown_quals,
			   Index scanrelid,
			   Oid indexid,
			   List *indexqual,
			   List *indexqualorig,
			   List *indexorderby,
			   List *indexorderbyorig,
			   List *indexorderbyops,
			   List *indextlist,
			   ScanDirection indexscandir,
			   double estimated_num_nexts,
			   double estimated_num_seeks,
			   YbIndexPathInfo yb_path_info)
{
	IndexScan  *node = makeNode(IndexScan);
	Plan	   *plan = &node->scan.plan;

	plan->targetlist = qptlist;
	plan->qual = qpqual;
	plan->lefttree = NULL;
	plan->righttree = NULL;
	node->scan.scanrelid = scanrelid;
	node->indexid = indexid;
	node->indexqual = indexqual;
	node->indexqualorig = indexqualorig;
	node->indexorderby = indexorderby;
	node->indexorderbyorig = indexorderbyorig;
	node->indexorderbyops = indexorderbyops;
	node->indextlist = indextlist;
	node->indexorderdir = indexscandir;
	node->estimated_num_nexts = estimated_num_nexts;
	node->estimated_num_seeks = estimated_num_seeks;
	node->yb_rel_pushdown.colrefs = yb_rel_pushdown_colrefs;
	node->yb_rel_pushdown.quals = yb_rel_pushdown_quals;
	node->yb_idx_pushdown.colrefs = yb_idx_pushdown_colrefs;
	node->yb_idx_pushdown.quals = yb_idx_pushdown_quals;
	node->yb_lock_mechanism = yb_path_info.yb_lock_mechanism;

	return node;
}

static IndexOnlyScan *
make_indexonlyscan(List *qptlist,
				   List *qpqual,
				   List *yb_pushdown_colrefs,
				   List *yb_pushdown_quals,
				   Index scanrelid,
				   Oid indexid,
				   List *indexqual,
				   List *recheckqual,
				   List *indexorderby,
				   List *indextlist,
				   ScanDirection indexscandir)
{
	IndexOnlyScan *node = makeNode(IndexOnlyScan);
	Plan	   *plan = &node->scan.plan;

	plan->targetlist = qptlist;
	plan->qual = qpqual;
	plan->lefttree = NULL;
	plan->righttree = NULL;
	node->scan.scanrelid = scanrelid;
	node->indexid = indexid;
	node->indexqual = indexqual;
	node->recheckqual = recheckqual;
	node->indexorderby = indexorderby;
	node->indextlist = indextlist;
	node->indexorderdir = indexscandir;
	node->yb_pushdown.colrefs = yb_pushdown_colrefs;
	node->yb_pushdown.quals = yb_pushdown_quals;

	return node;
}

static BitmapIndexScan *
make_bitmap_indexscan(Index scanrelid,
					  Oid indexid,
					  List *indexqual,
					  List *indexqualorig)
{
	BitmapIndexScan *node = makeNode(BitmapIndexScan);
	Plan	   *plan = &node->scan.plan;

	plan->targetlist = NIL;		/* not used */
	plan->qual = NIL;			/* not used */
	plan->lefttree = NULL;
	plan->righttree = NULL;
	node->scan.scanrelid = scanrelid;
	node->indexid = indexid;
	node->indexqual = indexqual;
	node->indexqualorig = indexqualorig;

	return node;
}

static BitmapHeapScan *
make_bitmap_heapscan(List *qptlist,
					 List *qpqual,
					 Plan *lefttree,
					 List *bitmapqualorig,
					 Index scanrelid)
{
	BitmapHeapScan *node = makeNode(BitmapHeapScan);
	Plan	   *plan = &node->scan.plan;

	plan->targetlist = qptlist;
	plan->qual = qpqual;
	plan->lefttree = lefttree;
	plan->righttree = NULL;
	node->scan.scanrelid = scanrelid;
	node->bitmapqualorig = bitmapqualorig;

	return node;
}

static TidScan *
make_tidscan(List *qptlist,
			 List *qpqual,
			 Index scanrelid,
			 List *tidquals)
{
	TidScan    *node = makeNode(TidScan);
	Plan	   *plan = &node->scan.plan;

	plan->targetlist = qptlist;
	plan->qual = qpqual;
	plan->lefttree = NULL;
	plan->righttree = NULL;
	node->scan.scanrelid = scanrelid;
	node->tidquals = tidquals;

	return node;
}

static TidRangeScan *
make_tidrangescan(List *qptlist,
				  List *qpqual,
				  Index scanrelid,
				  List *tidrangequals)
{
	TidRangeScan *node = makeNode(TidRangeScan);
	Plan	   *plan = &node->scan.plan;

	plan->targetlist = qptlist;
	plan->qual = qpqual;
	plan->lefttree = NULL;
	plan->righttree = NULL;
	node->scan.scanrelid = scanrelid;
	node->tidrangequals = tidrangequals;

	return node;
}

static SubqueryScan *
make_subqueryscan(List *qptlist,
				  List *qpqual,
				  Index scanrelid,
				  Plan *subplan)
{
	SubqueryScan *node = makeNode(SubqueryScan);
	Plan	   *plan = &node->scan.plan;

	plan->targetlist = qptlist;
	plan->qual = qpqual;
	plan->lefttree = NULL;
	plan->righttree = NULL;
	node->scan.scanrelid = scanrelid;
	node->subplan = subplan;
	node->scanstatus = SUBQUERY_SCAN_UNKNOWN;

	return node;
}

static FunctionScan *
make_functionscan(List *qptlist,
				  List *qpqual,
				  Index scanrelid,
				  List *functions,
				  bool funcordinality)
{
	FunctionScan *node = makeNode(FunctionScan);
	Plan	   *plan = &node->scan.plan;

	plan->targetlist = qptlist;
	plan->qual = qpqual;
	plan->lefttree = NULL;
	plan->righttree = NULL;
	node->scan.scanrelid = scanrelid;
	node->functions = functions;
	node->funcordinality = funcordinality;

	return node;
}

static TableFuncScan *
make_tablefuncscan(List *qptlist,
				   List *qpqual,
				   Index scanrelid,
				   TableFunc *tablefunc)
{
	TableFuncScan *node = makeNode(TableFuncScan);
	Plan	   *plan = &node->scan.plan;

	plan->targetlist = qptlist;
	plan->qual = qpqual;
	plan->lefttree = NULL;
	plan->righttree = NULL;
	node->scan.scanrelid = scanrelid;
	node->tablefunc = tablefunc;

	return node;
}

static ValuesScan *
make_valuesscan(List *qptlist,
				List *qpqual,
				Index scanrelid,
				List *values_lists)
{
	ValuesScan *node = makeNode(ValuesScan);
	Plan	   *plan = &node->scan.plan;

	plan->targetlist = qptlist;
	plan->qual = qpqual;
	plan->lefttree = NULL;
	plan->righttree = NULL;
	node->scan.scanrelid = scanrelid;
	node->values_lists = values_lists;

	return node;
}

static CteScan *
make_ctescan(List *qptlist,
			 List *qpqual,
			 Index scanrelid,
			 int ctePlanId,
			 int cteParam)
{
	CteScan    *node = makeNode(CteScan);
	Plan	   *plan = &node->scan.plan;

	plan->targetlist = qptlist;
	plan->qual = qpqual;
	plan->lefttree = NULL;
	plan->righttree = NULL;
	node->scan.scanrelid = scanrelid;
	node->ctePlanId = ctePlanId;
	node->cteParam = cteParam;

	return node;
}

static NamedTuplestoreScan *
make_namedtuplestorescan(List *qptlist,
						 List *qpqual,
						 Index scanrelid,
						 char *enrname)
{
	NamedTuplestoreScan *node = makeNode(NamedTuplestoreScan);
	Plan	   *plan = &node->scan.plan;

	/* cost should be inserted by caller */
	plan->targetlist = qptlist;
	plan->qual = qpqual;
	plan->lefttree = NULL;
	plan->righttree = NULL;
	node->scan.scanrelid = scanrelid;
	node->enrname = enrname;

	return node;
}

static WorkTableScan *
make_worktablescan(List *qptlist,
				   List *qpqual,
				   Index scanrelid,
				   int wtParam)
{
	WorkTableScan *node = makeNode(WorkTableScan);
	Plan	   *plan = &node->scan.plan;

	plan->targetlist = qptlist;
	plan->qual = qpqual;
	plan->lefttree = NULL;
	plan->righttree = NULL;
	node->scan.scanrelid = scanrelid;
	node->wtParam = wtParam;

	return node;
}

ForeignScan *
make_foreignscan(List *qptlist,
				 List *qpqual,
				 Index scanrelid,
				 List *fdw_exprs,
				 List *fdw_private,
				 List *fdw_scan_tlist,
				 List *fdw_recheck_quals,
				 Plan *outer_plan)
{
	ForeignScan *node = makeNode(ForeignScan);
	Plan	   *plan = &node->scan.plan;

	/* cost will be filled in by create_foreignscan_plan */
	plan->targetlist = qptlist;
	plan->qual = qpqual;
	plan->lefttree = outer_plan;
	plan->righttree = NULL;
	node->scan.scanrelid = scanrelid;

	/* these may be overridden by the FDW's PlanDirectModify callback. */
	node->operation = CMD_SELECT;
	node->resultRelation = 0;

	/* fs_server will be filled in by create_foreignscan_plan */
	node->fs_server = InvalidOid;
	node->fdw_exprs = fdw_exprs;
	node->fdw_private = fdw_private;
	node->fdw_scan_tlist = fdw_scan_tlist;
	node->fdw_recheck_quals = fdw_recheck_quals;
	/* fs_relids will be filled in by create_foreignscan_plan */
	node->fs_relids = NULL;
	/* fsSystemCol will be filled in by create_foreignscan_plan */
	node->fsSystemCol = false;

	return node;
}

static RecursiveUnion *
make_recursive_union(List *tlist,
					 Plan *lefttree,
					 Plan *righttree,
					 int wtParam,
					 List *distinctList,
					 long numGroups)
{
	RecursiveUnion *node = makeNode(RecursiveUnion);
	Plan	   *plan = &node->plan;
	int			numCols = list_length(distinctList);

	plan->targetlist = tlist;
	plan->qual = NIL;
	plan->lefttree = lefttree;
	plan->righttree = righttree;
	node->wtParam = wtParam;

	/*
	 * convert SortGroupClause list into arrays of attr indexes and equality
	 * operators, as wanted by executor
	 */
	node->numCols = numCols;
	if (numCols > 0)
	{
		int			keyno = 0;
		AttrNumber *dupColIdx;
		Oid		   *dupOperators;
		Oid		   *dupCollations;
		ListCell   *slitem;

		dupColIdx = (AttrNumber *) palloc(sizeof(AttrNumber) * numCols);
		dupOperators = (Oid *) palloc(sizeof(Oid) * numCols);
		dupCollations = (Oid *) palloc(sizeof(Oid) * numCols);

		foreach(slitem, distinctList)
		{
			SortGroupClause *sortcl = (SortGroupClause *) lfirst(slitem);
			TargetEntry *tle = get_sortgroupclause_tle(sortcl,
													   plan->targetlist);

			dupColIdx[keyno] = tle->resno;
			dupOperators[keyno] = sortcl->eqop;
			dupCollations[keyno] = exprCollation((Node *) tle->expr);
			Assert(OidIsValid(dupOperators[keyno]));
			keyno++;
		}
		node->dupColIdx = dupColIdx;
		node->dupOperators = dupOperators;
		node->dupCollations = dupCollations;
	}
	node->numGroups = numGroups;

	return node;
}

static BitmapAnd *
make_bitmap_and(List *bitmapplans)
{
	BitmapAnd  *node = makeNode(BitmapAnd);
	Plan	   *plan = &node->plan;

	plan->targetlist = NIL;
	plan->qual = NIL;
	plan->lefttree = NULL;
	plan->righttree = NULL;
	node->bitmapplans = bitmapplans;

	return node;
}

static BitmapOr *
make_bitmap_or(List *bitmapplans)
{
	BitmapOr   *node = makeNode(BitmapOr);
	Plan	   *plan = &node->plan;

	plan->targetlist = NIL;
	plan->qual = NIL;
	plan->lefttree = NULL;
	plan->righttree = NULL;
	node->bitmapplans = bitmapplans;

	return node;
}

static NestLoop *
make_nestloop(List *tlist,
			  List *joinclauses,
			  List *otherclauses,
			  List *nestParams,
			  Plan *lefttree,
			  Plan *righttree,
			  JoinType jointype,
			  bool inner_unique)
{
	NestLoop   *node = makeNode(NestLoop);
	Plan	   *plan = &node->join.plan;

	plan->targetlist = tlist;
	plan->qual = otherclauses;
	plan->lefttree = lefttree;
	plan->righttree = righttree;
	node->join.jointype = jointype;
	node->join.inner_unique = inner_unique;
	node->join.joinqual = joinclauses;
	node->nestParams = nestParams;

	return node;
}

static YbBatchedNestLoop *
make_YbBatchedNestLoop(List *tlist,
					   List *joinclauses,
					   List *otherclauses,
					   List *nestParams,
					   Plan *lefttree,
					   Plan *righttree,
					   JoinType jointype,
					   bool inner_unique,
					   size_t num_hashClauseInfos,
					   YbBNLHashClauseInfo *hashClauseInfos)
{
	YbBatchedNestLoop   *node = makeNode(YbBatchedNestLoop);
	Plan	   *plan = &node->nl.join.plan;

	plan->targetlist = tlist;
	plan->qual = otherclauses;
	plan->lefttree = lefttree;
	plan->righttree = righttree;
	node->nl.join.jointype = jointype;
	node->nl.join.inner_unique = inner_unique;
	node->nl.join.joinqual = joinclauses;
	node->nl.nestParams = nestParams;
	node->num_hashClauseInfos = num_hashClauseInfos;
	node->hashClauseInfos = hashClauseInfos;

	return node;
}

static HashJoin *
make_hashjoin(List *tlist,
			  List *joinclauses,
			  List *otherclauses,
			  List *hashclauses,
			  List *hashoperators,
			  List *hashcollations,
			  List *hashkeys,
			  Plan *lefttree,
			  Plan *righttree,
			  JoinType jointype,
			  bool inner_unique)
{
	HashJoin   *node = makeNode(HashJoin);
	Plan	   *plan = &node->join.plan;

	plan->targetlist = tlist;
	plan->qual = otherclauses;
	plan->lefttree = lefttree;
	plan->righttree = righttree;
	node->hashclauses = hashclauses;
	node->hashoperators = hashoperators;
	node->hashcollations = hashcollations;
	node->hashkeys = hashkeys;
	node->join.jointype = jointype;
	node->join.inner_unique = inner_unique;
	node->join.joinqual = joinclauses;

	return node;
}

static Hash *
make_hash(Plan *lefttree,
		  List *hashkeys,
		  Oid skewTable,
		  AttrNumber skewColumn,
		  bool skewInherit)
{
	Hash	   *node = makeNode(Hash);
	Plan	   *plan = &node->plan;

	plan->targetlist = lefttree->targetlist;
	plan->qual = NIL;
	plan->lefttree = lefttree;
	plan->righttree = NULL;

	node->hashkeys = hashkeys;
	node->skewTable = skewTable;
	node->skewColumn = skewColumn;
	node->skewInherit = skewInherit;

	return node;
}

static MergeJoin *
make_mergejoin(List *tlist,
			   List *joinclauses,
			   List *otherclauses,
			   List *mergeclauses,
			   Oid *mergefamilies,
			   Oid *mergecollations,
			   int *mergestrategies,
			   bool *mergenullsfirst,
			   Plan *lefttree,
			   Plan *righttree,
			   JoinType jointype,
			   bool inner_unique,
			   bool skip_mark_restore)
{
	MergeJoin  *node = makeNode(MergeJoin);
	Plan	   *plan = &node->join.plan;

	plan->targetlist = tlist;
	plan->qual = otherclauses;
	plan->lefttree = lefttree;
	plan->righttree = righttree;
	node->skip_mark_restore = skip_mark_restore;
	node->mergeclauses = mergeclauses;
	node->mergeFamilies = mergefamilies;
	node->mergeCollations = mergecollations;
	node->mergeStrategies = mergestrategies;
	node->mergeNullsFirst = mergenullsfirst;
	node->join.jointype = jointype;
	node->join.inner_unique = inner_unique;
	node->join.joinqual = joinclauses;

	return node;
}

/*
 * make_sort --- basic routine to build a Sort plan node
 *
 * Caller must have built the sortColIdx, sortOperators, collations, and
 * nullsFirst arrays already.
 */
static Sort *
make_sort(Plan *lefttree, int numCols,
		  AttrNumber *sortColIdx, Oid *sortOperators,
		  Oid *collations, bool *nullsFirst)
{
	Sort	   *node;
	Plan	   *plan;

	node = makeNode(Sort);

	plan = &node->plan;
	plan->targetlist = lefttree->targetlist;
	plan->qual = NIL;
	plan->lefttree = lefttree;
	plan->righttree = NULL;
	node->numCols = numCols;
	node->sortColIdx = sortColIdx;
	node->sortOperators = sortOperators;
	node->collations = collations;
	node->nullsFirst = nullsFirst;

	return node;
}

/*
 * make_incrementalsort --- basic routine to build an IncrementalSort plan node
 *
 * Caller must have built the sortColIdx, sortOperators, collations, and
 * nullsFirst arrays already.
 */
static IncrementalSort *
make_incrementalsort(Plan *lefttree, int numCols, int nPresortedCols,
					 AttrNumber *sortColIdx, Oid *sortOperators,
					 Oid *collations, bool *nullsFirst)
{
	IncrementalSort *node;
	Plan	   *plan;

	node = makeNode(IncrementalSort);

	plan = &node->sort.plan;
	plan->targetlist = lefttree->targetlist;
	plan->qual = NIL;
	plan->lefttree = lefttree;
	plan->righttree = NULL;
	node->nPresortedCols = nPresortedCols;
	node->sort.numCols = numCols;
	node->sort.sortColIdx = sortColIdx;
	node->sort.sortOperators = sortOperators;
	node->sort.collations = collations;
	node->sort.nullsFirst = nullsFirst;

	return node;
}

/*
 * prepare_sort_from_pathkeys
 *	  Prepare to sort according to given pathkeys
 *
 * This is used to set up for Sort, MergeAppend, and Gather Merge nodes.  It
 * calculates the executor's representation of the sort key information, and
 * adjusts the plan targetlist if needed to add resjunk sort columns.
 *
 * Input parameters:
 *	  'lefttree' is the plan node which yields input tuples
 *	  'pathkeys' is the list of pathkeys by which the result is to be sorted
 *	  'relids' identifies the child relation being sorted, if any
 *	  'reqColIdx' is NULL or an array of required sort key column numbers
 *	  'adjust_tlist_in_place' is true if lefttree must be modified in-place
 *
 * We must convert the pathkey information into arrays of sort key column
 * numbers, sort operator OIDs, collation OIDs, and nulls-first flags,
 * which is the representation the executor wants.  These are returned into
 * the output parameters *p_numsortkeys etc.
 *
 * When looking for matches to an EquivalenceClass's members, we will only
 * consider child EC members if they belong to given 'relids'.  This protects
 * against possible incorrect matches to child expressions that contain no
 * Vars.
 *
 * If reqColIdx isn't NULL then it contains sort key column numbers that
 * we should match.  This is used when making child plans for a MergeAppend;
 * it's an error if we can't match the columns.
 *
 * If the pathkeys include expressions that aren't simple Vars, we will
 * usually need to add resjunk items to the input plan's targetlist to
 * compute these expressions, since a Sort or MergeAppend node itself won't
 * do any such calculations.  If the input plan type isn't one that can do
 * projections, this means adding a Result node just to do the projection.
 * However, the caller can pass adjust_tlist_in_place = true to force the
 * lefttree tlist to be modified in-place regardless of whether the node type
 * can project --- we use this for fixing the tlist of MergeAppend itself.
 *
 * Returns the node which is to be the input to the Sort (either lefttree,
 * or a Result stacked atop lefttree).
 */
static Plan *
prepare_sort_from_pathkeys(Plan *lefttree, List *pathkeys,
						   Relids relids,
						   const AttrNumber *reqColIdx,
						   bool adjust_tlist_in_place,
						   int *p_numsortkeys,
						   AttrNumber **p_sortColIdx,
						   Oid **p_sortOperators,
						   Oid **p_collations,
						   bool **p_nullsFirst)
{
	List	   *tlist = lefttree->targetlist;
	ListCell   *i;
	int			numsortkeys;
	AttrNumber *sortColIdx;
	Oid		   *sortOperators;
	Oid		   *collations;
	bool	   *nullsFirst;

	/*
	 * We will need at most list_length(pathkeys) sort columns; possibly less
	 */
	numsortkeys = list_length(pathkeys);
	sortColIdx = (AttrNumber *) palloc(numsortkeys * sizeof(AttrNumber));
	sortOperators = (Oid *) palloc(numsortkeys * sizeof(Oid));
	collations = (Oid *) palloc(numsortkeys * sizeof(Oid));
	nullsFirst = (bool *) palloc(numsortkeys * sizeof(bool));

	numsortkeys = 0;

	foreach(i, pathkeys)
	{
		PathKey    *pathkey = (PathKey *) lfirst(i);
		EquivalenceClass *ec = pathkey->pk_eclass;
		EquivalenceMember *em;
		TargetEntry *tle = NULL;
		Oid			pk_datatype = InvalidOid;
		Oid			sortop;
		ListCell   *j;

		if (ec->ec_has_volatile)
		{
			/*
			 * If the pathkey's EquivalenceClass is volatile, then it must
			 * have come from an ORDER BY clause, and we have to match it to
			 * that same targetlist entry.
			 */
			if (ec->ec_sortref == 0)	/* can't happen */
				elog(ERROR, "volatile EquivalenceClass has no sortref");
			tle = get_sortgroupref_tle(ec->ec_sortref, tlist);
			Assert(tle);
			Assert(list_length(ec->ec_members) == 1);
			pk_datatype = ((EquivalenceMember *) linitial(ec->ec_members))->em_datatype;
		}
		else if (reqColIdx != NULL)
		{
			/*
			 * If we are given a sort column number to match, only consider
			 * the single TLE at that position.  It's possible that there is
			 * no such TLE, in which case fall through and generate a resjunk
			 * targetentry (we assume this must have happened in the parent
			 * plan as well).  If there is a TLE but it doesn't match the
			 * pathkey's EC, we do the same, which is probably the wrong thing
			 * but we'll leave it to caller to complain about the mismatch.
			 */
			tle = get_tle_by_resno(tlist, reqColIdx[numsortkeys]);
			if (tle)
			{
				em = find_ec_member_matching_expr(ec, tle->expr, relids);
				if (em)
				{
					/* found expr at right place in tlist */
					pk_datatype = em->em_datatype;
				}
				else
					tle = NULL;
			}
		}
		else
		{
			/*
			 * Otherwise, we can sort by any non-constant expression listed in
			 * the pathkey's EquivalenceClass.  For now, we take the first
			 * tlist item found in the EC. If there's no match, we'll generate
			 * a resjunk entry using the first EC member that is an expression
			 * in the input's vars.  (The non-const restriction only matters
			 * if the EC is below_outer_join; but if it isn't, it won't
			 * contain consts anyway, else we'd have discarded the pathkey as
			 * redundant.)
			 *
			 * XXX if we have a choice, is there any way of figuring out which
			 * might be cheapest to execute?  (For example, int4lt is likely
			 * much cheaper to execute than numericlt, but both might appear
			 * in the same equivalence class...)  Not clear that we ever will
			 * have an interesting choice in practice, so it may not matter.
			 */
			foreach(j, tlist)
			{
				tle = (TargetEntry *) lfirst(j);
				em = find_ec_member_matching_expr(ec, tle->expr, relids);
				if (em)
				{
					/* found expr already in tlist */
					pk_datatype = em->em_datatype;
					break;
				}
				tle = NULL;
			}
		}

		if (!tle)
		{
			/*
			 * No matching tlist item; look for a computable expression.
			 */
			em = find_computable_ec_member(NULL, ec, tlist, relids, false);
			if (!em)
				elog(ERROR, "could not find pathkey item to sort");
			pk_datatype = em->em_datatype;

			/*
			 * Do we need to insert a Result node?
			 */
			if (!adjust_tlist_in_place &&
				!is_projection_capable_plan(lefttree))
			{
				/* copy needed so we don't modify input's tlist below */
				tlist = copyObject(tlist);
				lefttree = inject_projection_plan(lefttree, tlist,
												  lefttree->parallel_safe);
			}

			/* Don't bother testing is_projection_capable_plan again */
			adjust_tlist_in_place = true;

			/*
			 * Add resjunk entry to input's tlist
			 */
			tle = makeTargetEntry(copyObject(em->em_expr),
								  list_length(tlist) + 1,
								  NULL,
								  true);
			tlist = lappend(tlist, tle);
			lefttree->targetlist = tlist;	/* just in case NIL before */
		}

		/*
		 * Look up the correct sort operator from the PathKey's slightly
		 * abstracted representation.
		 */
		sortop = get_opfamily_member(pathkey->pk_opfamily,
									 pk_datatype,
									 pk_datatype,
									 pathkey->pk_strategy);
		if (!OidIsValid(sortop))	/* should not happen */
			elog(ERROR, "missing operator %d(%u,%u) in opfamily %u",
				 pathkey->pk_strategy, pk_datatype, pk_datatype,
				 pathkey->pk_opfamily);

		/* Add the column to the sort arrays */
		sortColIdx[numsortkeys] = tle->resno;
		sortOperators[numsortkeys] = sortop;
		collations[numsortkeys] = ec->ec_collation;
		nullsFirst[numsortkeys] = pathkey->pk_nulls_first;
		numsortkeys++;
	}

	/* Return results */
	*p_numsortkeys = numsortkeys;
	*p_sortColIdx = sortColIdx;
	*p_sortOperators = sortOperators;
	*p_collations = collations;
	*p_nullsFirst = nullsFirst;

	return lefttree;
}

/*
 * make_sort_from_pathkeys
 *	  Create sort plan to sort according to given pathkeys
 *
 *	  'lefttree' is the node which yields input tuples
 *	  'pathkeys' is the list of pathkeys by which the result is to be sorted
 *	  'relids' is the set of relations required by prepare_sort_from_pathkeys()
 */
static Sort *
make_sort_from_pathkeys(Plan *lefttree, List *pathkeys, Relids relids)
{
	int			numsortkeys;
	AttrNumber *sortColIdx;
	Oid		   *sortOperators;
	Oid		   *collations;
	bool	   *nullsFirst;

	/* Compute sort column info, and adjust lefttree as needed */
	lefttree = prepare_sort_from_pathkeys(lefttree, pathkeys,
										  relids,
										  NULL,
										  false,
										  &numsortkeys,
										  &sortColIdx,
										  &sortOperators,
										  &collations,
										  &nullsFirst);

	/* Now build the Sort node */
	return make_sort(lefttree, numsortkeys,
					 sortColIdx, sortOperators,
					 collations, nullsFirst);
}

/*
 * make_incrementalsort_from_pathkeys
 *	  Create sort plan to sort according to given pathkeys
 *
 *	  'lefttree' is the node which yields input tuples
 *	  'pathkeys' is the list of pathkeys by which the result is to be sorted
 *	  'relids' is the set of relations required by prepare_sort_from_pathkeys()
 *	  'nPresortedCols' is the number of presorted columns in input tuples
 */
static IncrementalSort *
make_incrementalsort_from_pathkeys(Plan *lefttree, List *pathkeys,
								   Relids relids, int nPresortedCols)
{
	int			numsortkeys;
	AttrNumber *sortColIdx;
	Oid		   *sortOperators;
	Oid		   *collations;
	bool	   *nullsFirst;

	/* Compute sort column info, and adjust lefttree as needed */
	lefttree = prepare_sort_from_pathkeys(lefttree, pathkeys,
										  relids,
										  NULL,
										  false,
										  &numsortkeys,
										  &sortColIdx,
										  &sortOperators,
										  &collations,
										  &nullsFirst);

	/* Now build the Sort node */
	return make_incrementalsort(lefttree, numsortkeys, nPresortedCols,
								sortColIdx, sortOperators,
								collations, nullsFirst);
}

/*
 * make_sort_from_sortclauses
 *	  Create sort plan to sort according to given sortclauses
 *
 *	  'sortcls' is a list of SortGroupClauses
 *	  'lefttree' is the node which yields input tuples
 */
Sort *
make_sort_from_sortclauses(List *sortcls, Plan *lefttree)
{
	List	   *sub_tlist = lefttree->targetlist;
	ListCell   *l;
	int			numsortkeys;
	AttrNumber *sortColIdx;
	Oid		   *sortOperators;
	Oid		   *collations;
	bool	   *nullsFirst;

	/* Convert list-ish representation to arrays wanted by executor */
	numsortkeys = list_length(sortcls);
	sortColIdx = (AttrNumber *) palloc(numsortkeys * sizeof(AttrNumber));
	sortOperators = (Oid *) palloc(numsortkeys * sizeof(Oid));
	collations = (Oid *) palloc(numsortkeys * sizeof(Oid));
	nullsFirst = (bool *) palloc(numsortkeys * sizeof(bool));

	numsortkeys = 0;
	foreach(l, sortcls)
	{
		SortGroupClause *sortcl = (SortGroupClause *) lfirst(l);
		TargetEntry *tle = get_sortgroupclause_tle(sortcl, sub_tlist);

		sortColIdx[numsortkeys] = tle->resno;
		sortOperators[numsortkeys] = sortcl->sortop;
		collations[numsortkeys] = exprCollation((Node *) tle->expr);
		nullsFirst[numsortkeys] = sortcl->nulls_first;
		numsortkeys++;
	}

	return make_sort(lefttree, numsortkeys,
					 sortColIdx, sortOperators,
					 collations, nullsFirst);
}

/*
 * make_sort_from_groupcols
 *	  Create sort plan to sort based on grouping columns
 *
 * 'groupcls' is the list of SortGroupClauses
 * 'grpColIdx' gives the column numbers to use
 *
 * This might look like it could be merged with make_sort_from_sortclauses,
 * but presently we *must* use the grpColIdx[] array to locate sort columns,
 * because the child plan's tlist is not marked with ressortgroupref info
 * appropriate to the grouping node.  So, only the sort ordering info
 * is used from the SortGroupClause entries.
 */
static Sort *
make_sort_from_groupcols(List *groupcls,
						 AttrNumber *grpColIdx,
						 Plan *lefttree)
{
	List	   *sub_tlist = lefttree->targetlist;
	ListCell   *l;
	int			numsortkeys;
	AttrNumber *sortColIdx;
	Oid		   *sortOperators;
	Oid		   *collations;
	bool	   *nullsFirst;

	/* Convert list-ish representation to arrays wanted by executor */
	numsortkeys = list_length(groupcls);
	sortColIdx = (AttrNumber *) palloc(numsortkeys * sizeof(AttrNumber));
	sortOperators = (Oid *) palloc(numsortkeys * sizeof(Oid));
	collations = (Oid *) palloc(numsortkeys * sizeof(Oid));
	nullsFirst = (bool *) palloc(numsortkeys * sizeof(bool));

	numsortkeys = 0;
	foreach(l, groupcls)
	{
		SortGroupClause *grpcl = (SortGroupClause *) lfirst(l);
		TargetEntry *tle = get_tle_by_resno(sub_tlist, grpColIdx[numsortkeys]);

		if (!tle)
			elog(ERROR, "could not retrieve tle for sort-from-groupcols");

		sortColIdx[numsortkeys] = tle->resno;
		sortOperators[numsortkeys] = grpcl->sortop;
		collations[numsortkeys] = exprCollation((Node *) tle->expr);
		nullsFirst[numsortkeys] = grpcl->nulls_first;
		numsortkeys++;
	}

	return make_sort(lefttree, numsortkeys,
					 sortColIdx, sortOperators,
					 collations, nullsFirst);
}

static Material *
make_material(Plan *lefttree)
{
	Material   *node = makeNode(Material);
	Plan	   *plan = &node->plan;

	plan->targetlist = lefttree->targetlist;
	plan->qual = NIL;
	plan->lefttree = lefttree;
	plan->righttree = NULL;

	return node;
}

/*
 * materialize_finished_plan: stick a Material node atop a completed plan
 *
 * There are a couple of places where we want to attach a Material node
 * after completion of create_plan(), without any MaterialPath path.
 * Those places should probably be refactored someday to do this on the
 * Path representation, but it's not worth the trouble yet.
 */
Plan *
materialize_finished_plan(Plan *subplan)
{
	Plan	   *matplan;
	Path		matpath;		/* dummy for result of cost_material */

	matplan = (Plan *) make_material(subplan);

	/*
	 * XXX horrid kluge: if there are any initPlans attached to the subplan,
	 * move them up to the Material node, which is now effectively the top
	 * plan node in its query level.  This prevents failure in
	 * SS_finalize_plan(), which see for comments.  We don't bother adjusting
	 * the subplan's cost estimate for this.
	 */
	matplan->initPlan = subplan->initPlan;
	subplan->initPlan = NIL;

	/* Set cost data */
	cost_material(&matpath,
				  subplan->startup_cost,
				  subplan->total_cost,
				  subplan->plan_rows,
				  subplan->plan_width);
	matplan->startup_cost = matpath.startup_cost;
	matplan->total_cost = matpath.total_cost;
	matplan->plan_rows = subplan->plan_rows;
	matplan->plan_width = subplan->plan_width;
	matplan->parallel_aware = false;
	matplan->parallel_safe = subplan->parallel_safe;

	return matplan;
}

static Memoize *
make_memoize(Plan *lefttree, Oid *hashoperators, Oid *collations,
			 List *param_exprs, bool singlerow, bool binary_mode,
			 uint32 est_entries, Bitmapset *keyparamids)
{
	Memoize    *node = makeNode(Memoize);
	Plan	   *plan = &node->plan;

	plan->targetlist = lefttree->targetlist;
	plan->qual = NIL;
	plan->lefttree = lefttree;
	plan->righttree = NULL;

	node->numKeys = list_length(param_exprs);
	node->hashOperators = hashoperators;
	node->collations = collations;
	node->param_exprs = param_exprs;
	node->singlerow = singlerow;
	node->binary_mode = binary_mode;
	node->est_entries = est_entries;
	node->keyparamids = keyparamids;

	return node;
}

Agg *
make_agg(List *tlist, List *qual,
		 AggStrategy aggstrategy, AggSplit aggsplit,
		 int numGroupCols, AttrNumber *grpColIdx, Oid *grpOperators, Oid *grpCollations,
		 List *groupingSets, List *chain, double dNumGroups,
		 Size transitionSpace, Plan *lefttree)
{
	Agg		   *node = makeNode(Agg);
	Plan	   *plan = &node->plan;
	long		numGroups;

	/* Reduce to long, but 'ware overflow! */
	numGroups = clamp_cardinality_to_long(dNumGroups);

	node->aggstrategy = aggstrategy;
	node->aggsplit = aggsplit;
	node->numCols = numGroupCols;
	node->grpColIdx = grpColIdx;
	node->grpOperators = grpOperators;
	node->grpCollations = grpCollations;
	node->numGroups = numGroups;
	node->transitionSpace = transitionSpace;
	node->aggParams = NULL;		/* SS_finalize_plan() will fill this */
	node->groupingSets = groupingSets;
	node->chain = chain;

	plan->qual = qual;
	plan->targetlist = tlist;
	plan->lefttree = lefttree;
	plan->righttree = NULL;

	return node;
}

static WindowAgg *
make_windowagg(List *tlist, Index winref,
			   int partNumCols, AttrNumber *partColIdx, Oid *partOperators, Oid *partCollations,
			   int ordNumCols, AttrNumber *ordColIdx, Oid *ordOperators, Oid *ordCollations,
			   int frameOptions, Node *startOffset, Node *endOffset,
			   Oid startInRangeFunc, Oid endInRangeFunc,
			   Oid inRangeColl, bool inRangeAsc, bool inRangeNullsFirst,
			   List *runCondition, List *qual, bool topWindow, Plan *lefttree)
{
	WindowAgg  *node = makeNode(WindowAgg);
	Plan	   *plan = &node->plan;

	node->winref = winref;
	node->partNumCols = partNumCols;
	node->partColIdx = partColIdx;
	node->partOperators = partOperators;
	node->partCollations = partCollations;
	node->ordNumCols = ordNumCols;
	node->ordColIdx = ordColIdx;
	node->ordOperators = ordOperators;
	node->ordCollations = ordCollations;
	node->frameOptions = frameOptions;
	node->startOffset = startOffset;
	node->endOffset = endOffset;
	node->runCondition = runCondition;
	/* a duplicate of the above for EXPLAIN */
	node->runConditionOrig = runCondition;
	node->startInRangeFunc = startInRangeFunc;
	node->endInRangeFunc = endInRangeFunc;
	node->inRangeColl = inRangeColl;
	node->inRangeAsc = inRangeAsc;
	node->inRangeNullsFirst = inRangeNullsFirst;
	node->topWindow = topWindow;

	plan->targetlist = tlist;
	plan->lefttree = lefttree;
	plan->righttree = NULL;
	plan->qual = qual;

	return node;
}

static Group *
make_group(List *tlist,
		   List *qual,
		   int numGroupCols,
		   AttrNumber *grpColIdx,
		   Oid *grpOperators,
		   Oid *grpCollations,
		   Plan *lefttree)
{
	Group	   *node = makeNode(Group);
	Plan	   *plan = &node->plan;

	node->numCols = numGroupCols;
	node->grpColIdx = grpColIdx;
	node->grpOperators = grpOperators;
	node->grpCollations = grpCollations;

	plan->qual = qual;
	plan->targetlist = tlist;
	plan->lefttree = lefttree;
	plan->righttree = NULL;

	return node;
}

/*
 * distinctList is a list of SortGroupClauses, identifying the targetlist items
 * that should be considered by the Unique filter.  The input path must
 * already be sorted accordingly.
 */
static Unique *
make_unique_from_sortclauses(Plan *lefttree, List *distinctList)
{
	Unique	   *node = makeNode(Unique);
	Plan	   *plan = &node->plan;
	int			numCols = list_length(distinctList);
	int			keyno = 0;
	AttrNumber *uniqColIdx;
	Oid		   *uniqOperators;
	Oid		   *uniqCollations;
	ListCell   *slitem;

	plan->targetlist = lefttree->targetlist;
	plan->qual = NIL;
	plan->lefttree = lefttree;
	plan->righttree = NULL;

	/*
	 * convert SortGroupClause list into arrays of attr indexes and equality
	 * operators, as wanted by executor
	 */
	Assert(numCols > 0);
	uniqColIdx = (AttrNumber *) palloc(sizeof(AttrNumber) * numCols);
	uniqOperators = (Oid *) palloc(sizeof(Oid) * numCols);
	uniqCollations = (Oid *) palloc(sizeof(Oid) * numCols);

	foreach(slitem, distinctList)
	{
		SortGroupClause *sortcl = (SortGroupClause *) lfirst(slitem);
		TargetEntry *tle = get_sortgroupclause_tle(sortcl, plan->targetlist);

		uniqColIdx[keyno] = tle->resno;
		uniqOperators[keyno] = sortcl->eqop;
		uniqCollations[keyno] = exprCollation((Node *) tle->expr);
		Assert(OidIsValid(uniqOperators[keyno]));
		keyno++;
	}

	node->numCols = numCols;
	node->uniqColIdx = uniqColIdx;
	node->uniqOperators = uniqOperators;
	node->uniqCollations = uniqCollations;

	return node;
}

/*
 * as above, but use pathkeys to identify the sort columns and semantics
 */
static Unique *
make_unique_from_pathkeys(Plan *lefttree, List *pathkeys, int numCols)
{
	Unique	   *node = makeNode(Unique);
	Plan	   *plan = &node->plan;
	int			keyno = 0;
	AttrNumber *uniqColIdx;
	Oid		   *uniqOperators;
	Oid		   *uniqCollations;
	ListCell   *lc;

	plan->targetlist = lefttree->targetlist;
	plan->qual = NIL;
	plan->lefttree = lefttree;
	plan->righttree = NULL;

	/*
	 * Convert pathkeys list into arrays of attr indexes and equality
	 * operators, as wanted by executor.  This has a lot in common with
	 * prepare_sort_from_pathkeys ... maybe unify sometime?
	 */
	Assert(numCols >= 0 && numCols <= list_length(pathkeys));
	uniqColIdx = (AttrNumber *) palloc(sizeof(AttrNumber) * numCols);
	uniqOperators = (Oid *) palloc(sizeof(Oid) * numCols);
	uniqCollations = (Oid *) palloc(sizeof(Oid) * numCols);

	foreach(lc, pathkeys)
	{
		PathKey    *pathkey = (PathKey *) lfirst(lc);
		EquivalenceClass *ec = pathkey->pk_eclass;
		EquivalenceMember *em;
		TargetEntry *tle = NULL;
		Oid			pk_datatype = InvalidOid;
		Oid			eqop;
		ListCell   *j;

		/* Ignore pathkeys beyond the specified number of columns */
		if (keyno >= numCols)
			break;

		if (ec->ec_has_volatile)
		{
			/*
			 * If the pathkey's EquivalenceClass is volatile, then it must
			 * have come from an ORDER BY clause, and we have to match it to
			 * that same targetlist entry.
			 */
			if (ec->ec_sortref == 0)	/* can't happen */
				elog(ERROR, "volatile EquivalenceClass has no sortref");
			tle = get_sortgroupref_tle(ec->ec_sortref, plan->targetlist);
			Assert(tle);
			Assert(list_length(ec->ec_members) == 1);
			pk_datatype = ((EquivalenceMember *) linitial(ec->ec_members))->em_datatype;
		}
		else
		{
			/*
			 * Otherwise, we can use any non-constant expression listed in the
			 * pathkey's EquivalenceClass.  For now, we take the first tlist
			 * item found in the EC.
			 */
			foreach(j, plan->targetlist)
			{
				tle = (TargetEntry *) lfirst(j);
				em = find_ec_member_matching_expr(ec, tle->expr, NULL);
				if (em)
				{
					/* found expr already in tlist */
					pk_datatype = em->em_datatype;
					break;
				}
				tle = NULL;
			}
		}

		if (!tle)
			elog(ERROR, "could not find pathkey item to sort");

		/*
		 * Look up the correct equality operator from the PathKey's slightly
		 * abstracted representation.
		 */
		eqop = get_opfamily_member(pathkey->pk_opfamily,
								   pk_datatype,
								   pk_datatype,
								   BTEqualStrategyNumber);
		if (!OidIsValid(eqop))	/* should not happen */
			elog(ERROR, "missing operator %d(%u,%u) in opfamily %u",
				 BTEqualStrategyNumber, pk_datatype, pk_datatype,
				 pathkey->pk_opfamily);

		uniqColIdx[keyno] = tle->resno;
		uniqOperators[keyno] = eqop;
		uniqCollations[keyno] = ec->ec_collation;

		keyno++;
	}

	node->numCols = numCols;
	node->uniqColIdx = uniqColIdx;
	node->uniqOperators = uniqOperators;
	node->uniqCollations = uniqCollations;

	return node;
}

static Gather *
make_gather(List *qptlist,
			List *qpqual,
			int nworkers,
			int rescan_param,
			bool single_copy,
			Plan *subplan)
{
	Gather	   *node = makeNode(Gather);
	Plan	   *plan = &node->plan;

	plan->targetlist = qptlist;
	plan->qual = qpqual;
	plan->lefttree = subplan;
	plan->righttree = NULL;
	node->num_workers = nworkers;
	node->rescan_param = rescan_param;
	node->single_copy = single_copy;
	node->invisible = false;
	node->initParam = NULL;

	return node;
}

/*
 * distinctList is a list of SortGroupClauses, identifying the targetlist
 * items that should be considered by the SetOp filter.  The input path must
 * already be sorted accordingly.
 */
static SetOp *
make_setop(SetOpCmd cmd, SetOpStrategy strategy, Plan *lefttree,
		   List *distinctList, AttrNumber flagColIdx, int firstFlag,
		   long numGroups)
{
	SetOp	   *node = makeNode(SetOp);
	Plan	   *plan = &node->plan;
	int			numCols = list_length(distinctList);
	int			keyno = 0;
	AttrNumber *dupColIdx;
	Oid		   *dupOperators;
	Oid		   *dupCollations;
	ListCell   *slitem;

	plan->targetlist = lefttree->targetlist;
	plan->qual = NIL;
	plan->lefttree = lefttree;
	plan->righttree = NULL;

	/*
	 * convert SortGroupClause list into arrays of attr indexes and equality
	 * operators, as wanted by executor
	 */
	dupColIdx = (AttrNumber *) palloc(sizeof(AttrNumber) * numCols);
	dupOperators = (Oid *) palloc(sizeof(Oid) * numCols);
	dupCollations = (Oid *) palloc(sizeof(Oid) * numCols);

	foreach(slitem, distinctList)
	{
		SortGroupClause *sortcl = (SortGroupClause *) lfirst(slitem);
		TargetEntry *tle = get_sortgroupclause_tle(sortcl, plan->targetlist);

		dupColIdx[keyno] = tle->resno;
		dupOperators[keyno] = sortcl->eqop;
		dupCollations[keyno] = exprCollation((Node *) tle->expr);
		Assert(OidIsValid(dupOperators[keyno]));
		keyno++;
	}

	node->cmd = cmd;
	node->strategy = strategy;
	node->numCols = numCols;
	node->dupColIdx = dupColIdx;
	node->dupOperators = dupOperators;
	node->dupCollations = dupCollations;
	node->flagColIdx = flagColIdx;
	node->firstFlag = firstFlag;
	node->numGroups = numGroups;

	return node;
}

/*
 * make_lockrows
 *	  Build a LockRows plan node
 */
static LockRows *
make_lockrows(Plan *lefttree, List *rowMarks, int epqParam)
{
	LockRows   *node = makeNode(LockRows);
	Plan	   *plan = &node->plan;

	plan->targetlist = lefttree->targetlist;
	plan->qual = NIL;
	plan->lefttree = lefttree;
	plan->righttree = NULL;

	node->rowMarks = rowMarks;
	node->epqParam = epqParam;

	return node;
}

/*
 * make_limit
 *	  Build a Limit plan node
 */
Limit *
make_limit(Plan *lefttree, Node *limitOffset, Node *limitCount,
		   LimitOption limitOption, int uniqNumCols, AttrNumber *uniqColIdx,
		   Oid *uniqOperators, Oid *uniqCollations)
{
	Limit	   *node = makeNode(Limit);
	Plan	   *plan = &node->plan;

	plan->targetlist = lefttree->targetlist;
	plan->qual = NIL;
	plan->lefttree = lefttree;
	plan->righttree = NULL;

	node->limitOffset = limitOffset;
	node->limitCount = limitCount;
	node->limitOption = limitOption;
	node->uniqNumCols = uniqNumCols;
	node->uniqColIdx = uniqColIdx;
	node->uniqOperators = uniqOperators;
	node->uniqCollations = uniqCollations;

	return node;
}

/*
 * make_result
 *	  Build a Result plan node
 */
static Result *
make_result(List *tlist,
			Node *resconstantqual,
			Plan *subplan)
{
	Result	   *node = makeNode(Result);
	Plan	   *plan = &node->plan;

	plan->targetlist = tlist;
	plan->qual = NIL;
	plan->lefttree = subplan;
	plan->righttree = NULL;
	node->resconstantqual = resconstantqual;

	return node;
}

/*
 * make_project_set
 *	  Build a ProjectSet plan node
 */
static ProjectSet *
make_project_set(List *tlist,
				 Plan *subplan)
{
	ProjectSet *node = makeNode(ProjectSet);
	Plan	   *plan = &node->plan;

	plan->targetlist = tlist;
	plan->qual = NIL;
	plan->lefttree = subplan;
	plan->righttree = NULL;

	return node;
}

/*
 * make_modifytable
 *	  Build a ModifyTable plan node
 */
static ModifyTable *
make_modifytable(PlannerInfo *root, Plan *subplan,
				 CmdType operation, bool canSetTag,
				 Index nominalRelation, Index rootRelation,
				 bool partColsUpdated,
				 List *resultRelations,
				 List *updateColnosLists,
				 List *withCheckOptionLists, List *returningLists,
				 List *rowMarks, OnConflictExpr *onconflict,
				 List *mergeActionLists, int epqParam)
{
	ModifyTable *node = makeNode(ModifyTable);
	List	   *fdw_private_list;
	Bitmapset  *direct_modify_plans;
	ListCell   *lc;
	int			i;

	Assert(operation == CMD_MERGE ||
		   (operation == CMD_UPDATE ?
			list_length(resultRelations) == list_length(updateColnosLists) :
			updateColnosLists == NIL));
	Assert(withCheckOptionLists == NIL ||
		   list_length(resultRelations) == list_length(withCheckOptionLists));
	Assert(returningLists == NIL ||
		   list_length(resultRelations) == list_length(returningLists));

	node->plan.lefttree = subplan;
	node->plan.righttree = NULL;
	node->plan.qual = NIL;
	/* setrefs.c will fill in the targetlist, if needed */
	node->plan.targetlist = NIL;

	node->operation = operation;
	node->canSetTag = canSetTag;
	node->nominalRelation = nominalRelation;
	node->rootRelation = rootRelation;
	node->partColsUpdated = partColsUpdated;
	node->resultRelations = resultRelations;
	if (!onconflict)
	{
		node->onConflictAction = ONCONFLICT_NONE;
		node->onConflictSet = NIL;
		node->onConflictCols = NIL;
		node->onConflictWhere = NULL;
		node->arbiterIndexes = NIL;
		node->exclRelRTI = 0;
		node->exclRelTlist = NIL;
	}
	else
	{
		node->onConflictAction = onconflict->action;

		/*
		 * Here we convert the ON CONFLICT UPDATE tlist, if any, to the
		 * executor's convention of having consecutive resno's.  The actual
		 * target column numbers are saved in node->onConflictCols.  (This
		 * could be done earlier, but there seems no need to.)
		 */
		node->onConflictSet = onconflict->onConflictSet;
		node->onConflictCols =
			extract_update_targetlist_colnos(node->onConflictSet);
		node->onConflictWhere = onconflict->onConflictWhere;

		/*
		 * If a set of unique index inference elements was provided (an
		 * INSERT...ON CONFLICT "inference specification"), then infer
		 * appropriate unique indexes (or throw an error if none are
		 * available).
		 */
		node->arbiterIndexes = infer_arbiter_indexes(root);

		node->exclRelRTI = onconflict->exclRelIndex;
		node->exclRelTlist = onconflict->exclRelTlist;
	}
	node->updateColnosLists = updateColnosLists;
	node->withCheckOptionLists = withCheckOptionLists;
	node->returningLists = returningLists;
	node->rowMarks = rowMarks;
	node->mergeActionLists = mergeActionLists;
	node->epqParam = epqParam;

	/*
	 * For each result relation that is a foreign table, allow the FDW to
	 * construct private plan data, and accumulate it all into a list.
	 */
	fdw_private_list = NIL;
	direct_modify_plans = NULL;
	i = 0;
	foreach(lc, resultRelations)
	{
		Index		rti = lfirst_int(lc);
		FdwRoutine *fdwroutine;
		List	   *fdw_private;
		bool		direct_modify;

		/*
		 * If possible, we want to get the FdwRoutine from our RelOptInfo for
		 * the table.  But sometimes we don't have a RelOptInfo and must get
		 * it the hard way.  (In INSERT, the target relation is not scanned,
		 * so it's not a baserel; and there are also corner cases for
		 * updatable views where the target rel isn't a baserel.)
		 */
		if (rti < root->simple_rel_array_size &&
			root->simple_rel_array[rti] != NULL)
		{
			RelOptInfo *resultRel = root->simple_rel_array[rti];

			fdwroutine = resultRel->fdwroutine;

			/*
			 * MERGE is not currently supported for foreign tables and we
			 * already checked when the table mentioned in the query is
			 * foreign; but we can still get here if a partitioned table has a
			 * foreign table as partition.  Disallow that now, to avoid an
			 * uglier error message later.
			 */
			if (operation == CMD_MERGE && fdwroutine != NULL)
			{
				RangeTblEntry *rte = root->simple_rte_array[rti];

				ereport(ERROR,
						errcode(ERRCODE_FEATURE_NOT_SUPPORTED),
						errmsg("cannot execute MERGE on relation \"%s\"",
							   get_rel_name(rte->relid)),
						errdetail_relkind_not_supported(rte->relkind));
			}

		}
		else
		{
			RangeTblEntry *rte = planner_rt_fetch(rti, root);

			Assert(rte->rtekind == RTE_RELATION);
			Assert(operation != CMD_MERGE);
			if (rte->relkind == RELKIND_FOREIGN_TABLE)
				fdwroutine = GetFdwRoutineByRelId(rte->relid);
			else
				fdwroutine = NULL;
		}

		/*
		 * Try to modify the foreign table directly if (1) the FDW provides
		 * callback functions needed for that and (2) there are no local
		 * structures that need to be run for each modified row: row-level
		 * triggers on the foreign table, stored generated columns, WITH CHECK
		 * OPTIONs from parent views.
		 */
		direct_modify = false;
		if (fdwroutine != NULL &&
			fdwroutine->PlanDirectModify != NULL &&
			fdwroutine->BeginDirectModify != NULL &&
			fdwroutine->IterateDirectModify != NULL &&
			fdwroutine->EndDirectModify != NULL &&
			withCheckOptionLists == NIL &&
			!has_row_triggers(root, rti, operation) &&
			!has_stored_generated_columns(root, rti))
			direct_modify = fdwroutine->PlanDirectModify(root, node, rti, i);
		if (direct_modify)
			direct_modify_plans = bms_add_member(direct_modify_plans, i);

		if (!direct_modify &&
			fdwroutine != NULL &&
			fdwroutine->PlanForeignModify != NULL)
			fdw_private = fdwroutine->PlanForeignModify(root, node, rti, i);
		else
			fdw_private = NIL;
		fdw_private_list = lappend(fdw_private_list, fdw_private);
		i++;
	}
	node->fdwPrivLists = fdw_private_list;
	node->fdwDirectModifyPlans = direct_modify_plans;

	/* These are set separately only if needed. */
	node->ybPushdownTlist = NIL;
	node->ybReturningColumns = NIL;
	node->no_update_index_list = NIL;
	node->no_row_trigger = false;
	return node;
}

/*
 * is_projection_capable_path
 *		Check whether a given Path node is able to do projection.
 */
bool
is_projection_capable_path(Path *path)
{
	/* Most plan types can project, so just list the ones that can't */
	switch (path->pathtype)
	{
		case T_Hash:
		case T_Material:
		case T_Memoize:
		case T_Sort:
		case T_IncrementalSort:
		case T_Unique:
		case T_SetOp:
		case T_LockRows:
		case T_Limit:
		case T_ModifyTable:
		case T_MergeAppend:
		case T_RecursiveUnion:
			return false;
		case T_CustomScan:
			if (castNode(CustomPath, path)->flags & CUSTOMPATH_SUPPORT_PROJECTION)
				return true;
			return false;
		case T_Append:

			/*
			 * Append can't project, but if an AppendPath is being used to
			 * represent a dummy path, what will actually be generated is a
			 * Result which can project.
			 */
			return IS_DUMMY_APPEND(path);
		case T_ProjectSet:

			/*
			 * Although ProjectSet certainly projects, say "no" because we
			 * don't want the planner to randomly replace its tlist with
			 * something else; the SRFs have to stay at top level.  This might
			 * get relaxed later.
			 */
			return false;
		default:
			break;
	}
	return true;
}

/*
 * is_projection_capable_plan
 *		Check whether a given Plan node is able to do projection.
 */
bool
is_projection_capable_plan(Plan *plan)
{
	/* Most plan types can project, so just list the ones that can't */
	switch (nodeTag(plan))
	{
		case T_Hash:
		case T_Material:
		case T_Memoize:
		case T_Sort:
		case T_Unique:
		case T_SetOp:
		case T_LockRows:
		case T_Limit:
		case T_ModifyTable:
		case T_Append:
		case T_MergeAppend:
		case T_RecursiveUnion:
			return false;
		case T_CustomScan:
			if (((CustomScan *) plan)->flags & CUSTOMPATH_SUPPORT_PROJECTION)
				return true;
			return false;
		case T_ProjectSet:

			/*
			 * Although ProjectSet certainly projects, say "no" because we
			 * don't want the planner to randomly replace its tlist with
			 * something else; the SRFs have to stay at top level.  This might
			 * get relaxed later.
			 */
			return false;
		default:
			break;
	}
	return true;
}<|MERGE_RESOLUTION|>--- conflicted
+++ resolved
@@ -201,14 +201,8 @@
 static void copy_generic_path_info(Plan *dest, Path *src);
 static void copy_plan_costsize(Plan *dest, Plan *src);
 static void label_sort_with_costsize(PlannerInfo *root, Sort *plan,
-<<<<<<< HEAD
 									 double limit_tuples);
-static SeqScan *make_seqscan(List *qptlist, List *qpqual, Index scanrelid,
-							 YbPathInfo yb_path_info);
-=======
-						 double limit_tuples);
 static SeqScan *make_seqscan(List *qptlist, List *qpqual, Index scanrelid);
->>>>>>> fc3e8796
 static YbSeqScan *make_yb_seqscan(List *qptlist,
 				List *local_quals,
 				List *yb_pushdown_quals,
@@ -217,24 +211,14 @@
 static SampleScan *make_samplescan(List *qptlist, List *qpqual, Index scanrelid,
 								   TableSampleClause *tsc);
 static IndexScan *make_indexscan(List *qptlist, List *qpqual,
-<<<<<<< HEAD
 								 List *yb_rel_pushdown_colrefs, List *yb_rel_pushdown_quals,
 								 List *yb_idx_pushdown_colrefs, List *yb_idx_pushdown_quals,
 								 Index scanrelid, Oid indexid,
 								 List *indexqual, List *indexqualorig,
 								 List *indexorderby, List *indexorderbyorig,
 								 List *indexorderbyops, List *indextlist,
-								 ScanDirection indexscandir, YbPathInfo yb_path_info);
-=======
-			   List *yb_rel_pushdown_colrefs, List *yb_rel_pushdown_quals,
-			   List *yb_idx_pushdown_colrefs, List *yb_idx_pushdown_quals,
-			   Index scanrelid, Oid indexid,
-			   List *indexqual, List *indexqualorig,
-			   List *indexorderby, List *indexorderbyorig,
-			   List *indexorderbyops, List *indextlist,
-			   ScanDirection indexscandir, double estimated_num_nexts,
-			   double estimated_num_seeks, YbIndexPathInfo yb_path_info);
->>>>>>> fc3e8796
+								 ScanDirection indexscandir, double estimated_num_nexts,
+								 double estimated_num_seeks, YbIndexPathInfo yb_path_info);
 static IndexOnlyScan *make_indexonlyscan(List *qptlist, List *qpqual,
 										 List *yb_pushdown_colrefs, List *yb_pushdown_quals,
 										 Index scanrelid, Oid indexid,
@@ -6272,16 +6256,9 @@
 	List *batched_quals = NIL;
 	if (!bms_is_empty(root->yb_cur_batched_relids))
 	{
-<<<<<<< HEAD
 		ListCell *lc;
-		
+
 		foreach(lc, index_path->indexclauses)
-=======
-		ListCell *lcc;
-		ListCell *lci;
-
-		forboth(lcc, index_path->indexquals, lci, index_path->indexqualcols)
->>>>>>> fc3e8796
 		{
 			IndexClause *iclause = lfirst_node(IndexClause, lc);
 			int			indexcol = iclause->indexcol;
@@ -6973,12 +6950,7 @@
 	plan->qual = qpqual;
 	plan->lefttree = NULL;
 	plan->righttree = NULL;
-<<<<<<< HEAD
-	node->scan.yb_lock_mechanism = yb_path_info.yb_lock_mechanism;
 	node->scan.scanrelid = scanrelid;
-=======
-	node->scanrelid = scanrelid;
->>>>>>> fc3e8796
 
 	return node;
 }
