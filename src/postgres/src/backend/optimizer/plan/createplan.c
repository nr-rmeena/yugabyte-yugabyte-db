--- conflicted
+++ resolved
@@ -42,11 +42,6 @@
 #include "optimizer/restrictinfo.h"
 #include "optimizer/subselect.h"
 #include "optimizer/tlist.h"
-<<<<<<< HEAD
-=======
-#include "optimizer/var.h"
-#include "optimizer/ybcplan.h"
->>>>>>> 12d6abeb
 #include "parser/parse_clause.h"
 #include "parser/parsetree.h"
 #include "partitioning/partprune.h"
@@ -156,17 +151,6 @@
 static Plan *create_bitmap_subplan(PlannerInfo *root, Path *bitmapqual,
 								   List **qual, List **indexqual, List **indexECs);
 static void bitmap_subplan_mark_shared(Plan *plan);
-<<<<<<< HEAD
-static void extract_pushdown_clauses(List *restrictinfo_list,
-									 IndexOptInfo *indexinfo,
-									 List **local_quals,
-									 List **rel_remote_quals,
-									 List **rel_colrefs,
-									 List **idx_remote_quals,
-									 List **idx_colrefs);
-=======
-static List *flatten_partitioned_rels(List *partitioned_rels);
->>>>>>> 12d6abeb
 static TidScan *create_tidscan_plan(PlannerInfo *root, TidPath *best_path,
 									List *tlist, List *scan_clauses);
 static TidRangeScan *create_tidrangescan_plan(PlannerInfo *root,
@@ -7077,136 +7061,6 @@
 		elog(ERROR, "unrecognized node type: %d", nodeTag(plan));
 }
 
-/*
-<<<<<<< HEAD
- * is_index_only_refs
- *		Check if all column references from the list are available from the
- *		index described by the indexinfo.
- */
-static bool
-is_index_only_refs(List *colrefs, IndexOptInfo *indexinfo)
-{
-	ListCell *lc;
-	foreach (lc, colrefs)
-	{
-		bool found = false;
-		YbExprColrefDesc *colref = castNode(YbExprColrefDesc, lfirst(lc));
-		for (int i = 0; i < indexinfo->ncolumns; i++)
-		{
-			if (colref->attno == indexinfo->indexkeys[i])
-			{
-				/*
-				 * If index key can not return, it does not have actual value
-				 * to evaluate the expression.
-				 */
-				if (indexinfo->canreturn[i])
-				{
-					found = true;
-					break;
-				}
-				else
-					return false;
-			}
-		}
-		if (!found)
-			return false;
-	}
-	return true;
-}
-
-/*
- * extract_pushdown_clauses
- *	  Extract actual clauses from RestrictInfo list and distribute them
- * 	  between three groups:
- *	  - local_quals - conditions not eligible for pushdown. They are evaluated
- *	  on the Postgres side on the rows fetched from DocDB;
- *	  - rel_remote_quals - conditions to pushdown with the request to the main
- *	  scanned relation. In the case of sequential scan or index only scan
- *	  the DocDB table or DocDB index respectively is the main (and only)
- *	  scanned relation, so the function returns only two groups;
- *	  - idx_remote_quals - conditions to pushdown with the request to the
- *	  secondary (index) relation. Used with the index scan on a secondary
- *	  index, and caller must provide IndexOptInfo record for the index.
- *	  - rel_colrefs, idx_colrefs are columns referenced by respective
- *	  rel_remote_quals or idx_remote_quals.
- *	  The output parameters local_quals, rel_remote_quals, rel_colrefs must
- *	  point to valid lists. The output parameters idx_remote_quals and
- *	  idx_colrefs may be NULL if the indexinfo is NULL.
- */
-static void
-extract_pushdown_clauses(List *restrictinfo_list,
-						 IndexOptInfo *indexinfo,
-						 List **local_quals,
-						 List **rel_remote_quals,
-						 List **rel_colrefs,
-						 List **idx_remote_quals,
-						 List **idx_colrefs)
-{
-	ListCell *lc;
-	foreach(lc, restrictinfo_list)
-	{
-		RestrictInfo *ri = lfirst_node(RestrictInfo, lc);
-		/* ignore pseudoconstants */
-		if (ri->pseudoconstant)
-			continue;
-
-		if (ri->yb_pushable)
-		{
-			List *colrefs = NIL;
-			bool pushable PG_USED_FOR_ASSERTS_ONLY;
-
-			/*
-			 * Find column references. It has already been determined that
-			 * the expression is pushable.
-			 */
-			pushable = YbCanPushdownExpr(ri->clause, &colrefs);
-			Assert(pushable);
-
-			/*
-			 * If there are both main and secondary (index) relations,
-			 * determine one to pushdown the condition. It is more efficient
-			 * to apply filter earlier, so prefer index, if it has all the
-			 * necessary columns.
-			 */
-			if (indexinfo == NULL ||
-				!is_index_only_refs(colrefs, indexinfo))
-			{
-				*rel_colrefs = list_concat(*rel_colrefs, colrefs);
-				*rel_remote_quals = lappend(*rel_remote_quals, ri->clause);
-			}
-			else
-			{
-				*idx_colrefs = list_concat(*idx_colrefs, colrefs);
-				*idx_remote_quals = lappend(*idx_remote_quals, ri->clause);
-			}
-		}
-		else
-		{
-			*local_quals = lappend(*local_quals, ri->clause);
-		}
-	}
-=======
- * flatten_partitioned_rels
- *		Convert List of Lists into a single List with all elements from the
- *		sub-lists.
- */
-static List *
-flatten_partitioned_rels(List *partitioned_rels)
-{
-	List	   *newlist = NIL;
-	ListCell   *lc;
-
-	foreach(lc, partitioned_rels)
-	{
-		List	   *sublist = lfirst(lc);
-
-		newlist = list_concat(newlist, list_copy(sublist));
-	}
-
-	return newlist;
->>>>>>> 12d6abeb
-}
-
 /*****************************************************************************
  *
  *	PLAN NODE BUILDING ROUTINES
