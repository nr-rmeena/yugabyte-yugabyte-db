--- conflicted
+++ resolved
@@ -220,21 +220,13 @@
 								 ScanDirection indexscandir, double estimated_num_nexts,
 								 double estimated_num_seeks, YbIndexPathInfo yb_path_info);
 static IndexOnlyScan *make_indexonlyscan(List *qptlist, List *qpqual,
-<<<<<<< HEAD
 										 List *yb_pushdown_colrefs, List *yb_pushdown_quals,
 										 Index scanrelid, Oid indexid,
 										 List *indexqual, List *recheckqual,
 										 List *indexorderby,
 										 List *indextlist,
-										 ScanDirection indexscandir);
-=======
-				   List *yb_pushdown_colrefs, List *yb_pushdown_quals,
-				   Index scanrelid, Oid indexid,
-				   List *indexqual, List *indexorderby,
-				   List *indextlist,
-				   ScanDirection indexscandir, double estimated_num_nexts,
-				   double estimated_num_seeks);
->>>>>>> 60d66bdf
+										 ScanDirection indexscandir, double estimated_num_nexts,
+										 double estimated_num_seeks);
 static BitmapIndexScan *make_bitmap_indexscan(Index scanrelid, Oid indexid,
 											  List *indexqual,
 											  List *indexqualorig);
@@ -4285,15 +4277,10 @@
 												fixed_indexquals,
 												stripped_indexquals,
 												fixed_indexorderbys,
-<<<<<<< HEAD
 												indexinfo->indextlist,
-												best_path->indexscandir);
-=======
-												best_path->indexinfo->indextlist,
 												best_path->indexscandir,
 												best_path->estimated_num_nexts,
 												best_path->estimated_num_seeks);
->>>>>>> 60d66bdf
 		index_only_scan_plan->yb_indexqual_for_recheck =
 			YbBuildIndexqualForRecheck(fixed_indexquals, best_path->indexinfo);
 		index_only_scan_plan->yb_distinct_prefixlen =
