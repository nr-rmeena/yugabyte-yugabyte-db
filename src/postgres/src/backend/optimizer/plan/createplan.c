--- conflicted
+++ resolved
@@ -214,7 +214,6 @@
 static SampleScan *make_samplescan(List *qptlist, List *qpqual, Index scanrelid,
 								   TableSampleClause *tsc);
 static IndexScan *make_indexscan(List *qptlist, List *qpqual,
-<<<<<<< HEAD
 								 List *yb_rel_pushdown_colrefs, List *yb_rel_pushdown_quals,
 								 List *yb_idx_pushdown_colrefs, List *yb_idx_pushdown_quals,
 								 Index scanrelid, Oid indexid,
@@ -222,7 +221,8 @@
 								 List *indexorderby, List *indexorderbyorig,
 								 List *indexorderbyops, List *indextlist,
 								 ScanDirection indexscandir, double yb_estimated_num_nexts,
-								 double yb_estimated_num_seeks, YbIndexPathInfo yb_path_info);
+								 double yb_estimated_num_seeks, int yb_estimated_docdb_result_width,
+								 YbIndexPathInfo yb_path_info);
 static IndexOnlyScan *make_indexonlyscan(List *qptlist, List *qpqual,
 										 List *yb_pushdown_colrefs, List *yb_pushdown_quals,
 										 Index scanrelid, Oid indexid,
@@ -230,25 +230,7 @@
 										 List *indexorderby,
 										 List *indextlist,
 										 ScanDirection indexscandir, double yb_estimated_num_nexts,
-										 double yb_estimated_num_seeks);
-=======
-			   List *yb_rel_pushdown_colrefs, List *yb_rel_pushdown_quals,
-			   List *yb_idx_pushdown_colrefs, List *yb_idx_pushdown_quals,
-			   Index scanrelid, Oid indexid,
-			   List *indexqual, List *indexqualorig,
-			   List *indexorderby, List *indexorderbyorig,
-			   List *indexorderbyops, List *indextlist,
-			   ScanDirection indexscandir, double yb_estimated_num_nexts,
-			   double yb_estimated_num_seeks, int yb_estimated_docdb_result_width,
-			   YbIndexPathInfo yb_path_info);
-static IndexOnlyScan *make_indexonlyscan(List *qptlist, List *qpqual,
-				   List *yb_pushdown_colrefs, List *yb_pushdown_quals,
-				   Index scanrelid, Oid indexid,
-				   List *indexqual, List *indexorderby,
-				   List *indextlist,
-				   ScanDirection indexscandir, double yb_estimated_num_nexts,
-				   double yb_estimated_num_seeks, int yb_estimated_docdb_result_width);
->>>>>>> 01b596f1
+										 double yb_estimated_num_seeks, int yb_estimated_docdb_result_width);
 static BitmapIndexScan *make_bitmap_indexscan(Index scanrelid, Oid indexid,
 											  List *indexqual,
 											  List *indexqualorig);
