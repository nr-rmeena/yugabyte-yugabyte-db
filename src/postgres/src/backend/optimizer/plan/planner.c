/*-------------------------------------------------------------------------
 *
 * planner.c
 *	  The query optimizer external interface.
 *
 * Portions Copyright (c) 1996-2022, PostgreSQL Global Development Group
 * Portions Copyright (c) 1994, Regents of the University of California
 *
 *
 * IDENTIFICATION
 *	  src/backend/optimizer/plan/planner.c
 *
 *-------------------------------------------------------------------------
 */

#include "postgres.h"
#include "pg_yb_utils.h"

#include <limits.h>
#include <math.h>

#include "access/genam.h"
#include "access/htup_details.h"
#include "access/parallel.h"
#include "access/sysattr.h"
#include "access/table.h"
#include "access/xact.h"
#include "catalog/pg_constraint.h"
#include "catalog/pg_inherits.h"
#include "catalog/pg_proc.h"
#include "catalog/pg_type.h"
#include "executor/executor.h"
#include "executor/nodeAgg.h"
#include "foreign/fdwapi.h"
#include "jit/jit.h"
#include "lib/bipartite_match.h"
#include "lib/knapsack.h"
#include "miscadmin.h"
#include "nodes/makefuncs.h"
#include "nodes/nodeFuncs.h"
#include "pg_yb_utils.h"
#ifdef OPTIMIZER_DEBUG
#include "nodes/print.h"
#endif
#include "optimizer/appendinfo.h"
#include "optimizer/clauses.h"
#include "optimizer/cost.h"
#include "optimizer/inherit.h"
#include "optimizer/optimizer.h"
#include "optimizer/paramassign.h"
#include "optimizer/pathnode.h"
#include "optimizer/paths.h"
#include "optimizer/plancat.h"
#include "optimizer/planmain.h"
#include "optimizer/planner.h"
#include "optimizer/prep.h"
#include "optimizer/subselect.h"
#include "optimizer/tlist.h"
#include "parser/analyze.h"
#include "parser/parse_agg.h"
#include "parser/parsetree.h"
#include "partitioning/partdesc.h"
#include "rewrite/rewriteManip.h"
#include "storage/dsm_impl.h"
#include "utils/lsyscache.h"
#include "utils/rel.h"
#include "utils/selfuncs.h"
#include "utils/syscache.h"

/* GUC parameters */
double		cursor_tuple_fraction = DEFAULT_CURSOR_TUPLE_FRACTION;
int			force_parallel_mode = FORCE_PARALLEL_OFF;
bool		parallel_leader_participation = true;

/* GUC flag, whether to attempt single RPC lock+select in RR and RC levels. */
bool yb_lock_pk_single_rpc = true;

/* Hook for plugins to get control in planner() */
planner_hook_type planner_hook = NULL;

/* Hook for plugins to get control when grouping_planner() plans upper rels */
create_upper_paths_hook_type create_upper_paths_hook = NULL;


/* Expression kind codes for preprocess_expression */
#define EXPRKIND_QUAL				0
#define EXPRKIND_TARGET				1
#define EXPRKIND_RTFUNC				2
#define EXPRKIND_RTFUNC_LATERAL		3
#define EXPRKIND_VALUES				4
#define EXPRKIND_VALUES_LATERAL		5
#define EXPRKIND_LIMIT				6
#define EXPRKIND_APPINFO			7
#define EXPRKIND_PHV				8
#define EXPRKIND_TABLESAMPLE		9
#define EXPRKIND_ARBITER_ELEM		10
#define EXPRKIND_TABLEFUNC			11
#define EXPRKIND_TABLEFUNC_LATERAL	12

/* Passthrough data for standard_qp_callback */
typedef struct
{
	List	   *activeWindows;	/* active windows, if any */
	List	   *groupClause;	/* overrides parse->groupClause */
} standard_qp_extra;

/*
 * Data specific to grouping sets
 */

typedef struct
{
	List	   *rollups;
	List	   *hash_sets_idx;
	double		dNumHashGroups;
	bool		any_hashable;
	Bitmapset  *unsortable_refs;
	Bitmapset  *unhashable_refs;
	List	   *unsortable_sets;
	int		   *tleref_to_colnum_map;
} grouping_sets_data;

/*
 * Temporary structure for use during WindowClause reordering in order to be
 * able to sort WindowClauses on partitioning/ordering prefix.
 */
typedef struct
{
	WindowClause *wc;
	List	   *uniqueOrder;	/* A List of unique ordering/partitioning
								 * clauses per Window */
} WindowClauseSortData;

/* Local functions */
static Node *preprocess_expression(PlannerInfo *root, Node *expr, int kind);
static void preprocess_qual_conditions(PlannerInfo *root, Node *jtnode);
static void grouping_planner(PlannerInfo *root, double tuple_fraction);
static grouping_sets_data *preprocess_grouping_sets(PlannerInfo *root);
static List *remap_to_groupclause_idx(List *groupClause, List *gsets,
									  int *tleref_to_colnum_map);
static void preprocess_rowmarks(PlannerInfo *root);
static double preprocess_limit(PlannerInfo *root,
							   double tuple_fraction,
							   int64 *offset_est, int64 *count_est);
static void remove_useless_groupby_columns(PlannerInfo *root);
static List *preprocess_groupclause(PlannerInfo *root, List *force);
static List *extract_rollup_sets(List *groupingSets);
static List *reorder_grouping_sets(List *groupingSets, List *sortclause);
static void standard_qp_callback(PlannerInfo *root, void *extra);
static double get_number_of_groups(PlannerInfo *root,
								   double path_rows,
								   grouping_sets_data *gd,
								   List *target_list);
static RelOptInfo *create_grouping_paths(PlannerInfo *root,
										 RelOptInfo *input_rel,
										 PathTarget *target,
										 bool target_parallel_safe,
										 grouping_sets_data *gd);
static bool is_degenerate_grouping(PlannerInfo *root);
static void create_degenerate_grouping_paths(PlannerInfo *root,
											 RelOptInfo *input_rel,
											 RelOptInfo *grouped_rel);
static RelOptInfo *make_grouping_rel(PlannerInfo *root, RelOptInfo *input_rel,
									 PathTarget *target, bool target_parallel_safe,
									 Node *havingQual);
static void create_ordinary_grouping_paths(PlannerInfo *root,
										   RelOptInfo *input_rel,
										   RelOptInfo *grouped_rel,
										   const AggClauseCosts *agg_costs,
										   grouping_sets_data *gd,
										   GroupPathExtraData *extra,
										   RelOptInfo **partially_grouped_rel_p);
static void consider_groupingsets_paths(PlannerInfo *root,
										RelOptInfo *grouped_rel,
										Path *path,
										bool is_sorted,
										bool can_hash,
										grouping_sets_data *gd,
										const AggClauseCosts *agg_costs,
										double dNumGroups);
static RelOptInfo *create_window_paths(PlannerInfo *root,
									   RelOptInfo *input_rel,
									   PathTarget *input_target,
									   PathTarget *output_target,
									   bool output_target_parallel_safe,
									   WindowFuncLists *wflists,
									   List *activeWindows);
static void create_one_window_path(PlannerInfo *root,
								   RelOptInfo *window_rel,
								   Path *path,
								   PathTarget *input_target,
								   PathTarget *output_target,
								   WindowFuncLists *wflists,
								   List *activeWindows);
static RelOptInfo *create_distinct_paths(PlannerInfo *root,
										 RelOptInfo *input_rel);
static void create_partial_distinct_paths(PlannerInfo *root,
										  RelOptInfo *input_rel,
										  RelOptInfo *final_distinct_rel);
static RelOptInfo *create_final_distinct_paths(PlannerInfo *root,
											   RelOptInfo *input_rel,
											   RelOptInfo *distinct_rel);
static RelOptInfo *create_ordered_paths(PlannerInfo *root,
										RelOptInfo *input_rel,
										PathTarget *target,
										bool target_parallel_safe,
										double limit_tuples);
static PathTarget *make_group_input_target(PlannerInfo *root,
										   PathTarget *final_target);
static PathTarget *make_partial_grouping_target(PlannerInfo *root,
												PathTarget *grouping_target,
												Node *havingQual);
static List *postprocess_setop_tlist(List *new_tlist, List *orig_tlist);
static List *select_active_windows(PlannerInfo *root, WindowFuncLists *wflists);
static PathTarget *make_window_input_target(PlannerInfo *root,
											PathTarget *final_target,
											List *activeWindows);
static List *make_pathkeys_for_window(PlannerInfo *root, WindowClause *wc,
									  List *tlist);
static PathTarget *make_sort_input_target(PlannerInfo *root,
										  PathTarget *final_target,
										  bool *have_postponed_srfs);
static void adjust_paths_for_srfs(PlannerInfo *root, RelOptInfo *rel,
								  List *targets, List *targets_contain_srfs);
static void add_paths_to_grouping_rel(PlannerInfo *root, RelOptInfo *input_rel,
									  RelOptInfo *grouped_rel,
									  RelOptInfo *partially_grouped_rel,
									  const AggClauseCosts *agg_costs,
									  grouping_sets_data *gd,
									  double dNumGroups,
									  GroupPathExtraData *extra);
static RelOptInfo *create_partial_grouping_paths(PlannerInfo *root,
												 RelOptInfo *grouped_rel,
												 RelOptInfo *input_rel,
												 grouping_sets_data *gd,
												 GroupPathExtraData *extra,
												 bool force_rel_creation);
static void gather_grouping_paths(PlannerInfo *root, RelOptInfo *rel);
static bool can_partial_agg(PlannerInfo *root);
static void apply_scanjoin_target_to_paths(PlannerInfo *root,
										   RelOptInfo *rel,
										   List *scanjoin_targets,
										   List *scanjoin_targets_contain_srfs,
										   bool scanjoin_target_parallel_safe,
										   bool tlist_same_exprs);
static void create_partitionwise_grouping_paths(PlannerInfo *root,
												RelOptInfo *input_rel,
												RelOptInfo *grouped_rel,
												RelOptInfo *partially_grouped_rel,
												const AggClauseCosts *agg_costs,
												grouping_sets_data *gd,
												PartitionwiseAggregateType patype,
												GroupPathExtraData *extra);
static bool group_by_has_partkey(RelOptInfo *input_rel,
								 List *targetList,
								 List *groupClause);
static int	common_prefix_cmp(const void *a, const void *b);


/*****************************************************************************
 *
 *	   Query optimizer entry point
 *
 * To support loadable plugins that monitor or modify planner behavior,
 * we provide a hook variable that lets a plugin get control before and
 * after the standard planning process.  The plugin would normally call
 * standard_planner().
 *
 * Note to plugin authors: standard_planner() scribbles on its Query input,
 * so you'd better copy that data structure if you want to plan more than once.
 *
 *****************************************************************************/
PlannedStmt *
planner(Query *parse, const char *query_string, int cursorOptions,
		ParamListInfo boundParams)
{
	PlannedStmt *result;

	if (planner_hook)
		result = (*planner_hook) (parse, query_string, cursorOptions, boundParams);
	else
		result = standard_planner(parse, query_string, cursorOptions, boundParams);
	return result;
}

PlannedStmt *
standard_planner(Query *parse, const char *query_string, int cursorOptions,
				 ParamListInfo boundParams)
{
	PlannedStmt *result;
	PlannerGlobal *glob;
	double		tuple_fraction;
	PlannerInfo *root;
	RelOptInfo *final_rel;
	Path	   *best_path;
	Plan	   *top_plan;
	ListCell   *lp,
			   *lr;

	/*
	 * Set up global state for this planner invocation.  This data is needed
	 * across all levels of sub-Query that might exist in the given command,
	 * so we keep it in a separate struct that's linked to by each per-Query
	 * PlannerInfo.
	 */
	glob = makeNode(PlannerGlobal);

	glob->boundParams = boundParams;
	glob->subplans = NIL;
	glob->subroots = NIL;
	glob->rewindPlanIDs = NULL;
	glob->finalrtable = NIL;
	glob->finalrowmarks = NIL;
	glob->resultRelations = NIL;
	glob->appendRelations = NIL;
	glob->relationOids = NIL;
	glob->invalItems = NIL;
	glob->paramExecTypes = NIL;
	glob->lastPHId = 0;
	glob->lastRowMarkId = 0;
	glob->lastPlanNodeId = 0;
	glob->transientPlan = false;
	glob->dependsOnRole = false;

	/*
	 * Assess whether it's feasible to use parallel mode for this query. We
	 * can't do this in a standalone backend, or if the command will try to
	 * modify any data, or if this is a cursor operation, or if GUCs are set
	 * to values that don't permit parallelism, or if parallel-unsafe
	 * functions are present in the query tree.
	 *
	 * (Note that we do allow CREATE TABLE AS, SELECT INTO, and CREATE
	 * MATERIALIZED VIEW to use parallel plans, but as of now, only the leader
	 * backend writes into a completely new table.  In the future, we can
	 * extend it to allow workers to write into the table.  However, to allow
	 * parallel updates and deletes, we have to solve other problems,
	 * especially around combo CIDs.)
	 *
	 * For now, we don't try to use parallel mode if we're running inside a
	 * parallel worker.  We might eventually be able to relax this
	 * restriction, but for now it seems best not to have parallel workers
	 * trying to create their own parallel workers.
	 */
	if ((cursorOptions & CURSOR_OPT_PARALLEL_OK) != 0 &&
		IsUnderPostmaster &&
		parse->commandType == CMD_SELECT &&
		!parse->hasModifyingCTE &&
		max_parallel_workers_per_gather > 0 &&
		!IsParallelWorker())
	{
		/* all the cheap tests pass, so scan the query tree */
		glob->maxParallelHazard = max_parallel_hazard(parse);
		glob->parallelModeOK = (glob->maxParallelHazard != PROPARALLEL_UNSAFE);
	}
	else
	{
		/* skip the query tree scan, just assume it's unsafe */
		glob->maxParallelHazard = PROPARALLEL_UNSAFE;
		glob->parallelModeOK = false;
	}

	/*
	 * glob->parallelModeNeeded is normally set to false here and changed to
	 * true during plan creation if a Gather or Gather Merge plan is actually
	 * created (cf. create_gather_plan, create_gather_merge_plan).
	 *
	 * However, if force_parallel_mode = on or force_parallel_mode = regress,
	 * then we impose parallel mode whenever it's safe to do so, even if the
	 * final plan doesn't use parallelism.  It's not safe to do so if the
	 * query contains anything parallel-unsafe; parallelModeOK will be false
	 * in that case.  Note that parallelModeOK can't change after this point.
	 * Otherwise, everything in the query is either parallel-safe or
	 * parallel-restricted, and in either case it should be OK to impose
	 * parallel-mode restrictions.  If that ends up breaking something, then
	 * either some function the user included in the query is incorrectly
	 * labeled as parallel-safe or parallel-restricted when in reality it's
	 * parallel-unsafe, or else the query planner itself has a bug.
	 */
	glob->parallelModeNeeded = glob->parallelModeOK &&
		(force_parallel_mode != FORCE_PARALLEL_OFF);

	/* Determine what fraction of the plan is likely to be scanned */
	if (cursorOptions & CURSOR_OPT_FAST_PLAN)
	{
		/*
		 * We have no real idea how many tuples the user will ultimately FETCH
		 * from a cursor, but it is often the case that he doesn't want 'em
		 * all, or would prefer a fast-start plan anyway so that he can
		 * process some of the tuples sooner.  Use a GUC parameter to decide
		 * what fraction to optimize for.
		 */
		tuple_fraction = cursor_tuple_fraction;

		/*
		 * We document cursor_tuple_fraction as simply being a fraction, which
		 * means the edge cases 0 and 1 have to be treated specially here.  We
		 * convert 1 to 0 ("all the tuples") and 0 to a very small fraction.
		 */
		if (tuple_fraction >= 1.0)
			tuple_fraction = 0.0;
		else if (tuple_fraction <= 0.0)
			tuple_fraction = 1e-10;
	}
	else
	{
		/* Default assumption is we need all the tuples */
		tuple_fraction = 0.0;
	}

	/* primary planning entry point (may recurse for subqueries) */
	root = subquery_planner(glob, parse, NULL,
							false, tuple_fraction);

	/* Select best Path and turn it into a Plan */
	final_rel = fetch_upper_rel(root, UPPERREL_FINAL, NULL);
	best_path = get_cheapest_fractional_path(final_rel, tuple_fraction);

	top_plan = create_plan(root, best_path);

	/*
	 * If creating a plan for a scrollable cursor, make sure it can run
	 * backwards on demand.  Add a Material node at the top at need.
	 */
	if (cursorOptions & CURSOR_OPT_SCROLL)
	{
		if (!ExecSupportsBackwardScan(top_plan))
			top_plan = materialize_finished_plan(top_plan);
	}

	/*
	 * Optionally add a Gather node for testing purposes, provided this is
	 * actually a safe thing to do.
	 */
	if (force_parallel_mode != FORCE_PARALLEL_OFF && top_plan->parallel_safe)
	{
		Gather	   *gather = makeNode(Gather);

		/*
		 * If there are any initPlans attached to the formerly-top plan node,
		 * move them up to the Gather node; same as we do for Material node in
		 * materialize_finished_plan.
		 */
		gather->plan.initPlan = top_plan->initPlan;
		top_plan->initPlan = NIL;

		gather->plan.targetlist = top_plan->targetlist;
		gather->plan.qual = NIL;
		gather->plan.lefttree = top_plan;
		gather->plan.righttree = NULL;
		gather->num_workers = 1;
		gather->single_copy = true;
		gather->invisible = (force_parallel_mode == FORCE_PARALLEL_REGRESS);

		/*
		 * Since this Gather has no parallel-aware descendants to signal to,
		 * we don't need a rescan Param.
		 */
		gather->rescan_param = -1;

		/*
		 * Ideally we'd use cost_gather here, but setting up dummy path data
		 * to satisfy it doesn't seem much cleaner than knowing what it does.
		 */
		gather->plan.startup_cost = top_plan->startup_cost +
			parallel_setup_cost;
		gather->plan.total_cost = top_plan->total_cost +
			parallel_setup_cost + parallel_tuple_cost * top_plan->plan_rows;
		gather->plan.plan_rows = top_plan->plan_rows;
		gather->plan.plan_width = top_plan->plan_width;
		gather->plan.parallel_aware = false;
		gather->plan.parallel_safe = false;

		/* use parallel mode for parallel plans. */
		root->glob->parallelModeNeeded = true;

		top_plan = &gather->plan;
	}

	/*
	 * If any Params were generated, run through the plan tree and compute
	 * each plan node's extParam/allParam sets.  Ideally we'd merge this into
	 * set_plan_references' tree traversal, but for now it has to be separate
	 * because we need to visit subplans before not after main plan.
	 */
	if (glob->paramExecTypes != NIL)
	{
		Assert(list_length(glob->subplans) == list_length(glob->subroots));
		forboth(lp, glob->subplans, lr, glob->subroots)
		{
			Plan	   *subplan = (Plan *) lfirst(lp);
			PlannerInfo *subroot = lfirst_node(PlannerInfo, lr);

			SS_finalize_plan(subroot, subplan);
		}
		SS_finalize_plan(root, top_plan);
	}

	/* final cleanup of the plan */
	Assert(glob->finalrtable == NIL);
	Assert(glob->finalrowmarks == NIL);
	Assert(glob->resultRelations == NIL);
	Assert(glob->appendRelations == NIL);
	top_plan = set_plan_references(root, top_plan);
	/* ... and the subplans (both regular subplans and initplans) */
	Assert(list_length(glob->subplans) == list_length(glob->subroots));
	forboth(lp, glob->subplans, lr, glob->subroots)
	{
		Plan	   *subplan = (Plan *) lfirst(lp);
		PlannerInfo *subroot = lfirst_node(PlannerInfo, lr);

		lfirst(lp) = set_plan_references(subroot, subplan);
	}

	/* build the PlannedStmt result */
	result = makeNode(PlannedStmt);

	result->commandType = parse->commandType;
	result->queryId = parse->queryId;
	result->hasReturning = (parse->returningList != NIL);
	result->hasModifyingCTE = parse->hasModifyingCTE;
	result->canSetTag = parse->canSetTag;
	result->transientPlan = glob->transientPlan;
	result->dependsOnRole = glob->dependsOnRole;
	result->parallelModeNeeded = glob->parallelModeNeeded;
	result->planTree = top_plan;
	result->rtable = glob->finalrtable;
	result->resultRelations = glob->resultRelations;
	result->appendRelations = glob->appendRelations;
	result->subplans = glob->subplans;
	result->rewindPlanIDs = glob->rewindPlanIDs;
	result->rowMarks = glob->finalrowmarks;
	result->relationOids = glob->relationOids;
	result->invalItems = glob->invalItems;
	result->paramExecTypes = glob->paramExecTypes;
	/* utilityStmt should be null, but we might as well copy it */
	result->utilityStmt = parse->utilityStmt;
	result->stmt_location = parse->stmt_location;
	result->stmt_len = parse->stmt_len;
	result->yb_num_referenced_relations = root->yb_num_referenced_relations;

	result->jitFlags = PGJIT_NONE;
	if (jit_enabled && jit_above_cost >= 0 &&
		top_plan->total_cost > jit_above_cost)
	{
		result->jitFlags |= PGJIT_PERFORM;

		/*
		 * Decide how much effort should be put into generating better code.
		 */
		if (jit_optimize_above_cost >= 0 &&
			top_plan->total_cost > jit_optimize_above_cost)
			result->jitFlags |= PGJIT_OPT3;
		if (jit_inline_above_cost >= 0 &&
			top_plan->total_cost > jit_inline_above_cost)
			result->jitFlags |= PGJIT_INLINE;

		/*
		 * Decide which operations should be JITed.
		 */
		if (jit_expressions)
			result->jitFlags |= PGJIT_EXPR;
		if (jit_tuple_deforming)
			result->jitFlags |= PGJIT_DEFORM;
	}

	if (glob->partition_directory != NULL)
		DestroyPartitionDirectory(glob->partition_directory);

	return result;
}


/*--------------------
 * subquery_planner
 *	  Invokes the planner on a subquery.  We recurse to here for each
 *	  sub-SELECT found in the query tree.
 *
 * glob is the global state for the current planner run.
 * parse is the querytree produced by the parser & rewriter.
 * parent_root is the immediate parent Query's info (NULL at the top level).
 * hasRecursion is true if this is a recursive WITH query.
 * tuple_fraction is the fraction of tuples we expect will be retrieved.
 * tuple_fraction is interpreted as explained for grouping_planner, below.
 *
 * Basically, this routine does the stuff that should only be done once
 * per Query object.  It then calls grouping_planner.  At one time,
 * grouping_planner could be invoked recursively on the same Query object;
 * that's not currently true, but we keep the separation between the two
 * routines anyway, in case we need it again someday.
 *
 * subquery_planner will be called recursively to handle sub-Query nodes
 * found within the query's expressions and rangetable.
 *
 * Returns the PlannerInfo struct ("root") that contains all data generated
 * while planning the subquery.  In particular, the Path(s) attached to
 * the (UPPERREL_FINAL, NULL) upperrel represent our conclusions about the
 * cheapest way(s) to implement the query.  The top level will select the
 * best Path and pass it through createplan.c to produce a finished Plan.
 *--------------------
 */
PlannerInfo *
subquery_planner(PlannerGlobal *glob, Query *parse,
				 PlannerInfo *parent_root,
				 bool hasRecursion, double tuple_fraction)
{
	PlannerInfo *root;
	List	   *newWithCheckOptions;
	List	   *newHaving;
	bool		hasOuterJoins;
	bool		hasResultRTEs;
	RelOptInfo *final_rel;
	ListCell   *l;

	/* Create a PlannerInfo data structure for this subquery */
	root = makeNode(PlannerInfo);
	root->parse = parse;
	root->glob = glob;
	root->query_level = parent_root ? parent_root->query_level + 1 : 1;
	root->parent_root = parent_root;
	root->plan_params = NIL;
	root->outer_params = NULL;
	root->planner_cxt = GetCurrentMemoryContext();
	root->init_plans = NIL;
	root->cte_plan_ids = NIL;
	root->multiexpr_params = NIL;
	root->eq_classes = NIL;
	root->ec_merging_done = false;
	root->all_result_relids =
		parse->resultRelation ? bms_make_singleton(parse->resultRelation) : NULL;
	root->leaf_result_relids = NULL;	/* we'll find out leaf-ness later */
	root->append_rel_list = NIL;
	root->row_identity_vars = NIL;
	root->rowMarks = NIL;
	memset(root->upper_rels, 0, sizeof(root->upper_rels));
	memset(root->upper_targets, 0, sizeof(root->upper_targets));
	root->processed_tlist = NIL;
	root->update_colnos = NIL;
	root->grouping_map = NULL;
	root->minmax_aggs = NIL;
	root->qual_security_level = 0;
	root->hasPseudoConstantQuals = false;
	root->hasAlternativeSubPlans = false;
	root->hasRecursion = hasRecursion;
	root->yb_cur_batched_relids =
		parent_root ? parent_root->yb_cur_batched_relids
					: NULL;
	root->yb_cur_unbatched_relids =
		parent_root ? parent_root->yb_cur_unbatched_relids : NULL;
	root->yb_availBatchedRelids =
		parent_root ? parent_root->yb_availBatchedRelids : NULL;
	root->yb_cur_batch_no = -1;
	if (hasRecursion)
		root->wt_param_id = assign_special_exec_param(root);
	else
		root->wt_param_id = -1;
	root->non_recursive_path = NULL;
	root->partColsUpdated = false;
	root->yb_num_referenced_relations = 0;

	/*
	 * If there is a WITH list, process each WITH query and either convert it
	 * to RTE_SUBQUERY RTE(s) or build an initplan SubPlan structure for it.
	 */
	if (parse->cteList)
		SS_process_ctes(root);

	/*
	 * If it's a MERGE command, transform the joinlist as appropriate.
	 */
	transform_MERGE_to_join(parse);

	/*
	 * If the FROM clause is empty, replace it with a dummy RTE_RESULT RTE, so
	 * that we don't need so many special cases to deal with that situation.
	 */
	replace_empty_jointree(parse);

	/*
	 * Look for ANY and EXISTS SubLinks in WHERE and JOIN/ON clauses, and try
	 * to transform them into joins.  Note that this step does not descend
	 * into subqueries; if we pull up any subqueries below, their SubLinks are
	 * processed just before pulling them up.
	 */
	if (parse->hasSubLinks)
		pull_up_sublinks(root);

	/*
	 * Scan the rangetable for function RTEs, do const-simplification on them,
	 * and then inline them if possible (producing subqueries that might get
	 * pulled up next).  Recursion issues here are handled in the same way as
	 * for SubLinks.
	 */
	preprocess_function_rtes(root);

	/*
	 * Check to see if any subqueries in the jointree can be merged into this
	 * query.
	 */
	pull_up_subqueries(root);

	/*
	 * If this is a simple UNION ALL query, flatten it into an appendrel. We
	 * do this now because it requires applying pull_up_subqueries to the leaf
	 * queries of the UNION ALL, which weren't touched above because they
	 * weren't referenced by the jointree (they will be after we do this).
	 */
	if (parse->setOperations)
		flatten_simple_union_all(root);

	/*
	 * Survey the rangetable to see what kinds of entries are present.  We can
	 * skip some later processing if relevant SQL features are not used; for
	 * example if there are no JOIN RTEs we can avoid the expense of doing
	 * flatten_join_alias_vars().  This must be done after we have finished
	 * adding rangetable entries, of course.  (Note: actually, processing of
	 * inherited or partitioned rels can cause RTEs for their child tables to
	 * get added later; but those must all be RTE_RELATION entries, so they
	 * don't invalidate the conclusions drawn here.)
	 */
	root->hasJoinRTEs = false;
	root->hasLateralRTEs = false;
	hasOuterJoins = false;
	hasResultRTEs = false;
	foreach(l, parse->rtable)
	{
		RangeTblEntry *rte = lfirst_node(RangeTblEntry, l);

		switch (rte->rtekind)
		{
			case RTE_RELATION:
				if (rte->inh)
				{
					/*
					 * Check to see if the relation actually has any children;
					 * if not, clear the inh flag so we can treat it as a
					 * plain base relation.
					 *
					 * Note: this could give a false-positive result, if the
					 * rel once had children but no longer does.  We used to
					 * be able to clear rte->inh later on when we discovered
					 * that, but no more; we have to handle such cases as
					 * full-fledged inheritance.
					 */
					rte->inh = has_subclass(rte->relid);
				}
				break;
			case RTE_JOIN:
				root->hasJoinRTEs = true;
				if (IS_OUTER_JOIN(rte->jointype))
					hasOuterJoins = true;
				break;
			case RTE_RESULT:
				hasResultRTEs = true;
				break;
			default:
				/* No work here for other RTE types */
				break;
		}

		if (rte->lateral)
			root->hasLateralRTEs = true;

		/*
		 * We can also determine the maximum security level required for any
		 * securityQuals now.  Addition of inheritance-child RTEs won't affect
		 * this, because child tables don't have their own securityQuals; see
		 * expand_single_inheritance_child().
		 */
		if (rte->securityQuals)
			root->qual_security_level = Max(root->qual_security_level,
											list_length(rte->securityQuals));
	}

	/*
	 * If we have now verified that the query target relation is
	 * non-inheriting, mark it as a leaf target.
	 */
	if (parse->resultRelation)
	{
		RangeTblEntry *rte = rt_fetch(parse->resultRelation, parse->rtable);

		if (!rte->inh)
			root->leaf_result_relids =
				bms_make_singleton(parse->resultRelation);
	}

	/*
	 * Preprocess RowMark information.  We need to do this after subquery
	 * pullup, so that all base relations are present.
	 */
	preprocess_rowmarks(root);

	/*
	 * Set hasHavingQual to remember if HAVING clause is present.  Needed
	 * because preprocess_expression will reduce a constant-true condition to
	 * an empty qual list ... but "HAVING TRUE" is not a semantic no-op.
	 */
	root->hasHavingQual = (parse->havingQual != NULL);

	/*
	 * Do expression preprocessing on targetlist and quals, as well as other
	 * random expressions in the querytree.  Note that we do not need to
	 * handle sort/group expressions explicitly, because they are actually
	 * part of the targetlist.
	 */
	parse->targetList = (List *)
		preprocess_expression(root, (Node *) parse->targetList,
							  EXPRKIND_TARGET);

	/* Constant-folding might have removed all set-returning functions */
	if (parse->hasTargetSRFs)
		parse->hasTargetSRFs = expression_returns_set((Node *) parse->targetList);

	newWithCheckOptions = NIL;
	foreach(l, parse->withCheckOptions)
	{
		WithCheckOption *wco = lfirst_node(WithCheckOption, l);

		wco->qual = preprocess_expression(root, wco->qual,
										  EXPRKIND_QUAL);
		if (wco->qual != NULL)
			newWithCheckOptions = lappend(newWithCheckOptions, wco);
	}
	parse->withCheckOptions = newWithCheckOptions;

	parse->returningList = (List *)
		preprocess_expression(root, (Node *) parse->returningList,
							  EXPRKIND_TARGET);

	preprocess_qual_conditions(root, (Node *) parse->jointree);

	parse->havingQual = preprocess_expression(root, parse->havingQual,
											  EXPRKIND_QUAL);

	foreach(l, parse->windowClause)
	{
		WindowClause *wc = lfirst_node(WindowClause, l);

		/* partitionClause/orderClause are sort/group expressions */
		wc->startOffset = preprocess_expression(root, wc->startOffset,
												EXPRKIND_LIMIT);
		wc->endOffset = preprocess_expression(root, wc->endOffset,
											  EXPRKIND_LIMIT);
		wc->runCondition = (List *) preprocess_expression(root,
														  (Node *) wc->runCondition,
														  EXPRKIND_TARGET);
	}

	parse->limitOffset = preprocess_expression(root, parse->limitOffset,
											   EXPRKIND_LIMIT);
	parse->limitCount = preprocess_expression(root, parse->limitCount,
											  EXPRKIND_LIMIT);

	if (parse->onConflict)
	{
		parse->onConflict->arbiterElems = (List *)
			preprocess_expression(root,
								  (Node *) parse->onConflict->arbiterElems,
								  EXPRKIND_ARBITER_ELEM);
		parse->onConflict->arbiterWhere =
			preprocess_expression(root,
								  parse->onConflict->arbiterWhere,
								  EXPRKIND_QUAL);
		parse->onConflict->onConflictSet = (List *)
			preprocess_expression(root,
								  (Node *) parse->onConflict->onConflictSet,
								  EXPRKIND_TARGET);
		parse->onConflict->onConflictWhere =
			preprocess_expression(root,
								  parse->onConflict->onConflictWhere,
								  EXPRKIND_QUAL);
		/* exclRelTlist contains only Vars, so no preprocessing needed */
	}

	foreach(l, parse->mergeActionList)
	{
		MergeAction *action = (MergeAction *) lfirst(l);

		action->targetList = (List *)
			preprocess_expression(root,
								  (Node *) action->targetList,
								  EXPRKIND_TARGET);
		action->qual =
			preprocess_expression(root,
								  (Node *) action->qual,
								  EXPRKIND_QUAL);
	}

	root->append_rel_list = (List *)
		preprocess_expression(root, (Node *) root->append_rel_list,
							  EXPRKIND_APPINFO);

	/* Also need to preprocess expressions within RTEs */
	foreach(l, parse->rtable)
	{
		RangeTblEntry *rte = lfirst_node(RangeTblEntry, l);
		int			kind;
		ListCell   *lcsq;

		if (rte->rtekind == RTE_RELATION)
		{
			if (rte->tablesample)
				rte->tablesample = (TableSampleClause *)
					preprocess_expression(root,
										  (Node *) rte->tablesample,
										  EXPRKIND_TABLESAMPLE);
		}
		else if (rte->rtekind == RTE_SUBQUERY)
		{
			/*
			 * We don't want to do all preprocessing yet on the subquery's
			 * expressions, since that will happen when we plan it.  But if it
			 * contains any join aliases of our level, those have to get
			 * expanded now, because planning of the subquery won't do it.
			 * That's only possible if the subquery is LATERAL.
			 */
			if (rte->lateral && root->hasJoinRTEs)
				rte->subquery = (Query *)
					flatten_join_alias_vars(root->parse,
											(Node *) rte->subquery);
		}
		else if (rte->rtekind == RTE_FUNCTION)
		{
			/* Preprocess the function expression(s) fully */
			kind = rte->lateral ? EXPRKIND_RTFUNC_LATERAL : EXPRKIND_RTFUNC;
			rte->functions = (List *)
				preprocess_expression(root, (Node *) rte->functions, kind);
		}
		else if (rte->rtekind == RTE_TABLEFUNC)
		{
			/* Preprocess the function expression(s) fully */
			kind = rte->lateral ? EXPRKIND_TABLEFUNC_LATERAL : EXPRKIND_TABLEFUNC;
			rte->tablefunc = (TableFunc *)
				preprocess_expression(root, (Node *) rte->tablefunc, kind);
		}
		else if (rte->rtekind == RTE_VALUES)
		{
			/* Preprocess the values lists fully */
			kind = rte->lateral ? EXPRKIND_VALUES_LATERAL : EXPRKIND_VALUES;
			rte->values_lists = (List *)
				preprocess_expression(root, (Node *) rte->values_lists, kind);
		}

		/*
		 * Process each element of the securityQuals list as if it were a
		 * separate qual expression (as indeed it is).  We need to do it this
		 * way to get proper canonicalization of AND/OR structure.  Note that
		 * this converts each element into an implicit-AND sublist.
		 */
		foreach(lcsq, rte->securityQuals)
		{
			lfirst(lcsq) = preprocess_expression(root,
												 (Node *) lfirst(lcsq),
												 EXPRKIND_QUAL);
		}
	}

	/*
	 * Now that we are done preprocessing expressions, and in particular done
	 * flattening join alias variables, get rid of the joinaliasvars lists.
	 * They no longer match what expressions in the rest of the tree look
	 * like, because we have not preprocessed expressions in those lists (and
	 * do not want to; for example, expanding a SubLink there would result in
	 * a useless unreferenced subplan).  Leaving them in place simply creates
	 * a hazard for later scans of the tree.  We could try to prevent that by
	 * using QTW_IGNORE_JOINALIASES in every tree scan done after this point,
	 * but that doesn't sound very reliable.
	 */
	if (root->hasJoinRTEs)
	{
		foreach(l, parse->rtable)
		{
			RangeTblEntry *rte = lfirst_node(RangeTblEntry, l);

			rte->joinaliasvars = NIL;
		}
	}

	/*
	 * In some cases we may want to transfer a HAVING clause into WHERE. We
	 * cannot do so if the HAVING clause contains aggregates (obviously) or
	 * volatile functions (since a HAVING clause is supposed to be executed
	 * only once per group).  We also can't do this if there are any nonempty
	 * grouping sets; moving such a clause into WHERE would potentially change
	 * the results, if any referenced column isn't present in all the grouping
	 * sets.  (If there are only empty grouping sets, then the HAVING clause
	 * must be degenerate as discussed below.)
	 *
	 * Also, it may be that the clause is so expensive to execute that we're
	 * better off doing it only once per group, despite the loss of
	 * selectivity.  This is hard to estimate short of doing the entire
	 * planning process twice, so we use a heuristic: clauses containing
	 * subplans are left in HAVING.  Otherwise, we move or copy the HAVING
	 * clause into WHERE, in hopes of eliminating tuples before aggregation
	 * instead of after.
	 *
	 * If the query has explicit grouping then we can simply move such a
	 * clause into WHERE; any group that fails the clause will not be in the
	 * output because none of its tuples will reach the grouping or
	 * aggregation stage.  Otherwise we must have a degenerate (variable-free)
	 * HAVING clause, which we put in WHERE so that query_planner() can use it
	 * in a gating Result node, but also keep in HAVING to ensure that we
	 * don't emit a bogus aggregated row. (This could be done better, but it
	 * seems not worth optimizing.)
	 *
	 * Note that both havingQual and parse->jointree->quals are in
	 * implicitly-ANDed-list form at this point, even though they are declared
	 * as Node *.
	 */
	newHaving = NIL;
	foreach(l, (List *) parse->havingQual)
	{
		Node	   *havingclause = (Node *) lfirst(l);

		if ((parse->groupClause && parse->groupingSets) ||
			contain_agg_clause(havingclause) ||
			contain_volatile_functions(havingclause) ||
			contain_subplans(havingclause))
		{
			/* keep it in HAVING */
			newHaving = lappend(newHaving, havingclause);
		}
		else if (parse->groupClause && !parse->groupingSets)
		{
			/* move it to WHERE */
			parse->jointree->quals = (Node *)
				lappend((List *) parse->jointree->quals, havingclause);
		}
		else
		{
			/* put a copy in WHERE, keep it in HAVING */
			parse->jointree->quals = (Node *)
				lappend((List *) parse->jointree->quals,
						copyObject(havingclause));
			newHaving = lappend(newHaving, havingclause);
		}
	}
	parse->havingQual = (Node *) newHaving;

	/* Remove any redundant GROUP BY columns */
	remove_useless_groupby_columns(root);

	/*
	 * If we have any outer joins, try to reduce them to plain inner joins.
	 * This step is most easily done after we've done expression
	 * preprocessing.
	 */
	if (hasOuterJoins)
		reduce_outer_joins(root);

	/*
	 * If we have any RTE_RESULT relations, see if they can be deleted from
	 * the jointree.  This step is most effectively done after we've done
	 * expression preprocessing and outer join reduction.
	 */
	if (hasResultRTEs)
		remove_useless_result_rtes(root);

	/*
	 * Do the main planning.
	 */
	grouping_planner(root, tuple_fraction);

	/*
	 * Capture the set of outer-level param IDs we have access to, for use in
	 * extParam/allParam calculations later.
	 */
	SS_identify_outer_params(root);

	/*
	 * If any initPlans were created in this query level, adjust the surviving
	 * Paths' costs and parallel-safety flags to account for them.  The
	 * initPlans won't actually get attached to the plan tree till
	 * create_plan() runs, but we must include their effects now.
	 */
	final_rel = fetch_upper_rel(root, UPPERREL_FINAL, NULL);
	SS_charge_for_initplans(root, final_rel);

	/*
	 * Make sure we've identified the cheapest Path for the final rel.  (By
	 * doing this here not in grouping_planner, we include initPlan costs in
	 * the decision, though it's unlikely that will change anything.)
	 */
	set_cheapest(final_rel);

	/*
	 * For the top-level query, parent_root is NULL. In all other cases,
	 * update the number of relations that survived constraint exclusion
	 * and partition pruning.
	 */
	if (parent_root)
		parent_root->yb_num_referenced_relations +=
			root->yb_num_referenced_relations;
	return root;
}

/*
 * preprocess_expression
 *		Do subquery_planner's preprocessing work for an expression,
 *		which can be a targetlist, a WHERE clause (including JOIN/ON
 *		conditions), a HAVING clause, or a few other things.
 */
static Node *
preprocess_expression(PlannerInfo *root, Node *expr, int kind)
{
	/*
	 * Fall out quickly if expression is empty.  This occurs often enough to
	 * be worth checking.  Note that null->null is the correct conversion for
	 * implicit-AND result format, too.
	 */
	if (expr == NULL)
		return NULL;

	/*
	 * If the query has any join RTEs, replace join alias variables with
	 * base-relation variables.  We must do this first, since any expressions
	 * we may extract from the joinaliasvars lists have not been preprocessed.
	 * For example, if we did this after sublink processing, sublinks expanded
	 * out from join aliases would not get processed.  But we can skip this in
	 * non-lateral RTE functions, VALUES lists, and TABLESAMPLE clauses, since
	 * they can't contain any Vars of the current query level.
	 */
	if (root->hasJoinRTEs &&
		!(kind == EXPRKIND_RTFUNC ||
		  kind == EXPRKIND_VALUES ||
		  kind == EXPRKIND_TABLESAMPLE ||
		  kind == EXPRKIND_TABLEFUNC))
		expr = flatten_join_alias_vars(root->parse, expr);

	/*
	 * Simplify constant expressions.  For function RTEs, this was already
	 * done by preprocess_function_rtes.  (But note we must do it again for
	 * EXPRKIND_RTFUNC_LATERAL, because those might by now contain
	 * un-simplified subexpressions inserted by flattening of subqueries or
	 * join alias variables.)
	 *
	 * Note: an essential effect of this is to convert named-argument function
	 * calls to positional notation and insert the current actual values of
	 * any default arguments for functions.  To ensure that happens, we *must*
	 * process all expressions here.  Previous PG versions sometimes skipped
	 * const-simplification if it didn't seem worth the trouble, but we can't
	 * do that anymore.
	 *
	 * Note: this also flattens nested AND and OR expressions into N-argument
	 * form.  All processing of a qual expression after this point must be
	 * careful to maintain AND/OR flatness --- that is, do not generate a tree
	 * with AND directly under AND, nor OR directly under OR.
	 */
	if (kind != EXPRKIND_RTFUNC)
		expr = eval_const_expressions(root, expr);

	/*
	 * If it's a qual or havingQual, canonicalize it.
	 */
	if (kind == EXPRKIND_QUAL)
	{
		expr = (Node *) canonicalize_qual((Expr *) expr, false);

#ifdef OPTIMIZER_DEBUG
		printf("After canonicalize_qual()\n");
		pprint(expr);
#endif
	}

	/*
	 * Check for ANY ScalarArrayOpExpr with Const arrays and set the
	 * hashfuncid of any that might execute more quickly by using hash lookups
	 * instead of a linear search.
	 */
	if (kind == EXPRKIND_QUAL || kind == EXPRKIND_TARGET)
	{
		convert_saop_to_hashed_saop(expr);
	}

	/* Expand SubLinks to SubPlans */
	if (root->parse->hasSubLinks)
		expr = SS_process_sublinks(root, expr, (kind == EXPRKIND_QUAL));

	/*
	 * XXX do not insert anything here unless you have grokked the comments in
	 * SS_replace_correlation_vars ...
	 */

	/* Replace uplevel vars with Param nodes (this IS possible in VALUES) */
	if (root->query_level > 1)
		expr = SS_replace_correlation_vars(root, expr);

	/*
	 * If it's a qual or havingQual, convert it to implicit-AND format. (We
	 * don't want to do this before eval_const_expressions, since the latter
	 * would be unable to simplify a top-level AND correctly. Also,
	 * SS_process_sublinks expects explicit-AND format.)
	 */
	if (kind == EXPRKIND_QUAL)
		expr = (Node *) make_ands_implicit((Expr *) expr);

	return expr;
}

/*
 * preprocess_qual_conditions
 *		Recursively scan the query's jointree and do subquery_planner's
 *		preprocessing work on each qual condition found therein.
 */
static void
preprocess_qual_conditions(PlannerInfo *root, Node *jtnode)
{
	if (jtnode == NULL)
		return;
	if (IsA(jtnode, RangeTblRef))
	{
		/* nothing to do here */
	}
	else if (IsA(jtnode, FromExpr))
	{
		FromExpr   *f = (FromExpr *) jtnode;
		ListCell   *l;

		foreach(l, f->fromlist)
			preprocess_qual_conditions(root, lfirst(l));

		f->quals = preprocess_expression(root, f->quals, EXPRKIND_QUAL);
	}
	else if (IsA(jtnode, JoinExpr))
	{
		JoinExpr   *j = (JoinExpr *) jtnode;

		preprocess_qual_conditions(root, j->larg);
		preprocess_qual_conditions(root, j->rarg);

		j->quals = preprocess_expression(root, j->quals, EXPRKIND_QUAL);
	}
	else
		elog(ERROR, "unrecognized node type: %d",
			 (int) nodeTag(jtnode));
}

/*
 * preprocess_phv_expression
 *	  Do preprocessing on a PlaceHolderVar expression that's been pulled up.
 *
 * If a LATERAL subquery references an output of another subquery, and that
 * output must be wrapped in a PlaceHolderVar because of an intermediate outer
 * join, then we'll push the PlaceHolderVar expression down into the subquery
 * and later pull it back up during find_lateral_references, which runs after
 * subquery_planner has preprocessed all the expressions that were in the
 * current query level to start with.  So we need to preprocess it then.
 */
Expr *
preprocess_phv_expression(PlannerInfo *root, Expr *expr)
{
	return (Expr *) preprocess_expression(root, (Node *) expr, EXPRKIND_PHV);
}

/*
 * Returns whether the given IndexOptInfo represents the primary index in
 * YugabyteDB (i.e., contains the primary source of truth for the data).
 */
static bool
yb_is_main_table(IndexOptInfo *indexinfo)
{
	Relation indrel;
	bool is_main_table = false;

	if (!IsYugaByteEnabled())
		return false;

	if (indexinfo->rel->reloptkind != RELOPT_BASEREL)
		return false;

	indrel = RelationIdGetRelation(indexinfo->indexoid);
	if (indrel != NULL && indrel->rd_index != NULL)
		is_main_table = indrel->rd_index->indisprimary;
	if (indrel != NULL)
		RelationClose(indrel);
	return is_main_table;
}

/* Returns whether the given index_path matches the primary key exactly. */
static bool
yb_ipath_matches_pk(IndexPath *index_path) {
	return false;
#ifdef YB_TODO
	/* Trevor Foucher This function needs changes to work with Pg15 */
	ListCell   *values;
	Bitmapset  *primary_key_attrs = NULL;
	List	   *qinfos = NIL;
	ListCell   *lc = NULL;

	/*
	 * Verify no non-primary-key filters are specified. There is one
	 * indrestrictinfo per query term.
	 */
	foreach(values, index_path->indexinfo->indrestrictinfo)
	{
		RestrictInfo *rinfo = lfirst_node(RestrictInfo, values);

		/*
		 * There is one indexquals per key that has a query term. Note this
		 * means we can't simply compare indrestrictinfo count to indexquals,
		 * because if there is only one query term, both structures will contain
		 * one item, even if there are more columns in the primary key.
		 */
		if (!list_member_ptr(index_path->indexquals, rinfo))
			return false;
	}

	/*
	 * Check that all WHERE clause conditions in the query use the equality
	 * operator, and count the number of primary keys used.
	 */
	qinfos = deconstruct_indexquals(index_path);
	foreach(lc, qinfos)
	{
		IndexQualInfo *qinfo = (IndexQualInfo *) lfirst(lc);
		RestrictInfo *rinfo = qinfo->rinfo;
		Expr	   *clause = rinfo->clause;
		Oid			clause_op;
		int			op_strategy;

		if (!IsA(clause, OpExpr))
			return false;

		clause_op = qinfo->clause_op;
		if (!OidIsValid(clause_op))
			return false;

		op_strategy = get_op_opfamily_strategy(
			clause_op, index_path->indexinfo->opfamily[qinfo->indexcol]);
		Assert(op_strategy != 0);  /* not a member of opfamily?? */
		if (op_strategy != BTEqualStrategyNumber)
			return false;
		/* Just used for counting, not matching. */
		primary_key_attrs = bms_add_member(primary_key_attrs, qinfo->indexcol);
	}

	/*
	 * After checking all queries are for equality on primary keys, now we just
	 * have to ensure we've covered all the primary keys.
	 */
	return bms_num_members(primary_key_attrs) ==
		   index_path->indexinfo->nkeycolumns;
#endif
}

/*
 * Checks if conditions are suitable to create a path with a single-RPC
 * lock+select, and creates that path.
 */
static void
yb_consider_locking_scan(PlannerInfo *root, RelOptInfo *final_rel)
{
	IndexPath  *new_path = NULL;
	ListCell   *lc;

	/*
	 * This optimization only happens if there are rowMarks in the parse
	 * (meaning locking).
	 */
	if (!root->parse->rowMarks)
		return;

	/* Isolation level SERIALIZABLE is handled by checking for the level. */
	if (IsolationIsSerializable())
		return;

<<<<<<< HEAD
=======
			continue;
		}

		/*
		 * Set the nominal target relation of the ModifyTable node if not
		 * already done.  We use the inheritance parent RTE as the nominal
		 * target relation if it's a partitioned table (see just above this
		 * loop).  In the non-partitioned parent case, we'll use the first
		 * child relation (even if it's excluded) as the nominal target
		 * relation.  Because of the way expand_inherited_rtentry works, the
		 * latter should be the RTE representing the parent table in its role
		 * as a simple member of the inheritance set.
		 *
		 * It would be logically cleaner to *always* use the inheritance
		 * parent RTE as the nominal relation; but that RTE is not otherwise
		 * referenced in the plan in the non-partitioned inheritance case.
		 * Instead the duplicate child RTE created by expand_inherited_rtentry
		 * is used elsewhere in the plan, so using the original parent RTE
		 * would give rise to confusing use of multiple aliases in EXPLAIN
		 * output for what the user will think is the "same" table.  OTOH,
		 * it's not a problem in the partitioned inheritance case, because the
		 * duplicate child RTE added for the parent does not appear anywhere
		 * else in the plan tree.
		 */
		if (nominalRelation < 0)
			nominalRelation = appinfo->child_relid;

		/*
		 * The rowMarks list might contain references to subquery RTEs, so
		 * make a copy that we can apply ChangeVarNodes to.  (Fortunately, the
		 * executor doesn't need to see the modified copies --- we can just
		 * pass it the original rowMarks list.)
		 */
		subroot->rowMarks = copyObject(parent_root->rowMarks);

		/*
		 * The append_rel_list likewise might contain references to subquery
		 * RTEs (if any subqueries were flattenable UNION ALLs).  So prepare
		 * to apply ChangeVarNodes to that, too.  As explained above, we only
		 * want to copy items that actually contain such references; the rest
		 * can just get linked into the subroot's append_rel_list.
		 *
		 * If we know there are no such references, we can just use the outer
		 * append_rel_list unmodified.
		 */
		if (modifiableARIindexes != NULL)
		{
			ListCell   *lc2;

			subroot->append_rel_list = NIL;
			foreach(lc2, parent_root->append_rel_list)
			{
				AppendRelInfo *appinfo2 = lfirst_node(AppendRelInfo, lc2);

				if (bms_is_member(appinfo2->child_relid, modifiableARIindexes))
					appinfo2 = copyObject(appinfo2);

				subroot->append_rel_list = lappend(subroot->append_rel_list,
												   appinfo2);
			}
		}

		/*
		 * Add placeholders to the child Query's rangetable list to fill the
		 * RT indexes already reserved for subqueries in previous children.
		 * These won't be referenced, so there's no need to make them very
		 * valid-looking.
		 */
		while (list_length(subroot->parse->rtable) < list_length(final_rtable))
			subroot->parse->rtable = lappend(subroot->parse->rtable,
											 makeNode(RangeTblEntry));

		/*
		 * If this isn't the first child Query, generate duplicates of all
		 * subquery RTEs, and adjust Var numbering to reference the
		 * duplicates. To simplify the loop logic, we scan the original rtable
		 * not the copy just made by adjust_appendrel_attrs; that should be OK
		 * since subquery RTEs couldn't contain any references to the target
		 * rel.
		 */
		if (final_rtable != NIL && subqueryRTindexes != NULL)
		{
			ListCell   *lr;

			rti = 1;
			foreach(lr, parent_parse->rtable)
			{
				RangeTblEntry *rte = lfirst_node(RangeTblEntry, lr);

				if (bms_is_member(rti, subqueryRTindexes))
				{
					Index		newrti;

					/*
					 * The RTE can't contain any references to its own RT
					 * index, except in its securityQuals, so we can save a
					 * few cycles by applying ChangeVarNodes to the rest of
					 * the rangetable before we append the RTE to it.
					 */
					newrti = list_length(subroot->parse->rtable) + 1;
					ChangeVarNodes((Node *) subroot->parse, rti, newrti, 0);
					ChangeVarNodes((Node *) subroot->rowMarks, rti, newrti, 0);
					/* Skip processing unchanging parts of append_rel_list */
					if (modifiableARIindexes != NULL)
					{
						ListCell   *lc2;

						foreach(lc2, subroot->append_rel_list)
						{
							AppendRelInfo *appinfo2 = lfirst_node(AppendRelInfo, lc2);

							if (bms_is_member(appinfo2->child_relid,
											  modifiableARIindexes))
								ChangeVarNodes((Node *) appinfo2, rti, newrti, 0);
						}
					}
					rte = copyObject(rte);
					ChangeVarNodes((Node *) rte->securityQuals, rti, newrti, 0);
					subroot->parse->rtable = lappend(subroot->parse->rtable,
													 rte);
				}
				rti++;
			}
		}

		/* There shouldn't be any OJ info to translate, as yet */
		Assert(subroot->join_info_list == NIL);
		/* and we haven't created PlaceHolderInfos, either */
		Assert(subroot->placeholder_list == NIL);

		/* Generate Path(s) for accessing this result relation */
		grouping_planner(subroot, true, 0.0 /* retrieve all tuples */ );

		/*
		 * Select cheapest path in case there's more than one.  We always run
		 * modification queries to conclusion, so we care only for the
		 * cheapest-total path.
		 */
		sub_final_rel = fetch_upper_rel(subroot, UPPERREL_FINAL, NULL);
		set_cheapest(sub_final_rel);
		subpath = sub_final_rel->cheapest_total_path;

		/*
		 * If this child rel was excluded by constraint exclusion, exclude it
		 * from the result plan.
		 */
		if (IS_DUMMY_PATH(subpath))
			continue;

		root->yb_num_referenced_relations++;

		/*
		 * Add the current parent's RT index to the partitioned_relids set if
		 * we're creating the ModifyTable path for a partitioned root table.
		 * (We only care about parents of non-excluded children.)
		 */
		if (partitioned_relids)
			partitioned_relids = bms_add_member(partitioned_relids,
												appinfo->parent_relid);

		/*
		 * If this is the first non-excluded child, its post-planning rtable
		 * becomes the initial contents of final_rtable; otherwise, append
		 * just its modified subquery RTEs to final_rtable.
		 */
		if (final_rtable == NIL)
			final_rtable = subroot->parse->rtable;
		else
			final_rtable = list_concat(final_rtable,
									   list_copy_tail(subroot->parse->rtable,
													  list_length(final_rtable)));

		/*
		 * We need to collect all the RelOptInfos from all child plans into
		 * the main PlannerInfo, since setrefs.c will need them.  We use the
		 * last child's simple_rel_array (previous ones are too short), so we
		 * have to propagate forward the RelOptInfos that were already built
		 * in previous children.
		 */
		Assert(subroot->simple_rel_array_size >= save_rel_array_size);
		for (rti = 1; rti < save_rel_array_size; rti++)
		{
			RelOptInfo *brel = save_rel_array[rti];

			if (brel)
				subroot->simple_rel_array[rti] = brel;
		}
		save_rel_array_size = subroot->simple_rel_array_size;
		save_rel_array = subroot->simple_rel_array;
		save_append_rel_array = subroot->append_rel_array;

		/* Make sure any initplans from this rel get into the outer list */
		root->init_plans = subroot->init_plans;

		/* Build list of sub-paths */
		subpaths = lappend(subpaths, subpath);

		/* Build list of modified subroots, too */
		subroots = lappend(subroots, subroot);

		/* Build list of target-relation RT indexes */
		resultRelations = lappend_int(resultRelations, appinfo->child_relid);

		/* Build lists of per-relation WCO and RETURNING targetlists */
		if (parse->withCheckOptions)
			withCheckOptionLists = lappend(withCheckOptionLists,
										   subroot->parse->withCheckOptions);
		if (parse->returningList)
			returningLists = lappend(returningLists,
									 subroot->parse->returningList);

		Assert(!parse->onConflict);
	}

	/* Result path must go into outer query's FINAL upperrel */
	final_rel = fetch_upper_rel(root, UPPERREL_FINAL, NULL);

	/*
	 * We don't currently worry about setting final_rel's consider_parallel
	 * flag in this case, nor about allowing FDWs or create_upper_paths_hook
	 * to get control here.
	 */

	/*
	 * If we managed to exclude every child rel, return a dummy plan; it
	 * doesn't even need a ModifyTable node.
	 */
	if (subpaths == NIL)
	{
		set_dummy_rel_pathlist(final_rel);
		return;
	}

	/*
	 * Put back the final adjusted rtable into the master copy of the Query.
	 * (We mustn't do this if we found no non-excluded children.)
	 */
	parse->rtable = final_rtable;
	root->simple_rel_array_size = save_rel_array_size;
	root->simple_rel_array = save_rel_array;
	root->append_rel_array = save_append_rel_array;

	/* Must reconstruct master's simple_rte_array, too */
	root->simple_rte_array = (RangeTblEntry **)
		palloc0((list_length(final_rtable) + 1) * sizeof(RangeTblEntry *));
	rti = 1;
	foreach(lc, final_rtable)
	{
		RangeTblEntry *rte = lfirst_node(RangeTblEntry, lc);

		root->simple_rte_array[rti++] = rte;
	}

	/*
	 * If there was a FOR [KEY] UPDATE/SHARE clause, the LockRows node will
	 * have dealt with fetching non-locked marked rows, else we need to have
	 * ModifyTable do that.
	 */
	if (parse->rowMarks)
		rowMarks = NIL;
	else
		rowMarks = root->rowMarks;

	if (partitioned_relids)
	{
		int			i;

		i = -1;
		while ((i = bms_next_member(partitioned_relids, i)) >= 0)
			partitioned_rels = lappend_int(partitioned_rels, i);

		/*
		 * If we're going to create ModifyTable at all, the list should
		 * contain at least one member, that is, the root parent's index.
		 */
		Assert(list_length(partitioned_rels) >= 1);
		partitioned_rels = list_make1(partitioned_rels);
	}

	/* Create Path representing a ModifyTable to do the UPDATE/DELETE work */
	add_path(final_rel, (Path *)
			 create_modifytable_path(root, final_rel,
									 parse->commandType,
									 parse->canSetTag,
									 nominalRelation,
									 partitioned_rels,
									 root->partColsUpdated,
									 resultRelations,
									 subpaths,
									 subroots,
									 withCheckOptionLists,
									 returningLists,
									 rowMarks,
									 NULL,
									 assign_special_exec_param(root)));
}

/*
 * Returns whether the given IndexOptInfo represents the primary index in
 * YugabyteDB (i.e., contains the primary source of truth for the data).
 */
static bool
yb_is_main_table(IndexOptInfo *indexinfo)
{
	Relation indrel;
	bool is_main_table = false;

	if (!IsYugaByteEnabled())
		return false;

	if (indexinfo->rel->reloptkind != RELOPT_BASEREL)
		return false;

	indrel = RelationIdGetRelation(indexinfo->indexoid);
	if (indrel != NULL && indrel->rd_index != NULL)
		is_main_table = indrel->rd_index->indisprimary;
	if (indrel != NULL)
		RelationClose(indrel);
	return is_main_table;
}

/* Returns whether the given index_path matches the primary key exactly. */
static bool
yb_ipath_matches_pk(IndexPath *index_path) {
	ListCell   *values;
	Bitmapset  *primary_key_attrs = NULL;
	List	   *qinfos = NIL;
	ListCell   *lc = NULL;

	/*
	 * Verify no non-primary-key filters are specified. There is one
	 * indrestrictinfo per query term.
	 */
	foreach(values, index_path->indexinfo->indrestrictinfo)
	{
		RestrictInfo *rinfo = lfirst_node(RestrictInfo, values);

		/*
		 * There is one indexquals per key that has a query term. Note this
		 * means we can't simply compare indrestrictinfo count to indexquals,
		 * because if there is only one query term, both structures will contain
		 * one item, even if there are more columns in the primary key.
		 */
		if (!list_member_ptr(index_path->indexquals, rinfo))
			return false;
	}

	/*
	 * Check that all WHERE clause conditions in the query use the equality
	 * operator, and count the number of primary keys used.
	 */
	qinfos = deconstruct_indexquals(index_path);
	foreach(lc, qinfos)
	{
		IndexQualInfo *qinfo = (IndexQualInfo *) lfirst(lc);
		RestrictInfo *rinfo = qinfo->rinfo;
		Expr	   *clause = rinfo->clause;
		Oid			clause_op;
		int			op_strategy;

		if (!IsA(clause, OpExpr))
			return false;

		clause_op = qinfo->clause_op;
		if (!OidIsValid(clause_op))
			return false;

		op_strategy = get_op_opfamily_strategy(
			clause_op, index_path->indexinfo->opfamily[qinfo->indexcol]);
		Assert(op_strategy != 0);  /* not a member of opfamily?? */
		if (op_strategy != BTEqualStrategyNumber)
			return false;
		/* Just used for counting, not matching. */
		primary_key_attrs = bms_add_member(primary_key_attrs, qinfo->indexcol);
	}

	/*
	 * After checking all queries are for equality on primary keys, now we just
	 * have to ensure we've covered all the primary keys.
	 */
	return bms_num_members(primary_key_attrs) ==
		   index_path->indexinfo->nkeycolumns;
}

/*
 * Checks if conditions are suitable to create a path with a single-RPC
 * lock+select, and creates that path. Because plans can be made in isolation
 * level SERIALIZABLE and executed at a different isolation level, this
 * is computed even in SERIALIZABLE, even though other logic takes precedence
 * if executed in SERIALIZABLE.
 */
static void
yb_consider_locking_scan(PlannerInfo *root, RelOptInfo *final_rel)
{
	IndexPath  *new_path = NULL;
	ListCell   *lc;

	/*
	 * This optimization only happens if there are rowMarks in the parse
	 * (meaning locking).
	 */
	if (!root->parse->rowMarks)
		return;

>>>>>>> 60d66bdf
	foreach(lc, final_rel->pathlist)
	{
		Path	   *path = (Path *) lfirst(lc);
		LockRowsPath *lr_path;
		IndexPath *original_index_path;
		if (!IsA(path, LockRowsPath))
			continue;
		lr_path = castNode(LockRowsPath, path);
		if (!IsA(lr_path->subpath, IndexPath))
			continue;
		original_index_path = castNode(IndexPath, lr_path->subpath);
		if (original_index_path->indexclauses != NIL && yb_lock_pk_single_rpc &&
			yb_is_main_table(original_index_path->indexinfo) &&
			yb_ipath_matches_pk(original_index_path))
		{
			/*
			 * We can't use create_index_path directly, Instead we do a
			 * hack as in reparameterize_paths: flat-copy the path node,
			 * add the lock mechanism, and redo the cost estimate.
			 */
			new_path = makeNode(IndexPath);
			memcpy(new_path, original_index_path, sizeof(IndexPath));
			new_path->yb_index_path_info.yb_lock_mechanism = YB_LOCK_CLAUSE_ON_PK;
			cost_index(new_path, root, /*loop_count=*/ 1.0, false);
		}
	}

	/* The new path should dominate the old one because LockRows adds cost. */
	if (new_path)
		add_path(final_rel, (Path *) new_path);
}

/*
 * We can skip the LockRows node only if we know that it won't be needed, which
 * means:
 *  * Must be an IndexScan
 *  * Must have been determined to YB_LOCK_CLAUSE_ON_PK (meaning, if we're in
 *    isolation levels READ COMMITTED or REPEATABLE READ, we can lock and read
 *    in a single RPC).
 *
 * Note we can switch isolation levels between planning and execution, for
 * example in the case of prepared plans. Skipping the LockRows node is easier
 * if we can meet the above conditions, otherwise we would need more complicated
 * logic in LockRows to detect this condition and avoid double-locking.
 */
static bool
yb_skip_lockrows(Path *path)
{
	IndexPath  *index_scan_path;
	if (!IsA(path, IndexPath))
		return false;
	index_scan_path = castNode(IndexPath, path);
	return index_scan_path->yb_index_path_info.yb_lock_mechanism ==
		   YB_LOCK_CLAUSE_ON_PK;
}

/*--------------------
 * grouping_planner
 *	  Perform planning steps related to grouping, aggregation, etc.
 *
 * This function adds all required top-level processing to the scan/join
 * Path(s) produced by query_planner.
 *
 * tuple_fraction is the fraction of tuples we expect will be retrieved.
 * tuple_fraction is interpreted as follows:
 *	  0: expect all tuples to be retrieved (normal case)
 *	  0 < tuple_fraction < 1: expect the given fraction of tuples available
 *		from the plan to be retrieved
 *	  tuple_fraction >= 1: tuple_fraction is the absolute number of tuples
 *		expected to be retrieved (ie, a LIMIT specification)
 *
 * Returns nothing; the useful output is in the Paths we attach to the
 * (UPPERREL_FINAL, NULL) upperrel in *root.  In addition,
 * root->processed_tlist contains the final processed targetlist.
 *
 * Note that we have not done set_cheapest() on the final rel; it's convenient
 * to leave this to the caller.
 *--------------------
 */
static void
grouping_planner(PlannerInfo *root, double tuple_fraction)
{
	Query	   *parse = root->parse;
	int64		offset_est = 0;
	int64		count_est = 0;
	double		limit_tuples = -1.0;
	bool		have_postponed_srfs = false;
	PathTarget *final_target;
	List	   *final_targets;
	List	   *final_targets_contain_srfs;
	bool		final_target_parallel_safe;
	RelOptInfo *current_rel;
	RelOptInfo *final_rel;
	FinalPathExtraData extra;
	ListCell   *lc;

	/* Tweak caller-supplied tuple_fraction if have LIMIT/OFFSET */
	if (parse->limitCount || parse->limitOffset)
	{
		tuple_fraction = preprocess_limit(root, tuple_fraction,
										  &offset_est, &count_est);

		/*
		 * If we have a known LIMIT, and don't have an unknown OFFSET, we can
		 * estimate the effects of using a bounded sort.
		 */
		if (count_est > 0 && offset_est >= 0)
			limit_tuples = (double) count_est + (double) offset_est;
	}

	/* Make tuple_fraction accessible to lower-level routines */
	root->tuple_fraction = tuple_fraction;

	if (parse->setOperations)
	{
		/*
		 * If there's a top-level ORDER BY, assume we have to fetch all the
		 * tuples.  This might be too simplistic given all the hackery below
		 * to possibly avoid the sort; but the odds of accurate estimates here
		 * are pretty low anyway.  XXX try to get rid of this in favor of
		 * letting plan_set_operations generate both fast-start and
		 * cheapest-total paths.
		 */
		if (parse->sortClause)
			root->tuple_fraction = 0.0;

		/*
		 * Construct Paths for set operations.  The results will not need any
		 * work except perhaps a top-level sort and/or LIMIT.  Note that any
		 * special work for recursive unions is the responsibility of
		 * plan_set_operations.
		 */
		current_rel = plan_set_operations(root);

		/*
		 * We should not need to call preprocess_targetlist, since we must be
		 * in a SELECT query node.  Instead, use the processed_tlist returned
		 * by plan_set_operations (since this tells whether it returned any
		 * resjunk columns!), and transfer any sort key information from the
		 * original tlist.
		 */
		Assert(parse->commandType == CMD_SELECT);

		/* for safety, copy processed_tlist instead of modifying in-place */
		root->processed_tlist =
			postprocess_setop_tlist(copyObject(root->processed_tlist),
									parse->targetList);

		/* Also extract the PathTarget form of the setop result tlist */
		final_target = current_rel->cheapest_total_path->pathtarget;

		/* And check whether it's parallel safe */
		final_target_parallel_safe =
			is_parallel_safe(root, (Node *) final_target->exprs);

		/* The setop result tlist couldn't contain any SRFs */
		Assert(!parse->hasTargetSRFs);
		final_targets = final_targets_contain_srfs = NIL;

		/*
		 * Can't handle FOR [KEY] UPDATE/SHARE here (parser should have
		 * checked already, but let's make sure).
		 */
		if (parse->rowMarks)
			ereport(ERROR,
					(errcode(ERRCODE_FEATURE_NOT_SUPPORTED),
			/*------
			  translator: %s is a SQL row locking clause such as FOR UPDATE */
					 errmsg("%s is not allowed with UNION/INTERSECT/EXCEPT",
							LCS_asString(linitial_node(RowMarkClause,
													   parse->rowMarks)->strength))));

		/*
		 * Calculate pathkeys that represent result ordering requirements
		 */
		Assert(parse->distinctClause == NIL);
		root->sort_pathkeys = make_pathkeys_for_sortclauses(root,
															parse->sortClause,
															root->processed_tlist);
	}
	else
	{
		/* No set operations, do regular planning */
		PathTarget *sort_input_target;
		List	   *sort_input_targets;
		List	   *sort_input_targets_contain_srfs;
		bool		sort_input_target_parallel_safe;
		PathTarget *grouping_target;
		List	   *grouping_targets;
		List	   *grouping_targets_contain_srfs;
		bool		grouping_target_parallel_safe;
		PathTarget *scanjoin_target;
		List	   *scanjoin_targets;
		List	   *scanjoin_targets_contain_srfs;
		bool		scanjoin_target_parallel_safe;
		bool		scanjoin_target_same_exprs;
		bool		have_grouping;
		WindowFuncLists *wflists = NULL;
		List	   *activeWindows = NIL;
		grouping_sets_data *gset_data = NULL;
		standard_qp_extra qp_extra;

		/* A recursive query should always have setOperations */
		Assert(!root->hasRecursion);

		/* Preprocess grouping sets and GROUP BY clause, if any */
		if (parse->groupingSets)
		{
			gset_data = preprocess_grouping_sets(root);
		}
		else
		{
			/* Preprocess regular GROUP BY clause, if any */
			if (parse->groupClause)
				parse->groupClause = preprocess_groupclause(root, NIL);
		}

		/*
		 * Preprocess targetlist.  Note that much of the remaining planning
		 * work will be done with the PathTarget representation of tlists, but
		 * we must also maintain the full representation of the final tlist so
		 * that we can transfer its decoration (resnames etc) to the topmost
		 * tlist of the finished Plan.  This is kept in processed_tlist.
		 */
		preprocess_targetlist(root);

		/* YB_TODO(Deepthi@yugabyte)
		 * Need to reintroduce the following code for PG13 which reimplement this function.
		 *   	root->yb_num_referenced_relations++;
		 */

		/*
		 * Mark all the aggregates with resolved aggtranstypes, and detect
		 * aggregates that are duplicates or can share transition state.  We
		 * must do this before slicing and dicing the tlist into various
		 * pathtargets, else some copies of the Aggref nodes might escape
		 * being marked.
		 */
		if (parse->hasAggs)
		{
			preprocess_aggrefs(root, (Node *) root->processed_tlist);
			preprocess_aggrefs(root, (Node *) parse->havingQual);
		}

		/*
		 * Locate any window functions in the tlist.  (We don't need to look
		 * anywhere else, since expressions used in ORDER BY will be in there
		 * too.)  Note that they could all have been eliminated by constant
		 * folding, in which case we don't need to do any more work.
		 */
		if (parse->hasWindowFuncs)
		{
			wflists = find_window_functions((Node *) root->processed_tlist,
											list_length(parse->windowClause));
			if (wflists->numWindowFuncs > 0)
				activeWindows = select_active_windows(root, wflists);
			else
				parse->hasWindowFuncs = false;
		}

		/*
		 * Preprocess MIN/MAX aggregates, if any.  Note: be careful about
		 * adding logic between here and the query_planner() call.  Anything
		 * that is needed in MIN/MAX-optimizable cases will have to be
		 * duplicated in planagg.c.
		 */
		if (parse->hasAggs)
			preprocess_minmax_aggregates(root);

		/*
		 * Figure out whether there's a hard limit on the number of rows that
		 * query_planner's result subplan needs to return.  Even if we know a
		 * hard limit overall, it doesn't apply if the query has any
		 * grouping/aggregation operations, or SRFs in the tlist.
		 */
		if (parse->groupClause ||
			parse->groupingSets ||
			parse->distinctClause ||
			parse->hasAggs ||
			parse->hasWindowFuncs ||
			parse->hasTargetSRFs ||
			root->hasHavingQual)
			root->limit_tuples = -1.0;
		else
			root->limit_tuples = limit_tuples;

		/* Set up data needed by standard_qp_callback */
		qp_extra.activeWindows = activeWindows;
		qp_extra.groupClause = (gset_data
								? (gset_data->rollups ? linitial_node(RollupData, gset_data->rollups)->groupClause : NIL)
								: parse->groupClause);

		/*
		 * Generate the best unsorted and presorted paths for the scan/join
		 * portion of this Query, ie the processing represented by the
		 * FROM/WHERE clauses.  (Note there may not be any presorted paths.)
		 * We also generate (in standard_qp_callback) pathkey representations
		 * of the query's sort clause, distinct clause, etc.
		 */
		current_rel = query_planner(root, standard_qp_callback, &qp_extra);

		/*
		 * Convert the query's result tlist into PathTarget format.
		 *
		 * Note: this cannot be done before query_planner() has performed
		 * appendrel expansion, because that might add resjunk entries to
		 * root->processed_tlist.  Waiting till afterwards is also helpful
		 * because the target width estimates can use per-Var width numbers
		 * that were obtained within query_planner().
		 */
		final_target = create_pathtarget(root, root->processed_tlist);
		final_target_parallel_safe =
			is_parallel_safe(root, (Node *) final_target->exprs);

		/*
		 * If ORDER BY was given, consider whether we should use a post-sort
		 * projection, and compute the adjusted target for preceding steps if
		 * so.
		 */
		if (parse->sortClause)
		{
			sort_input_target = make_sort_input_target(root,
													   final_target,
													   &have_postponed_srfs);
			sort_input_target_parallel_safe =
				is_parallel_safe(root, (Node *) sort_input_target->exprs);
		}
		else
		{
			sort_input_target = final_target;
			sort_input_target_parallel_safe = final_target_parallel_safe;
		}

		/*
		 * If we have window functions to deal with, the output from any
		 * grouping step needs to be what the window functions want;
		 * otherwise, it should be sort_input_target.
		 */
		if (activeWindows)
		{
			grouping_target = make_window_input_target(root,
													   final_target,
													   activeWindows);
			grouping_target_parallel_safe =
				is_parallel_safe(root, (Node *) grouping_target->exprs);
		}
		else
		{
			grouping_target = sort_input_target;
			grouping_target_parallel_safe = sort_input_target_parallel_safe;
		}

		/*
		 * If we have grouping or aggregation to do, the topmost scan/join
		 * plan node must emit what the grouping step wants; otherwise, it
		 * should emit grouping_target.
		 */
		have_grouping = (parse->groupClause || parse->groupingSets ||
						 parse->hasAggs || root->hasHavingQual);
		if (have_grouping)
		{
			scanjoin_target = make_group_input_target(root, final_target);
			scanjoin_target_parallel_safe =
				is_parallel_safe(root, (Node *) scanjoin_target->exprs);
		}
		else
		{
			scanjoin_target = grouping_target;
			scanjoin_target_parallel_safe = grouping_target_parallel_safe;
		}

		/*
		 * If there are any SRFs in the targetlist, we must separate each of
		 * these PathTargets into SRF-computing and SRF-free targets.  Replace
		 * each of the named targets with a SRF-free version, and remember the
		 * list of additional projection steps we need to add afterwards.
		 */
		if (parse->hasTargetSRFs)
		{
			/* final_target doesn't recompute any SRFs in sort_input_target */
			split_pathtarget_at_srfs(root, final_target, sort_input_target,
									 &final_targets,
									 &final_targets_contain_srfs);
			final_target = linitial_node(PathTarget, final_targets);
			Assert(!linitial_int(final_targets_contain_srfs));
			/* likewise for sort_input_target vs. grouping_target */
			split_pathtarget_at_srfs(root, sort_input_target, grouping_target,
									 &sort_input_targets,
									 &sort_input_targets_contain_srfs);
			sort_input_target = linitial_node(PathTarget, sort_input_targets);
			Assert(!linitial_int(sort_input_targets_contain_srfs));
			/* likewise for grouping_target vs. scanjoin_target */
			split_pathtarget_at_srfs(root, grouping_target, scanjoin_target,
									 &grouping_targets,
									 &grouping_targets_contain_srfs);
			grouping_target = linitial_node(PathTarget, grouping_targets);
			Assert(!linitial_int(grouping_targets_contain_srfs));
			/* scanjoin_target will not have any SRFs precomputed for it */
			split_pathtarget_at_srfs(root, scanjoin_target, NULL,
									 &scanjoin_targets,
									 &scanjoin_targets_contain_srfs);
			scanjoin_target = linitial_node(PathTarget, scanjoin_targets);
			Assert(!linitial_int(scanjoin_targets_contain_srfs));
		}
		else
		{
			/* initialize lists; for most of these, dummy values are OK */
			final_targets = final_targets_contain_srfs = NIL;
			sort_input_targets = sort_input_targets_contain_srfs = NIL;
			grouping_targets = grouping_targets_contain_srfs = NIL;
			scanjoin_targets = list_make1(scanjoin_target);
			scanjoin_targets_contain_srfs = NIL;
		}

		/* Apply scan/join target. */
		scanjoin_target_same_exprs = list_length(scanjoin_targets) == 1
			&& equal(scanjoin_target->exprs, current_rel->reltarget->exprs);
		apply_scanjoin_target_to_paths(root, current_rel, scanjoin_targets,
									   scanjoin_targets_contain_srfs,
									   scanjoin_target_parallel_safe,
									   scanjoin_target_same_exprs);

		/*
		 * Save the various upper-rel PathTargets we just computed into
		 * root->upper_targets[].  The core code doesn't use this, but it
		 * provides a convenient place for extensions to get at the info.  For
		 * consistency, we save all the intermediate targets, even though some
		 * of the corresponding upperrels might not be needed for this query.
		 */
		root->upper_targets[UPPERREL_FINAL] = final_target;
		root->upper_targets[UPPERREL_ORDERED] = final_target;
		root->upper_targets[UPPERREL_PARTIAL_DISTINCT] = sort_input_target;
		root->upper_targets[UPPERREL_DISTINCT] = sort_input_target;
		root->upper_targets[UPPERREL_WINDOW] = sort_input_target;
		root->upper_targets[UPPERREL_GROUP_AGG] = grouping_target;

		/*
		 * If we have grouping and/or aggregation, consider ways to implement
		 * that.  We build a new upperrel representing the output of this
		 * phase.
		 */
		if (have_grouping)
		{
			current_rel = create_grouping_paths(root,
												current_rel,
												grouping_target,
												grouping_target_parallel_safe,
												gset_data);
			/* Fix things up if grouping_target contains SRFs */
			if (parse->hasTargetSRFs)
				adjust_paths_for_srfs(root, current_rel,
									  grouping_targets,
									  grouping_targets_contain_srfs);
		}

		/*
		 * If we have window functions, consider ways to implement those.  We
		 * build a new upperrel representing the output of this phase.
		 */
		if (activeWindows)
		{
			current_rel = create_window_paths(root,
											  current_rel,
											  grouping_target,
											  sort_input_target,
											  sort_input_target_parallel_safe,
											  wflists,
											  activeWindows);
			/* Fix things up if sort_input_target contains SRFs */
			if (parse->hasTargetSRFs)
				adjust_paths_for_srfs(root, current_rel,
									  sort_input_targets,
									  sort_input_targets_contain_srfs);
		}

		/*
		 * If there is a DISTINCT clause, consider ways to implement that. We
		 * build a new upperrel representing the output of this phase.
		 */
		if (parse->distinctClause)
		{
			current_rel = create_distinct_paths(root,
												current_rel);
		}
	}							/* end of if (setOperations) */

	/*
	 * If ORDER BY was given, consider ways to implement that, and generate a
	 * new upperrel containing only paths that emit the correct ordering and
	 * project the correct final_target.  We can apply the original
	 * limit_tuples limit in sort costing here, but only if there are no
	 * postponed SRFs.
	 */
	if (parse->sortClause)
	{
		current_rel = create_ordered_paths(root,
										   current_rel,
										   final_target,
										   final_target_parallel_safe,
										   have_postponed_srfs ? -1.0 :
										   limit_tuples);
		/* Fix things up if final_target contains SRFs */
		if (parse->hasTargetSRFs)
			adjust_paths_for_srfs(root, current_rel,
								  final_targets,
								  final_targets_contain_srfs);
	}

	/*
	 * Now we are prepared to build the final-output upperrel.
	 */
	final_rel = fetch_upper_rel(root, UPPERREL_FINAL, NULL);

	/*
	 * If the input rel is marked consider_parallel and there's nothing that's
	 * not parallel-safe in the LIMIT clause, then the final_rel can be marked
	 * consider_parallel as well.  Note that if the query has rowMarks or is
	 * not a SELECT, consider_parallel will be false for every relation in the
	 * query.
	 */
	if (current_rel->consider_parallel &&
		is_parallel_safe(root, parse->limitOffset) &&
		is_parallel_safe(root, parse->limitCount))
		final_rel->consider_parallel = true;

	/*
	 * If the current_rel belongs to a single FDW, so does the final_rel.
	 */
	final_rel->serverid = current_rel->serverid;
	final_rel->userid = current_rel->userid;
	final_rel->useridiscurrent = current_rel->useridiscurrent;
	final_rel->fdwroutine = current_rel->fdwroutine;

	/*
	 * Generate paths for the final_rel.  Insert all surviving paths, with
	 * LockRows, Limit, and/or ModifyTable steps added if needed.
	 */
	foreach(lc, current_rel->pathlist)
	{
		Path	   *path = (Path *) lfirst(lc);

		/*
		 * If there is a FOR [KEY] UPDATE/SHARE clause, add the LockRows node.
		 * (Note: we intentionally test parse->rowMarks not root->rowMarks
		 * here.  If there are only non-locking rowmarks, they should be
		 * handled by the ModifyTable node instead.  However, root->rowMarks
		 * is what goes into the LockRows node.)
		 *
		 * In isolation level SERIALIZABLE, locking is done in the scans, but
		 * the LockRows path usually still needs to be created in case the plan
		 * created in SERIALIZABLE is executed in isolation level RR or RC.
		 * However, there is no need for a LockRows node if we do the locking in
		 * the scan in all isolation levels, which is the case with single-RPC
		 * locking on a PK.
		 */
		if (parse->rowMarks && !yb_skip_lockrows(path))
		{
			path = (Path *) create_lockrows_path(root, final_rel, path,
												 root->rowMarks,
												 assign_special_exec_param(root));
		}

		/*
		 * If there is a LIMIT/OFFSET clause, add the LIMIT node.
		 */
		if (limit_needed(parse))
		{
			path = (Path *) create_limit_path(root, final_rel, path,
											  parse->limitOffset,
											  parse->limitCount,
											  parse->limitOption,
											  offset_est, count_est);
		}

		/*
		 * If this is an INSERT/UPDATE/DELETE/MERGE, add the ModifyTable node.
		 */
		if (parse->commandType != CMD_SELECT)
		{
			Index		rootRelation;
			List	   *resultRelations = NIL;
			List	   *updateColnosLists = NIL;
			List	   *withCheckOptionLists = NIL;
			List	   *returningLists = NIL;
			List	   *mergeActionLists = NIL;
			List	   *rowMarks;

			if (bms_membership(root->all_result_relids) == BMS_MULTIPLE)
			{
				/* Inherited UPDATE/DELETE/MERGE */
				RelOptInfo *top_result_rel = find_base_rel(root,
														   parse->resultRelation);
				int			resultRelation = -1;

				/* Add only leaf children to ModifyTable. */
				while ((resultRelation = bms_next_member(root->leaf_result_relids,
														 resultRelation)) >= 0)
				{
					RelOptInfo *this_result_rel = find_base_rel(root,
																resultRelation);

					/*
					 * Also exclude any leaf rels that have turned dummy since
					 * being added to the list, for example, by being excluded
					 * by constraint exclusion.
					 */
					if (IS_DUMMY_REL(this_result_rel))
						continue;

					/* Build per-target-rel lists needed by ModifyTable */
					resultRelations = lappend_int(resultRelations,
												  resultRelation);
					if (parse->commandType == CMD_UPDATE)
					{
						List	   *update_colnos = root->update_colnos;

						if (this_result_rel != top_result_rel)
							update_colnos =
								adjust_inherited_attnums_multilevel(root,
																	update_colnos,
																	this_result_rel->relid,
																	top_result_rel->relid);
						updateColnosLists = lappend(updateColnosLists,
													update_colnos);
					}
					if (parse->withCheckOptions)
					{
						List	   *withCheckOptions = parse->withCheckOptions;

						if (this_result_rel != top_result_rel)
							withCheckOptions = (List *)
								adjust_appendrel_attrs_multilevel(root,
																  (Node *) withCheckOptions,
																  this_result_rel->relids,
																  top_result_rel->relids);
						withCheckOptionLists = lappend(withCheckOptionLists,
													   withCheckOptions);
					}
					if (parse->returningList)
					{
						List	   *returningList = parse->returningList;

						if (this_result_rel != top_result_rel)
							returningList = (List *)
								adjust_appendrel_attrs_multilevel(root,
																  (Node *) returningList,
																  this_result_rel->relids,
																  top_result_rel->relids);
						returningLists = lappend(returningLists,
												 returningList);
					}
					if (parse->mergeActionList)
					{
						ListCell   *l;
						List	   *mergeActionList = NIL;

						/*
						 * Copy MergeActions and translate stuff that
						 * references attribute numbers.
						 */
						foreach(l, parse->mergeActionList)
						{
							MergeAction *action = lfirst(l),
									   *leaf_action = copyObject(action);

							leaf_action->qual =
								adjust_appendrel_attrs_multilevel(root,
																  (Node *) action->qual,
																  this_result_rel->relids,
																  top_result_rel->relids);
							leaf_action->targetList = (List *)
								adjust_appendrel_attrs_multilevel(root,
																  (Node *) action->targetList,
																  this_result_rel->relids,
																  top_result_rel->relids);
							if (leaf_action->commandType == CMD_UPDATE)
								leaf_action->updateColnos =
									adjust_inherited_attnums_multilevel(root,
																		action->updateColnos,
																		this_result_rel->relid,
																		top_result_rel->relid);
							mergeActionList = lappend(mergeActionList,
													  leaf_action);
						}

						mergeActionLists = lappend(mergeActionLists,
												   mergeActionList);
					}
				}

				if (resultRelations == NIL)
				{
					/*
					 * We managed to exclude every child rel, so generate a
					 * dummy one-relation plan using info for the top target
					 * rel (even though that may not be a leaf target).
					 * Although it's clear that no data will be updated or
					 * deleted, we still need to have a ModifyTable node so
					 * that any statement triggers will be executed.  (This
					 * could be cleaner if we fixed nodeModifyTable.c to allow
					 * zero target relations, but that probably wouldn't be a
					 * net win.)
					 */
					resultRelations = list_make1_int(parse->resultRelation);
					if (parse->commandType == CMD_UPDATE)
						updateColnosLists = list_make1(root->update_colnos);
					if (parse->withCheckOptions)
						withCheckOptionLists = list_make1(parse->withCheckOptions);
					if (parse->returningList)
						returningLists = list_make1(parse->returningList);
					if (parse->mergeActionList)
						mergeActionLists = list_make1(parse->mergeActionList);
				}
			}
			else
			{
				/* Single-relation INSERT/UPDATE/DELETE/MERGE. */
				resultRelations = list_make1_int(parse->resultRelation);
				if (parse->commandType == CMD_UPDATE)
					updateColnosLists = list_make1(root->update_colnos);
				if (parse->withCheckOptions)
					withCheckOptionLists = list_make1(parse->withCheckOptions);
				if (parse->returningList)
					returningLists = list_make1(parse->returningList);
				if (parse->mergeActionList)
					mergeActionLists = list_make1(parse->mergeActionList);
			}

			/*
			 * If target is a partition root table, we need to mark the
			 * ModifyTable node appropriately for that.
			 */
			if (rt_fetch(parse->resultRelation, parse->rtable)->relkind ==
				RELKIND_PARTITIONED_TABLE)
				rootRelation = parse->resultRelation;
			else
				rootRelation = 0;

			/*
			 * If there was a FOR [KEY] UPDATE/SHARE clause, the LockRows node
			 * will have dealt with fetching non-locked marked rows, else we
			 * need to have ModifyTable do that.
			 */
			if (parse->rowMarks)
				rowMarks = NIL;
			else
				rowMarks = root->rowMarks;

			path = (Path *)
				create_modifytable_path(root, final_rel,
										path,
										parse->commandType,
										parse->canSetTag,
										parse->resultRelation,
										rootRelation,
										root->partColsUpdated,
										resultRelations,
										updateColnosLists,
										withCheckOptionLists,
										returningLists,
										rowMarks,
										parse->onConflict,
										mergeActionLists,
										assign_special_exec_param(root));
		}

		/* And shove it into final_rel */
		add_path(final_rel, path);
	}

	/*
	 * Generate partial paths for final_rel, too, if outer query levels might
	 * be able to make use of them.
	 */
	if (final_rel->consider_parallel && root->query_level > 1 &&
		!limit_needed(parse))
	{
		Assert(!parse->rowMarks && parse->commandType == CMD_SELECT);
		foreach(lc, current_rel->partial_pathlist)
		{
			Path	   *partial_path = (Path *) lfirst(lc);

			add_partial_path(final_rel, partial_path);
		}
	}

	extra.limit_needed = limit_needed(parse);
	extra.limit_tuples = limit_tuples;
	extra.count_est = count_est;
	extra.offset_est = offset_est;

	/*
	 * If there is an FDW that's responsible for all baserels of the query,
	 * let it consider adding ForeignPaths.
	 */
	if (final_rel->fdwroutine &&
		final_rel->fdwroutine->GetForeignUpperPaths)
		final_rel->fdwroutine->GetForeignUpperPaths(root, UPPERREL_FINAL,
													current_rel, final_rel,
													&extra);

	/*
	 * If YugabyteDB can create a more efficient path, let it do so.
	 */
	if (IsYugaByteEnabled())
		yb_consider_locking_scan(root, final_rel);

	/* Let extensions possibly add some more paths */
	if (create_upper_paths_hook)
		(*create_upper_paths_hook) (root, UPPERREL_FINAL,
									current_rel, final_rel, &extra);

	/* Note: currently, we leave it to callers to do set_cheapest() */
}

/*
 * Do preprocessing for groupingSets clause and related data.  This handles the
 * preliminary steps of expanding the grouping sets, organizing them into lists
 * of rollups, and preparing annotations which will later be filled in with
 * size estimates.
 */
static grouping_sets_data *
preprocess_grouping_sets(PlannerInfo *root)
{
	Query	   *parse = root->parse;
	List	   *sets;
	int			maxref = 0;
	ListCell   *lc;
	ListCell   *lc_set;
	grouping_sets_data *gd = palloc0(sizeof(grouping_sets_data));

	parse->groupingSets = expand_grouping_sets(parse->groupingSets, parse->groupDistinct, -1);

	gd->any_hashable = false;
	gd->unhashable_refs = NULL;
	gd->unsortable_refs = NULL;
	gd->unsortable_sets = NIL;

	if (parse->groupClause)
	{
		ListCell   *lc;

		foreach(lc, parse->groupClause)
		{
			SortGroupClause *gc = lfirst_node(SortGroupClause, lc);
			Index		ref = gc->tleSortGroupRef;

			if (ref > maxref)
				maxref = ref;

			if (!gc->hashable)
				gd->unhashable_refs = bms_add_member(gd->unhashable_refs, ref);

			if (!OidIsValid(gc->sortop))
				gd->unsortable_refs = bms_add_member(gd->unsortable_refs, ref);
		}
	}

	/* Allocate workspace array for remapping */
	gd->tleref_to_colnum_map = (int *) palloc((maxref + 1) * sizeof(int));

	/*
	 * If we have any unsortable sets, we must extract them before trying to
	 * prepare rollups. Unsortable sets don't go through
	 * reorder_grouping_sets, so we must apply the GroupingSetData annotation
	 * here.
	 */
	if (!bms_is_empty(gd->unsortable_refs))
	{
		List	   *sortable_sets = NIL;

		foreach(lc, parse->groupingSets)
		{
			List	   *gset = (List *) lfirst(lc);

			if (bms_overlap_list(gd->unsortable_refs, gset))
			{
				GroupingSetData *gs = makeNode(GroupingSetData);

				gs->set = gset;
				gd->unsortable_sets = lappend(gd->unsortable_sets, gs);

				/*
				 * We must enforce here that an unsortable set is hashable;
				 * later code assumes this.  Parse analysis only checks that
				 * every individual column is either hashable or sortable.
				 *
				 * Note that passing this test doesn't guarantee we can
				 * generate a plan; there might be other showstoppers.
				 */
				if (bms_overlap_list(gd->unhashable_refs, gset))
					ereport(ERROR,
							(errcode(ERRCODE_FEATURE_NOT_SUPPORTED),
							 errmsg("could not implement GROUP BY"),
							 errdetail("Some of the datatypes only support hashing, while others only support sorting.")));
			}
			else
				sortable_sets = lappend(sortable_sets, gset);
		}

		if (sortable_sets)
			sets = extract_rollup_sets(sortable_sets);
		else
			sets = NIL;
	}
	else
		sets = extract_rollup_sets(parse->groupingSets);

	foreach(lc_set, sets)
	{
		List	   *current_sets = (List *) lfirst(lc_set);
		RollupData *rollup = makeNode(RollupData);
		GroupingSetData *gs;

		/*
		 * Reorder the current list of grouping sets into correct prefix
		 * order.  If only one aggregation pass is needed, try to make the
		 * list match the ORDER BY clause; if more than one pass is needed, we
		 * don't bother with that.
		 *
		 * Note that this reorders the sets from smallest-member-first to
		 * largest-member-first, and applies the GroupingSetData annotations,
		 * though the data will be filled in later.
		 */
		current_sets = reorder_grouping_sets(current_sets,
											 (list_length(sets) == 1
											  ? parse->sortClause
											  : NIL));

		/*
		 * Get the initial (and therefore largest) grouping set.
		 */
		gs = linitial_node(GroupingSetData, current_sets);

		/*
		 * Order the groupClause appropriately.  If the first grouping set is
		 * empty, then the groupClause must also be empty; otherwise we have
		 * to force the groupClause to match that grouping set's order.
		 *
		 * (The first grouping set can be empty even though parse->groupClause
		 * is not empty only if all non-empty grouping sets are unsortable.
		 * The groupClauses for hashed grouping sets are built later on.)
		 */
		if (gs->set)
			rollup->groupClause = preprocess_groupclause(root, gs->set);
		else
			rollup->groupClause = NIL;

		/*
		 * Is it hashable? We pretend empty sets are hashable even though we
		 * actually force them not to be hashed later. But don't bother if
		 * there's nothing but empty sets (since in that case we can't hash
		 * anything).
		 */
		if (gs->set &&
			!bms_overlap_list(gd->unhashable_refs, gs->set))
		{
			rollup->hashable = true;
			gd->any_hashable = true;
		}

		/*
		 * Now that we've pinned down an order for the groupClause for this
		 * list of grouping sets, we need to remap the entries in the grouping
		 * sets from sortgrouprefs to plain indices (0-based) into the
		 * groupClause for this collection of grouping sets. We keep the
		 * original form for later use, though.
		 */
		rollup->gsets = remap_to_groupclause_idx(rollup->groupClause,
												 current_sets,
												 gd->tleref_to_colnum_map);
		rollup->gsets_data = current_sets;

		gd->rollups = lappend(gd->rollups, rollup);
	}

	if (gd->unsortable_sets)
	{
		/*
		 * We have not yet pinned down a groupclause for this, but we will
		 * need index-based lists for estimation purposes. Construct
		 * hash_sets_idx based on the entire original groupclause for now.
		 */
		gd->hash_sets_idx = remap_to_groupclause_idx(parse->groupClause,
													 gd->unsortable_sets,
													 gd->tleref_to_colnum_map);
		gd->any_hashable = true;
	}

	return gd;
}

/*
 * Given a groupclause and a list of GroupingSetData, return equivalent sets
 * (without annotation) mapped to indexes into the given groupclause.
 */
static List *
remap_to_groupclause_idx(List *groupClause,
						 List *gsets,
						 int *tleref_to_colnum_map)
{
	int			ref = 0;
	List	   *result = NIL;
	ListCell   *lc;

	foreach(lc, groupClause)
	{
		SortGroupClause *gc = lfirst_node(SortGroupClause, lc);

		tleref_to_colnum_map[gc->tleSortGroupRef] = ref++;
	}

	foreach(lc, gsets)
	{
		List	   *set = NIL;
		ListCell   *lc2;
		GroupingSetData *gs = lfirst_node(GroupingSetData, lc);

		foreach(lc2, gs->set)
		{
			set = lappend_int(set, tleref_to_colnum_map[lfirst_int(lc2)]);
		}

		result = lappend(result, set);
	}

	return result;
}


/*
 * preprocess_rowmarks - set up PlanRowMarks if needed
 */
static void
preprocess_rowmarks(PlannerInfo *root)
{
	Query	   *parse = root->parse;
	Bitmapset  *rels;
	List	   *prowmarks;
	ListCell   *l;
	int			i;

	if (parse->rowMarks)
	{
		/*
		 * We've got trouble if FOR [KEY] UPDATE/SHARE appears inside
		 * grouping, since grouping renders a reference to individual tuple
		 * CTIDs invalid.  This is also checked at parse time, but that's
		 * insufficient because of rule substitution, query pullup, etc.
		 */
		CheckSelectLocking(parse, linitial_node(RowMarkClause,
												parse->rowMarks)->strength);
	}
	else
	{
		/*
		 * We only need rowmarks for UPDATE, DELETE, or FOR [KEY]
		 * UPDATE/SHARE.
		 */
		if (parse->commandType != CMD_UPDATE &&
			parse->commandType != CMD_DELETE)
			return;
	}

	/*
	 * We need to have rowmarks for all base relations except the target. We
	 * make a bitmapset of all base rels and then remove the items we don't
	 * need or have FOR [KEY] UPDATE/SHARE marks for.
	 */
	rels = get_relids_in_jointree((Node *) parse->jointree, false);
	if (parse->resultRelation)
		rels = bms_del_member(rels, parse->resultRelation);

	/*
	 * Convert RowMarkClauses to PlanRowMark representation.
	 */
	prowmarks = NIL;
	foreach(l, parse->rowMarks)
	{
		RowMarkClause *rc = lfirst_node(RowMarkClause, l);
		RangeTblEntry *rte = rt_fetch(rc->rti, parse->rtable);
		PlanRowMark *newrc;

		/*
		 * Currently, it is syntactically impossible to have FOR UPDATE et al
		 * applied to an update/delete target rel.  If that ever becomes
		 * possible, we should drop the target from the PlanRowMark list.
		 */
		Assert(rc->rti != parse->resultRelation);

		/*
		 * Ignore RowMarkClauses for subqueries; they aren't real tables and
		 * can't support true locking.  Subqueries that got flattened into the
		 * main query should be ignored completely.  Any that didn't will get
		 * ROW_MARK_COPY items in the next loop.
		 */
		if (rte->rtekind != RTE_RELATION)
			continue;

		rels = bms_del_member(rels, rc->rti);

		newrc = makeNode(PlanRowMark);
		newrc->rti = newrc->prti = rc->rti;
		newrc->rowmarkId = ++(root->glob->lastRowMarkId);
		newrc->markType = select_rowmark_type(rte, rc->strength);
		newrc->allMarkTypes = (1 << newrc->markType);
		newrc->strength = rc->strength;
		newrc->waitPolicy = rc->waitPolicy;
		newrc->isParent = false;

		prowmarks = lappend(prowmarks, newrc);
	}

	/*
	 * Now, add rowmarks for any non-target, non-locked base relations.
	 */
	i = 0;
	foreach(l, parse->rtable)
	{
		RangeTblEntry *rte = lfirst_node(RangeTblEntry, l);
		PlanRowMark *newrc;

		i++;
		if (!bms_is_member(i, rels))
			continue;

		newrc = makeNode(PlanRowMark);
		newrc->rti = newrc->prti = i;
		newrc->rowmarkId = ++(root->glob->lastRowMarkId);
		newrc->markType = select_rowmark_type(rte, LCS_NONE);
		newrc->allMarkTypes = (1 << newrc->markType);
		newrc->strength = LCS_NONE;
		newrc->waitPolicy = LockWaitBlock;	/* doesn't matter */
		newrc->isParent = false;

		prowmarks = lappend(prowmarks, newrc);
	}

	root->rowMarks = prowmarks;
}

/*
 * Select RowMarkType to use for a given table
 */
RowMarkType
select_rowmark_type(RangeTblEntry *rte, LockClauseStrength strength)
{
	if (rte->rtekind != RTE_RELATION)
	{
		/* If it's not a table at all, use ROW_MARK_COPY */
		return ROW_MARK_COPY;
	}
	else if (rte->relkind == RELKIND_FOREIGN_TABLE)
	{
		/* Let the FDW select the rowmark type, if it wants to */
		FdwRoutine *fdwroutine = GetFdwRoutineByRelId(rte->relid);

		if (fdwroutine->GetForeignRowMarkType != NULL)
			return fdwroutine->GetForeignRowMarkType(rte, strength);
		/* Otherwise, use ROW_MARK_COPY by default */
		return ROW_MARK_COPY;
	}
	else
	{
		/* Regular table, apply the appropriate lock type */
		switch (strength)
		{
			case LCS_NONE:

				/*
				 * We don't need a tuple lock, only the ability to re-fetch
				 * the row.
				 */
				return ROW_MARK_REFERENCE;
				break;
			case LCS_FORKEYSHARE:
				return ROW_MARK_KEYSHARE;
				break;
			case LCS_FORSHARE:
				return ROW_MARK_SHARE;
				break;
			case LCS_FORNOKEYUPDATE:
				return ROW_MARK_NOKEYEXCLUSIVE;
				break;
			case LCS_FORUPDATE:
				return ROW_MARK_EXCLUSIVE;
				break;
		}
		elog(ERROR, "unrecognized LockClauseStrength %d", (int) strength);
		return ROW_MARK_EXCLUSIVE;	/* keep compiler quiet */
	}
}

/*
 * preprocess_limit - do pre-estimation for LIMIT and/or OFFSET clauses
 *
 * We try to estimate the values of the LIMIT/OFFSET clauses, and pass the
 * results back in *count_est and *offset_est.  These variables are set to
 * 0 if the corresponding clause is not present, and -1 if it's present
 * but we couldn't estimate the value for it.  (The "0" convention is OK
 * for OFFSET but a little bit bogus for LIMIT: effectively we estimate
 * LIMIT 0 as though it were LIMIT 1.  But this is in line with the planner's
 * usual practice of never estimating less than one row.)  These values will
 * be passed to create_limit_path, which see if you change this code.
 *
 * The return value is the suitably adjusted tuple_fraction to use for
 * planning the query.  This adjustment is not overridable, since it reflects
 * plan actions that grouping_planner() will certainly take, not assumptions
 * about context.
 */
static double
preprocess_limit(PlannerInfo *root, double tuple_fraction,
				 int64 *offset_est, int64 *count_est)
{
	Query	   *parse = root->parse;
	Node	   *est;
	double		limit_fraction;

	/* Should not be called unless LIMIT or OFFSET */
	Assert(parse->limitCount || parse->limitOffset);

	/*
	 * Try to obtain the clause values.  We use estimate_expression_value
	 * primarily because it can sometimes do something useful with Params.
	 */
	if (parse->limitCount)
	{
		est = estimate_expression_value(root, parse->limitCount);
		if (est && IsA(est, Const))
		{
			if (((Const *) est)->constisnull)
			{
				/* NULL indicates LIMIT ALL, ie, no limit */
				*count_est = 0; /* treat as not present */
			}
			else
			{
				*count_est = DatumGetInt64(((Const *) est)->constvalue);
				if (*count_est <= 0)
					*count_est = 1; /* force to at least 1 */
			}
		}
		else
			*count_est = -1;	/* can't estimate */
	}
	else
		*count_est = 0;			/* not present */

	if (parse->limitOffset)
	{
		est = estimate_expression_value(root, parse->limitOffset);
		if (est && IsA(est, Const))
		{
			if (((Const *) est)->constisnull)
			{
				/* Treat NULL as no offset; the executor will too */
				*offset_est = 0;	/* treat as not present */
			}
			else
			{
				*offset_est = DatumGetInt64(((Const *) est)->constvalue);
				if (*offset_est < 0)
					*offset_est = 0;	/* treat as not present */
			}
		}
		else
			*offset_est = -1;	/* can't estimate */
	}
	else
		*offset_est = 0;		/* not present */

	if (*count_est != 0)
	{
		/*
		 * A LIMIT clause limits the absolute number of tuples returned.
		 * However, if it's not a constant LIMIT then we have to guess; for
		 * lack of a better idea, assume 10% of the plan's result is wanted.
		 */
		if (*count_est < 0 || *offset_est < 0)
		{
			/* LIMIT or OFFSET is an expression ... punt ... */
			limit_fraction = 0.10;
		}
		else
		{
			/* LIMIT (plus OFFSET, if any) is max number of tuples needed */
			limit_fraction = (double) *count_est + (double) *offset_est;
		}

		/*
		 * If we have absolute limits from both caller and LIMIT, use the
		 * smaller value; likewise if they are both fractional.  If one is
		 * fractional and the other absolute, we can't easily determine which
		 * is smaller, but we use the heuristic that the absolute will usually
		 * be smaller.
		 */
		if (tuple_fraction >= 1.0)
		{
			if (limit_fraction >= 1.0)
			{
				/* both absolute */
				tuple_fraction = Min(tuple_fraction, limit_fraction);
			}
			else
			{
				/* caller absolute, limit fractional; use caller's value */
			}
		}
		else if (tuple_fraction > 0.0)
		{
			if (limit_fraction >= 1.0)
			{
				/* caller fractional, limit absolute; use limit */
				tuple_fraction = limit_fraction;
			}
			else
			{
				/* both fractional */
				tuple_fraction = Min(tuple_fraction, limit_fraction);
			}
		}
		else
		{
			/* no info from caller, just use limit */
			tuple_fraction = limit_fraction;
		}
	}
	else if (*offset_est != 0 && tuple_fraction > 0.0)
	{
		/*
		 * We have an OFFSET but no LIMIT.  This acts entirely differently
		 * from the LIMIT case: here, we need to increase rather than decrease
		 * the caller's tuple_fraction, because the OFFSET acts to cause more
		 * tuples to be fetched instead of fewer.  This only matters if we got
		 * a tuple_fraction > 0, however.
		 *
		 * As above, use 10% if OFFSET is present but unestimatable.
		 */
		if (*offset_est < 0)
			limit_fraction = 0.10;
		else
			limit_fraction = (double) *offset_est;

		/*
		 * If we have absolute counts from both caller and OFFSET, add them
		 * together; likewise if they are both fractional.  If one is
		 * fractional and the other absolute, we want to take the larger, and
		 * we heuristically assume that's the fractional one.
		 */
		if (tuple_fraction >= 1.0)
		{
			if (limit_fraction >= 1.0)
			{
				/* both absolute, so add them together */
				tuple_fraction += limit_fraction;
			}
			else
			{
				/* caller absolute, limit fractional; use limit */
				tuple_fraction = limit_fraction;
			}
		}
		else
		{
			if (limit_fraction >= 1.0)
			{
				/* caller fractional, limit absolute; use caller's value */
			}
			else
			{
				/* both fractional, so add them together */
				tuple_fraction += limit_fraction;
				if (tuple_fraction >= 1.0)
					tuple_fraction = 0.0;	/* assume fetch all */
			}
		}
	}

	return tuple_fraction;
}

/*
 * limit_needed - do we actually need a Limit plan node?
 *
 * If we have constant-zero OFFSET and constant-null LIMIT, we can skip adding
 * a Limit node.  This is worth checking for because "OFFSET 0" is a common
 * locution for an optimization fence.  (Because other places in the planner
 * merely check whether parse->limitOffset isn't NULL, it will still work as
 * an optimization fence --- we're just suppressing unnecessary run-time
 * overhead.)
 *
 * This might look like it could be merged into preprocess_limit, but there's
 * a key distinction: here we need hard constants in OFFSET/LIMIT, whereas
 * in preprocess_limit it's good enough to consider estimated values.
 */
bool
limit_needed(Query *parse)
{
	Node	   *node;

	node = parse->limitCount;
	if (node)
	{
		if (IsA(node, Const))
		{
			/* NULL indicates LIMIT ALL, ie, no limit */
			if (!((Const *) node)->constisnull)
				return true;	/* LIMIT with a constant value */
		}
		else
			return true;		/* non-constant LIMIT */
	}

	node = parse->limitOffset;
	if (node)
	{
		if (IsA(node, Const))
		{
			/* Treat NULL as no offset; the executor would too */
			if (!((Const *) node)->constisnull)
			{
				int64		offset = DatumGetInt64(((Const *) node)->constvalue);

				if (offset != 0)
					return true;	/* OFFSET with a nonzero value */
			}
		}
		else
			return true;		/* non-constant OFFSET */
	}

	return false;				/* don't need a Limit plan node */
}


/*
 * remove_useless_groupby_columns
 *		Remove any columns in the GROUP BY clause that are redundant due to
 *		being functionally dependent on other GROUP BY columns.
 *
 * Since some other DBMSes do not allow references to ungrouped columns, it's
 * not unusual to find all columns listed in GROUP BY even though listing the
 * primary-key columns would be sufficient.  Deleting such excess columns
 * avoids redundant sorting work, so it's worth doing.
 *
 * Relcache invalidations will ensure that cached plans become invalidated
 * when the underlying index of the pkey constraint is dropped.
 *
 * Currently, we only make use of pkey constraints for this, however, we may
 * wish to take this further in the future and also use unique constraints
 * which have NOT NULL columns.  In that case, plan invalidation will still
 * work since relations will receive a relcache invalidation when a NOT NULL
 * constraint is dropped.
 */
static void
remove_useless_groupby_columns(PlannerInfo *root)
{
	Query	   *parse = root->parse;
	Bitmapset **groupbyattnos;
	Bitmapset **surplusvars;
	ListCell   *lc;
	int			relid;

	/* No chance to do anything if there are less than two GROUP BY items */
	if (list_length(parse->groupClause) < 2)
		return;

	/* Don't fiddle with the GROUP BY clause if the query has grouping sets */
	if (parse->groupingSets)
		return;

	/*
	 * Scan the GROUP BY clause to find GROUP BY items that are simple Vars.
	 * Fill groupbyattnos[k] with a bitmapset of the column attnos of RTE k
	 * that are GROUP BY items.
	 */
	groupbyattnos = (Bitmapset **) palloc0(sizeof(Bitmapset *) *
										   (list_length(parse->rtable) + 1));
	foreach(lc, parse->groupClause)
	{
		SortGroupClause *sgc = lfirst_node(SortGroupClause, lc);
		TargetEntry *tle = get_sortgroupclause_tle(sgc, parse->targetList);
		Var		   *var = (Var *) tle->expr;

		/*
		 * Ignore non-Vars and Vars from other query levels.
		 *
		 * XXX in principle, stable expressions containing Vars could also be
		 * removed, if all the Vars are functionally dependent on other GROUP
		 * BY items.  But it's not clear that such cases occur often enough to
		 * be worth troubling over.
		 */
		if (!IsA(var, Var) ||
			var->varlevelsup > 0)
			continue;

		/* OK, remember we have this Var */
		relid = var->varno;
		Assert(relid <= list_length(parse->rtable));
		groupbyattnos[relid] = bms_add_member(groupbyattnos[relid],
											  var->varattno - FirstLowInvalidHeapAttributeNumber);
	}

	/*
	 * Consider each relation and see if it is possible to remove some of its
	 * Vars from GROUP BY.  For simplicity and speed, we do the actual removal
	 * in a separate pass.  Here, we just fill surplusvars[k] with a bitmapset
	 * of the column attnos of RTE k that are removable GROUP BY items.
	 */
	surplusvars = NULL;			/* don't allocate array unless required */
	relid = 0;
	foreach(lc, parse->rtable)
	{
		RangeTblEntry *rte = lfirst_node(RangeTblEntry, lc);
		Bitmapset  *relattnos;
		Bitmapset  *pkattnos;
		Oid			constraintOid;

		relid++;

		/* Only plain relations could have primary-key constraints */
		if (rte->rtekind != RTE_RELATION)
			continue;

		/*
		 * We must skip inheritance parent tables as some of the child rels
		 * may cause duplicate rows.  This cannot happen with partitioned
		 * tables, however.
		 */
		if (rte->inh && rte->relkind != RELKIND_PARTITIONED_TABLE)
			continue;

		/* Nothing to do unless this rel has multiple Vars in GROUP BY */
		relattnos = groupbyattnos[relid];
		if (bms_membership(relattnos) != BMS_MULTIPLE)
			continue;

		/*
		 * Can't remove any columns for this rel if there is no suitable
		 * (i.e., nondeferrable) primary key constraint.
		 */
		pkattnos = get_primary_key_attnos(rte->relid, false, &constraintOid);
		if (pkattnos == NULL)
			continue;

		/*
		 * If the primary key is a proper subset of relattnos then we have
		 * some items in the GROUP BY that can be removed.
		 */
		if (bms_subset_compare(pkattnos, relattnos) == BMS_SUBSET1)
		{
			/*
			 * To easily remember whether we've found anything to do, we don't
			 * allocate the surplusvars[] array until we find something.
			 */
			if (surplusvars == NULL)
				surplusvars = (Bitmapset **) palloc0(sizeof(Bitmapset *) *
													 (list_length(parse->rtable) + 1));

			/* Remember the attnos of the removable columns */
			surplusvars[relid] = bms_difference(relattnos, pkattnos);
		}
	}

	/*
	 * If we found any surplus Vars, build a new GROUP BY clause without them.
	 * (Note: this may leave some TLEs with unreferenced ressortgroupref
	 * markings, but that's harmless.)
	 */
	if (surplusvars != NULL)
	{
		List	   *new_groupby = NIL;

		foreach(lc, parse->groupClause)
		{
			SortGroupClause *sgc = lfirst_node(SortGroupClause, lc);
			TargetEntry *tle = get_sortgroupclause_tle(sgc, parse->targetList);
			Var		   *var = (Var *) tle->expr;

			/*
			 * New list must include non-Vars, outer Vars, and anything not
			 * marked as surplus.
			 */
			if (!IsA(var, Var) ||
				var->varlevelsup > 0 ||
				!bms_is_member(var->varattno - FirstLowInvalidHeapAttributeNumber,
							   surplusvars[var->varno]))
				new_groupby = lappend(new_groupby, sgc);
		}

		parse->groupClause = new_groupby;
	}
}

/*
 * preprocess_groupclause - do preparatory work on GROUP BY clause
 *
 * The idea here is to adjust the ordering of the GROUP BY elements
 * (which in itself is semantically insignificant) to match ORDER BY,
 * thereby allowing a single sort operation to both implement the ORDER BY
 * requirement and set up for a Unique step that implements GROUP BY.
 *
 * In principle it might be interesting to consider other orderings of the
 * GROUP BY elements, which could match the sort ordering of other
 * possible plans (eg an indexscan) and thereby reduce cost.  We don't
 * bother with that, though.  Hashed grouping will frequently win anyway.
 *
 * Note: we need no comparable processing of the distinctClause because
 * the parser already enforced that that matches ORDER BY.
 *
 * For grouping sets, the order of items is instead forced to agree with that
 * of the grouping set (and items not in the grouping set are skipped). The
 * work of sorting the order of grouping set elements to match the ORDER BY if
 * possible is done elsewhere.
 */
static List *
preprocess_groupclause(PlannerInfo *root, List *force)
{
	Query	   *parse = root->parse;
	List	   *new_groupclause = NIL;
	bool		partial_match;
	ListCell   *sl;
	ListCell   *gl;

	/* For grouping sets, we need to force the ordering */
	if (force)
	{
		foreach(sl, force)
		{
			Index		ref = lfirst_int(sl);
			SortGroupClause *cl = get_sortgroupref_clause(ref, parse->groupClause);

			new_groupclause = lappend(new_groupclause, cl);
		}

		return new_groupclause;
	}

	/* If no ORDER BY, nothing useful to do here */
	if (parse->sortClause == NIL)
		return parse->groupClause;

	/*
	 * Scan the ORDER BY clause and construct a list of matching GROUP BY
	 * items, but only as far as we can make a matching prefix.
	 *
	 * This code assumes that the sortClause contains no duplicate items.
	 */
	foreach(sl, parse->sortClause)
	{
		SortGroupClause *sc = lfirst_node(SortGroupClause, sl);

		foreach(gl, parse->groupClause)
		{
			SortGroupClause *gc = lfirst_node(SortGroupClause, gl);

			if (equal(gc, sc))
			{
				new_groupclause = lappend(new_groupclause, gc);
				break;
			}
		}
		if (gl == NULL)
			break;				/* no match, so stop scanning */
	}

	/* Did we match all of the ORDER BY list, or just some of it? */
	partial_match = (sl != NULL);

	/* If no match at all, no point in reordering GROUP BY */
	if (new_groupclause == NIL)
		return parse->groupClause;

	/*
	 * Add any remaining GROUP BY items to the new list, but only if we were
	 * able to make a complete match.  In other words, we only rearrange the
	 * GROUP BY list if the result is that one list is a prefix of the other
	 * --- otherwise there's no possibility of a common sort.  Also, give up
	 * if there are any non-sortable GROUP BY items, since then there's no
	 * hope anyway.
	 */
	foreach(gl, parse->groupClause)
	{
		SortGroupClause *gc = lfirst_node(SortGroupClause, gl);

		if (list_member_ptr(new_groupclause, gc))
			continue;			/* it matched an ORDER BY item */
		if (partial_match)
			return parse->groupClause;	/* give up, no common sort possible */
		if (!OidIsValid(gc->sortop))
			return parse->groupClause;	/* give up, GROUP BY can't be sorted */
		new_groupclause = lappend(new_groupclause, gc);
	}

	/* Success --- install the rearranged GROUP BY list */
	Assert(list_length(parse->groupClause) == list_length(new_groupclause));
	return new_groupclause;
}

/*
 * Extract lists of grouping sets that can be implemented using a single
 * rollup-type aggregate pass each. Returns a list of lists of grouping sets.
 *
 * Input must be sorted with smallest sets first. Result has each sublist
 * sorted with smallest sets first.
 *
 * We want to produce the absolute minimum possible number of lists here to
 * avoid excess sorts. Fortunately, there is an algorithm for this; the problem
 * of finding the minimal partition of a partially-ordered set into chains
 * (which is what we need, taking the list of grouping sets as a poset ordered
 * by set inclusion) can be mapped to the problem of finding the maximum
 * cardinality matching on a bipartite graph, which is solvable in polynomial
 * time with a worst case of no worse than O(n^2.5) and usually much
 * better. Since our N is at most 4096, we don't need to consider fallbacks to
 * heuristic or approximate methods.  (Planning time for a 12-d cube is under
 * half a second on my modest system even with optimization off and assertions
 * on.)
 */
static List *
extract_rollup_sets(List *groupingSets)
{
	int			num_sets_raw = list_length(groupingSets);
	int			num_empty = 0;
	int			num_sets = 0;	/* distinct sets */
	int			num_chains = 0;
	List	   *result = NIL;
	List	  **results;
	List	  **orig_sets;
	Bitmapset **set_masks;
	int		   *chains;
	short	  **adjacency;
	short	   *adjacency_buf;
	BipartiteMatchState *state;
	int			i;
	int			j;
	int			j_size;
	ListCell   *lc1 = list_head(groupingSets);
	ListCell   *lc;

	/*
	 * Start by stripping out empty sets.  The algorithm doesn't require this,
	 * but the planner currently needs all empty sets to be returned in the
	 * first list, so we strip them here and add them back after.
	 */
	while (lc1 && lfirst(lc1) == NIL)
	{
		++num_empty;
		lc1 = lnext(groupingSets, lc1);
	}

	/* bail out now if it turns out that all we had were empty sets. */
	if (!lc1)
		return list_make1(groupingSets);

	/*----------
	 * We don't strictly need to remove duplicate sets here, but if we don't,
	 * they tend to become scattered through the result, which is a bit
	 * confusing (and irritating if we ever decide to optimize them out).
	 * So we remove them here and add them back after.
	 *
	 * For each non-duplicate set, we fill in the following:
	 *
	 * orig_sets[i] = list of the original set lists
	 * set_masks[i] = bitmapset for testing inclusion
	 * adjacency[i] = array [n, v1, v2, ... vn] of adjacency indices
	 *
	 * chains[i] will be the result group this set is assigned to.
	 *
	 * We index all of these from 1 rather than 0 because it is convenient
	 * to leave 0 free for the NIL node in the graph algorithm.
	 *----------
	 */
	orig_sets = palloc0((num_sets_raw + 1) * sizeof(List *));
	set_masks = palloc0((num_sets_raw + 1) * sizeof(Bitmapset *));
	adjacency = palloc0((num_sets_raw + 1) * sizeof(short *));
	adjacency_buf = palloc((num_sets_raw + 1) * sizeof(short));

	j_size = 0;
	j = 0;
	i = 1;

	for_each_cell(lc, groupingSets, lc1)
	{
		List	   *candidate = (List *) lfirst(lc);
		Bitmapset  *candidate_set = NULL;
		ListCell   *lc2;
		int			dup_of = 0;

		foreach(lc2, candidate)
		{
			candidate_set = bms_add_member(candidate_set, lfirst_int(lc2));
		}

		/* we can only be a dup if we're the same length as a previous set */
		if (j_size == list_length(candidate))
		{
			int			k;

			for (k = j; k < i; ++k)
			{
				if (bms_equal(set_masks[k], candidate_set))
				{
					dup_of = k;
					break;
				}
			}
		}
		else if (j_size < list_length(candidate))
		{
			j_size = list_length(candidate);
			j = i;
		}

		if (dup_of > 0)
		{
			orig_sets[dup_of] = lappend(orig_sets[dup_of], candidate);
			bms_free(candidate_set);
		}
		else
		{
			int			k;
			int			n_adj = 0;

			orig_sets[i] = list_make1(candidate);
			set_masks[i] = candidate_set;

			/* fill in adjacency list; no need to compare equal-size sets */

			for (k = j - 1; k > 0; --k)
			{
				if (bms_is_subset(set_masks[k], candidate_set))
					adjacency_buf[++n_adj] = k;
			}

			if (n_adj > 0)
			{
				adjacency_buf[0] = n_adj;
				adjacency[i] = palloc((n_adj + 1) * sizeof(short));
				memcpy(adjacency[i], adjacency_buf, (n_adj + 1) * sizeof(short));
			}
			else
				adjacency[i] = NULL;

			++i;
		}
	}

	num_sets = i - 1;

	/*
	 * Apply the graph matching algorithm to do the work.
	 */
	state = BipartiteMatch(num_sets, num_sets, adjacency);

	/*
	 * Now, the state->pair* fields have the info we need to assign sets to
	 * chains. Two sets (u,v) belong to the same chain if pair_uv[u] = v or
	 * pair_vu[v] = u (both will be true, but we check both so that we can do
	 * it in one pass)
	 */
	chains = palloc0((num_sets + 1) * sizeof(int));

	for (i = 1; i <= num_sets; ++i)
	{
		int			u = state->pair_vu[i];
		int			v = state->pair_uv[i];

		if (u > 0 && u < i)
			chains[i] = chains[u];
		else if (v > 0 && v < i)
			chains[i] = chains[v];
		else
			chains[i] = ++num_chains;
	}

	/* build result lists. */
	results = palloc0((num_chains + 1) * sizeof(List *));

	for (i = 1; i <= num_sets; ++i)
	{
		int			c = chains[i];

		Assert(c > 0);

		results[c] = list_concat(results[c], orig_sets[i]);
	}

	/* push any empty sets back on the first list. */
	while (num_empty-- > 0)
		results[1] = lcons(NIL, results[1]);

	/* make result list */
	for (i = 1; i <= num_chains; ++i)
		result = lappend(result, results[i]);

	/*
	 * Free all the things.
	 *
	 * (This is over-fussy for small sets but for large sets we could have
	 * tied up a nontrivial amount of memory.)
	 */
	BipartiteMatchFree(state);
	pfree(results);
	pfree(chains);
	for (i = 1; i <= num_sets; ++i)
		if (adjacency[i])
			pfree(adjacency[i]);
	pfree(adjacency);
	pfree(adjacency_buf);
	pfree(orig_sets);
	for (i = 1; i <= num_sets; ++i)
		bms_free(set_masks[i]);
	pfree(set_masks);

	return result;
}

/*
 * Reorder the elements of a list of grouping sets such that they have correct
 * prefix relationships. Also inserts the GroupingSetData annotations.
 *
 * The input must be ordered with smallest sets first; the result is returned
 * with largest sets first.  Note that the result shares no list substructure
 * with the input, so it's safe for the caller to modify it later.
 *
 * If we're passed in a sortclause, we follow its order of columns to the
 * extent possible, to minimize the chance that we add unnecessary sorts.
 * (We're trying here to ensure that GROUPING SETS ((a,b,c),(c)) ORDER BY c,b,a
 * gets implemented in one pass.)
 */
static List *
reorder_grouping_sets(List *groupingsets, List *sortclause)
{
	ListCell   *lc;
	List	   *previous = NIL;
	List	   *result = NIL;

	foreach(lc, groupingsets)
	{
		List	   *candidate = (List *) lfirst(lc);
		List	   *new_elems = list_difference_int(candidate, previous);
		GroupingSetData *gs = makeNode(GroupingSetData);

		while (list_length(sortclause) > list_length(previous) &&
			   list_length(new_elems) > 0)
		{
			SortGroupClause *sc = list_nth(sortclause, list_length(previous));
			int			ref = sc->tleSortGroupRef;

			if (list_member_int(new_elems, ref))
			{
				previous = lappend_int(previous, ref);
				new_elems = list_delete_int(new_elems, ref);
			}
			else
			{
				/* diverged from the sortclause; give up on it */
				sortclause = NIL;
				break;
			}
		}

		previous = list_concat(previous, new_elems);

		gs->set = list_copy(previous);
		result = lcons(gs, result);
	}

	list_free(previous);

	return result;
}

/*
 * Compute query_pathkeys and other pathkeys during plan generation
 */
static void
standard_qp_callback(PlannerInfo *root, void *extra)
{
	Query	   *parse = root->parse;
	standard_qp_extra *qp_extra = (standard_qp_extra *) extra;
	List	   *tlist = root->processed_tlist;
	List	   *activeWindows = qp_extra->activeWindows;

	/*
	 * Calculate pathkeys that represent grouping/ordering requirements.  The
	 * sortClause is certainly sort-able, but GROUP BY and DISTINCT might not
	 * be, in which case we just leave their pathkeys empty.
	 */
	if (qp_extra->groupClause &&
		grouping_is_sortable(qp_extra->groupClause))
		root->group_pathkeys =
			make_pathkeys_for_sortclauses(root,
										  qp_extra->groupClause,
										  tlist);
	else
		root->group_pathkeys = NIL;

	/* We consider only the first (bottom) window in pathkeys logic */
	if (activeWindows != NIL)
	{
		WindowClause *wc = linitial_node(WindowClause, activeWindows);

		root->window_pathkeys = make_pathkeys_for_window(root,
														 wc,
														 tlist);
	}
	else
		root->window_pathkeys = NIL;

	if (parse->distinctClause &&
		grouping_is_sortable(parse->distinctClause))
		root->distinct_pathkeys =
			make_pathkeys_for_sortclauses(root,
										  parse->distinctClause,
										  tlist);
	else
		root->distinct_pathkeys = NIL;

	root->sort_pathkeys =
		make_pathkeys_for_sortclauses(root,
									  parse->sortClause,
									  tlist);

	/*
	 * Figure out whether we want a sorted result from query_planner.
	 *
	 * If we have a sortable GROUP BY clause, then we want a result sorted
	 * properly for grouping.  Otherwise, if we have window functions to
	 * evaluate, we try to sort for the first window.  Otherwise, if there's a
	 * sortable DISTINCT clause that's more rigorous than the ORDER BY clause,
	 * we try to produce output that's sufficiently well sorted for the
	 * DISTINCT.  Otherwise, if there is an ORDER BY clause, we want to sort
	 * by the ORDER BY clause.
	 *
	 * Note: if we have both ORDER BY and GROUP BY, and ORDER BY is a superset
	 * of GROUP BY, it would be tempting to request sort by ORDER BY --- but
	 * that might just leave us failing to exploit an available sort order at
	 * all.  Needs more thought.  The choice for DISTINCT versus ORDER BY is
	 * much easier, since we know that the parser ensured that one is a
	 * superset of the other.
	 */
	if (root->group_pathkeys)
		root->query_pathkeys = root->group_pathkeys;
	else if (root->window_pathkeys)
		root->query_pathkeys = root->window_pathkeys;
	else if (list_length(root->distinct_pathkeys) >
			 list_length(root->sort_pathkeys))
		root->query_pathkeys = root->distinct_pathkeys;
	else if (root->sort_pathkeys)
		root->query_pathkeys = root->sort_pathkeys;
	else
		root->query_pathkeys = NIL;
}

/*
 * Estimate number of groups produced by grouping clauses (1 if not grouping)
 *
 * path_rows: number of output rows from scan/join step
 * gd: grouping sets data including list of grouping sets and their clauses
 * target_list: target list containing group clause references
 *
 * If doing grouping sets, we also annotate the gsets data with the estimates
 * for each set and each individual rollup list, with a view to later
 * determining whether some combination of them could be hashed instead.
 */
static double
get_number_of_groups(PlannerInfo *root,
					 double path_rows,
					 grouping_sets_data *gd,
					 List *target_list)
{
	Query	   *parse = root->parse;
	double		dNumGroups;

	if (parse->groupClause)
	{
		List	   *groupExprs;

		if (parse->groupingSets)
		{
			/* Add up the estimates for each grouping set */
			ListCell   *lc;
			ListCell   *lc2;

			Assert(gd);			/* keep Coverity happy */

			dNumGroups = 0;

			foreach(lc, gd->rollups)
			{
				RollupData *rollup = lfirst_node(RollupData, lc);
				ListCell   *lc;

				groupExprs = get_sortgrouplist_exprs(rollup->groupClause,
													 target_list);

				rollup->numGroups = 0.0;

				forboth(lc, rollup->gsets, lc2, rollup->gsets_data)
				{
					List	   *gset = (List *) lfirst(lc);
					GroupingSetData *gs = lfirst_node(GroupingSetData, lc2);
					double		numGroups = estimate_num_groups(root,
																groupExprs,
																path_rows,
																&gset,
																NULL);

					gs->numGroups = numGroups;
					rollup->numGroups += numGroups;
				}

				dNumGroups += rollup->numGroups;
			}

			if (gd->hash_sets_idx)
			{
				ListCell   *lc;

				gd->dNumHashGroups = 0;

				groupExprs = get_sortgrouplist_exprs(parse->groupClause,
													 target_list);

				forboth(lc, gd->hash_sets_idx, lc2, gd->unsortable_sets)
				{
					List	   *gset = (List *) lfirst(lc);
					GroupingSetData *gs = lfirst_node(GroupingSetData, lc2);
					double		numGroups = estimate_num_groups(root,
																groupExprs,
																path_rows,
																&gset,
																NULL);

					gs->numGroups = numGroups;
					gd->dNumHashGroups += numGroups;
				}

				dNumGroups += gd->dNumHashGroups;
			}
		}
		else
		{
			/* Plain GROUP BY */
			groupExprs = get_sortgrouplist_exprs(parse->groupClause,
												 target_list);

			dNumGroups = estimate_num_groups(root, groupExprs, path_rows,
											 NULL, NULL);
		}
	}
	else if (parse->groupingSets)
	{
		/* Empty grouping sets ... one result row for each one */
		dNumGroups = list_length(parse->groupingSets);
	}
	else if (parse->hasAggs || root->hasHavingQual)
	{
		/* Plain aggregation, one result row */
		dNumGroups = 1;
	}
	else
	{
		/* Not grouping */
		dNumGroups = 1;
	}

	return dNumGroups;
}

/*
 * create_grouping_paths
 *
 * Build a new upperrel containing Paths for grouping and/or aggregation.
 * Along the way, we also build an upperrel for Paths which are partially
 * grouped and/or aggregated.  A partially grouped and/or aggregated path
 * needs a FinalizeAggregate node to complete the aggregation.  Currently,
 * the only partially grouped paths we build are also partial paths; that
 * is, they need a Gather and then a FinalizeAggregate.
 *
 * input_rel: contains the source-data Paths
 * target: the pathtarget for the result Paths to compute
 * gd: grouping sets data including list of grouping sets and their clauses
 *
 * Note: all Paths in input_rel are expected to return the target computed
 * by make_group_input_target.
 */
static RelOptInfo *
create_grouping_paths(PlannerInfo *root,
					  RelOptInfo *input_rel,
					  PathTarget *target,
					  bool target_parallel_safe,
					  grouping_sets_data *gd)
{
	Query	   *parse = root->parse;
	RelOptInfo *grouped_rel;
	RelOptInfo *partially_grouped_rel;
	AggClauseCosts agg_costs;

	MemSet(&agg_costs, 0, sizeof(AggClauseCosts));
	get_agg_clause_costs(root, AGGSPLIT_SIMPLE, &agg_costs);

	/*
	 * Create grouping relation to hold fully aggregated grouping and/or
	 * aggregation paths.
	 */
	grouped_rel = make_grouping_rel(root, input_rel, target,
									target_parallel_safe, parse->havingQual);

	/*
	 * Create either paths for a degenerate grouping or paths for ordinary
	 * grouping, as appropriate.
	 */
	if (is_degenerate_grouping(root))
		create_degenerate_grouping_paths(root, input_rel, grouped_rel);
	else
	{
		int			flags = 0;
		GroupPathExtraData extra;

		/*
		 * Determine whether it's possible to perform sort-based
		 * implementations of grouping.  (Note that if groupClause is empty,
		 * grouping_is_sortable() is trivially true, and all the
		 * pathkeys_contained_in() tests will succeed too, so that we'll
		 * consider every surviving input path.)
		 *
		 * If we have grouping sets, we might be able to sort some but not all
		 * of them; in this case, we need can_sort to be true as long as we
		 * must consider any sorted-input plan.
		 */
		if ((gd && gd->rollups != NIL)
			|| grouping_is_sortable(parse->groupClause))
			flags |= GROUPING_CAN_USE_SORT;

		/*
		 * Determine whether we should consider hash-based implementations of
		 * grouping.
		 *
		 * Hashed aggregation only applies if we're grouping. If we have
		 * grouping sets, some groups might be hashable but others not; in
		 * this case we set can_hash true as long as there is nothing globally
		 * preventing us from hashing (and we should therefore consider plans
		 * with hashes).
		 *
		 * Executor doesn't support hashed aggregation with DISTINCT or ORDER
		 * BY aggregates.  (Doing so would imply storing *all* the input
		 * values in the hash table, and/or running many sorts in parallel,
		 * either of which seems like a certain loser.)  We similarly don't
		 * support ordered-set aggregates in hashed aggregation, but that case
		 * is also included in the numOrderedAggs count.
		 *
		 * Note: grouping_is_hashable() is much more expensive to check than
		 * the other gating conditions, so we want to do it last.
		 */
		if ((parse->groupClause != NIL &&
			 root->numOrderedAggs == 0 &&
			 (gd ? gd->any_hashable : grouping_is_hashable(parse->groupClause))))
			flags |= GROUPING_CAN_USE_HASH;

		/*
		 * Determine whether partial aggregation is possible.
		 */
		if (can_partial_agg(root))
			flags |= GROUPING_CAN_PARTIAL_AGG;

		extra.flags = flags;
		extra.target_parallel_safe = target_parallel_safe;
		extra.havingQual = parse->havingQual;
		extra.targetList = parse->targetList;
		extra.partial_costs_set = false;

		/*
		 * Determine whether partitionwise aggregation is in theory possible.
		 * It can be disabled by the user, and for now, we don't try to
		 * support grouping sets.  create_ordinary_grouping_paths() will check
		 * additional conditions, such as whether input_rel is partitioned.
		 */
		if (enable_partitionwise_aggregate && !parse->groupingSets)
			extra.patype = PARTITIONWISE_AGGREGATE_FULL;
		else
			extra.patype = PARTITIONWISE_AGGREGATE_NONE;

		create_ordinary_grouping_paths(root, input_rel, grouped_rel,
									   &agg_costs, gd, &extra,
									   &partially_grouped_rel);
	}

	set_cheapest(grouped_rel);
	return grouped_rel;
}

/*
 * make_grouping_rel
 *
 * Create a new grouping rel and set basic properties.
 *
 * input_rel represents the underlying scan/join relation.
 * target is the output expected from the grouping relation.
 */
static RelOptInfo *
make_grouping_rel(PlannerInfo *root, RelOptInfo *input_rel,
				  PathTarget *target, bool target_parallel_safe,
				  Node *havingQual)
{
	RelOptInfo *grouped_rel;

	if (IS_OTHER_REL(input_rel))
	{
		grouped_rel = fetch_upper_rel(root, UPPERREL_GROUP_AGG,
									  input_rel->relids);
		grouped_rel->reloptkind = RELOPT_OTHER_UPPER_REL;
	}
	else
	{
		/*
		 * By tradition, the relids set for the main grouping relation is
		 * NULL.  (This could be changed, but might require adjustments
		 * elsewhere.)
		 */
		grouped_rel = fetch_upper_rel(root, UPPERREL_GROUP_AGG, NULL);
	}

	/* Set target. */
	grouped_rel->reltarget = target;

	/*
	 * If the input relation is not parallel-safe, then the grouped relation
	 * can't be parallel-safe, either.  Otherwise, it's parallel-safe if the
	 * target list and HAVING quals are parallel-safe.
	 */
	if (input_rel->consider_parallel && target_parallel_safe &&
		is_parallel_safe(root, (Node *) havingQual))
		grouped_rel->consider_parallel = true;

	/*
	 * If the input rel belongs to a single FDW, so does the grouped rel.
	 */
	grouped_rel->serverid = input_rel->serverid;
	grouped_rel->userid = input_rel->userid;
	grouped_rel->useridiscurrent = input_rel->useridiscurrent;
	grouped_rel->fdwroutine = input_rel->fdwroutine;

	return grouped_rel;
}

/*
 * is_degenerate_grouping
 *
 * A degenerate grouping is one in which the query has a HAVING qual and/or
 * grouping sets, but no aggregates and no GROUP BY (which implies that the
 * grouping sets are all empty).
 */
static bool
is_degenerate_grouping(PlannerInfo *root)
{
	Query	   *parse = root->parse;

	return (root->hasHavingQual || parse->groupingSets) &&
		!parse->hasAggs && parse->groupClause == NIL;
}

/*
 * create_degenerate_grouping_paths
 *
 * When the grouping is degenerate (see is_degenerate_grouping), we are
 * supposed to emit either zero or one row for each grouping set depending on
 * whether HAVING succeeds.  Furthermore, there cannot be any variables in
 * either HAVING or the targetlist, so we actually do not need the FROM table
 * at all! We can just throw away the plan-so-far and generate a Result node.
 * This is a sufficiently unusual corner case that it's not worth contorting
 * the structure of this module to avoid having to generate the earlier paths
 * in the first place.
 */
static void
create_degenerate_grouping_paths(PlannerInfo *root, RelOptInfo *input_rel,
								 RelOptInfo *grouped_rel)
{
	Query	   *parse = root->parse;
	int			nrows;
	Path	   *path;

	nrows = list_length(parse->groupingSets);
	if (nrows > 1)
	{
		/*
		 * Doesn't seem worthwhile writing code to cons up a generate_series
		 * or a values scan to emit multiple rows. Instead just make N clones
		 * and append them.  (With a volatile HAVING clause, this means you
		 * might get between 0 and N output rows. Offhand I think that's
		 * desired.)
		 */
		List	   *paths = NIL;

		while (--nrows >= 0)
		{
			path = (Path *)
				create_group_result_path(root, grouped_rel,
										 grouped_rel->reltarget,
										 (List *) parse->havingQual);
			paths = lappend(paths, path);
		}
		path = (Path *)
			create_append_path(root,
							   grouped_rel,
							   paths,
							   NIL,
							   NIL,
							   NULL,
							   0,
							   false,
							   -1);
	}
	else
	{
		/* No grouping sets, or just one, so one output row */
		path = (Path *)
			create_group_result_path(root, grouped_rel,
									 grouped_rel->reltarget,
									 (List *) parse->havingQual);
	}

	add_path(grouped_rel, path);
}

/*
 * create_ordinary_grouping_paths
 *
 * Create grouping paths for the ordinary (that is, non-degenerate) case.
 *
 * We need to consider sorted and hashed aggregation in the same function,
 * because otherwise (1) it would be harder to throw an appropriate error
 * message if neither way works, and (2) we should not allow hashtable size
 * considerations to dissuade us from using hashing if sorting is not possible.
 *
 * *partially_grouped_rel_p will be set to the partially grouped rel which this
 * function creates, or to NULL if it doesn't create one.
 */
static void
create_ordinary_grouping_paths(PlannerInfo *root, RelOptInfo *input_rel,
							   RelOptInfo *grouped_rel,
							   const AggClauseCosts *agg_costs,
							   grouping_sets_data *gd,
							   GroupPathExtraData *extra,
							   RelOptInfo **partially_grouped_rel_p)
{
	Path	   *cheapest_path = input_rel->cheapest_total_path;
	RelOptInfo *partially_grouped_rel = NULL;
	double		dNumGroups;
	PartitionwiseAggregateType patype = PARTITIONWISE_AGGREGATE_NONE;

	/*
	 * If this is the topmost grouping relation or if the parent relation is
	 * doing some form of partitionwise aggregation, then we may be able to do
	 * it at this level also.  However, if the input relation is not
	 * partitioned, partitionwise aggregate is impossible.
	 */
	if (extra->patype != PARTITIONWISE_AGGREGATE_NONE &&
		IS_PARTITIONED_REL(input_rel))
	{
		/*
		 * If this is the topmost relation or if the parent relation is doing
		 * full partitionwise aggregation, then we can do full partitionwise
		 * aggregation provided that the GROUP BY clause contains all of the
		 * partitioning columns at this level.  Otherwise, we can do at most
		 * partial partitionwise aggregation.  But if partial aggregation is
		 * not supported in general then we can't use it for partitionwise
		 * aggregation either.
		 */
		if (extra->patype == PARTITIONWISE_AGGREGATE_FULL &&
			group_by_has_partkey(input_rel, extra->targetList,
								 root->parse->groupClause))
			patype = PARTITIONWISE_AGGREGATE_FULL;
		else if ((extra->flags & GROUPING_CAN_PARTIAL_AGG) != 0)
			patype = PARTITIONWISE_AGGREGATE_PARTIAL;
		else
			patype = PARTITIONWISE_AGGREGATE_NONE;
	}

	/*
	 * Before generating paths for grouped_rel, we first generate any possible
	 * partially grouped paths; that way, later code can easily consider both
	 * parallel and non-parallel approaches to grouping.
	 */
	if ((extra->flags & GROUPING_CAN_PARTIAL_AGG) != 0)
	{
		bool		force_rel_creation;

		/*
		 * If we're doing partitionwise aggregation at this level, force
		 * creation of a partially_grouped_rel so we can add partitionwise
		 * paths to it.
		 */
		force_rel_creation = (patype == PARTITIONWISE_AGGREGATE_PARTIAL);

		partially_grouped_rel =
			create_partial_grouping_paths(root,
										  grouped_rel,
										  input_rel,
										  gd,
										  extra,
										  force_rel_creation);
	}

	/* Set out parameter. */
	*partially_grouped_rel_p = partially_grouped_rel;

	/* Apply partitionwise aggregation technique, if possible. */
	if (patype != PARTITIONWISE_AGGREGATE_NONE)
		create_partitionwise_grouping_paths(root, input_rel, grouped_rel,
											partially_grouped_rel, agg_costs,
											gd, patype, extra);

	/* If we are doing partial aggregation only, return. */
	if (extra->patype == PARTITIONWISE_AGGREGATE_PARTIAL)
	{
		Assert(partially_grouped_rel);

		if (partially_grouped_rel->pathlist)
			set_cheapest(partially_grouped_rel);

		return;
	}

	/* Gather any partially grouped partial paths. */
	if (partially_grouped_rel && partially_grouped_rel->partial_pathlist)
	{
		gather_grouping_paths(root, partially_grouped_rel);
		set_cheapest(partially_grouped_rel);
	}

	/*
	 * Estimate number of groups.
	 */
	dNumGroups = get_number_of_groups(root,
									  cheapest_path->rows,
									  gd,
									  extra->targetList);

	/* Build final grouping paths */
	add_paths_to_grouping_rel(root, input_rel, grouped_rel,
							  partially_grouped_rel, agg_costs, gd,
							  dNumGroups, extra);

	/* Give a helpful error if we failed to find any implementation */
	if (grouped_rel->pathlist == NIL)
		ereport(ERROR,
				(errcode(ERRCODE_FEATURE_NOT_SUPPORTED),
				 errmsg("could not implement GROUP BY"),
				 errdetail("Some of the datatypes only support hashing, while others only support sorting.")));

	/*
	 * If there is an FDW that's responsible for all baserels of the query,
	 * let it consider adding ForeignPaths.
	 */
	if (grouped_rel->fdwroutine &&
		grouped_rel->fdwroutine->GetForeignUpperPaths)
		grouped_rel->fdwroutine->GetForeignUpperPaths(root, UPPERREL_GROUP_AGG,
													  input_rel, grouped_rel,
													  extra);

	/* Let extensions possibly add some more paths */
	if (create_upper_paths_hook)
		(*create_upper_paths_hook) (root, UPPERREL_GROUP_AGG,
									input_rel, grouped_rel,
									extra);
}

/*
 * For a given input path, consider the possible ways of doing grouping sets on
 * it, by combinations of hashing and sorting.  This can be called multiple
 * times, so it's important that it not scribble on input.  No result is
 * returned, but any generated paths are added to grouped_rel.
 */
static void
consider_groupingsets_paths(PlannerInfo *root,
							RelOptInfo *grouped_rel,
							Path *path,
							bool is_sorted,
							bool can_hash,
							grouping_sets_data *gd,
							const AggClauseCosts *agg_costs,
							double dNumGroups)
{
	Query	   *parse = root->parse;
	Size		hash_mem_limit = get_hash_memory_limit();

	/*
	 * If we're not being offered sorted input, then only consider plans that
	 * can be done entirely by hashing.
	 *
	 * We can hash everything if it looks like it'll fit in hash_mem. But if
	 * the input is actually sorted despite not being advertised as such, we
	 * prefer to make use of that in order to use less memory.
	 *
	 * If none of the grouping sets are sortable, then ignore the hash_mem
	 * limit and generate a path anyway, since otherwise we'll just fail.
	 */
	if (!is_sorted)
	{
		List	   *new_rollups = NIL;
		RollupData *unhashed_rollup = NULL;
		List	   *sets_data;
		List	   *empty_sets_data = NIL;
		List	   *empty_sets = NIL;
		ListCell   *lc;
		ListCell   *l_start = list_head(gd->rollups);
		AggStrategy strat = AGG_HASHED;
		double		hashsize;
		double		exclude_groups = 0.0;

		Assert(can_hash);

		/*
		 * If the input is coincidentally sorted usefully (which can happen
		 * even if is_sorted is false, since that only means that our caller
		 * has set up the sorting for us), then save some hashtable space by
		 * making use of that. But we need to watch out for degenerate cases:
		 *
		 * 1) If there are any empty grouping sets, then group_pathkeys might
		 * be NIL if all non-empty grouping sets are unsortable. In this case,
		 * there will be a rollup containing only empty groups, and the
		 * pathkeys_contained_in test is vacuously true; this is ok.
		 *
		 * XXX: the above relies on the fact that group_pathkeys is generated
		 * from the first rollup. If we add the ability to consider multiple
		 * sort orders for grouping input, this assumption might fail.
		 *
		 * 2) If there are no empty sets and only unsortable sets, then the
		 * rollups list will be empty (and thus l_start == NULL), and
		 * group_pathkeys will be NIL; we must ensure that the vacuously-true
		 * pathkeys_contained_in test doesn't cause us to crash.
		 */
		if (l_start != NULL &&
			pathkeys_contained_in(root->group_pathkeys, path->pathkeys))
		{
			unhashed_rollup = lfirst_node(RollupData, l_start);
			exclude_groups = unhashed_rollup->numGroups;
			l_start = lnext(gd->rollups, l_start);
		}

		hashsize = estimate_hashagg_tablesize(root,
											  path,
											  agg_costs,
											  dNumGroups - exclude_groups);

		/*
		 * gd->rollups is empty if we have only unsortable columns to work
		 * with.  Override hash_mem in that case; otherwise, we'll rely on the
		 * sorted-input case to generate usable mixed paths.
		 */
		if (hashsize > hash_mem_limit && gd->rollups)
			return;				/* nope, won't fit */

		/*
		 * We need to burst the existing rollups list into individual grouping
		 * sets and recompute a groupClause for each set.
		 */
		sets_data = list_copy(gd->unsortable_sets);

		for_each_cell(lc, gd->rollups, l_start)
		{
			RollupData *rollup = lfirst_node(RollupData, lc);

			/*
			 * If we find an unhashable rollup that's not been skipped by the
			 * "actually sorted" check above, we can't cope; we'd need sorted
			 * input (with a different sort order) but we can't get that here.
			 * So bail out; we'll get a valid path from the is_sorted case
			 * instead.
			 *
			 * The mere presence of empty grouping sets doesn't make a rollup
			 * unhashable (see preprocess_grouping_sets), we handle those
			 * specially below.
			 */
			if (!rollup->hashable)
				return;

			sets_data = list_concat(sets_data, rollup->gsets_data);
		}
		foreach(lc, sets_data)
		{
			GroupingSetData *gs = lfirst_node(GroupingSetData, lc);
			List	   *gset = gs->set;
			RollupData *rollup;

			if (gset == NIL)
			{
				/* Empty grouping sets can't be hashed. */
				empty_sets_data = lappend(empty_sets_data, gs);
				empty_sets = lappend(empty_sets, NIL);
			}
			else
			{
				rollup = makeNode(RollupData);

				rollup->groupClause = preprocess_groupclause(root, gset);
				rollup->gsets_data = list_make1(gs);
				rollup->gsets = remap_to_groupclause_idx(rollup->groupClause,
														 rollup->gsets_data,
														 gd->tleref_to_colnum_map);
				rollup->numGroups = gs->numGroups;
				rollup->hashable = true;
				rollup->is_hashed = true;
				new_rollups = lappend(new_rollups, rollup);
			}
		}

		/*
		 * If we didn't find anything nonempty to hash, then bail.  We'll
		 * generate a path from the is_sorted case.
		 */
		if (new_rollups == NIL)
			return;

		/*
		 * If there were empty grouping sets they should have been in the
		 * first rollup.
		 */
		Assert(!unhashed_rollup || !empty_sets);

		if (unhashed_rollup)
		{
			new_rollups = lappend(new_rollups, unhashed_rollup);
			strat = AGG_MIXED;
		}
		else if (empty_sets)
		{
			RollupData *rollup = makeNode(RollupData);

			rollup->groupClause = NIL;
			rollup->gsets_data = empty_sets_data;
			rollup->gsets = empty_sets;
			rollup->numGroups = list_length(empty_sets);
			rollup->hashable = false;
			rollup->is_hashed = false;
			new_rollups = lappend(new_rollups, rollup);
			strat = AGG_MIXED;
		}

		add_path(grouped_rel, (Path *)
				 create_groupingsets_path(root,
										  grouped_rel,
										  path,
										  (List *) parse->havingQual,
										  strat,
										  new_rollups,
										  agg_costs,
										  dNumGroups));
		return;
	}

	/*
	 * If we have sorted input but nothing we can do with it, bail.
	 */
	if (list_length(gd->rollups) == 0)
		return;

	/*
	 * Given sorted input, we try and make two paths: one sorted and one mixed
	 * sort/hash. (We need to try both because hashagg might be disabled, or
	 * some columns might not be sortable.)
	 *
	 * can_hash is passed in as false if some obstacle elsewhere (such as
	 * ordered aggs) means that we shouldn't consider hashing at all.
	 */
	if (can_hash && gd->any_hashable)
	{
		List	   *rollups = NIL;
		List	   *hash_sets = list_copy(gd->unsortable_sets);
		double		availspace = hash_mem_limit;
		ListCell   *lc;

		/*
		 * Account first for space needed for groups we can't sort at all.
		 */
		availspace -= estimate_hashagg_tablesize(root,
												 path,
												 agg_costs,
												 gd->dNumHashGroups);

		if (availspace > 0 && list_length(gd->rollups) > 1)
		{
			double		scale;
			int			num_rollups = list_length(gd->rollups);
			int			k_capacity;
			int		   *k_weights = palloc(num_rollups * sizeof(int));
			Bitmapset  *hash_items = NULL;
			int			i;

			/*
			 * We treat this as a knapsack problem: the knapsack capacity
			 * represents hash_mem, the item weights are the estimated memory
			 * usage of the hashtables needed to implement a single rollup,
			 * and we really ought to use the cost saving as the item value;
			 * however, currently the costs assigned to sort nodes don't
			 * reflect the comparison costs well, and so we treat all items as
			 * of equal value (each rollup we hash instead saves us one sort).
			 *
			 * To use the discrete knapsack, we need to scale the values to a
			 * reasonably small bounded range.  We choose to allow a 5% error
			 * margin; we have no more than 4096 rollups in the worst possible
			 * case, which with a 5% error margin will require a bit over 42MB
			 * of workspace. (Anyone wanting to plan queries that complex had
			 * better have the memory for it.  In more reasonable cases, with
			 * no more than a couple of dozen rollups, the memory usage will
			 * be negligible.)
			 *
			 * k_capacity is naturally bounded, but we clamp the values for
			 * scale and weight (below) to avoid overflows or underflows (or
			 * uselessly trying to use a scale factor less than 1 byte).
			 */
			scale = Max(availspace / (20.0 * num_rollups), 1.0);
			k_capacity = (int) floor(availspace / scale);

			/*
			 * We leave the first rollup out of consideration since it's the
			 * one that matches the input sort order.  We assign indexes "i"
			 * to only those entries considered for hashing; the second loop,
			 * below, must use the same condition.
			 */
			i = 0;
			for_each_from(lc, gd->rollups, 1)
			{
				RollupData *rollup = lfirst_node(RollupData, lc);

				if (rollup->hashable)
				{
					double		sz = estimate_hashagg_tablesize(root,
																path,
																agg_costs,
																rollup->numGroups);

					/*
					 * If sz is enormous, but hash_mem (and hence scale) is
					 * small, avoid integer overflow here.
					 */
					k_weights[i] = (int) Min(floor(sz / scale),
											 k_capacity + 1.0);
					++i;
				}
			}

			/*
			 * Apply knapsack algorithm; compute the set of items which
			 * maximizes the value stored (in this case the number of sorts
			 * saved) while keeping the total size (approximately) within
			 * capacity.
			 */
			if (i > 0)
				hash_items = DiscreteKnapsack(k_capacity, i, k_weights, NULL);

			if (!bms_is_empty(hash_items))
			{
				rollups = list_make1(linitial(gd->rollups));

				i = 0;
				for_each_from(lc, gd->rollups, 1)
				{
					RollupData *rollup = lfirst_node(RollupData, lc);

					if (rollup->hashable)
					{
						if (bms_is_member(i, hash_items))
							hash_sets = list_concat(hash_sets,
													rollup->gsets_data);
						else
							rollups = lappend(rollups, rollup);
						++i;
					}
					else
						rollups = lappend(rollups, rollup);
				}
			}
		}

		if (!rollups && hash_sets)
			rollups = list_copy(gd->rollups);

		foreach(lc, hash_sets)
		{
			GroupingSetData *gs = lfirst_node(GroupingSetData, lc);
			RollupData *rollup = makeNode(RollupData);

			Assert(gs->set != NIL);

			rollup->groupClause = preprocess_groupclause(root, gs->set);
			rollup->gsets_data = list_make1(gs);
			rollup->gsets = remap_to_groupclause_idx(rollup->groupClause,
													 rollup->gsets_data,
													 gd->tleref_to_colnum_map);
			rollup->numGroups = gs->numGroups;
			rollup->hashable = true;
			rollup->is_hashed = true;
			rollups = lcons(rollup, rollups);
		}

		if (rollups)
		{
			add_path(grouped_rel, (Path *)
					 create_groupingsets_path(root,
											  grouped_rel,
											  path,
											  (List *) parse->havingQual,
											  AGG_MIXED,
											  rollups,
											  agg_costs,
											  dNumGroups));
		}
	}

	/*
	 * Now try the simple sorted case.
	 */
	if (!gd->unsortable_sets)
		add_path(grouped_rel, (Path *)
				 create_groupingsets_path(root,
										  grouped_rel,
										  path,
										  (List *) parse->havingQual,
										  AGG_SORTED,
										  gd->rollups,
										  agg_costs,
										  dNumGroups));
}

/*
 * create_window_paths
 *
 * Build a new upperrel containing Paths for window-function evaluation.
 *
 * input_rel: contains the source-data Paths
 * input_target: result of make_window_input_target
 * output_target: what the topmost WindowAggPath should return
 * wflists: result of find_window_functions
 * activeWindows: result of select_active_windows
 *
 * Note: all Paths in input_rel are expected to return input_target.
 */
static RelOptInfo *
create_window_paths(PlannerInfo *root,
					RelOptInfo *input_rel,
					PathTarget *input_target,
					PathTarget *output_target,
					bool output_target_parallel_safe,
					WindowFuncLists *wflists,
					List *activeWindows)
{
	RelOptInfo *window_rel;
	ListCell   *lc;

	/* For now, do all work in the (WINDOW, NULL) upperrel */
	window_rel = fetch_upper_rel(root, UPPERREL_WINDOW, NULL);

	/*
	 * If the input relation is not parallel-safe, then the window relation
	 * can't be parallel-safe, either.  Otherwise, we need to examine the
	 * target list and active windows for non-parallel-safe constructs.
	 */
	if (input_rel->consider_parallel && output_target_parallel_safe &&
		is_parallel_safe(root, (Node *) activeWindows))
		window_rel->consider_parallel = true;

	/*
	 * If the input rel belongs to a single FDW, so does the window rel.
	 */
	window_rel->serverid = input_rel->serverid;
	window_rel->userid = input_rel->userid;
	window_rel->useridiscurrent = input_rel->useridiscurrent;
	window_rel->fdwroutine = input_rel->fdwroutine;

	/*
	 * Consider computing window functions starting from the existing
	 * cheapest-total path (which will likely require a sort) as well as any
	 * existing paths that satisfy or partially satisfy root->window_pathkeys.
	 */
	foreach(lc, input_rel->pathlist)
	{
		Path	   *path = (Path *) lfirst(lc);
		int			presorted_keys;

		if (path == input_rel->cheapest_total_path ||
			pathkeys_count_contained_in(root->window_pathkeys, path->pathkeys,
										&presorted_keys) ||
			presorted_keys > 0)
			create_one_window_path(root,
								   window_rel,
								   path,
								   input_target,
								   output_target,
								   wflists,
								   activeWindows);
	}

	/*
	 * If there is an FDW that's responsible for all baserels of the query,
	 * let it consider adding ForeignPaths.
	 */
	if (window_rel->fdwroutine &&
		window_rel->fdwroutine->GetForeignUpperPaths)
		window_rel->fdwroutine->GetForeignUpperPaths(root, UPPERREL_WINDOW,
													 input_rel, window_rel,
													 NULL);

	/* Let extensions possibly add some more paths */
	if (create_upper_paths_hook)
		(*create_upper_paths_hook) (root, UPPERREL_WINDOW,
									input_rel, window_rel, NULL);

	/* Now choose the best path(s) */
	set_cheapest(window_rel);

	return window_rel;
}

/*
 * Stack window-function implementation steps atop the given Path, and
 * add the result to window_rel.
 *
 * window_rel: upperrel to contain result
 * path: input Path to use (must return input_target)
 * input_target: result of make_window_input_target
 * output_target: what the topmost WindowAggPath should return
 * wflists: result of find_window_functions
 * activeWindows: result of select_active_windows
 */
static void
create_one_window_path(PlannerInfo *root,
					   RelOptInfo *window_rel,
					   Path *path,
					   PathTarget *input_target,
					   PathTarget *output_target,
					   WindowFuncLists *wflists,
					   List *activeWindows)
{
	PathTarget *window_target;
	ListCell   *l;
	List	   *topqual = NIL;

	/*
	 * Since each window clause could require a different sort order, we stack
	 * up a WindowAgg node for each clause, with sort steps between them as
	 * needed.  (We assume that select_active_windows chose a good order for
	 * executing the clauses in.)
	 *
	 * input_target should contain all Vars and Aggs needed for the result.
	 * (In some cases we wouldn't need to propagate all of these all the way
	 * to the top, since they might only be needed as inputs to WindowFuncs.
	 * It's probably not worth trying to optimize that though.)  It must also
	 * contain all window partitioning and sorting expressions, to ensure
	 * they're computed only once at the bottom of the stack (that's critical
	 * for volatile functions).  As we climb up the stack, we'll add outputs
	 * for the WindowFuncs computed at each level.
	 */
	window_target = input_target;

	foreach(l, activeWindows)
	{
		WindowClause *wc = lfirst_node(WindowClause, l);
		List	   *window_pathkeys;
		int			presorted_keys;
		bool		is_sorted;
		bool		topwindow;

		window_pathkeys = make_pathkeys_for_window(root,
												   wc,
												   root->processed_tlist);

		is_sorted = pathkeys_count_contained_in(window_pathkeys,
												path->pathkeys,
												&presorted_keys);

		/* Sort if necessary */
		if (!is_sorted)
		{
			/*
			 * No presorted keys or incremental sort disabled, just perform a
			 * complete sort.
			 */
			if (presorted_keys == 0 || !enable_incremental_sort)
				path = (Path *) create_sort_path(root, window_rel,
												 path,
												 window_pathkeys,
												 -1.0);
			else
			{
				/*
				 * Since we have presorted keys and incremental sort is
				 * enabled, just use incremental sort.
				 */
				path = (Path *) create_incremental_sort_path(root,
															 window_rel,
															 path,
															 window_pathkeys,
															 presorted_keys,
															 -1.0);
			}
		}

		if (lnext(activeWindows, l))
		{
			/*
			 * Add the current WindowFuncs to the output target for this
			 * intermediate WindowAggPath.  We must copy window_target to
			 * avoid changing the previous path's target.
			 *
			 * Note: a WindowFunc adds nothing to the target's eval costs; but
			 * we do need to account for the increase in tlist width.
			 */
			ListCell   *lc2;

			window_target = copy_pathtarget(window_target);
			foreach(lc2, wflists->windowFuncs[wc->winref])
			{
				WindowFunc *wfunc = lfirst_node(WindowFunc, lc2);

				add_column_to_pathtarget(window_target, (Expr *) wfunc, 0);
				window_target->width += get_typavgwidth(wfunc->wintype, -1);
			}
		}
		else
		{
			/* Install the goal target in the topmost WindowAgg */
			window_target = output_target;
		}

		/* mark the final item in the list as the top-level window */
		topwindow = foreach_current_index(l) == list_length(activeWindows) - 1;

		/*
		 * Accumulate all of the runConditions from each intermediate
		 * WindowClause.  The top-level WindowAgg must pass these as a qual so
		 * that it filters out unwanted tuples correctly.
		 */
		if (!topwindow)
			topqual = list_concat(topqual, wc->runCondition);

		path = (Path *)
			create_windowagg_path(root, window_rel, path, window_target,
								  wflists->windowFuncs[wc->winref],
								  wc, topwindow ? topqual : NIL, topwindow);
	}

	add_path(window_rel, path);
}

/*
 * create_distinct_paths
 *
 * Build a new upperrel containing Paths for SELECT DISTINCT evaluation.
 *
 * input_rel: contains the source-data Paths
 *
 * Note: input paths should already compute the desired pathtarget, since
 * Sort/Unique won't project anything.
 */
static RelOptInfo *
create_distinct_paths(PlannerInfo *root, RelOptInfo *input_rel)
{
	RelOptInfo *distinct_rel;

	/* For now, do all work in the (DISTINCT, NULL) upperrel */
	distinct_rel = fetch_upper_rel(root, UPPERREL_DISTINCT, NULL);

	/*
	 * We don't compute anything at this level, so distinct_rel will be
	 * parallel-safe if the input rel is parallel-safe.  In particular, if
	 * there is a DISTINCT ON (...) clause, any path for the input_rel will
	 * output those expressions, and will not be parallel-safe unless those
	 * expressions are parallel-safe.
	 */
	distinct_rel->consider_parallel = input_rel->consider_parallel;

	/*
	 * If the input rel belongs to a single FDW, so does the distinct_rel.
	 */
	distinct_rel->serverid = input_rel->serverid;
	distinct_rel->userid = input_rel->userid;
	distinct_rel->useridiscurrent = input_rel->useridiscurrent;
	distinct_rel->fdwroutine = input_rel->fdwroutine;

	/* build distinct paths based on input_rel's pathlist */
	create_final_distinct_paths(root, input_rel, distinct_rel);

	/* now build distinct paths based on input_rel's partial_pathlist */
	create_partial_distinct_paths(root, input_rel, distinct_rel);

	/* Give a helpful error if we failed to create any paths */
	if (distinct_rel->pathlist == NIL)
		ereport(ERROR,
				(errcode(ERRCODE_FEATURE_NOT_SUPPORTED),
				 errmsg("could not implement DISTINCT"),
				 errdetail("Some of the datatypes only support hashing, while others only support sorting.")));

	/*
	 * If there is an FDW that's responsible for all baserels of the query,
	 * let it consider adding ForeignPaths.
	 */
	if (distinct_rel->fdwroutine &&
		distinct_rel->fdwroutine->GetForeignUpperPaths)
		distinct_rel->fdwroutine->GetForeignUpperPaths(root,
													   UPPERREL_DISTINCT,
													   input_rel,
													   distinct_rel,
													   NULL);

	/* Let extensions possibly add some more paths */
	if (create_upper_paths_hook)
		(*create_upper_paths_hook) (root, UPPERREL_DISTINCT, input_rel,
									distinct_rel, NULL);

	/* Now choose the best path(s) */
	set_cheapest(distinct_rel);

	return distinct_rel;
}

/*
 * create_partial_distinct_paths
 *
 * Process 'input_rel' partial paths and add unique/aggregate paths to the
 * UPPERREL_PARTIAL_DISTINCT rel.  For paths created, add Gather/GatherMerge
 * paths on top and add a final unique/aggregate path to remove any duplicate
 * produced from combining rows from parallel workers.
 */
static void
create_partial_distinct_paths(PlannerInfo *root, RelOptInfo *input_rel,
							  RelOptInfo *final_distinct_rel)
{
	RelOptInfo *partial_distinct_rel;
	Query	   *parse;
	List	   *distinctExprs;
	double		numDistinctRows;
	Path	   *cheapest_partial_path;
	ListCell   *lc;

	/* nothing to do when there are no partial paths in the input rel */
	if (!input_rel->consider_parallel || input_rel->partial_pathlist == NIL)
		return;

	parse = root->parse;

	/* can't do parallel DISTINCT ON */
	if (parse->hasDistinctOn)
		return;

	partial_distinct_rel = fetch_upper_rel(root, UPPERREL_PARTIAL_DISTINCT,
										   NULL);
	partial_distinct_rel->reltarget = root->upper_targets[UPPERREL_PARTIAL_DISTINCT];
	partial_distinct_rel->consider_parallel = input_rel->consider_parallel;

	/*
	 * If input_rel belongs to a single FDW, so does the partial_distinct_rel.
	 */
	partial_distinct_rel->serverid = input_rel->serverid;
	partial_distinct_rel->userid = input_rel->userid;
	partial_distinct_rel->useridiscurrent = input_rel->useridiscurrent;
	partial_distinct_rel->fdwroutine = input_rel->fdwroutine;

	cheapest_partial_path = linitial(input_rel->partial_pathlist);

	distinctExprs = get_sortgrouplist_exprs(parse->distinctClause,
											parse->targetList);

	/* estimate how many distinct rows we'll get from each worker */
	numDistinctRows = estimate_num_groups(root, distinctExprs,
										  cheapest_partial_path->rows,
										  NULL, NULL);

	/* first try adding unique paths atop of sorted paths */
	if (grouping_is_sortable(parse->distinctClause))
	{
		foreach(lc, input_rel->partial_pathlist)
		{
			Path	   *path = (Path *) lfirst(lc);

			if (pathkeys_contained_in(root->distinct_pathkeys, path->pathkeys))
			{
				add_partial_path(partial_distinct_rel, (Path *)
								 create_upper_unique_path(root,
														  partial_distinct_rel,
														  path,
														  list_length(root->distinct_pathkeys),
														  numDistinctRows));
			}
		}
	}

	/*
	 * Now try hash aggregate paths, if enabled and hashing is possible. Since
	 * we're not on the hook to ensure we do our best to create at least one
	 * path here, we treat enable_hashagg as a hard off-switch rather than the
	 * slightly softer variant in create_final_distinct_paths.
	 */
	if (enable_hashagg && grouping_is_hashable(parse->distinctClause))
	{
		add_partial_path(partial_distinct_rel, (Path *)
						 create_agg_path(root,
										 partial_distinct_rel,
										 cheapest_partial_path,
										 cheapest_partial_path->pathtarget,
										 AGG_HASHED,
										 AGGSPLIT_SIMPLE,
										 parse->distinctClause,
										 NIL,
										 NULL,
										 numDistinctRows));
	}

	/*
	 * If there is an FDW that's responsible for all baserels of the query,
	 * let it consider adding ForeignPaths.
	 */
	if (partial_distinct_rel->fdwroutine &&
		partial_distinct_rel->fdwroutine->GetForeignUpperPaths)
		partial_distinct_rel->fdwroutine->GetForeignUpperPaths(root,
															   UPPERREL_PARTIAL_DISTINCT,
															   input_rel,
															   partial_distinct_rel,
															   NULL);

	/* Let extensions possibly add some more partial paths */
	if (create_upper_paths_hook)
		(*create_upper_paths_hook) (root, UPPERREL_PARTIAL_DISTINCT,
									input_rel, partial_distinct_rel, NULL);

	if (partial_distinct_rel->partial_pathlist != NIL)
	{
		generate_gather_paths(root, partial_distinct_rel, true);
		set_cheapest(partial_distinct_rel);

		/*
		 * Finally, create paths to distinctify the final result.  This step
		 * is needed to remove any duplicates due to combining rows from
		 * parallel workers.
		 */
		create_final_distinct_paths(root, partial_distinct_rel,
									final_distinct_rel);
	}
}

/*
 * create_final_distinct_paths
 *		Create distinct paths in 'distinct_rel' based on 'input_rel' pathlist
 *
 * input_rel: contains the source-data paths
 * distinct_rel: destination relation for storing created paths
 */
static RelOptInfo *
create_final_distinct_paths(PlannerInfo *root, RelOptInfo *input_rel,
							RelOptInfo *distinct_rel)
{
	Query	   *parse = root->parse;
	Path	   *cheapest_input_path = input_rel->cheapest_total_path;
	double		numDistinctRows;
	bool		allow_hash;
	Path	   *path;
	ListCell   *lc;
	List	   *yb_distinct_paths;

	/* YB: Figure out paths that are already distinct. */
	yb_distinct_paths = NIL;
	if (IsYugaByteEnabled())
	{
		foreach(lc, input_rel->pathlist)
		{
			Path* path = (Path *) lfirst(lc);

			/*
			 * YB: Do not add these paths to distinct_rel yet because we refer
			 * to them later on in this function and we don't want add_path()
			 * to pfree these paths.
			 */
			if (yb_has_sufficient_uniqkeys(root, path))
				yb_distinct_paths = lappend(yb_distinct_paths, path);
		}
	}

	/* Estimate number of distinct rows there will be */
	if (parse->groupClause || parse->groupingSets || parse->hasAggs ||
		root->hasHavingQual)
	{
		/*
		 * If there was grouping or aggregation, use the number of input rows
		 * as the estimated number of DISTINCT rows (ie, assume the input is
		 * already mostly unique).
		 */
		numDistinctRows = cheapest_input_path->rows;
	}
	else
	{
		/*
		 * Otherwise, the UNIQUE filter has effects comparable to GROUP BY.
		 */
		List	   *distinctExprs;

		distinctExprs = get_sortgrouplist_exprs(parse->distinctClause,
												parse->targetList);
		numDistinctRows = estimate_num_groups(root, distinctExprs,
											  cheapest_input_path->rows,
											  NULL, NULL);
	}

	/*
	 * Consider sort-based implementations of DISTINCT, if possible.
	 */
	if (grouping_is_sortable(parse->distinctClause))
	{
		/*
		 * First, if we have any adequately-presorted paths, just stick a
		 * Unique node on those.  Then consider doing an explicit sort of the
		 * cheapest input path and Unique'ing that.
		 *
		 * When we have DISTINCT ON, we must sort by the more rigorous of
		 * DISTINCT and ORDER BY, else it won't have the desired behavior.
		 * Also, if we do have to do an explicit sort, we might as well use
		 * the more rigorous ordering to avoid a second sort later.  (Note
		 * that the parser will have ensured that one clause is a prefix of
		 * the other.)
		 */
		List	   *needed_pathkeys;

		if (parse->hasDistinctOn &&
			list_length(root->distinct_pathkeys) <
			list_length(root->sort_pathkeys))
			needed_pathkeys = root->sort_pathkeys;
		else
			needed_pathkeys = root->distinct_pathkeys;

		foreach(lc, input_rel->pathlist)
		{
			Path	   *path = (Path *) lfirst(lc);

			if (pathkeys_contained_in(needed_pathkeys, path->pathkeys))
			{
				/* YB: Do not consider paths that are already distinct. */
				if (!IsYugaByteEnabled() ||
					!list_member_ptr(yb_distinct_paths, path))
				{
					/* YB: Avoid adding UpperUniquePath twice. */
					if (IsYugaByteEnabled() && IsA(path, UpperUniquePath))
						path = ((UpperUniquePath *) path)->subpath;

					add_path(distinct_rel, (Path *)
							 create_upper_unique_path(
								root, distinct_rel,
								path,
								list_length(root->distinct_pathkeys),
								numDistinctRows));
				}
			}
		}

		/* For explicit-sort case, always use the more rigorous clause */
		if (list_length(root->distinct_pathkeys) <
			list_length(root->sort_pathkeys))
		{
			needed_pathkeys = root->sort_pathkeys;
			/* Assert checks that parser didn't mess up... */
			Assert(pathkeys_contained_in(root->distinct_pathkeys,
										 needed_pathkeys));
		}
		else
			needed_pathkeys = root->distinct_pathkeys;

		path = cheapest_input_path;
		if (!pathkeys_contained_in(needed_pathkeys, path->pathkeys))
			path = (Path *) create_sort_path(root, distinct_rel,
											 path,
											 needed_pathkeys,
											 -1.0);

		/* YB: Do not consider paths that are already distinct. */
		if (!IsYugaByteEnabled() || !list_member_ptr(yb_distinct_paths, path))
		{
			/* YB: Avoid adding UpperUniquePath twice. */
			if (IsYugaByteEnabled() && IsA(path, UpperUniquePath))
				path = ((UpperUniquePath *) path)->subpath;

			add_path(distinct_rel, (Path *)
					 create_upper_unique_path(
						root, distinct_rel,
						path,
						list_length(root->distinct_pathkeys),
						numDistinctRows));
		}
	}

	/*
	 * Consider hash-based implementations of DISTINCT, if possible.
	 *
	 * If we were not able to make any other types of path, we *must* hash or
	 * die trying.  If we do have other choices, there are two things that
	 * should prevent selection of hashing: if the query uses DISTINCT ON
	 * (because it won't really have the expected behavior if we hash), or if
	 * enable_hashagg is off.
	 *
	 * Note: grouping_is_hashable() is much more expensive to check than the
	 * other gating conditions, so we want to do it last.
	 */
	if (distinct_rel->pathlist == NIL)
		allow_hash = true;		/* we have no alternatives */
	else if (parse->hasDistinctOn || !enable_hashagg)
		allow_hash = false;		/* policy-based decision not to hash */
	else
		allow_hash = true;		/* default */

	if (allow_hash && grouping_is_hashable(parse->distinctClause))
	{
		/* Generate hashed aggregate path --- no sort needed */
		add_path(distinct_rel, (Path *)
				 create_agg_path(root,
								 distinct_rel,
								 cheapest_input_path,
								 cheapest_input_path->pathtarget,
								 AGG_HASHED,
								 AGGSPLIT_SIMPLE,
								 parse->distinctClause,
								 NIL,
								 NULL,
								 numDistinctRows));
	}

	/*
	 * YB: Now, add all paths that are already distinct.
	 * We add these at the end to avoid add_path() from pfree'ing them.
	 */
	foreach(lc, yb_distinct_paths)
		add_path(distinct_rel, (Path *) lfirst(lc));

	return distinct_rel;
}

/*
 * create_ordered_paths
 *
 * Build a new upperrel containing Paths for ORDER BY evaluation.
 *
 * All paths in the result must satisfy the ORDER BY ordering.
 * The only new paths we need consider are an explicit full sort
 * and incremental sort on the cheapest-total existing path.
 *
 * input_rel: contains the source-data Paths
 * target: the output tlist the result Paths must emit
 * limit_tuples: estimated bound on the number of output tuples,
 *		or -1 if no LIMIT or couldn't estimate
 *
 * XXX This only looks at sort_pathkeys. I wonder if it needs to look at the
 * other pathkeys (grouping, ...) like generate_useful_gather_paths.
 */
static RelOptInfo *
create_ordered_paths(PlannerInfo *root,
					 RelOptInfo *input_rel,
					 PathTarget *target,
					 bool target_parallel_safe,
					 double limit_tuples)
{
	Path	   *cheapest_input_path = input_rel->cheapest_total_path;
	RelOptInfo *ordered_rel;
	ListCell   *lc;

	/* For now, do all work in the (ORDERED, NULL) upperrel */
	ordered_rel = fetch_upper_rel(root, UPPERREL_ORDERED, NULL);

	/*
	 * If the input relation is not parallel-safe, then the ordered relation
	 * can't be parallel-safe, either.  Otherwise, it's parallel-safe if the
	 * target list is parallel-safe.
	 */
	if (input_rel->consider_parallel && target_parallel_safe)
		ordered_rel->consider_parallel = true;

	/*
	 * If the input rel belongs to a single FDW, so does the ordered_rel.
	 */
	ordered_rel->serverid = input_rel->serverid;
	ordered_rel->userid = input_rel->userid;
	ordered_rel->useridiscurrent = input_rel->useridiscurrent;
	ordered_rel->fdwroutine = input_rel->fdwroutine;

	foreach(lc, input_rel->pathlist)
	{
		Path	   *input_path = (Path *) lfirst(lc);
		Path	   *sorted_path = input_path;
		bool		is_sorted;
		int			presorted_keys;

		is_sorted = pathkeys_count_contained_in(root->sort_pathkeys,
												input_path->pathkeys, &presorted_keys);

		if (is_sorted)
		{
			/* Use the input path as is, but add a projection step if needed */
			if (sorted_path->pathtarget != target)
				sorted_path = apply_projection_to_path(root, ordered_rel,
													   sorted_path, target);

			add_path(ordered_rel, sorted_path);
		}
		else
		{
			/*
			 * Try adding an explicit sort, but only to the cheapest total
			 * path since a full sort should generally add the same cost to
			 * all paths.
			 */
			if (input_path == cheapest_input_path)
			{
				/*
				 * Sort the cheapest input path. An explicit sort here can
				 * take advantage of LIMIT.
				 */
				sorted_path = (Path *) create_sort_path(root,
														ordered_rel,
														input_path,
														root->sort_pathkeys,
														limit_tuples);
				/* Add projection step if needed */
				if (sorted_path->pathtarget != target)
					sorted_path = apply_projection_to_path(root, ordered_rel,
														   sorted_path, target);

				add_path(ordered_rel, sorted_path);
			}

			/*
			 * If incremental sort is enabled, then try it as well. Unlike
			 * with regular sorts, we can't just look at the cheapest path,
			 * because the cost of incremental sort depends on how well
			 * presorted the path is. Additionally incremental sort may enable
			 * a cheaper startup path to win out despite higher total cost.
			 */
			if (!enable_incremental_sort)
				continue;

			/* Likewise, if the path can't be used for incremental sort. */
			if (!presorted_keys)
				continue;

			/* Also consider incremental sort. */
			sorted_path = (Path *) create_incremental_sort_path(root,
																ordered_rel,
																input_path,
																root->sort_pathkeys,
																presorted_keys,
																limit_tuples);

			/* Add projection step if needed */
			if (sorted_path->pathtarget != target)
				sorted_path = apply_projection_to_path(root, ordered_rel,
													   sorted_path, target);

			add_path(ordered_rel, sorted_path);
		}
	}

	/*
	 * generate_gather_paths() will have already generated a simple Gather
	 * path for the best parallel path, if any, and the loop above will have
	 * considered sorting it.  Similarly, generate_gather_paths() will also
	 * have generated order-preserving Gather Merge plans which can be used
	 * without sorting if they happen to match the sort_pathkeys, and the loop
	 * above will have handled those as well.  However, there's one more
	 * possibility: it may make sense to sort the cheapest partial path
	 * according to the required output order and then use Gather Merge.
	 */
	if (ordered_rel->consider_parallel && root->sort_pathkeys != NIL &&
		input_rel->partial_pathlist != NIL)
	{
		Path	   *cheapest_partial_path;

		cheapest_partial_path = linitial(input_rel->partial_pathlist);

		/*
		 * If cheapest partial path doesn't need a sort, this is redundant
		 * with what's already been tried.
		 */
		if (!pathkeys_contained_in(root->sort_pathkeys,
								   cheapest_partial_path->pathkeys))
		{
			Path	   *path;
			double		total_groups;

			path = (Path *) create_sort_path(root,
											 ordered_rel,
											 cheapest_partial_path,
											 root->sort_pathkeys,
											 limit_tuples);

			total_groups = cheapest_partial_path->rows *
				cheapest_partial_path->parallel_workers;
			path = (Path *)
				create_gather_merge_path(root, ordered_rel,
										 path,
										 path->pathtarget,
										 root->sort_pathkeys, NULL,
										 &total_groups);

			/* Add projection step if needed */
			if (path->pathtarget != target)
				path = apply_projection_to_path(root, ordered_rel,
												path, target);

			add_path(ordered_rel, path);
		}

		/*
		 * Consider incremental sort with a gather merge on partial paths.
		 *
		 * We can also skip the entire loop when we only have a single-item
		 * sort_pathkeys because then we can't possibly have a presorted
		 * prefix of the list without having the list be fully sorted.
		 */
		if (enable_incremental_sort && list_length(root->sort_pathkeys) > 1)
		{
			ListCell   *lc;

			foreach(lc, input_rel->partial_pathlist)
			{
				Path	   *input_path = (Path *) lfirst(lc);
				Path	   *sorted_path;
				bool		is_sorted;
				int			presorted_keys;
				double		total_groups;

				/*
				 * We don't care if this is the cheapest partial path - we
				 * can't simply skip it, because it may be partially sorted in
				 * which case we want to consider adding incremental sort
				 * (instead of full sort, which is what happens above).
				 */

				is_sorted = pathkeys_count_contained_in(root->sort_pathkeys,
														input_path->pathkeys,
														&presorted_keys);

				/* No point in adding incremental sort on fully sorted paths. */
				if (is_sorted)
					continue;

				if (presorted_keys == 0)
					continue;

				/* Since we have presorted keys, consider incremental sort. */
				sorted_path = (Path *) create_incremental_sort_path(root,
																	ordered_rel,
																	input_path,
																	root->sort_pathkeys,
																	presorted_keys,
																	limit_tuples);
				total_groups = input_path->rows *
					input_path->parallel_workers;
				sorted_path = (Path *)
					create_gather_merge_path(root, ordered_rel,
											 sorted_path,
											 sorted_path->pathtarget,
											 root->sort_pathkeys, NULL,
											 &total_groups);

				/* Add projection step if needed */
				if (sorted_path->pathtarget != target)
					sorted_path = apply_projection_to_path(root, ordered_rel,
														   sorted_path, target);

				add_path(ordered_rel, sorted_path);
			}
		}
	}

	/*
	 * If there is an FDW that's responsible for all baserels of the query,
	 * let it consider adding ForeignPaths.
	 */
	if (ordered_rel->fdwroutine &&
		ordered_rel->fdwroutine->GetForeignUpperPaths)
		ordered_rel->fdwroutine->GetForeignUpperPaths(root, UPPERREL_ORDERED,
													  input_rel, ordered_rel,
													  NULL);

	/* Let extensions possibly add some more paths */
	if (create_upper_paths_hook)
		(*create_upper_paths_hook) (root, UPPERREL_ORDERED,
									input_rel, ordered_rel, NULL);

	/*
	 * No need to bother with set_cheapest here; grouping_planner does not
	 * need us to do it.
	 */
	Assert(ordered_rel->pathlist != NIL);

	return ordered_rel;
}


/*
 * make_group_input_target
 *	  Generate appropriate PathTarget for initial input to grouping nodes.
 *
 * If there is grouping or aggregation, the scan/join subplan cannot emit
 * the query's final targetlist; for example, it certainly can't emit any
 * aggregate function calls.  This routine generates the correct target
 * for the scan/join subplan.
 *
 * The query target list passed from the parser already contains entries
 * for all ORDER BY and GROUP BY expressions, but it will not have entries
 * for variables used only in HAVING clauses; so we need to add those
 * variables to the subplan target list.  Also, we flatten all expressions
 * except GROUP BY items into their component variables; other expressions
 * will be computed by the upper plan nodes rather than by the subplan.
 * For example, given a query like
 *		SELECT a+b,SUM(c+d) FROM table GROUP BY a+b;
 * we want to pass this targetlist to the subplan:
 *		a+b,c,d
 * where the a+b target will be used by the Sort/Group steps, and the
 * other targets will be used for computing the final results.
 *
 * 'final_target' is the query's final target list (in PathTarget form)
 *
 * The result is the PathTarget to be computed by the Paths returned from
 * query_planner().
 */
static PathTarget *
make_group_input_target(PlannerInfo *root, PathTarget *final_target)
{
	Query	   *parse = root->parse;
	PathTarget *input_target;
	List	   *non_group_cols;
	List	   *non_group_vars;
	int			i;
	ListCell   *lc;

	/*
	 * We must build a target containing all grouping columns, plus any other
	 * Vars mentioned in the query's targetlist and HAVING qual.
	 */
	input_target = create_empty_pathtarget();
	non_group_cols = NIL;

	i = 0;
	foreach(lc, final_target->exprs)
	{
		Expr	   *expr = (Expr *) lfirst(lc);
		Index		sgref = get_pathtarget_sortgroupref(final_target, i);

		if (sgref && parse->groupClause &&
			get_sortgroupref_clause_noerr(sgref, parse->groupClause) != NULL)
		{
			/*
			 * It's a grouping column, so add it to the input target as-is.
			 */
			add_column_to_pathtarget(input_target, expr, sgref);
		}
		else
		{
			/*
			 * Non-grouping column, so just remember the expression for later
			 * call to pull_var_clause.
			 */
			non_group_cols = lappend(non_group_cols, expr);
		}

		i++;
	}

	/*
	 * If there's a HAVING clause, we'll need the Vars it uses, too.
	 */
	if (parse->havingQual)
		non_group_cols = lappend(non_group_cols, parse->havingQual);

	/*
	 * Pull out all the Vars mentioned in non-group cols (plus HAVING), and
	 * add them to the input target if not already present.  (A Var used
	 * directly as a GROUP BY item will be present already.)  Note this
	 * includes Vars used in resjunk items, so we are covering the needs of
	 * ORDER BY and window specifications.  Vars used within Aggrefs and
	 * WindowFuncs will be pulled out here, too.
	 */
	non_group_vars = pull_var_clause((Node *) non_group_cols,
									 PVC_RECURSE_AGGREGATES |
									 PVC_RECURSE_WINDOWFUNCS |
									 PVC_INCLUDE_PLACEHOLDERS);
	add_new_columns_to_pathtarget(input_target, non_group_vars);

	/* clean up cruft */
	list_free(non_group_vars);
	list_free(non_group_cols);

	/* XXX this causes some redundant cost calculation ... */
	return set_pathtarget_cost_width(root, input_target);
}

/*
 * make_partial_grouping_target
 *	  Generate appropriate PathTarget for output of partial aggregate
 *	  (or partial grouping, if there are no aggregates) nodes.
 *
 * A partial aggregation node needs to emit all the same aggregates that
 * a regular aggregation node would, plus any aggregates used in HAVING;
 * except that the Aggref nodes should be marked as partial aggregates.
 *
 * In addition, we'd better emit any Vars and PlaceHolderVars that are
 * used outside of Aggrefs in the aggregation tlist and HAVING.  (Presumably,
 * these would be Vars that are grouped by or used in grouping expressions.)
 *
 * grouping_target is the tlist to be emitted by the topmost aggregation step.
 * havingQual represents the HAVING clause.
 */
static PathTarget *
make_partial_grouping_target(PlannerInfo *root,
							 PathTarget *grouping_target,
							 Node *havingQual)
{
	Query	   *parse = root->parse;
	PathTarget *partial_target;
	List	   *non_group_cols;
	List	   *non_group_exprs;
	int			i;
	ListCell   *lc;

	partial_target = create_empty_pathtarget();
	non_group_cols = NIL;

	i = 0;
	foreach(lc, grouping_target->exprs)
	{
		Expr	   *expr = (Expr *) lfirst(lc);
		Index		sgref = get_pathtarget_sortgroupref(grouping_target, i);

		if (sgref && parse->groupClause &&
			get_sortgroupref_clause_noerr(sgref, parse->groupClause) != NULL)
		{
			/*
			 * It's a grouping column, so add it to the partial_target as-is.
			 * (This allows the upper agg step to repeat the grouping calcs.)
			 */
			add_column_to_pathtarget(partial_target, expr, sgref);
		}
		else
		{
			/*
			 * Non-grouping column, so just remember the expression for later
			 * call to pull_var_clause.
			 */
			non_group_cols = lappend(non_group_cols, expr);
		}

		i++;
	}

	/*
	 * If there's a HAVING clause, we'll need the Vars/Aggrefs it uses, too.
	 */
	if (havingQual)
		non_group_cols = lappend(non_group_cols, havingQual);

	/*
	 * Pull out all the Vars, PlaceHolderVars, and Aggrefs mentioned in
	 * non-group cols (plus HAVING), and add them to the partial_target if not
	 * already present.  (An expression used directly as a GROUP BY item will
	 * be present already.)  Note this includes Vars used in resjunk items, so
	 * we are covering the needs of ORDER BY and window specifications.
	 */
	non_group_exprs = pull_var_clause((Node *) non_group_cols,
									  PVC_INCLUDE_AGGREGATES |
									  PVC_RECURSE_WINDOWFUNCS |
									  PVC_INCLUDE_PLACEHOLDERS);

	add_new_columns_to_pathtarget(partial_target, non_group_exprs);

	/*
	 * Adjust Aggrefs to put them in partial mode.  At this point all Aggrefs
	 * are at the top level of the target list, so we can just scan the list
	 * rather than recursing through the expression trees.
	 */
	foreach(lc, partial_target->exprs)
	{
		Aggref	   *aggref = (Aggref *) lfirst(lc);

		if (IsA(aggref, Aggref))
		{
			Aggref	   *newaggref;

			/*
			 * We shouldn't need to copy the substructure of the Aggref node,
			 * but flat-copy the node itself to avoid damaging other trees.
			 */
			newaggref = makeNode(Aggref);
			memcpy(newaggref, aggref, sizeof(Aggref));

			/* For now, assume serialization is required */
			mark_partial_aggref(newaggref, AGGSPLIT_INITIAL_SERIAL);

			lfirst(lc) = newaggref;
		}
	}

	/* clean up cruft */
	list_free(non_group_exprs);
	list_free(non_group_cols);

	/* XXX this causes some redundant cost calculation ... */
	return set_pathtarget_cost_width(root, partial_target);
}

/*
 * mark_partial_aggref
 *	  Adjust an Aggref to make it represent a partial-aggregation step.
 *
 * The Aggref node is modified in-place; caller must do any copying required.
 */
void
mark_partial_aggref(Aggref *agg, AggSplit aggsplit)
{
	/* aggtranstype should be computed by this point */
	Assert(OidIsValid(agg->aggtranstype));
	/* ... but aggsplit should still be as the parser left it */
	Assert(agg->aggsplit == AGGSPLIT_SIMPLE);

	/* Mark the Aggref with the intended partial-aggregation mode */
	agg->aggsplit = aggsplit;

	/*
	 * Adjust result type if needed.  Normally, a partial aggregate returns
	 * the aggregate's transition type; but if that's INTERNAL and we're
	 * serializing, it returns BYTEA instead.
	 */
	if (DO_AGGSPLIT_SKIPFINAL(aggsplit))
	{
		if (agg->aggtranstype == INTERNALOID && DO_AGGSPLIT_SERIALIZE(aggsplit))
			agg->aggtype = BYTEAOID;
		else
			agg->aggtype = agg->aggtranstype;
	}
}

/*
 * postprocess_setop_tlist
 *	  Fix up targetlist returned by plan_set_operations().
 *
 * We need to transpose sort key info from the orig_tlist into new_tlist.
 * NOTE: this would not be good enough if we supported resjunk sort keys
 * for results of set operations --- then, we'd need to project a whole
 * new tlist to evaluate the resjunk columns.  For now, just ereport if we
 * find any resjunk columns in orig_tlist.
 */
static List *
postprocess_setop_tlist(List *new_tlist, List *orig_tlist)
{
	ListCell   *l;
	ListCell   *orig_tlist_item = list_head(orig_tlist);

	foreach(l, new_tlist)
	{
		TargetEntry *new_tle = lfirst_node(TargetEntry, l);
		TargetEntry *orig_tle;

		/* ignore resjunk columns in setop result */
		if (new_tle->resjunk)
			continue;

		Assert(orig_tlist_item != NULL);
		orig_tle = lfirst_node(TargetEntry, orig_tlist_item);
		orig_tlist_item = lnext(orig_tlist, orig_tlist_item);
		if (orig_tle->resjunk)	/* should not happen */
			elog(ERROR, "resjunk output columns are not implemented");
		Assert(new_tle->resno == orig_tle->resno);
		new_tle->ressortgroupref = orig_tle->ressortgroupref;
	}
	if (orig_tlist_item != NULL)
		elog(ERROR, "resjunk output columns are not implemented");
	return new_tlist;
}

/*
 * select_active_windows
 *		Create a list of the "active" window clauses (ie, those referenced
 *		by non-deleted WindowFuncs) in the order they are to be executed.
 */
static List *
select_active_windows(PlannerInfo *root, WindowFuncLists *wflists)
{
	List	   *windowClause = root->parse->windowClause;
	List	   *result = NIL;
	ListCell   *lc;
	int			nActive = 0;
	WindowClauseSortData *actives = palloc(sizeof(WindowClauseSortData)
										   * list_length(windowClause));

	/* First, construct an array of the active windows */
	foreach(lc, windowClause)
	{
		WindowClause *wc = lfirst_node(WindowClause, lc);

		/* It's only active if wflists shows some related WindowFuncs */
		Assert(wc->winref <= wflists->maxWinRef);
		if (wflists->windowFuncs[wc->winref] == NIL)
			continue;

		actives[nActive].wc = wc;	/* original clause */

		/*
		 * For sorting, we want the list of partition keys followed by the
		 * list of sort keys. But pathkeys construction will remove duplicates
		 * between the two, so we can as well (even though we can't detect all
		 * of the duplicates, since some may come from ECs - that might mean
		 * we miss optimization chances here). We must, however, ensure that
		 * the order of entries is preserved with respect to the ones we do
		 * keep.
		 *
		 * partitionClause and orderClause had their own duplicates removed in
		 * parse analysis, so we're only concerned here with removing
		 * orderClause entries that also appear in partitionClause.
		 */
		actives[nActive].uniqueOrder =
			list_concat_unique(list_copy(wc->partitionClause),
							   wc->orderClause);
		nActive++;
	}

	/*
	 * Sort active windows by their partitioning/ordering clauses, ignoring
	 * any framing clauses, so that the windows that need the same sorting are
	 * adjacent in the list. When we come to generate paths, this will avoid
	 * inserting additional Sort nodes.
	 *
	 * This is how we implement a specific requirement from the SQL standard,
	 * which says that when two or more windows are order-equivalent (i.e.
	 * have matching partition and order clauses, even if their names or
	 * framing clauses differ), then all peer rows must be presented in the
	 * same order in all of them. If we allowed multiple sort nodes for such
	 * cases, we'd risk having the peer rows end up in different orders in
	 * equivalent windows due to sort instability. (See General Rule 4 of
	 * <window clause> in SQL2008 - SQL2016.)
	 *
	 * Additionally, if the entire list of clauses of one window is a prefix
	 * of another, put first the window with stronger sorting requirements.
	 * This way we will first sort for stronger window, and won't have to sort
	 * again for the weaker one.
	 */
	qsort(actives, nActive, sizeof(WindowClauseSortData), common_prefix_cmp);

	/* build ordered list of the original WindowClause nodes */
	for (int i = 0; i < nActive; i++)
		result = lappend(result, actives[i].wc);

	pfree(actives);

	return result;
}

/*
 * common_prefix_cmp
 *	  QSort comparison function for WindowClauseSortData
 *
 * Sort the windows by the required sorting clauses. First, compare the sort
 * clauses themselves. Second, if one window's clauses are a prefix of another
 * one's clauses, put the window with more sort clauses first.
 */
static int
common_prefix_cmp(const void *a, const void *b)
{
	const WindowClauseSortData *wcsa = a;
	const WindowClauseSortData *wcsb = b;
	ListCell   *item_a;
	ListCell   *item_b;

	forboth(item_a, wcsa->uniqueOrder, item_b, wcsb->uniqueOrder)
	{
		SortGroupClause *sca = lfirst_node(SortGroupClause, item_a);
		SortGroupClause *scb = lfirst_node(SortGroupClause, item_b);

		if (sca->tleSortGroupRef > scb->tleSortGroupRef)
			return -1;
		else if (sca->tleSortGroupRef < scb->tleSortGroupRef)
			return 1;
		else if (sca->sortop > scb->sortop)
			return -1;
		else if (sca->sortop < scb->sortop)
			return 1;
		else if (sca->nulls_first && !scb->nulls_first)
			return -1;
		else if (!sca->nulls_first && scb->nulls_first)
			return 1;
		/* no need to compare eqop, since it is fully determined by sortop */
	}

	if (list_length(wcsa->uniqueOrder) > list_length(wcsb->uniqueOrder))
		return -1;
	else if (list_length(wcsa->uniqueOrder) < list_length(wcsb->uniqueOrder))
		return 1;

	return 0;
}

/*
 * make_window_input_target
 *	  Generate appropriate PathTarget for initial input to WindowAgg nodes.
 *
 * When the query has window functions, this function computes the desired
 * target to be computed by the node just below the first WindowAgg.
 * This tlist must contain all values needed to evaluate the window functions,
 * compute the final target list, and perform any required final sort step.
 * If multiple WindowAggs are needed, each intermediate one adds its window
 * function results onto this base tlist; only the topmost WindowAgg computes
 * the actual desired target list.
 *
 * This function is much like make_group_input_target, though not quite enough
 * like it to share code.  As in that function, we flatten most expressions
 * into their component variables.  But we do not want to flatten window
 * PARTITION BY/ORDER BY clauses, since that might result in multiple
 * evaluations of them, which would be bad (possibly even resulting in
 * inconsistent answers, if they contain volatile functions).
 * Also, we must not flatten GROUP BY clauses that were left unflattened by
 * make_group_input_target, because we may no longer have access to the
 * individual Vars in them.
 *
 * Another key difference from make_group_input_target is that we don't
 * flatten Aggref expressions, since those are to be computed below the
 * window functions and just referenced like Vars above that.
 *
 * 'final_target' is the query's final target list (in PathTarget form)
 * 'activeWindows' is the list of active windows previously identified by
 *			select_active_windows.
 *
 * The result is the PathTarget to be computed by the plan node immediately
 * below the first WindowAgg node.
 */
static PathTarget *
make_window_input_target(PlannerInfo *root,
						 PathTarget *final_target,
						 List *activeWindows)
{
	Query	   *parse = root->parse;
	PathTarget *input_target;
	Bitmapset  *sgrefs;
	List	   *flattenable_cols;
	List	   *flattenable_vars;
	int			i;
	ListCell   *lc;

	Assert(parse->hasWindowFuncs);

	/*
	 * Collect the sortgroupref numbers of window PARTITION/ORDER BY clauses
	 * into a bitmapset for convenient reference below.
	 */
	sgrefs = NULL;
	foreach(lc, activeWindows)
	{
		WindowClause *wc = lfirst_node(WindowClause, lc);
		ListCell   *lc2;

		foreach(lc2, wc->partitionClause)
		{
			SortGroupClause *sortcl = lfirst_node(SortGroupClause, lc2);

			sgrefs = bms_add_member(sgrefs, sortcl->tleSortGroupRef);
		}
		foreach(lc2, wc->orderClause)
		{
			SortGroupClause *sortcl = lfirst_node(SortGroupClause, lc2);

			sgrefs = bms_add_member(sgrefs, sortcl->tleSortGroupRef);
		}
	}

	/* Add in sortgroupref numbers of GROUP BY clauses, too */
	foreach(lc, parse->groupClause)
	{
		SortGroupClause *grpcl = lfirst_node(SortGroupClause, lc);

		sgrefs = bms_add_member(sgrefs, grpcl->tleSortGroupRef);
	}

	/*
	 * Construct a target containing all the non-flattenable targetlist items,
	 * and save aside the others for a moment.
	 */
	input_target = create_empty_pathtarget();
	flattenable_cols = NIL;

	i = 0;
	foreach(lc, final_target->exprs)
	{
		Expr	   *expr = (Expr *) lfirst(lc);
		Index		sgref = get_pathtarget_sortgroupref(final_target, i);

		/*
		 * Don't want to deconstruct window clauses or GROUP BY items.  (Note
		 * that such items can't contain window functions, so it's okay to
		 * compute them below the WindowAgg nodes.)
		 */
		if (sgref != 0 && bms_is_member(sgref, sgrefs))
		{
			/*
			 * Don't want to deconstruct this value, so add it to the input
			 * target as-is.
			 */
			add_column_to_pathtarget(input_target, expr, sgref);
		}
		else
		{
			/*
			 * Column is to be flattened, so just remember the expression for
			 * later call to pull_var_clause.
			 */
			flattenable_cols = lappend(flattenable_cols, expr);
		}

		i++;
	}

	/*
	 * Pull out all the Vars and Aggrefs mentioned in flattenable columns, and
	 * add them to the input target if not already present.  (Some might be
	 * there already because they're used directly as window/group clauses.)
	 *
	 * Note: it's essential to use PVC_INCLUDE_AGGREGATES here, so that any
	 * Aggrefs are placed in the Agg node's tlist and not left to be computed
	 * at higher levels.  On the other hand, we should recurse into
	 * WindowFuncs to make sure their input expressions are available.
	 */
	flattenable_vars = pull_var_clause((Node *) flattenable_cols,
									   PVC_INCLUDE_AGGREGATES |
									   PVC_RECURSE_WINDOWFUNCS |
									   PVC_INCLUDE_PLACEHOLDERS);
	add_new_columns_to_pathtarget(input_target, flattenable_vars);

	/* clean up cruft */
	list_free(flattenable_vars);
	list_free(flattenable_cols);

	/* XXX this causes some redundant cost calculation ... */
	return set_pathtarget_cost_width(root, input_target);
}

/*
 * make_pathkeys_for_window
 *		Create a pathkeys list describing the required input ordering
 *		for the given WindowClause.
 *
 * The required ordering is first the PARTITION keys, then the ORDER keys.
 * In the future we might try to implement windowing using hashing, in which
 * case the ordering could be relaxed, but for now we always sort.
 */
static List *
make_pathkeys_for_window(PlannerInfo *root, WindowClause *wc,
						 List *tlist)
{
	List	   *window_pathkeys;
	List	   *window_sortclauses;

	/* Throw error if can't sort */
	if (!grouping_is_sortable(wc->partitionClause))
		ereport(ERROR,
				(errcode(ERRCODE_FEATURE_NOT_SUPPORTED),
				 errmsg("could not implement window PARTITION BY"),
				 errdetail("Window partitioning columns must be of sortable datatypes.")));
	if (!grouping_is_sortable(wc->orderClause))
		ereport(ERROR,
				(errcode(ERRCODE_FEATURE_NOT_SUPPORTED),
				 errmsg("could not implement window ORDER BY"),
				 errdetail("Window ordering columns must be of sortable datatypes.")));

	/* Okay, make the combined pathkeys */
	window_sortclauses = list_concat_copy(wc->partitionClause, wc->orderClause);
	window_pathkeys = make_pathkeys_for_sortclauses(root,
													window_sortclauses,
													tlist);
	list_free(window_sortclauses);
	return window_pathkeys;
}

/*
 * make_sort_input_target
 *	  Generate appropriate PathTarget for initial input to Sort step.
 *
 * If the query has ORDER BY, this function chooses the target to be computed
 * by the node just below the Sort (and DISTINCT, if any, since Unique can't
 * project) steps.  This might or might not be identical to the query's final
 * output target.
 *
 * The main argument for keeping the sort-input tlist the same as the final
 * is that we avoid a separate projection node (which will be needed if
 * they're different, because Sort can't project).  However, there are also
 * advantages to postponing tlist evaluation till after the Sort: it ensures
 * a consistent order of evaluation for any volatile functions in the tlist,
 * and if there's also a LIMIT, we can stop the query without ever computing
 * tlist functions for later rows, which is beneficial for both volatile and
 * expensive functions.
 *
 * Our current policy is to postpone volatile expressions till after the sort
 * unconditionally (assuming that that's possible, ie they are in plain tlist
 * columns and not ORDER BY/GROUP BY/DISTINCT columns).  We also prefer to
 * postpone set-returning expressions, because running them beforehand would
 * bloat the sort dataset, and because it might cause unexpected output order
 * if the sort isn't stable.  However there's a constraint on that: all SRFs
 * in the tlist should be evaluated at the same plan step, so that they can
 * run in sync in nodeProjectSet.  So if any SRFs are in sort columns, we
 * mustn't postpone any SRFs.  (Note that in principle that policy should
 * probably get applied to the group/window input targetlists too, but we
 * have not done that historically.)  Lastly, expensive expressions are
 * postponed if there is a LIMIT, or if root->tuple_fraction shows that
 * partial evaluation of the query is possible (if neither is true, we expect
 * to have to evaluate the expressions for every row anyway), or if there are
 * any volatile or set-returning expressions (since once we've put in a
 * projection at all, it won't cost any more to postpone more stuff).
 *
 * Another issue that could potentially be considered here is that
 * evaluating tlist expressions could result in data that's either wider
 * or narrower than the input Vars, thus changing the volume of data that
 * has to go through the Sort.  However, we usually have only a very bad
 * idea of the output width of any expression more complex than a Var,
 * so for now it seems too risky to try to optimize on that basis.
 *
 * Note that if we do produce a modified sort-input target, and then the
 * query ends up not using an explicit Sort, no particular harm is done:
 * we'll initially use the modified target for the preceding path nodes,
 * but then change them to the final target with apply_projection_to_path.
 * Moreover, in such a case the guarantees about evaluation order of
 * volatile functions still hold, since the rows are sorted already.
 *
 * This function has some things in common with make_group_input_target and
 * make_window_input_target, though the detailed rules for what to do are
 * different.  We never flatten/postpone any grouping or ordering columns;
 * those are needed before the sort.  If we do flatten a particular
 * expression, we leave Aggref and WindowFunc nodes alone, since those were
 * computed earlier.
 *
 * 'final_target' is the query's final target list (in PathTarget form)
 * 'have_postponed_srfs' is an output argument, see below
 *
 * The result is the PathTarget to be computed by the plan node immediately
 * below the Sort step (and the Distinct step, if any).  This will be
 * exactly final_target if we decide a projection step wouldn't be helpful.
 *
 * In addition, *have_postponed_srfs is set to true if we choose to postpone
 * any set-returning functions to after the Sort.
 */
static PathTarget *
make_sort_input_target(PlannerInfo *root,
					   PathTarget *final_target,
					   bool *have_postponed_srfs)
{
	Query	   *parse = root->parse;
	PathTarget *input_target;
	int			ncols;
	bool	   *col_is_srf;
	bool	   *postpone_col;
	bool		have_srf;
	bool		have_volatile;
	bool		have_expensive;
	bool		have_srf_sortcols;
	bool		postpone_srfs;
	List	   *postponable_cols;
	List	   *postponable_vars;
	int			i;
	ListCell   *lc;

	/* Shouldn't get here unless query has ORDER BY */
	Assert(parse->sortClause);

	*have_postponed_srfs = false;	/* default result */

	/* Inspect tlist and collect per-column information */
	ncols = list_length(final_target->exprs);
	col_is_srf = (bool *) palloc0(ncols * sizeof(bool));
	postpone_col = (bool *) palloc0(ncols * sizeof(bool));
	have_srf = have_volatile = have_expensive = have_srf_sortcols = false;

	i = 0;
	foreach(lc, final_target->exprs)
	{
		Expr	   *expr = (Expr *) lfirst(lc);

		/*
		 * If the column has a sortgroupref, assume it has to be evaluated
		 * before sorting.  Generally such columns would be ORDER BY, GROUP
		 * BY, etc targets.  One exception is columns that were removed from
		 * GROUP BY by remove_useless_groupby_columns() ... but those would
		 * only be Vars anyway.  There don't seem to be any cases where it
		 * would be worth the trouble to double-check.
		 */
		if (get_pathtarget_sortgroupref(final_target, i) == 0)
		{
			/*
			 * Check for SRF or volatile functions.  Check the SRF case first
			 * because we must know whether we have any postponed SRFs.
			 */
			if (parse->hasTargetSRFs &&
				expression_returns_set((Node *) expr))
			{
				/* We'll decide below whether these are postponable */
				col_is_srf[i] = true;
				have_srf = true;
			}
			else if (contain_volatile_functions((Node *) expr))
			{
				/* Unconditionally postpone */
				postpone_col[i] = true;
				have_volatile = true;
			}
			else
			{
				/*
				 * Else check the cost.  XXX it's annoying to have to do this
				 * when set_pathtarget_cost_width() just did it.  Refactor to
				 * allow sharing the work?
				 */
				QualCost	cost;

				cost_qual_eval_node(&cost, (Node *) expr, root);

				/*
				 * We arbitrarily define "expensive" as "more than 10X
				 * cpu_operator_cost".  Note this will take in any PL function
				 * with default cost.
				 */
				if (cost.per_tuple > 10 * cpu_operator_cost)
				{
					postpone_col[i] = true;
					have_expensive = true;
				}
			}
		}
		else
		{
			/* For sortgroupref cols, just check if any contain SRFs */
			if (!have_srf_sortcols &&
				parse->hasTargetSRFs &&
				expression_returns_set((Node *) expr))
				have_srf_sortcols = true;
		}

		i++;
	}

	/*
	 * We can postpone SRFs if we have some but none are in sortgroupref cols.
	 */
	postpone_srfs = (have_srf && !have_srf_sortcols);

	/*
	 * If we don't need a post-sort projection, just return final_target.
	 */
	if (!(postpone_srfs || have_volatile ||
		  (have_expensive &&
		   (parse->limitCount || root->tuple_fraction > 0))))
		return final_target;

	/*
	 * Report whether the post-sort projection will contain set-returning
	 * functions.  This is important because it affects whether the Sort can
	 * rely on the query's LIMIT (if any) to bound the number of rows it needs
	 * to return.
	 */
	*have_postponed_srfs = postpone_srfs;

	/*
	 * Construct the sort-input target, taking all non-postponable columns and
	 * then adding Vars, PlaceHolderVars, Aggrefs, and WindowFuncs found in
	 * the postponable ones.
	 */
	input_target = create_empty_pathtarget();
	postponable_cols = NIL;

	i = 0;
	foreach(lc, final_target->exprs)
	{
		Expr	   *expr = (Expr *) lfirst(lc);

		if (postpone_col[i] || (postpone_srfs && col_is_srf[i]))
			postponable_cols = lappend(postponable_cols, expr);
		else
			add_column_to_pathtarget(input_target, expr,
									 get_pathtarget_sortgroupref(final_target, i));

		i++;
	}

	/*
	 * Pull out all the Vars, Aggrefs, and WindowFuncs mentioned in
	 * postponable columns, and add them to the sort-input target if not
	 * already present.  (Some might be there already.)  We mustn't
	 * deconstruct Aggrefs or WindowFuncs here, since the projection node
	 * would be unable to recompute them.
	 */
	postponable_vars = pull_var_clause((Node *) postponable_cols,
									   PVC_INCLUDE_AGGREGATES |
									   PVC_INCLUDE_WINDOWFUNCS |
									   PVC_INCLUDE_PLACEHOLDERS);
	add_new_columns_to_pathtarget(input_target, postponable_vars);

	/* clean up cruft */
	list_free(postponable_vars);
	list_free(postponable_cols);

	/* XXX this represents even more redundant cost calculation ... */
	return set_pathtarget_cost_width(root, input_target);
}

/*
 * get_cheapest_fractional_path
 *	  Find the cheapest path for retrieving a specified fraction of all
 *	  the tuples expected to be returned by the given relation.
 *
 * We interpret tuple_fraction the same way as grouping_planner.
 *
 * We assume set_cheapest() has been run on the given rel.
 */
Path *
get_cheapest_fractional_path(RelOptInfo *rel, double tuple_fraction)
{
	Path	   *best_path = rel->cheapest_total_path;
	ListCell   *l;

	/* If all tuples will be retrieved, just return the cheapest-total path */
	if (tuple_fraction <= 0.0)
		return best_path;

	/* Convert absolute # of tuples to a fraction; no need to clamp to 0..1 */
	if (tuple_fraction >= 1.0 && best_path->rows > 0)
		tuple_fraction /= best_path->rows;

	foreach(l, rel->pathlist)
	{
		Path	   *path = (Path *) lfirst(l);

		if (path == rel->cheapest_total_path ||
			compare_fractional_path_costs(best_path, path, tuple_fraction) <= 0)
			continue;

		best_path = path;
	}

	return best_path;
}

/*
 * adjust_paths_for_srfs
 *		Fix up the Paths of the given upperrel to handle tSRFs properly.
 *
 * The executor can only handle set-returning functions that appear at the
 * top level of the targetlist of a ProjectSet plan node.  If we have any SRFs
 * that are not at top level, we need to split up the evaluation into multiple
 * plan levels in which each level satisfies this constraint.  This function
 * modifies each Path of an upperrel that (might) compute any SRFs in its
 * output tlist to insert appropriate projection steps.
 *
 * The given targets and targets_contain_srfs lists are from
 * split_pathtarget_at_srfs().  We assume the existing Paths emit the first
 * target in targets.
 */
static void
adjust_paths_for_srfs(PlannerInfo *root, RelOptInfo *rel,
					  List *targets, List *targets_contain_srfs)
{
	ListCell   *lc;

	Assert(list_length(targets) == list_length(targets_contain_srfs));
	Assert(!linitial_int(targets_contain_srfs));

	/* If no SRFs appear at this plan level, nothing to do */
	if (list_length(targets) == 1)
		return;

	/*
	 * Stack SRF-evaluation nodes atop each path for the rel.
	 *
	 * In principle we should re-run set_cheapest() here to identify the
	 * cheapest path, but it seems unlikely that adding the same tlist eval
	 * costs to all the paths would change that, so we don't bother. Instead,
	 * just assume that the cheapest-startup and cheapest-total paths remain
	 * so.  (There should be no parameterized paths anymore, so we needn't
	 * worry about updating cheapest_parameterized_paths.)
	 */
	foreach(lc, rel->pathlist)
	{
		Path	   *subpath = (Path *) lfirst(lc);
		Path	   *newpath = subpath;
		ListCell   *lc1,
				   *lc2;

		Assert(subpath->param_info == NULL);
		forboth(lc1, targets, lc2, targets_contain_srfs)
		{
			PathTarget *thistarget = lfirst_node(PathTarget, lc1);
			bool		contains_srfs = (bool) lfirst_int(lc2);

			/* If this level doesn't contain SRFs, do regular projection */
			if (contains_srfs)
				newpath = (Path *) create_set_projection_path(root,
															  rel,
															  newpath,
															  thistarget);
			else
				newpath = (Path *) apply_projection_to_path(root,
															rel,
															newpath,
															thistarget);
		}
		lfirst(lc) = newpath;
		if (subpath == rel->cheapest_startup_path)
			rel->cheapest_startup_path = newpath;
		if (subpath == rel->cheapest_total_path)
			rel->cheapest_total_path = newpath;
	}

	/* Likewise for partial paths, if any */
	foreach(lc, rel->partial_pathlist)
	{
		Path	   *subpath = (Path *) lfirst(lc);
		Path	   *newpath = subpath;
		ListCell   *lc1,
				   *lc2;

		Assert(subpath->param_info == NULL);
		forboth(lc1, targets, lc2, targets_contain_srfs)
		{
			PathTarget *thistarget = lfirst_node(PathTarget, lc1);
			bool		contains_srfs = (bool) lfirst_int(lc2);

			/* If this level doesn't contain SRFs, do regular projection */
			if (contains_srfs)
				newpath = (Path *) create_set_projection_path(root,
															  rel,
															  newpath,
															  thistarget);
			else
			{
				/* avoid apply_projection_to_path, in case of multiple refs */
				newpath = (Path *) create_projection_path(root,
														  rel,
														  newpath,
														  thistarget);
			}
		}
		lfirst(lc) = newpath;
	}
}

/*
 * expression_planner
 *		Perform planner's transformations on a standalone expression.
 *
 * Various utility commands need to evaluate expressions that are not part
 * of a plannable query.  They can do so using the executor's regular
 * expression-execution machinery, but first the expression has to be fed
 * through here to transform it from parser output to something executable.
 *
 * Currently, we disallow sublinks in standalone expressions, so there's no
 * real "planning" involved here.  (That might not always be true though.)
 * What we must do is run eval_const_expressions to ensure that any function
 * calls are converted to positional notation and function default arguments
 * get inserted.  The fact that constant subexpressions get simplified is a
 * side-effect that is useful when the expression will get evaluated more than
 * once.  Also, we must fix operator function IDs.
 *
 * This does not return any information about dependencies of the expression.
 * Hence callers should use the results only for the duration of the current
 * query.  Callers that would like to cache the results for longer should use
 * expression_planner_with_deps, probably via the plancache.
 *
 * Note: this must not make any damaging changes to the passed-in expression
 * tree.  (It would actually be okay to apply fix_opfuncids to it, but since
 * we first do an expression_tree_mutator-based walk, what is returned will
 * be a new node tree.)  The result is constructed in the current memory
 * context; beware that this can leak a lot of additional stuff there, too.
 */
Expr *
expression_planner(Expr *expr)
{
	Node	   *result;

	/*
	 * Convert named-argument function calls, insert default arguments and
	 * simplify constant subexprs
	 */
	result = eval_const_expressions(NULL, (Node *) expr);

	/* Fill in opfuncid values if missing */
	fix_opfuncids(result);

	return (Expr *) result;
}

/*
 * expression_planner_with_deps
 *		Perform planner's transformations on a standalone expression,
 *		returning expression dependency information along with the result.
 *
 * This is identical to expression_planner() except that it also returns
 * information about possible dependencies of the expression, ie identities of
 * objects whose definitions affect the result.  As in a PlannedStmt, these
 * are expressed as a list of relation Oids and a list of PlanInvalItems.
 */
Expr *
expression_planner_with_deps(Expr *expr,
							 List **relationOids,
							 List **invalItems)
{
	Node	   *result;
	PlannerGlobal glob;
	PlannerInfo root;

	/* Make up dummy planner state so we can use setrefs machinery */
	MemSet(&glob, 0, sizeof(glob));
	glob.type = T_PlannerGlobal;
	glob.relationOids = NIL;
	glob.invalItems = NIL;

	MemSet(&root, 0, sizeof(root));
	root.type = T_PlannerInfo;
	root.glob = &glob;

	/*
	 * Convert named-argument function calls, insert default arguments and
	 * simplify constant subexprs.  Collect identities of inlined functions
	 * and elided domains, too.
	 */
	result = eval_const_expressions(&root, (Node *) expr);

	/* Fill in opfuncid values if missing */
	fix_opfuncids(result);

	/*
	 * Now walk the finished expression to find anything else we ought to
	 * record as an expression dependency.
	 */
	(void) extract_query_dependencies_walker(result, &root);

	*relationOids = glob.relationOids;
	*invalItems = glob.invalItems;

	return (Expr *) result;
}


/*
 * plan_cluster_use_sort
 *		Use the planner to decide how CLUSTER should implement sorting
 *
 * tableOid is the OID of a table to be clustered on its index indexOid
 * (which is already known to be a btree index).  Decide whether it's
 * cheaper to do an indexscan or a seqscan-plus-sort to execute the CLUSTER.
 * Return true to use sorting, false to use an indexscan.
 *
 * Note: caller had better already hold some type of lock on the table.
 */
bool
plan_cluster_use_sort(Oid tableOid, Oid indexOid)
{
	PlannerInfo *root;
	Query	   *query;
	PlannerGlobal *glob;
	RangeTblEntry *rte;
	RelOptInfo *rel;
	IndexOptInfo *indexInfo;
	QualCost	indexExprCost;
	Cost		comparisonCost;
	Path	   *seqScanPath;
	Path		seqScanAndSortPath;
	IndexPath  *indexScanPath;
	ListCell   *lc;

	/* We can short-circuit the cost comparison if indexscans are disabled */
	if (!enable_indexscan)
		return true;			/* use sort */

	/* Set up mostly-dummy planner state */
	query = makeNode(Query);
	query->commandType = CMD_SELECT;

	glob = makeNode(PlannerGlobal);

	root = makeNode(PlannerInfo);
	root->parse = query;
	root->glob = glob;
	root->query_level = 1;
	root->planner_cxt = GetCurrentMemoryContext();
	root->wt_param_id = -1;

	/* Build a minimal RTE for the rel */
	rte = makeNode(RangeTblEntry);
	rte->rtekind = RTE_RELATION;
	rte->relid = tableOid;
	rte->relkind = RELKIND_RELATION;	/* Don't be too picky. */
	rte->rellockmode = AccessShareLock;
	rte->lateral = false;
	rte->inh = false;
	rte->inFromCl = true;
	query->rtable = list_make1(rte);

	/* Set up RTE/RelOptInfo arrays */
	setup_simple_rel_arrays(root);

	/* Build RelOptInfo */
	rel = build_simple_rel(root, 1, NULL);

	/* Locate IndexOptInfo for the target index */
	indexInfo = NULL;
	foreach(lc, rel->indexlist)
	{
		indexInfo = lfirst_node(IndexOptInfo, lc);
		if (indexInfo->indexoid == indexOid)
			break;
	}

	/*
	 * It's possible that get_relation_info did not generate an IndexOptInfo
	 * for the desired index; this could happen if it's not yet reached its
	 * indcheckxmin usability horizon, or if it's a system index and we're
	 * ignoring system indexes.  In such cases we should tell CLUSTER to not
	 * trust the index contents but use seqscan-and-sort.
	 */
	if (lc == NULL)				/* not in the list? */
		return true;			/* use sort */

	/*
	 * Rather than doing all the pushups that would be needed to use
	 * set_baserel_size_estimates, just do a quick hack for rows and width.
	 */
	rel->rows = rel->tuples;
	rel->reltarget->width = get_relation_data_width(tableOid, NULL);

	root->total_table_pages = rel->pages;

	/*
	 * Determine eval cost of the index expressions, if any.  We need to
	 * charge twice that amount for each tuple comparison that happens during
	 * the sort, since tuplesort.c will have to re-evaluate the index
	 * expressions each time.  (XXX that's pretty inefficient...)
	 */
	cost_qual_eval(&indexExprCost, indexInfo->indexprs, root);
	comparisonCost = 2.0 * (indexExprCost.startup + indexExprCost.per_tuple);

	/* Estimate the cost of seq scan + sort */
	seqScanPath = create_seqscan_path(root, rel, NULL, 0);
	cost_sort(&seqScanAndSortPath, root, NIL,
			  seqScanPath->total_cost, rel->tuples, rel->reltarget->width,
			  comparisonCost, maintenance_work_mem, -1.0);

	/* Estimate the cost of index scan */
	indexScanPath = create_index_path(root, indexInfo,
									  NIL, NIL, NIL, NIL,
									  ForwardScanDirection, false,
									  NULL, 1.0, false);

	return (seqScanAndSortPath.total_cost < indexScanPath->path.total_cost);
}

/*
 * plan_create_index_workers
 *		Use the planner to decide how many parallel worker processes
 *		CREATE INDEX should request for use
 *
 * tableOid is the table on which the index is to be built.  indexOid is the
 * OID of an index to be created or reindexed (which must be a btree index).
 *
 * Return value is the number of parallel worker processes to request.  It
 * may be unsafe to proceed if this is 0.  Note that this does not include the
 * leader participating as a worker (value is always a number of parallel
 * worker processes).
 *
 * Note: caller had better already hold some type of lock on the table and
 * index.
 */
int
plan_create_index_workers(Oid tableOid, Oid indexOid)
{
	PlannerInfo *root;
	Query	   *query;
	PlannerGlobal *glob;
	RangeTblEntry *rte;
	Relation	heap;
	Relation	index;
	RelOptInfo *rel;
	int			parallel_workers;
	BlockNumber heap_blocks;
	double		reltuples;
	double		allvisfrac;

	/*
	 * We don't allow performing parallel operation in standalone backend or
	 * when parallelism is disabled.
	 */
	if (!IsUnderPostmaster || max_parallel_maintenance_workers == 0)
		return 0;

	/* Set up largely-dummy planner state */
	query = makeNode(Query);
	query->commandType = CMD_SELECT;

	glob = makeNode(PlannerGlobal);

	root = makeNode(PlannerInfo);
	root->parse = query;
	root->glob = glob;
	root->query_level = 1;
	root->planner_cxt = GetCurrentMemoryContext();
	root->wt_param_id = -1;

	/*
	 * Build a minimal RTE.
	 *
	 * Mark the RTE with inh = true.  This is a kludge to prevent
	 * get_relation_info() from fetching index info, which is necessary
	 * because it does not expect that any IndexOptInfo is currently
	 * undergoing REINDEX.
	 */
	rte = makeNode(RangeTblEntry);
	rte->rtekind = RTE_RELATION;
	rte->relid = tableOid;
	rte->relkind = RELKIND_RELATION;	/* Don't be too picky. */
	rte->rellockmode = AccessShareLock;
	rte->lateral = false;
	rte->inh = true;
	rte->inFromCl = true;
	query->rtable = list_make1(rte);

	/* Set up RTE/RelOptInfo arrays */
	setup_simple_rel_arrays(root);

	/* Build RelOptInfo */
	rel = build_simple_rel(root, 1, NULL);

	/* Rels are assumed already locked by the caller */
	heap = table_open(tableOid, NoLock);
	index = index_open(indexOid, NoLock);

	/*
	 * Determine if it's safe to proceed.
	 *
	 * Currently, parallel workers can't access the leader's temporary tables.
	 * Furthermore, any index predicate or index expressions must be parallel
	 * safe.
	 */
	if (heap->rd_rel->relpersistence == RELPERSISTENCE_TEMP ||
		!is_parallel_safe(root, (Node *) RelationGetIndexExpressions(index)) ||
		!is_parallel_safe(root, (Node *) RelationGetIndexPredicate(index)))
	{
		parallel_workers = 0;
		goto done;
	}

	/*
	 * If parallel_workers storage parameter is set for the table, accept that
	 * as the number of parallel worker processes to launch (though still cap
	 * at max_parallel_maintenance_workers).  Note that we deliberately do not
	 * consider any other factor when parallel_workers is set. (e.g., memory
	 * use by workers.)
	 */
	if (rel->rel_parallel_workers != -1)
	{
		parallel_workers = Min(rel->rel_parallel_workers,
							   max_parallel_maintenance_workers);
		goto done;
	}

	/*
	 * Estimate heap relation size ourselves, since rel->pages cannot be
	 * trusted (heap RTE was marked as inheritance parent)
	 */
	estimate_rel_size(heap, NULL, &heap_blocks, &reltuples, &allvisfrac);

	/*
	 * Determine number of workers to scan the heap relation using generic
	 * model
	 */
	parallel_workers = compute_parallel_worker(rel, heap_blocks, -1,
											   max_parallel_maintenance_workers);

	/*
	 * Cap workers based on available maintenance_work_mem as needed.
	 *
	 * Note that each tuplesort participant receives an even share of the
	 * total maintenance_work_mem budget.  Aim to leave participants
	 * (including the leader as a participant) with no less than 32MB of
	 * memory.  This leaves cases where maintenance_work_mem is set to 64MB
	 * immediately past the threshold of being capable of launching a single
	 * parallel worker to sort.
	 */
	while (parallel_workers > 0 &&
		   maintenance_work_mem / (parallel_workers + 1) < 32768L)
		parallel_workers--;

done:
	index_close(index, NoLock);
	table_close(heap, NoLock);

	return parallel_workers;
}

/*
 * add_paths_to_grouping_rel
 *
 * Add non-partial paths to grouping relation.
 */
static void
add_paths_to_grouping_rel(PlannerInfo *root, RelOptInfo *input_rel,
						  RelOptInfo *grouped_rel,
						  RelOptInfo *partially_grouped_rel,
						  const AggClauseCosts *agg_costs,
						  grouping_sets_data *gd, double dNumGroups,
						  GroupPathExtraData *extra)
{
	Query	   *parse = root->parse;
	Path	   *cheapest_path = input_rel->cheapest_total_path;
	ListCell   *lc;
	bool		can_hash = (extra->flags & GROUPING_CAN_USE_HASH) != 0;
	bool		can_sort = (extra->flags & GROUPING_CAN_USE_SORT) != 0;
	List	   *havingQual = (List *) extra->havingQual;
	AggClauseCosts *agg_final_costs = &extra->agg_final_costs;

	if (can_sort)
	{
		/*
		 * Use any available suitably-sorted path as input, and also consider
		 * sorting the cheapest-total path.
		 */
		foreach(lc, input_rel->pathlist)
		{
			Path	   *path = (Path *) lfirst(lc);
			Path	   *path_original = path;
			bool		is_sorted;
			int			presorted_keys;

			is_sorted = pathkeys_count_contained_in(root->group_pathkeys,
													path->pathkeys,
													&presorted_keys);

			if (path == cheapest_path || is_sorted)
			{
				/* Sort the cheapest-total path if it isn't already sorted */
				if (!is_sorted)
					path = (Path *) create_sort_path(root,
													 grouped_rel,
													 path,
													 root->group_pathkeys,
													 -1.0);

				/* Now decide what to stick atop it */
				if (parse->groupingSets)
				{
					consider_groupingsets_paths(root, grouped_rel,
												path, true, can_hash,
												gd, agg_costs, dNumGroups);
				}
				else if (parse->hasAggs)
				{
					/*
					 * We have aggregation, possibly with plain GROUP BY. Make
					 * an AggPath.
					 */
					add_path(grouped_rel, (Path *)
							 create_agg_path(root,
											 grouped_rel,
											 path,
											 grouped_rel->reltarget,
											 parse->groupClause ? AGG_SORTED : AGG_PLAIN,
											 AGGSPLIT_SIMPLE,
											 parse->groupClause,
											 havingQual,
											 agg_costs,
											 dNumGroups));
				}
				else if (parse->groupClause)
				{
					/*
					 * We have GROUP BY without aggregation or grouping sets.
					 * Make a GroupPath.
					 */
					add_path(grouped_rel, (Path *)
							 create_group_path(root,
											   grouped_rel,
											   path,
											   parse->groupClause,
											   havingQual,
											   dNumGroups));
				}
				else
				{
					/* Other cases should have been handled above */
					Assert(false);
				}
			}

			/*
			 * Now we may consider incremental sort on this path, but only
			 * when the path is not already sorted and when incremental sort
			 * is enabled.
			 */
			if (is_sorted || !enable_incremental_sort)
				continue;

			/* Restore the input path (we might have added Sort on top). */
			path = path_original;

			/* no shared prefix, no point in building incremental sort */
			if (presorted_keys == 0)
				continue;

			/*
			 * We should have already excluded pathkeys of length 1 because
			 * then presorted_keys > 0 would imply is_sorted was true.
			 */
			Assert(list_length(root->group_pathkeys) != 1);

			path = (Path *) create_incremental_sort_path(root,
														 grouped_rel,
														 path,
														 root->group_pathkeys,
														 presorted_keys,
														 -1.0);

			/* Now decide what to stick atop it */
			if (parse->groupingSets)
			{
				consider_groupingsets_paths(root, grouped_rel,
											path, true, can_hash,
											gd, agg_costs, dNumGroups);
			}
			else if (parse->hasAggs)
			{
				/*
				 * We have aggregation, possibly with plain GROUP BY. Make an
				 * AggPath.
				 */
				add_path(grouped_rel, (Path *)
						 create_agg_path(root,
										 grouped_rel,
										 path,
										 grouped_rel->reltarget,
										 parse->groupClause ? AGG_SORTED : AGG_PLAIN,
										 AGGSPLIT_SIMPLE,
										 parse->groupClause,
										 havingQual,
										 agg_costs,
										 dNumGroups));
			}
			else if (parse->groupClause)
			{
				/*
				 * We have GROUP BY without aggregation or grouping sets. Make
				 * a GroupPath.
				 */
				add_path(grouped_rel, (Path *)
						 create_group_path(root,
										   grouped_rel,
										   path,
										   parse->groupClause,
										   havingQual,
										   dNumGroups));
			}
			else
			{
				/* Other cases should have been handled above */
				Assert(false);
			}
		}

		/*
		 * Instead of operating directly on the input relation, we can
		 * consider finalizing a partially aggregated path.
		 */
		if (partially_grouped_rel != NULL)
		{
			foreach(lc, partially_grouped_rel->pathlist)
			{
				Path	   *path = (Path *) lfirst(lc);
				Path	   *path_original = path;
				bool		is_sorted;
				int			presorted_keys;

				is_sorted = pathkeys_count_contained_in(root->group_pathkeys,
														path->pathkeys,
														&presorted_keys);

				/*
				 * Insert a Sort node, if required.  But there's no point in
				 * sorting anything but the cheapest path.
				 */
				if (!is_sorted)
				{
					if (path != partially_grouped_rel->cheapest_total_path)
						continue;
					path = (Path *) create_sort_path(root,
													 grouped_rel,
													 path,
													 root->group_pathkeys,
													 -1.0);
				}

				if (parse->hasAggs)
					add_path(grouped_rel, (Path *)
							 create_agg_path(root,
											 grouped_rel,
											 path,
											 grouped_rel->reltarget,
											 parse->groupClause ? AGG_SORTED : AGG_PLAIN,
											 AGGSPLIT_FINAL_DESERIAL,
											 parse->groupClause,
											 havingQual,
											 agg_final_costs,
											 dNumGroups));
				else
					add_path(grouped_rel, (Path *)
							 create_group_path(root,
											   grouped_rel,
											   path,
											   parse->groupClause,
											   havingQual,
											   dNumGroups));

				/*
				 * Now we may consider incremental sort on this path, but only
				 * when the path is not already sorted and when incremental
				 * sort is enabled.
				 */
				if (is_sorted || !enable_incremental_sort)
					continue;

				/* Restore the input path (we might have added Sort on top). */
				path = path_original;

				/* no shared prefix, not point in building incremental sort */
				if (presorted_keys == 0)
					continue;

				/*
				 * We should have already excluded pathkeys of length 1
				 * because then presorted_keys > 0 would imply is_sorted was
				 * true.
				 */
				Assert(list_length(root->group_pathkeys) != 1);

				path = (Path *) create_incremental_sort_path(root,
															 grouped_rel,
															 path,
															 root->group_pathkeys,
															 presorted_keys,
															 -1.0);

				if (parse->hasAggs)
					add_path(grouped_rel, (Path *)
							 create_agg_path(root,
											 grouped_rel,
											 path,
											 grouped_rel->reltarget,
											 parse->groupClause ? AGG_SORTED : AGG_PLAIN,
											 AGGSPLIT_FINAL_DESERIAL,
											 parse->groupClause,
											 havingQual,
											 agg_final_costs,
											 dNumGroups));
				else
					add_path(grouped_rel, (Path *)
							 create_group_path(root,
											   grouped_rel,
											   path,
											   parse->groupClause,
											   havingQual,
											   dNumGroups));
			}
		}
	}

	if (can_hash)
	{
		if (parse->groupingSets)
		{
			/*
			 * Try for a hash-only groupingsets path over unsorted input.
			 */
			consider_groupingsets_paths(root, grouped_rel,
										cheapest_path, false, true,
										gd, agg_costs, dNumGroups);
		}
		else
		{
			/*
			 * Generate a HashAgg Path.  We just need an Agg over the
			 * cheapest-total input path, since input order won't matter.
			 */
			add_path(grouped_rel, (Path *)
					 create_agg_path(root, grouped_rel,
									 cheapest_path,
									 grouped_rel->reltarget,
									 AGG_HASHED,
									 AGGSPLIT_SIMPLE,
									 parse->groupClause,
									 havingQual,
									 agg_costs,
									 dNumGroups));
		}

		/*
		 * Generate a Finalize HashAgg Path atop of the cheapest partially
		 * grouped path, assuming there is one
		 */
		if (partially_grouped_rel && partially_grouped_rel->pathlist)
		{
			Path	   *path = partially_grouped_rel->cheapest_total_path;

			add_path(grouped_rel, (Path *)
					 create_agg_path(root,
									 grouped_rel,
									 path,
									 grouped_rel->reltarget,
									 AGG_HASHED,
									 AGGSPLIT_FINAL_DESERIAL,
									 parse->groupClause,
									 havingQual,
									 agg_final_costs,
									 dNumGroups));
		}
	}

	/*
	 * When partitionwise aggregate is used, we might have fully aggregated
	 * paths in the partial pathlist, because add_paths_to_append_rel() will
	 * consider a path for grouped_rel consisting of a Parallel Append of
	 * non-partial paths from each child.
	 */
	if (grouped_rel->partial_pathlist != NIL)
		gather_grouping_paths(root, grouped_rel);
}

/*
 * create_partial_grouping_paths
 *
 * Create a new upper relation representing the result of partial aggregation
 * and populate it with appropriate paths.  Note that we don't finalize the
 * lists of paths here, so the caller can add additional partial or non-partial
 * paths and must afterward call gather_grouping_paths and set_cheapest on
 * the returned upper relation.
 *
 * All paths for this new upper relation -- both partial and non-partial --
 * have been partially aggregated but require a subsequent FinalizeAggregate
 * step.
 *
 * NB: This function is allowed to return NULL if it determines that there is
 * no real need to create a new RelOptInfo.
 */
static RelOptInfo *
create_partial_grouping_paths(PlannerInfo *root,
							  RelOptInfo *grouped_rel,
							  RelOptInfo *input_rel,
							  grouping_sets_data *gd,
							  GroupPathExtraData *extra,
							  bool force_rel_creation)
{
	Query	   *parse = root->parse;
	RelOptInfo *partially_grouped_rel;
	AggClauseCosts *agg_partial_costs = &extra->agg_partial_costs;
	AggClauseCosts *agg_final_costs = &extra->agg_final_costs;
	Path	   *cheapest_partial_path = NULL;
	Path	   *cheapest_total_path = NULL;
	double		dNumPartialGroups = 0;
	double		dNumPartialPartialGroups = 0;
	ListCell   *lc;
	bool		can_hash = (extra->flags & GROUPING_CAN_USE_HASH) != 0;
	bool		can_sort = (extra->flags & GROUPING_CAN_USE_SORT) != 0;

	/*
	 * Consider whether we should generate partially aggregated non-partial
	 * paths.  We can only do this if we have a non-partial path, and only if
	 * the parent of the input rel is performing partial partitionwise
	 * aggregation.  (Note that extra->patype is the type of partitionwise
	 * aggregation being used at the parent level, not this level.)
	 */
	if (input_rel->pathlist != NIL &&
		extra->patype == PARTITIONWISE_AGGREGATE_PARTIAL)
		cheapest_total_path = input_rel->cheapest_total_path;

	/*
	 * If parallelism is possible for grouped_rel, then we should consider
	 * generating partially-grouped partial paths.  However, if the input rel
	 * has no partial paths, then we can't.
	 */
	if (grouped_rel->consider_parallel && input_rel->partial_pathlist != NIL)
		cheapest_partial_path = linitial(input_rel->partial_pathlist);

	/*
	 * If we can't partially aggregate partial paths, and we can't partially
	 * aggregate non-partial paths, then don't bother creating the new
	 * RelOptInfo at all, unless the caller specified force_rel_creation.
	 */
	if (cheapest_total_path == NULL &&
		cheapest_partial_path == NULL &&
		!force_rel_creation)
		return NULL;

	/*
	 * Build a new upper relation to represent the result of partially
	 * aggregating the rows from the input relation.
	 */
	partially_grouped_rel = fetch_upper_rel(root,
											UPPERREL_PARTIAL_GROUP_AGG,
											grouped_rel->relids);
	partially_grouped_rel->consider_parallel =
		grouped_rel->consider_parallel;
	partially_grouped_rel->reloptkind = grouped_rel->reloptkind;
	partially_grouped_rel->serverid = grouped_rel->serverid;
	partially_grouped_rel->userid = grouped_rel->userid;
	partially_grouped_rel->useridiscurrent = grouped_rel->useridiscurrent;
	partially_grouped_rel->fdwroutine = grouped_rel->fdwroutine;

	/*
	 * Build target list for partial aggregate paths.  These paths cannot just
	 * emit the same tlist as regular aggregate paths, because (1) we must
	 * include Vars and Aggrefs needed in HAVING, which might not appear in
	 * the result tlist, and (2) the Aggrefs must be set in partial mode.
	 */
	partially_grouped_rel->reltarget =
		make_partial_grouping_target(root, grouped_rel->reltarget,
									 extra->havingQual);

	if (!extra->partial_costs_set)
	{
		/*
		 * Collect statistics about aggregates for estimating costs of
		 * performing aggregation in parallel.
		 */
		MemSet(agg_partial_costs, 0, sizeof(AggClauseCosts));
		MemSet(agg_final_costs, 0, sizeof(AggClauseCosts));
		if (parse->hasAggs)
		{
			/* partial phase */
			get_agg_clause_costs(root, AGGSPLIT_INITIAL_SERIAL,
								 agg_partial_costs);

			/* final phase */
			get_agg_clause_costs(root, AGGSPLIT_FINAL_DESERIAL,
								 agg_final_costs);
		}

		extra->partial_costs_set = true;
	}

	/* Estimate number of partial groups. */
	if (cheapest_total_path != NULL)
		dNumPartialGroups =
			get_number_of_groups(root,
								 cheapest_total_path->rows,
								 gd,
								 extra->targetList);
	if (cheapest_partial_path != NULL)
		dNumPartialPartialGroups =
			get_number_of_groups(root,
								 cheapest_partial_path->rows,
								 gd,
								 extra->targetList);

	if (can_sort && cheapest_total_path != NULL)
	{
		/* This should have been checked previously */
		Assert(parse->hasAggs || parse->groupClause);

		/*
		 * Use any available suitably-sorted path as input, and also consider
		 * sorting the cheapest partial path.
		 */
		foreach(lc, input_rel->pathlist)
		{
			Path	   *path = (Path *) lfirst(lc);
			bool		is_sorted;

			is_sorted = pathkeys_contained_in(root->group_pathkeys,
											  path->pathkeys);
			if (path == cheapest_total_path || is_sorted)
			{
				/* Sort the cheapest partial path, if it isn't already */
				if (!is_sorted)
					path = (Path *) create_sort_path(root,
													 partially_grouped_rel,
													 path,
													 root->group_pathkeys,
													 -1.0);

				if (parse->hasAggs)
					add_path(partially_grouped_rel, (Path *)
							 create_agg_path(root,
											 partially_grouped_rel,
											 path,
											 partially_grouped_rel->reltarget,
											 parse->groupClause ? AGG_SORTED : AGG_PLAIN,
											 AGGSPLIT_INITIAL_SERIAL,
											 parse->groupClause,
											 NIL,
											 agg_partial_costs,
											 dNumPartialGroups));
				else
					add_path(partially_grouped_rel, (Path *)
							 create_group_path(root,
											   partially_grouped_rel,
											   path,
											   parse->groupClause,
											   NIL,
											   dNumPartialGroups));
			}
		}

		/*
		 * Consider incremental sort on all partial paths, if enabled.
		 *
		 * We can also skip the entire loop when we only have a single-item
		 * group_pathkeys because then we can't possibly have a presorted
		 * prefix of the list without having the list be fully sorted.
		 */
		if (enable_incremental_sort && list_length(root->group_pathkeys) > 1)
		{
			foreach(lc, input_rel->pathlist)
			{
				Path	   *path = (Path *) lfirst(lc);
				bool		is_sorted;
				int			presorted_keys;

				is_sorted = pathkeys_count_contained_in(root->group_pathkeys,
														path->pathkeys,
														&presorted_keys);

				/* Ignore already sorted paths */
				if (is_sorted)
					continue;

				if (presorted_keys == 0)
					continue;

				/* Since we have presorted keys, consider incremental sort. */
				path = (Path *) create_incremental_sort_path(root,
															 partially_grouped_rel,
															 path,
															 root->group_pathkeys,
															 presorted_keys,
															 -1.0);

				if (parse->hasAggs)
					add_path(partially_grouped_rel, (Path *)
							 create_agg_path(root,
											 partially_grouped_rel,
											 path,
											 partially_grouped_rel->reltarget,
											 parse->groupClause ? AGG_SORTED : AGG_PLAIN,
											 AGGSPLIT_INITIAL_SERIAL,
											 parse->groupClause,
											 NIL,
											 agg_partial_costs,
											 dNumPartialGroups));
				else
					add_path(partially_grouped_rel, (Path *)
							 create_group_path(root,
											   partially_grouped_rel,
											   path,
											   parse->groupClause,
											   NIL,
											   dNumPartialGroups));
			}
		}
	}

	if (can_sort && cheapest_partial_path != NULL)
	{
		/* Similar to above logic, but for partial paths. */
		foreach(lc, input_rel->partial_pathlist)
		{
			Path	   *path = (Path *) lfirst(lc);
			Path	   *path_original = path;
			bool		is_sorted;
			int			presorted_keys;

			is_sorted = pathkeys_count_contained_in(root->group_pathkeys,
													path->pathkeys,
													&presorted_keys);

			if (path == cheapest_partial_path || is_sorted)
			{
				/* Sort the cheapest partial path, if it isn't already */
				if (!is_sorted)
					path = (Path *) create_sort_path(root,
													 partially_grouped_rel,
													 path,
													 root->group_pathkeys,
													 -1.0);

				if (parse->hasAggs)
					add_partial_path(partially_grouped_rel, (Path *)
									 create_agg_path(root,
													 partially_grouped_rel,
													 path,
													 partially_grouped_rel->reltarget,
													 parse->groupClause ? AGG_SORTED : AGG_PLAIN,
													 AGGSPLIT_INITIAL_SERIAL,
													 parse->groupClause,
													 NIL,
													 agg_partial_costs,
													 dNumPartialPartialGroups));
				else
					add_partial_path(partially_grouped_rel, (Path *)
									 create_group_path(root,
													   partially_grouped_rel,
													   path,
													   parse->groupClause,
													   NIL,
													   dNumPartialPartialGroups));
			}

			/*
			 * Now we may consider incremental sort on this path, but only
			 * when the path is not already sorted and when incremental sort
			 * is enabled.
			 */
			if (is_sorted || !enable_incremental_sort)
				continue;

			/* Restore the input path (we might have added Sort on top). */
			path = path_original;

			/* no shared prefix, not point in building incremental sort */
			if (presorted_keys == 0)
				continue;

			/*
			 * We should have already excluded pathkeys of length 1 because
			 * then presorted_keys > 0 would imply is_sorted was true.
			 */
			Assert(list_length(root->group_pathkeys) != 1);

			path = (Path *) create_incremental_sort_path(root,
														 partially_grouped_rel,
														 path,
														 root->group_pathkeys,
														 presorted_keys,
														 -1.0);

			if (parse->hasAggs)
				add_partial_path(partially_grouped_rel, (Path *)
								 create_agg_path(root,
												 partially_grouped_rel,
												 path,
												 partially_grouped_rel->reltarget,
												 parse->groupClause ? AGG_SORTED : AGG_PLAIN,
												 AGGSPLIT_INITIAL_SERIAL,
												 parse->groupClause,
												 NIL,
												 agg_partial_costs,
												 dNumPartialPartialGroups));
			else
				add_partial_path(partially_grouped_rel, (Path *)
								 create_group_path(root,
												   partially_grouped_rel,
												   path,
												   parse->groupClause,
												   NIL,
												   dNumPartialPartialGroups));
		}
	}

	/*
	 * Add a partially-grouped HashAgg Path where possible
	 */
	if (can_hash && cheapest_total_path != NULL)
	{
		/* Checked above */
		Assert(parse->hasAggs || parse->groupClause);

		add_path(partially_grouped_rel, (Path *)
				 create_agg_path(root,
								 partially_grouped_rel,
								 cheapest_total_path,
								 partially_grouped_rel->reltarget,
								 AGG_HASHED,
								 AGGSPLIT_INITIAL_SERIAL,
								 parse->groupClause,
								 NIL,
								 agg_partial_costs,
								 dNumPartialGroups));
	}

	/*
	 * Now add a partially-grouped HashAgg partial Path where possible
	 */
	if (can_hash && cheapest_partial_path != NULL)
	{
		add_partial_path(partially_grouped_rel, (Path *)
						 create_agg_path(root,
										 partially_grouped_rel,
										 cheapest_partial_path,
										 partially_grouped_rel->reltarget,
										 AGG_HASHED,
										 AGGSPLIT_INITIAL_SERIAL,
										 parse->groupClause,
										 NIL,
										 agg_partial_costs,
										 dNumPartialPartialGroups));
	}

	/*
	 * If there is an FDW that's responsible for all baserels of the query,
	 * let it consider adding partially grouped ForeignPaths.
	 */
	if (partially_grouped_rel->fdwroutine &&
		partially_grouped_rel->fdwroutine->GetForeignUpperPaths)
	{
		FdwRoutine *fdwroutine = partially_grouped_rel->fdwroutine;

		fdwroutine->GetForeignUpperPaths(root,
										 UPPERREL_PARTIAL_GROUP_AGG,
										 input_rel, partially_grouped_rel,
										 extra);
	}

	return partially_grouped_rel;
}

/*
 * Generate Gather and Gather Merge paths for a grouping relation or partial
 * grouping relation.
 *
 * generate_useful_gather_paths does most of the work, but we also consider a
 * special case: we could try sorting the data by the group_pathkeys and then
 * applying Gather Merge.
 *
 * NB: This function shouldn't be used for anything other than a grouped or
 * partially grouped relation not only because of the fact that it explicitly
 * references group_pathkeys but we pass "true" as the third argument to
 * generate_useful_gather_paths().
 */
static void
gather_grouping_paths(PlannerInfo *root, RelOptInfo *rel)
{
	ListCell   *lc;
	Path	   *cheapest_partial_path;

	/* Try Gather for unordered paths and Gather Merge for ordered ones. */
	generate_useful_gather_paths(root, rel, true);

	/* Try cheapest partial path + explicit Sort + Gather Merge. */
	cheapest_partial_path = linitial(rel->partial_pathlist);
	if (!pathkeys_contained_in(root->group_pathkeys,
							   cheapest_partial_path->pathkeys))
	{
		Path	   *path;
		double		total_groups;

		total_groups =
			cheapest_partial_path->rows * cheapest_partial_path->parallel_workers;
		path = (Path *) create_sort_path(root, rel, cheapest_partial_path,
										 root->group_pathkeys,
										 -1.0);
		path = (Path *)
			create_gather_merge_path(root,
									 rel,
									 path,
									 rel->reltarget,
									 root->group_pathkeys,
									 NULL,
									 &total_groups);

		add_path(rel, path);
	}

	/*
	 * Consider incremental sort on all partial paths, if enabled.
	 *
	 * We can also skip the entire loop when we only have a single-item
	 * group_pathkeys because then we can't possibly have a presorted prefix
	 * of the list without having the list be fully sorted.
	 */
	if (!enable_incremental_sort || list_length(root->group_pathkeys) == 1)
		return;

	/* also consider incremental sort on partial paths, if enabled */
	foreach(lc, rel->partial_pathlist)
	{
		Path	   *path = (Path *) lfirst(lc);
		bool		is_sorted;
		int			presorted_keys;
		double		total_groups;

		is_sorted = pathkeys_count_contained_in(root->group_pathkeys,
												path->pathkeys,
												&presorted_keys);

		if (is_sorted)
			continue;

		if (presorted_keys == 0)
			continue;

		path = (Path *) create_incremental_sort_path(root,
													 rel,
													 path,
													 root->group_pathkeys,
													 presorted_keys,
													 -1.0);

		path = (Path *)
			create_gather_merge_path(root,
									 rel,
									 path,
									 rel->reltarget,
									 root->group_pathkeys,
									 NULL,
									 &total_groups);

		add_path(rel, path);
	}
}

/*
 * can_partial_agg
 *
 * Determines whether or not partial grouping and/or aggregation is possible.
 * Returns true when possible, false otherwise.
 */
static bool
can_partial_agg(PlannerInfo *root)
{
	Query	   *parse = root->parse;

	if (!parse->hasAggs && parse->groupClause == NIL)
	{
		/*
		 * We don't know how to do parallel aggregation unless we have either
		 * some aggregates or a grouping clause.
		 */
		return false;
	}
	else if (parse->groupingSets)
	{
		/* We don't know how to do grouping sets in parallel. */
		return false;
	}
	else if (root->hasNonPartialAggs || root->hasNonSerialAggs)
	{
		/* Insufficient support for partial mode. */
		return false;
	}

	/* Everything looks good. */
	return true;
}

/*
 * apply_scanjoin_target_to_paths
 *
 * Adjust the final scan/join relation, and recursively all of its children,
 * to generate the final scan/join target.  It would be more correct to model
 * this as a separate planning step with a new RelOptInfo at the toplevel and
 * for each child relation, but doing it this way is noticeably cheaper.
 * Maybe that problem can be solved at some point, but for now we do this.
 *
 * If tlist_same_exprs is true, then the scan/join target to be applied has
 * the same expressions as the existing reltarget, so we need only insert the
 * appropriate sortgroupref information.  By avoiding the creation of
 * projection paths we save effort both immediately and at plan creation time.
 */
static void
apply_scanjoin_target_to_paths(PlannerInfo *root,
							   RelOptInfo *rel,
							   List *scanjoin_targets,
							   List *scanjoin_targets_contain_srfs,
							   bool scanjoin_target_parallel_safe,
							   bool tlist_same_exprs)
{
	bool		rel_is_partitioned = IS_PARTITIONED_REL(rel);
	PathTarget *scanjoin_target;
	ListCell   *lc;

	/* This recurses, so be paranoid. */
	check_stack_depth();

	/*
	 * If the rel is partitioned, we want to drop its existing paths and
	 * generate new ones.  This function would still be correct if we kept the
	 * existing paths: we'd modify them to generate the correct target above
	 * the partitioning Append, and then they'd compete on cost with paths
	 * generating the target below the Append.  However, in our current cost
	 * model the latter way is always the same or cheaper cost, so modifying
	 * the existing paths would just be useless work.  Moreover, when the cost
	 * is the same, varying roundoff errors might sometimes allow an existing
	 * path to be picked, resulting in undesirable cross-platform plan
	 * variations.  So we drop old paths and thereby force the work to be done
	 * below the Append, except in the case of a non-parallel-safe target.
	 *
	 * Some care is needed, because we have to allow
	 * generate_useful_gather_paths to see the old partial paths in the next
	 * stanza.  Hence, zap the main pathlist here, then allow
	 * generate_useful_gather_paths to add path(s) to the main list, and
	 * finally zap the partial pathlist.
	 */
	if (rel_is_partitioned)
		rel->pathlist = NIL;

	/*
	 * If the scan/join target is not parallel-safe, partial paths cannot
	 * generate it.
	 */
	if (!scanjoin_target_parallel_safe)
	{
		/*
		 * Since we can't generate the final scan/join target in parallel
		 * workers, this is our last opportunity to use any partial paths that
		 * exist; so build Gather path(s) that use them and emit whatever the
		 * current reltarget is.  We don't do this in the case where the
		 * target is parallel-safe, since we will be able to generate superior
		 * paths by doing it after the final scan/join target has been
		 * applied.
		 */
		generate_useful_gather_paths(root, rel, false);

		/* Can't use parallel query above this level. */
		rel->partial_pathlist = NIL;
		rel->consider_parallel = false;
	}

	/* Finish dropping old paths for a partitioned rel, per comment above */
	if (rel_is_partitioned)
		rel->partial_pathlist = NIL;

	/* Extract SRF-free scan/join target. */
	scanjoin_target = linitial_node(PathTarget, scanjoin_targets);

	/*
	 * Apply the SRF-free scan/join target to each existing path.
	 *
	 * If the tlist exprs are the same, we can just inject the sortgroupref
	 * information into the existing pathtargets.  Otherwise, replace each
	 * path with a projection path that generates the SRF-free scan/join
	 * target.  This can't change the ordering of paths within rel->pathlist,
	 * so we just modify the list in place.
	 */
	foreach(lc, rel->pathlist)
	{
		Path	   *subpath = (Path *) lfirst(lc);

		/* Shouldn't have any parameterized paths anymore */
		Assert(subpath->param_info == NULL);

		if (tlist_same_exprs)
			subpath->pathtarget->sortgrouprefs =
				scanjoin_target->sortgrouprefs;
		else
		{
			Path	   *newpath;

			newpath = (Path *) create_projection_path(root, rel, subpath,
													  scanjoin_target);
			lfirst(lc) = newpath;
		}
	}

	/* Likewise adjust the targets for any partial paths. */
	foreach(lc, rel->partial_pathlist)
	{
		Path	   *subpath = (Path *) lfirst(lc);

		/* Shouldn't have any parameterized paths anymore */
		Assert(subpath->param_info == NULL);

		if (tlist_same_exprs)
			subpath->pathtarget->sortgrouprefs =
				scanjoin_target->sortgrouprefs;
		else
		{
			Path	   *newpath;

			newpath = (Path *) create_projection_path(root, rel, subpath,
													  scanjoin_target);
			lfirst(lc) = newpath;
		}
	}

	/*
	 * Now, if final scan/join target contains SRFs, insert ProjectSetPath(s)
	 * atop each existing path.  (Note that this function doesn't look at the
	 * cheapest-path fields, which is a good thing because they're bogus right
	 * now.)
	 */
	if (root->parse->hasTargetSRFs)
		adjust_paths_for_srfs(root, rel,
							  scanjoin_targets,
							  scanjoin_targets_contain_srfs);

	/*
	 * Update the rel's target to be the final (with SRFs) scan/join target.
	 * This now matches the actual output of all the paths, and we might get
	 * confused in createplan.c if they don't agree.  We must do this now so
	 * that any append paths made in the next part will use the correct
	 * pathtarget (cf. create_append_path).
	 *
	 * Note that this is also necessary if GetForeignUpperPaths() gets called
	 * on the final scan/join relation or on any of its children, since the
	 * FDW might look at the rel's target to create ForeignPaths.
	 */
	rel->reltarget = llast_node(PathTarget, scanjoin_targets);

	/*
	 * If the relation is partitioned, recursively apply the scan/join target
	 * to all partitions, and generate brand-new Append paths in which the
	 * scan/join target is computed below the Append rather than above it.
	 * Since Append is not projection-capable, that might save a separate
	 * Result node, and it also is important for partitionwise aggregate.
	 */
	if (rel_is_partitioned)
	{
		List	   *live_children = NIL;
		int			i;

		/* Adjust each partition. */
		i = -1;
		while ((i = bms_next_member(rel->live_parts, i)) >= 0)
		{
			RelOptInfo *child_rel = rel->part_rels[i];
			AppendRelInfo **appinfos;
			int			nappinfos;
			List	   *child_scanjoin_targets = NIL;
			ListCell   *lc;

			Assert(child_rel != NULL);

			/* Dummy children can be ignored. */
			if (IS_DUMMY_REL(child_rel))
				continue;

			/* Translate scan/join targets for this child. */
			appinfos = find_appinfos_by_relids(root, child_rel->relids,
											   &nappinfos);
			foreach(lc, scanjoin_targets)
			{
				PathTarget *target = lfirst_node(PathTarget, lc);

				target = copy_pathtarget(target);
				target->exprs = (List *)
					adjust_appendrel_attrs(root,
										   (Node *) target->exprs,
										   nappinfos, appinfos);
				child_scanjoin_targets = lappend(child_scanjoin_targets,
												 target);
			}
			pfree(appinfos);

			/* Recursion does the real work. */
			apply_scanjoin_target_to_paths(root, child_rel,
										   child_scanjoin_targets,
										   scanjoin_targets_contain_srfs,
										   scanjoin_target_parallel_safe,
										   tlist_same_exprs);

			/* Save non-dummy children for Append paths. */
			if (!IS_DUMMY_REL(child_rel))
				live_children = lappend(live_children, child_rel);
		}

		/* Build new paths for this relation by appending child paths. */
		add_paths_to_append_rel(root, rel, live_children);
	}

	/*
	 * Consider generating Gather or Gather Merge paths.  We must only do this
	 * if the relation is parallel safe, and we don't do it for child rels to
	 * avoid creating multiple Gather nodes within the same plan. We must do
	 * this after all paths have been generated and before set_cheapest, since
	 * one of the generated paths may turn out to be the cheapest one.
	 */
	if (rel->consider_parallel && !IS_OTHER_REL(rel))
		generate_useful_gather_paths(root, rel, false);

	/*
	 * Reassess which paths are the cheapest, now that we've potentially added
	 * new Gather (or Gather Merge) and/or Append (or MergeAppend) paths to
	 * this relation.
	 */
	set_cheapest(rel);
}

/*
 * create_partitionwise_grouping_paths
 *
 * If the partition keys of input relation are part of the GROUP BY clause, all
 * the rows belonging to a given group come from a single partition.  This
 * allows aggregation/grouping over a partitioned relation to be broken down
 * into aggregation/grouping on each partition.  This should be no worse, and
 * often better, than the normal approach.
 *
 * However, if the GROUP BY clause does not contain all the partition keys,
 * rows from a given group may be spread across multiple partitions. In that
 * case, we perform partial aggregation for each group, append the results,
 * and then finalize aggregation.  This is less certain to win than the
 * previous case.  It may win if the PartialAggregate stage greatly reduces
 * the number of groups, because fewer rows will pass through the Append node.
 * It may lose if we have lots of small groups.
 */
static void
create_partitionwise_grouping_paths(PlannerInfo *root,
									RelOptInfo *input_rel,
									RelOptInfo *grouped_rel,
									RelOptInfo *partially_grouped_rel,
									const AggClauseCosts *agg_costs,
									grouping_sets_data *gd,
									PartitionwiseAggregateType patype,
									GroupPathExtraData *extra)
{
	List	   *grouped_live_children = NIL;
	List	   *partially_grouped_live_children = NIL;
	PathTarget *target = grouped_rel->reltarget;
	bool		partial_grouping_valid = true;
	int			i;

	Assert(patype != PARTITIONWISE_AGGREGATE_NONE);
	Assert(patype != PARTITIONWISE_AGGREGATE_PARTIAL ||
		   partially_grouped_rel != NULL);

	/* Add paths for partitionwise aggregation/grouping. */
	i = -1;
	while ((i = bms_next_member(input_rel->live_parts, i)) >= 0)
	{
		RelOptInfo *child_input_rel = input_rel->part_rels[i];
		PathTarget *child_target;
		AppendRelInfo **appinfos;
		int			nappinfos;
		GroupPathExtraData child_extra;
		RelOptInfo *child_grouped_rel;
		RelOptInfo *child_partially_grouped_rel;

		Assert(child_input_rel != NULL);

		/* Dummy children can be ignored. */
		if (IS_DUMMY_REL(child_input_rel))
			continue;

		child_target = copy_pathtarget(target);

		/*
		 * Copy the given "extra" structure as is and then override the
		 * members specific to this child.
		 */
		memcpy(&child_extra, extra, sizeof(child_extra));

		appinfos = find_appinfos_by_relids(root, child_input_rel->relids,
										   &nappinfos);

		child_target->exprs = (List *)
			adjust_appendrel_attrs(root,
								   (Node *) target->exprs,
								   nappinfos, appinfos);

		/* Translate havingQual and targetList. */
		child_extra.havingQual = (Node *)
			adjust_appendrel_attrs(root,
								   extra->havingQual,
								   nappinfos, appinfos);
		child_extra.targetList = (List *)
			adjust_appendrel_attrs(root,
								   (Node *) extra->targetList,
								   nappinfos, appinfos);

		/*
		 * extra->patype was the value computed for our parent rel; patype is
		 * the value for this relation.  For the child, our value is its
		 * parent rel's value.
		 */
		child_extra.patype = patype;

		/*
		 * Create grouping relation to hold fully aggregated grouping and/or
		 * aggregation paths for the child.
		 */
		child_grouped_rel = make_grouping_rel(root, child_input_rel,
											  child_target,
											  extra->target_parallel_safe,
											  child_extra.havingQual);

		/* Create grouping paths for this child relation. */
		create_ordinary_grouping_paths(root, child_input_rel,
									   child_grouped_rel,
									   agg_costs, gd, &child_extra,
									   &child_partially_grouped_rel);

		if (child_partially_grouped_rel)
		{
			partially_grouped_live_children =
				lappend(partially_grouped_live_children,
						child_partially_grouped_rel);
		}
		else
			partial_grouping_valid = false;

		if (patype == PARTITIONWISE_AGGREGATE_FULL)
		{
			set_cheapest(child_grouped_rel);
			grouped_live_children = lappend(grouped_live_children,
											child_grouped_rel);
		}

		pfree(appinfos);
	}

	/*
	 * Try to create append paths for partially grouped children. For full
	 * partitionwise aggregation, we might have paths in the partial_pathlist
	 * if parallel aggregation is possible.  For partial partitionwise
	 * aggregation, we may have paths in both pathlist and partial_pathlist.
	 *
	 * NB: We must have a partially grouped path for every child in order to
	 * generate a partially grouped path for this relation.
	 */
	if (partially_grouped_rel && partial_grouping_valid)
	{
		Assert(partially_grouped_live_children != NIL);

		add_paths_to_append_rel(root, partially_grouped_rel,
								partially_grouped_live_children);

		/*
		 * We need call set_cheapest, since the finalization step will use the
		 * cheapest path from the rel.
		 */
		if (partially_grouped_rel->pathlist)
			set_cheapest(partially_grouped_rel);
	}

	/* If possible, create append paths for fully grouped children. */
	if (patype == PARTITIONWISE_AGGREGATE_FULL)
	{
		Assert(grouped_live_children != NIL);

		add_paths_to_append_rel(root, grouped_rel, grouped_live_children);
	}
}

/*
 * group_by_has_partkey
 *
 * Returns true, if all the partition keys of the given relation are part of
 * the GROUP BY clauses, false otherwise.
 */
static bool
group_by_has_partkey(RelOptInfo *input_rel,
					 List *targetList,
					 List *groupClause)
{
	List	   *groupexprs = get_sortgrouplist_exprs(groupClause, targetList);
	int			cnt = 0;
	int			partnatts;

	/* Input relation should be partitioned. */
	Assert(input_rel->part_scheme);

	/* Rule out early, if there are no partition keys present. */
	if (!input_rel->partexprs)
		return false;

	partnatts = input_rel->part_scheme->partnatts;

	for (cnt = 0; cnt < partnatts; cnt++)
	{
		List	   *partexprs = input_rel->partexprs[cnt];
		ListCell   *lc;
		bool		found = false;

		foreach(lc, partexprs)
		{
			Expr	   *partexpr = lfirst(lc);

			if (list_member(groupexprs, partexpr))
			{
				found = true;
				break;
			}
		}

		/*
		 * If none of the partition key expressions match with any of the
		 * GROUP BY expression, return false.
		 */
		if (!found)
			return false;
	}

	return true;
}<|MERGE_RESOLUTION|>--- conflicted
+++ resolved
@@ -1345,413 +1345,6 @@
 
 /*
  * Checks if conditions are suitable to create a path with a single-RPC
- * lock+select, and creates that path.
- */
-static void
-yb_consider_locking_scan(PlannerInfo *root, RelOptInfo *final_rel)
-{
-	IndexPath  *new_path = NULL;
-	ListCell   *lc;
-
-	/*
-	 * This optimization only happens if there are rowMarks in the parse
-	 * (meaning locking).
-	 */
-	if (!root->parse->rowMarks)
-		return;
-
-	/* Isolation level SERIALIZABLE is handled by checking for the level. */
-	if (IsolationIsSerializable())
-		return;
-
-<<<<<<< HEAD
-=======
-			continue;
-		}
-
-		/*
-		 * Set the nominal target relation of the ModifyTable node if not
-		 * already done.  We use the inheritance parent RTE as the nominal
-		 * target relation if it's a partitioned table (see just above this
-		 * loop).  In the non-partitioned parent case, we'll use the first
-		 * child relation (even if it's excluded) as the nominal target
-		 * relation.  Because of the way expand_inherited_rtentry works, the
-		 * latter should be the RTE representing the parent table in its role
-		 * as a simple member of the inheritance set.
-		 *
-		 * It would be logically cleaner to *always* use the inheritance
-		 * parent RTE as the nominal relation; but that RTE is not otherwise
-		 * referenced in the plan in the non-partitioned inheritance case.
-		 * Instead the duplicate child RTE created by expand_inherited_rtentry
-		 * is used elsewhere in the plan, so using the original parent RTE
-		 * would give rise to confusing use of multiple aliases in EXPLAIN
-		 * output for what the user will think is the "same" table.  OTOH,
-		 * it's not a problem in the partitioned inheritance case, because the
-		 * duplicate child RTE added for the parent does not appear anywhere
-		 * else in the plan tree.
-		 */
-		if (nominalRelation < 0)
-			nominalRelation = appinfo->child_relid;
-
-		/*
-		 * The rowMarks list might contain references to subquery RTEs, so
-		 * make a copy that we can apply ChangeVarNodes to.  (Fortunately, the
-		 * executor doesn't need to see the modified copies --- we can just
-		 * pass it the original rowMarks list.)
-		 */
-		subroot->rowMarks = copyObject(parent_root->rowMarks);
-
-		/*
-		 * The append_rel_list likewise might contain references to subquery
-		 * RTEs (if any subqueries were flattenable UNION ALLs).  So prepare
-		 * to apply ChangeVarNodes to that, too.  As explained above, we only
-		 * want to copy items that actually contain such references; the rest
-		 * can just get linked into the subroot's append_rel_list.
-		 *
-		 * If we know there are no such references, we can just use the outer
-		 * append_rel_list unmodified.
-		 */
-		if (modifiableARIindexes != NULL)
-		{
-			ListCell   *lc2;
-
-			subroot->append_rel_list = NIL;
-			foreach(lc2, parent_root->append_rel_list)
-			{
-				AppendRelInfo *appinfo2 = lfirst_node(AppendRelInfo, lc2);
-
-				if (bms_is_member(appinfo2->child_relid, modifiableARIindexes))
-					appinfo2 = copyObject(appinfo2);
-
-				subroot->append_rel_list = lappend(subroot->append_rel_list,
-												   appinfo2);
-			}
-		}
-
-		/*
-		 * Add placeholders to the child Query's rangetable list to fill the
-		 * RT indexes already reserved for subqueries in previous children.
-		 * These won't be referenced, so there's no need to make them very
-		 * valid-looking.
-		 */
-		while (list_length(subroot->parse->rtable) < list_length(final_rtable))
-			subroot->parse->rtable = lappend(subroot->parse->rtable,
-											 makeNode(RangeTblEntry));
-
-		/*
-		 * If this isn't the first child Query, generate duplicates of all
-		 * subquery RTEs, and adjust Var numbering to reference the
-		 * duplicates. To simplify the loop logic, we scan the original rtable
-		 * not the copy just made by adjust_appendrel_attrs; that should be OK
-		 * since subquery RTEs couldn't contain any references to the target
-		 * rel.
-		 */
-		if (final_rtable != NIL && subqueryRTindexes != NULL)
-		{
-			ListCell   *lr;
-
-			rti = 1;
-			foreach(lr, parent_parse->rtable)
-			{
-				RangeTblEntry *rte = lfirst_node(RangeTblEntry, lr);
-
-				if (bms_is_member(rti, subqueryRTindexes))
-				{
-					Index		newrti;
-
-					/*
-					 * The RTE can't contain any references to its own RT
-					 * index, except in its securityQuals, so we can save a
-					 * few cycles by applying ChangeVarNodes to the rest of
-					 * the rangetable before we append the RTE to it.
-					 */
-					newrti = list_length(subroot->parse->rtable) + 1;
-					ChangeVarNodes((Node *) subroot->parse, rti, newrti, 0);
-					ChangeVarNodes((Node *) subroot->rowMarks, rti, newrti, 0);
-					/* Skip processing unchanging parts of append_rel_list */
-					if (modifiableARIindexes != NULL)
-					{
-						ListCell   *lc2;
-
-						foreach(lc2, subroot->append_rel_list)
-						{
-							AppendRelInfo *appinfo2 = lfirst_node(AppendRelInfo, lc2);
-
-							if (bms_is_member(appinfo2->child_relid,
-											  modifiableARIindexes))
-								ChangeVarNodes((Node *) appinfo2, rti, newrti, 0);
-						}
-					}
-					rte = copyObject(rte);
-					ChangeVarNodes((Node *) rte->securityQuals, rti, newrti, 0);
-					subroot->parse->rtable = lappend(subroot->parse->rtable,
-													 rte);
-				}
-				rti++;
-			}
-		}
-
-		/* There shouldn't be any OJ info to translate, as yet */
-		Assert(subroot->join_info_list == NIL);
-		/* and we haven't created PlaceHolderInfos, either */
-		Assert(subroot->placeholder_list == NIL);
-
-		/* Generate Path(s) for accessing this result relation */
-		grouping_planner(subroot, true, 0.0 /* retrieve all tuples */ );
-
-		/*
-		 * Select cheapest path in case there's more than one.  We always run
-		 * modification queries to conclusion, so we care only for the
-		 * cheapest-total path.
-		 */
-		sub_final_rel = fetch_upper_rel(subroot, UPPERREL_FINAL, NULL);
-		set_cheapest(sub_final_rel);
-		subpath = sub_final_rel->cheapest_total_path;
-
-		/*
-		 * If this child rel was excluded by constraint exclusion, exclude it
-		 * from the result plan.
-		 */
-		if (IS_DUMMY_PATH(subpath))
-			continue;
-
-		root->yb_num_referenced_relations++;
-
-		/*
-		 * Add the current parent's RT index to the partitioned_relids set if
-		 * we're creating the ModifyTable path for a partitioned root table.
-		 * (We only care about parents of non-excluded children.)
-		 */
-		if (partitioned_relids)
-			partitioned_relids = bms_add_member(partitioned_relids,
-												appinfo->parent_relid);
-
-		/*
-		 * If this is the first non-excluded child, its post-planning rtable
-		 * becomes the initial contents of final_rtable; otherwise, append
-		 * just its modified subquery RTEs to final_rtable.
-		 */
-		if (final_rtable == NIL)
-			final_rtable = subroot->parse->rtable;
-		else
-			final_rtable = list_concat(final_rtable,
-									   list_copy_tail(subroot->parse->rtable,
-													  list_length(final_rtable)));
-
-		/*
-		 * We need to collect all the RelOptInfos from all child plans into
-		 * the main PlannerInfo, since setrefs.c will need them.  We use the
-		 * last child's simple_rel_array (previous ones are too short), so we
-		 * have to propagate forward the RelOptInfos that were already built
-		 * in previous children.
-		 */
-		Assert(subroot->simple_rel_array_size >= save_rel_array_size);
-		for (rti = 1; rti < save_rel_array_size; rti++)
-		{
-			RelOptInfo *brel = save_rel_array[rti];
-
-			if (brel)
-				subroot->simple_rel_array[rti] = brel;
-		}
-		save_rel_array_size = subroot->simple_rel_array_size;
-		save_rel_array = subroot->simple_rel_array;
-		save_append_rel_array = subroot->append_rel_array;
-
-		/* Make sure any initplans from this rel get into the outer list */
-		root->init_plans = subroot->init_plans;
-
-		/* Build list of sub-paths */
-		subpaths = lappend(subpaths, subpath);
-
-		/* Build list of modified subroots, too */
-		subroots = lappend(subroots, subroot);
-
-		/* Build list of target-relation RT indexes */
-		resultRelations = lappend_int(resultRelations, appinfo->child_relid);
-
-		/* Build lists of per-relation WCO and RETURNING targetlists */
-		if (parse->withCheckOptions)
-			withCheckOptionLists = lappend(withCheckOptionLists,
-										   subroot->parse->withCheckOptions);
-		if (parse->returningList)
-			returningLists = lappend(returningLists,
-									 subroot->parse->returningList);
-
-		Assert(!parse->onConflict);
-	}
-
-	/* Result path must go into outer query's FINAL upperrel */
-	final_rel = fetch_upper_rel(root, UPPERREL_FINAL, NULL);
-
-	/*
-	 * We don't currently worry about setting final_rel's consider_parallel
-	 * flag in this case, nor about allowing FDWs or create_upper_paths_hook
-	 * to get control here.
-	 */
-
-	/*
-	 * If we managed to exclude every child rel, return a dummy plan; it
-	 * doesn't even need a ModifyTable node.
-	 */
-	if (subpaths == NIL)
-	{
-		set_dummy_rel_pathlist(final_rel);
-		return;
-	}
-
-	/*
-	 * Put back the final adjusted rtable into the master copy of the Query.
-	 * (We mustn't do this if we found no non-excluded children.)
-	 */
-	parse->rtable = final_rtable;
-	root->simple_rel_array_size = save_rel_array_size;
-	root->simple_rel_array = save_rel_array;
-	root->append_rel_array = save_append_rel_array;
-
-	/* Must reconstruct master's simple_rte_array, too */
-	root->simple_rte_array = (RangeTblEntry **)
-		palloc0((list_length(final_rtable) + 1) * sizeof(RangeTblEntry *));
-	rti = 1;
-	foreach(lc, final_rtable)
-	{
-		RangeTblEntry *rte = lfirst_node(RangeTblEntry, lc);
-
-		root->simple_rte_array[rti++] = rte;
-	}
-
-	/*
-	 * If there was a FOR [KEY] UPDATE/SHARE clause, the LockRows node will
-	 * have dealt with fetching non-locked marked rows, else we need to have
-	 * ModifyTable do that.
-	 */
-	if (parse->rowMarks)
-		rowMarks = NIL;
-	else
-		rowMarks = root->rowMarks;
-
-	if (partitioned_relids)
-	{
-		int			i;
-
-		i = -1;
-		while ((i = bms_next_member(partitioned_relids, i)) >= 0)
-			partitioned_rels = lappend_int(partitioned_rels, i);
-
-		/*
-		 * If we're going to create ModifyTable at all, the list should
-		 * contain at least one member, that is, the root parent's index.
-		 */
-		Assert(list_length(partitioned_rels) >= 1);
-		partitioned_rels = list_make1(partitioned_rels);
-	}
-
-	/* Create Path representing a ModifyTable to do the UPDATE/DELETE work */
-	add_path(final_rel, (Path *)
-			 create_modifytable_path(root, final_rel,
-									 parse->commandType,
-									 parse->canSetTag,
-									 nominalRelation,
-									 partitioned_rels,
-									 root->partColsUpdated,
-									 resultRelations,
-									 subpaths,
-									 subroots,
-									 withCheckOptionLists,
-									 returningLists,
-									 rowMarks,
-									 NULL,
-									 assign_special_exec_param(root)));
-}
-
-/*
- * Returns whether the given IndexOptInfo represents the primary index in
- * YugabyteDB (i.e., contains the primary source of truth for the data).
- */
-static bool
-yb_is_main_table(IndexOptInfo *indexinfo)
-{
-	Relation indrel;
-	bool is_main_table = false;
-
-	if (!IsYugaByteEnabled())
-		return false;
-
-	if (indexinfo->rel->reloptkind != RELOPT_BASEREL)
-		return false;
-
-	indrel = RelationIdGetRelation(indexinfo->indexoid);
-	if (indrel != NULL && indrel->rd_index != NULL)
-		is_main_table = indrel->rd_index->indisprimary;
-	if (indrel != NULL)
-		RelationClose(indrel);
-	return is_main_table;
-}
-
-/* Returns whether the given index_path matches the primary key exactly. */
-static bool
-yb_ipath_matches_pk(IndexPath *index_path) {
-	ListCell   *values;
-	Bitmapset  *primary_key_attrs = NULL;
-	List	   *qinfos = NIL;
-	ListCell   *lc = NULL;
-
-	/*
-	 * Verify no non-primary-key filters are specified. There is one
-	 * indrestrictinfo per query term.
-	 */
-	foreach(values, index_path->indexinfo->indrestrictinfo)
-	{
-		RestrictInfo *rinfo = lfirst_node(RestrictInfo, values);
-
-		/*
-		 * There is one indexquals per key that has a query term. Note this
-		 * means we can't simply compare indrestrictinfo count to indexquals,
-		 * because if there is only one query term, both structures will contain
-		 * one item, even if there are more columns in the primary key.
-		 */
-		if (!list_member_ptr(index_path->indexquals, rinfo))
-			return false;
-	}
-
-	/*
-	 * Check that all WHERE clause conditions in the query use the equality
-	 * operator, and count the number of primary keys used.
-	 */
-	qinfos = deconstruct_indexquals(index_path);
-	foreach(lc, qinfos)
-	{
-		IndexQualInfo *qinfo = (IndexQualInfo *) lfirst(lc);
-		RestrictInfo *rinfo = qinfo->rinfo;
-		Expr	   *clause = rinfo->clause;
-		Oid			clause_op;
-		int			op_strategy;
-
-		if (!IsA(clause, OpExpr))
-			return false;
-
-		clause_op = qinfo->clause_op;
-		if (!OidIsValid(clause_op))
-			return false;
-
-		op_strategy = get_op_opfamily_strategy(
-			clause_op, index_path->indexinfo->opfamily[qinfo->indexcol]);
-		Assert(op_strategy != 0);  /* not a member of opfamily?? */
-		if (op_strategy != BTEqualStrategyNumber)
-			return false;
-		/* Just used for counting, not matching. */
-		primary_key_attrs = bms_add_member(primary_key_attrs, qinfo->indexcol);
-	}
-
-	/*
-	 * After checking all queries are for equality on primary keys, now we just
-	 * have to ensure we've covered all the primary keys.
-	 */
-	return bms_num_members(primary_key_attrs) ==
-		   index_path->indexinfo->nkeycolumns;
-}
-
-/*
- * Checks if conditions are suitable to create a path with a single-RPC
  * lock+select, and creates that path. Because plans can be made in isolation
  * level SERIALIZABLE and executed at a different isolation level, this
  * is computed even in SERIALIZABLE, even though other logic takes precedence
@@ -1770,7 +1363,6 @@
 	if (!root->parse->rowMarks)
 		return;
 
->>>>>>> 60d66bdf
 	foreach(lc, final_rel->pathlist)
 	{
 		Path	   *path = (Path *) lfirst(lc);
