--- conflicted
+++ resolved
@@ -2028,74 +2028,6 @@
 	temp = linitial(clause->args);
 	linitial(clause->args) = lsecond(clause->args);
 	lsecond(clause->args) = temp;
-<<<<<<< HEAD
-=======
-}
-
-/*
- * CommuteRowCompareExpr: commute a RowCompareExpr clause
- *
- * XXX the clause is destructively modified!
- */
-void
-CommuteRowCompareExpr(RowCompareExpr *clause)
-{
-	List	   *newops;
-	List	   *temp;
-	ListCell   *l;
-
-	/* Sanity checks: caller is at fault if these fail */
-	if (!IsA(clause, RowCompareExpr))
-		elog(ERROR, "expected a RowCompareExpr");
-
-	/* Build list of commuted operators */
-	newops = NIL;
-	foreach(l, clause->opnos)
-	{
-		Oid			opoid = lfirst_oid(l);
-
-		opoid = get_commutator(opoid);
-		if (!OidIsValid(opoid))
-			elog(ERROR, "could not find commutator for operator %u",
-				 lfirst_oid(l));
-		newops = lappend_oid(newops, opoid);
-	}
-
-	/*
-	 * modify the clause in-place!
-	 */
-	switch (clause->rctype)
-	{
-		case ROWCOMPARE_LT:
-			clause->rctype = ROWCOMPARE_GT;
-			break;
-		case ROWCOMPARE_LE:
-			clause->rctype = ROWCOMPARE_GE;
-			break;
-		case ROWCOMPARE_GE:
-			clause->rctype = ROWCOMPARE_LE;
-			break;
-		case ROWCOMPARE_GT:
-			clause->rctype = ROWCOMPARE_LT;
-			break;
-		default:
-			elog(ERROR, "unexpected RowCompare type: %d",
-				 (int) clause->rctype);
-			break;
-	}
-
-	clause->opnos = newops;
-
-	/*
-	 * Note: we need not change the opfamilies list; we assume any btree
-	 * opfamily containing an operator will also contain its commutator.
-	 * Collations don't change either.
-	 */
-
-	temp = clause->largs;
-	clause->largs = castNode(List, clause->rargs);
-	clause->rargs = (Node *) temp;
->>>>>>> ada31e71
 }
 
 /*
