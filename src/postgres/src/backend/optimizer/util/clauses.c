/*-------------------------------------------------------------------------
 *
 * clauses.c
 *	  routines to manipulate qualification clauses
 *
 * Portions Copyright (c) 1996-2022, PostgreSQL Global Development Group
 * Portions Copyright (c) 1994, Regents of the University of California
 *
 *
 * IDENTIFICATION
 *	  src/backend/optimizer/util/clauses.c
 *
 * HISTORY
 *	  AUTHOR			DATE			MAJOR EVENT
 *	  Andrew Yu			Nov 3, 1994		clause.c and clauses.c combined
 *
 *-------------------------------------------------------------------------
 */

#include "postgres.h"

#include "access/htup_details.h"
#include "catalog/pg_aggregate.h"
#include "catalog/pg_class.h"
#include "catalog/pg_language.h"
#include "catalog/pg_operator.h"
#include "catalog/pg_proc.h"
#include "catalog/pg_type.h"
#include "executor/executor.h"
#include "executor/functions.h"
#include "funcapi.h"
#include "miscadmin.h"
#include "nodes/makefuncs.h"
#include "nodes/nodeFuncs.h"
#include "nodes/subscripting.h"
#include "nodes/supportnodes.h"
#include "optimizer/clauses.h"
#include "optimizer/cost.h"
#include "optimizer/optimizer.h"
#include "optimizer/plancat.h"
#include "optimizer/planmain.h"
#include "parser/analyze.h"
#include "parser/parse_agg.h"
#include "parser/parse_coerce.h"
#include "parser/parse_func.h"
#include "rewrite/rewriteHandler.h"
#include "rewrite/rewriteManip.h"
#include "tcop/tcopprot.h"
#include "utils/acl.h"
#include "utils/builtins.h"
#include "utils/datum.h"
#include "utils/fmgroids.h"
#include "utils/lsyscache.h"
#include "utils/memutils.h"
#include "utils/syscache.h"
#include "utils/typcache.h"

typedef struct
{
	ParamListInfo boundParams;
	PlannerInfo *root;
	List	   *active_fns;
	Node	   *case_val;
	bool		estimate;
} eval_const_expressions_context;

typedef struct
{
	int			nargs;
	List	   *args;
	int		   *usecounts;
} substitute_actual_parameters_context;

typedef struct
{
	int			nargs;
	List	   *args;
	int			sublevels_up;
} substitute_actual_srf_parameters_context;

typedef struct
{
	char	   *proname;
	char	   *prosrc;
} inline_error_callback_arg;

typedef struct
{
	char		max_hazard;		/* worst proparallel hazard found so far */
	char		max_interesting;	/* worst proparallel hazard of interest */
	List	   *safe_param_ids; /* PARAM_EXEC Param IDs to treat as safe */
} max_parallel_hazard_context;

static bool contain_agg_clause_walker(Node *node, void *context);
static bool find_window_functions_walker(Node *node, WindowFuncLists *lists);
static bool contain_subplans_walker(Node *node, void *context);
static bool contain_mutable_functions_walker(Node *node, void *context);
static bool contain_volatile_functions_walker(Node *node, void *context);
static bool contain_volatile_functions_not_nextval_walker(Node *node, void *context);
static bool max_parallel_hazard_walker(Node *node,
									   max_parallel_hazard_context *context);
static bool contain_nonstrict_functions_walker(Node *node, void *context);
static bool contain_exec_param_walker(Node *node, List *param_ids);
static bool contain_context_dependent_node(Node *clause);
static bool contain_context_dependent_node_walker(Node *node, int *flags);
static bool contain_leaked_vars_walker(Node *node, void *context);
static Relids find_nonnullable_rels_walker(Node *node, bool top_level);
static List *find_nonnullable_vars_walker(Node *node, bool top_level);
static bool is_strict_saop(ScalarArrayOpExpr *expr, bool falseOK);
static bool convert_saop_to_hashed_saop_walker(Node *node, void *context);
static Node *eval_const_expressions_mutator(Node *node,
											eval_const_expressions_context *context);
static bool contain_non_const_walker(Node *node, void *context);
static bool ece_function_is_safe(Oid funcid,
								 eval_const_expressions_context *context);
static List *simplify_or_arguments(List *args,
								   eval_const_expressions_context *context,
								   bool *haveNull, bool *forceTrue);
static List *simplify_and_arguments(List *args,
									eval_const_expressions_context *context,
									bool *haveNull, bool *forceFalse);
static Node *simplify_boolean_equality(Oid opno, List *args);
static Expr *simplify_function(Oid funcid,
							   Oid result_type, int32 result_typmod,
							   Oid result_collid, Oid input_collid, List **args_p,
							   bool funcvariadic, bool process_args, bool allow_non_const,
							   eval_const_expressions_context *context);
static List *reorder_function_arguments(List *args, int pronargs,
										HeapTuple func_tuple);
static List *add_function_defaults(List *args, int pronargs,
								   HeapTuple func_tuple);
static List *fetch_function_defaults(HeapTuple func_tuple);
static void recheck_cast_function_args(List *args, Oid result_type,
									   Oid *proargtypes, int pronargs,
									   HeapTuple func_tuple);
static Expr *evaluate_function(Oid funcid, Oid result_type, int32 result_typmod,
							   Oid result_collid, Oid input_collid, List *args,
							   bool funcvariadic,
							   HeapTuple func_tuple,
							   eval_const_expressions_context *context);
static Expr *inline_function(Oid funcid, Oid result_type, Oid result_collid,
							 Oid input_collid, List *args,
							 bool funcvariadic,
							 HeapTuple func_tuple,
							 eval_const_expressions_context *context);
static Node *substitute_actual_parameters(Node *expr, int nargs, List *args,
										  int *usecounts);
static Node *substitute_actual_parameters_mutator(Node *node,
												  substitute_actual_parameters_context *context);
static void sql_inline_error_callback(void *arg);
static Query *substitute_actual_srf_parameters(Query *expr,
											   int nargs, List *args);
static Node *substitute_actual_srf_parameters_mutator(Node *node,
<<<<<<< HEAD
													  substitute_actual_srf_parameters_context *context);
static bool pull_paramids_walker(Node *node, Bitmapset **context);
=======
										 substitute_actual_srf_parameters_context *context);
static bool tlist_matches_coltypelist(List *tlist, List *coltypelist);


/*****************************************************************************
 *		OPERATOR clause functions
 *****************************************************************************/

/*
 * make_opclause
 *	  Creates an operator clause given its operator info, left operand
 *	  and right operand (pass NULL to create single-operand clause),
 *	  and collation info.
 */
Expr *
make_opclause(Oid opno, Oid opresulttype, bool opretset,
			  Expr *leftop, Expr *rightop,
			  Oid opcollid, Oid inputcollid)
{
	OpExpr	   *expr = makeNode(OpExpr);

	expr->opno = opno;
	expr->opfuncid = InvalidOid;
	expr->opresulttype = opresulttype;
	expr->opretset = opretset;
	expr->opcollid = opcollid;
	expr->inputcollid = inputcollid;
	if (rightop)
		expr->args = list_make2(leftop, rightop);
	else
		expr->args = list_make1(leftop);
	expr->location = -1;
	return (Expr *) expr;
}

/*
 * get_leftop
 *
 * Returns the left operand of a clause of the form (op expr expr)
 *		or (op expr)
 */
Node *
get_leftop(const Expr *clause)
{
	const OpExpr *expr = (const OpExpr *) clause;

	if (expr->args != NIL)
		return linitial(expr->args);
	else
		return NULL;
}

/*
 * get_rightop
 *
 * Returns the right operand in a clause of the form (op expr expr).
 * NB: result will be NULL if applied to a unary op clause.
 */
Node *
get_rightop(const Expr *clause)
{
	const OpExpr *expr = (const OpExpr *) clause;

	if (list_length(expr->args) >= 2)
		return lsecond(expr->args);
	else
		return NULL;
}

/*****************************************************************************
 *		ScalarArrayOperator clause functions
 *****************************************************************************/

Node *
yb_get_saop_left_op(const Expr *clause)
{
	const ScalarArrayOpExpr *expr = (const ScalarArrayOpExpr *) clause;

	return linitial(expr->args);
}

/*****************************************************************************
 *		NOT clause functions
 *****************************************************************************/

/*
 * not_clause
 *
 * Returns t iff this is a 'not' clause: (NOT expr).
 */
bool
not_clause(Node *clause)
{
	return (clause != NULL &&
			IsA(clause, BoolExpr) &&
			((BoolExpr *) clause)->boolop == NOT_EXPR);
}

/*
 * make_notclause
 *
 * Create a 'not' clause given the expression to be negated.
 */
Expr *
make_notclause(Expr *notclause)
{
	BoolExpr   *expr = makeNode(BoolExpr);

	expr->boolop = NOT_EXPR;
	expr->args = list_make1(notclause);
	expr->location = -1;
	return (Expr *) expr;
}

/*
 * get_notclausearg
 *
 * Retrieve the clause within a 'not' clause
 */
Expr *
get_notclausearg(Expr *notclause)
{
	return linitial(((BoolExpr *) notclause)->args);
}

/*****************************************************************************
 *		OR clause functions
 *****************************************************************************/

/*
 * or_clause
 *
 * Returns t iff the clause is an 'or' clause: (OR { expr }).
 */
bool
or_clause(Node *clause)
{
	return (clause != NULL &&
			IsA(clause, BoolExpr) &&
			((BoolExpr *) clause)->boolop == OR_EXPR);
}

/*
 * make_orclause
 *
 * Creates an 'or' clause given a list of its subclauses.
 */
Expr *
make_orclause(List *orclauses)
{
	BoolExpr   *expr = makeNode(BoolExpr);

	expr->boolop = OR_EXPR;
	expr->args = orclauses;
	expr->location = -1;
	return (Expr *) expr;
}

/*****************************************************************************
 *		AND clause functions
 *****************************************************************************/


/*
 * and_clause
 *
 * Returns t iff its argument is an 'and' clause: (AND { expr }).
 */
bool
and_clause(Node *clause)
{
	return (clause != NULL &&
			IsA(clause, BoolExpr) &&
			((BoolExpr *) clause)->boolop == AND_EXPR);
}

/*
 * make_andclause
 *
 * Creates an 'and' clause given a list of its subclauses.
 */
Expr *
make_andclause(List *andclauses)
{
	BoolExpr   *expr = makeNode(BoolExpr);

	expr->boolop = AND_EXPR;
	expr->args = andclauses;
	expr->location = -1;
	return (Expr *) expr;
}

/*
 * make_and_qual
 *
 * Variant of make_andclause for ANDing two qual conditions together.
 * Qual conditions have the property that a NULL nodetree is interpreted
 * as 'true'.
 *
 * NB: this makes no attempt to preserve AND/OR flatness; so it should not
 * be used on a qual that has already been run through prepqual.c.
 */
Node *
make_and_qual(Node *qual1, Node *qual2)
{
	if (qual1 == NULL)
		return qual2;
	if (qual2 == NULL)
		return qual1;
	return (Node *) make_andclause(list_make2(qual1, qual2));
}

/*
 * The planner frequently prefers to represent qualification expressions
 * as lists of boolean expressions with implicit AND semantics.
 *
 * These functions convert between an AND-semantics expression list and the
 * ordinary representation of a boolean expression.
 *
 * Note that an empty list is considered equivalent to TRUE.
 */
Expr *
make_ands_explicit(List *andclauses)
{
	if (andclauses == NIL)
		return (Expr *) makeBoolConst(true, false);
	else if (list_length(andclauses) == 1)
		return (Expr *) linitial(andclauses);
	else
		return make_andclause(andclauses);
}

List *
make_ands_implicit(Expr *clause)
{
	/*
	 * NB: because the parser sets the qual field to NULL in a query that has
	 * no WHERE clause, we must consider a NULL input clause as TRUE, even
	 * though one might more reasonably think it FALSE.  Grumble. If this
	 * causes trouble, consider changing the parser's behavior.
	 */
	if (clause == NULL)
		return NIL;				/* NULL -> NIL list == TRUE */
	else if (and_clause((Node *) clause))
		return ((BoolExpr *) clause)->args;
	else if (IsA(clause, Const) &&
			 !((Const *) clause)->constisnull &&
			 DatumGetBool(((Const *) clause)->constvalue))
		return NIL;				/* constant TRUE input -> NIL list */
	else
		return list_make1(clause);
}
>>>>>>> f5f84e2f


/*****************************************************************************
 *		Aggregate-function clause manipulation
 *****************************************************************************/

/*
 * contain_agg_clause
 *	  Recursively search for Aggref/GroupingFunc nodes within a clause.
 *
 *	  Returns true if any aggregate found.
 *
 * This does not descend into subqueries, and so should be used only after
 * reduction of sublinks to subplans, or in contexts where it's known there
 * are no subqueries.  There mustn't be outer-aggregate references either.
 *
 * (If you want something like this but able to deal with subqueries,
 * see rewriteManip.c's contain_aggs_of_level().)
 */
bool
contain_agg_clause(Node *clause)
{
	return contain_agg_clause_walker(clause, NULL);
}

static bool
contain_agg_clause_walker(Node *node, void *context)
{
	if (node == NULL)
		return false;
	if (IsA(node, Aggref))
	{
		Assert(((Aggref *) node)->agglevelsup == 0);
		return true;			/* abort the tree traversal and return true */
	}
	if (IsA(node, GroupingFunc))
	{
		Assert(((GroupingFunc *) node)->agglevelsup == 0);
		return true;			/* abort the tree traversal and return true */
	}
	Assert(!IsA(node, SubLink));
	return expression_tree_walker(node, contain_agg_clause_walker, context);
}

/*****************************************************************************
 *		Window-function clause manipulation
 *****************************************************************************/

/*
 * contain_window_function
 *	  Recursively search for WindowFunc nodes within a clause.
 *
 * Since window functions don't have level fields, but are hard-wired to
 * be associated with the current query level, this is just the same as
 * rewriteManip.c's function.
 */
bool
contain_window_function(Node *clause)
{
	return contain_windowfuncs(clause);
}

/*
 * find_window_functions
 *	  Locate all the WindowFunc nodes in an expression tree, and organize
 *	  them by winref ID number.
 *
 * Caller must provide an upper bound on the winref IDs expected in the tree.
 */
WindowFuncLists *
find_window_functions(Node *clause, Index maxWinRef)
{
	WindowFuncLists *lists = palloc(sizeof(WindowFuncLists));

	lists->numWindowFuncs = 0;
	lists->maxWinRef = maxWinRef;
	lists->windowFuncs = (List **) palloc0((maxWinRef + 1) * sizeof(List *));
	(void) find_window_functions_walker(clause, lists);
	return lists;
}

static bool
find_window_functions_walker(Node *node, WindowFuncLists *lists)
{
	if (node == NULL)
		return false;
	if (IsA(node, WindowFunc))
	{
		WindowFunc *wfunc = (WindowFunc *) node;

		/* winref is unsigned, so one-sided test is OK */
		if (wfunc->winref > lists->maxWinRef)
			elog(ERROR, "WindowFunc contains out-of-range winref %u",
				 wfunc->winref);
		/* eliminate duplicates, so that we avoid repeated computation */
		if (!list_member(lists->windowFuncs[wfunc->winref], wfunc))
		{
			lists->windowFuncs[wfunc->winref] =
				lappend(lists->windowFuncs[wfunc->winref], wfunc);
			lists->numWindowFuncs++;
		}

		/*
		 * We assume that the parser checked that there are no window
		 * functions in the arguments or filter clause.  Hence, we need not
		 * recurse into them.  (If either the parser or the planner screws up
		 * on this point, the executor will still catch it; see ExecInitExpr.)
		 */
		return false;
	}
	Assert(!IsA(node, SubLink));
	return expression_tree_walker(node, find_window_functions_walker,
								  (void *) lists);
}


/*****************************************************************************
 *		Support for expressions returning sets
 *****************************************************************************/

/*
 * expression_returns_set_rows
 *	  Estimate the number of rows returned by a set-returning expression.
 *	  The result is 1 if it's not a set-returning expression.
 *
 * We should only examine the top-level function or operator; it used to be
 * appropriate to recurse, but not anymore.  (Even if there are more SRFs in
 * the function's inputs, their multipliers are accounted for separately.)
 *
 * Note: keep this in sync with expression_returns_set() in nodes/nodeFuncs.c.
 */
double
expression_returns_set_rows(PlannerInfo *root, Node *clause)
{
	if (clause == NULL)
		return 1.0;
	if (IsA(clause, FuncExpr))
	{
		FuncExpr   *expr = (FuncExpr *) clause;

		if (expr->funcretset)
			return clamp_row_est(get_function_rows(root, expr->funcid, clause));
	}
	if (IsA(clause, OpExpr))
	{
		OpExpr	   *expr = (OpExpr *) clause;

		if (expr->opretset)
		{
			set_opfuncid(expr);
			return clamp_row_est(get_function_rows(root, expr->opfuncid, clause));
		}
	}
	return 1.0;
}


/*****************************************************************************
 *		Subplan clause manipulation
 *****************************************************************************/

/*
 * contain_subplans
 *	  Recursively search for subplan nodes within a clause.
 *
 * If we see a SubLink node, we will return true.  This is only possible if
 * the expression tree hasn't yet been transformed by subselect.c.  We do not
 * know whether the node will produce a true subplan or just an initplan,
 * but we make the conservative assumption that it will be a subplan.
 *
 * Returns true if any subplan found.
 */
bool
contain_subplans(Node *clause)
{
	return contain_subplans_walker(clause, NULL);
}

static bool
contain_subplans_walker(Node *node, void *context)
{
	if (node == NULL)
		return false;
	if (IsA(node, SubPlan) ||
		IsA(node, AlternativeSubPlan) ||
		IsA(node, SubLink))
		return true;			/* abort the tree traversal and return true */
	return expression_tree_walker(node, contain_subplans_walker, context);
}


/*****************************************************************************
 *		Check clauses for mutable functions
 *****************************************************************************/

/*
 * contain_mutable_functions
 *	  Recursively search for mutable functions within a clause.
 *
 * Returns true if any mutable function (or operator implemented by a
 * mutable function) is found.  This test is needed so that we don't
 * mistakenly think that something like "WHERE random() < 0.5" can be treated
 * as a constant qualification.
 *
 * We will recursively look into Query nodes (i.e., SubLink sub-selects)
 * but not into SubPlans.  See comments for contain_volatile_functions().
 */
bool
contain_mutable_functions(Node *clause)
{
	return contain_mutable_functions_walker(clause, NULL);
}

static bool
contain_mutable_functions_checker(Oid func_id, void *context)
{
	return (func_volatile(func_id) != PROVOLATILE_IMMUTABLE);
}

static bool
contain_mutable_functions_walker(Node *node, void *context)
{
	if (node == NULL)
		return false;
	/* Check for mutable functions in node itself */
	if (check_functions_in_node(node, contain_mutable_functions_checker,
								context))
		return true;

	if (IsA(node, SQLValueFunction))
	{
		/* all variants of SQLValueFunction are stable */
		return true;
	}

	if (IsA(node, NextValueExpr))
	{
		/* NextValueExpr is volatile */
		return true;
	}

	/*
	 * It should be safe to treat MinMaxExpr as immutable, because it will
	 * depend on a non-cross-type btree comparison function, and those should
	 * always be immutable.  Treating XmlExpr as immutable is more dubious,
	 * and treating CoerceToDomain as immutable is outright dangerous.  But we
	 * have done so historically, and changing this would probably cause more
	 * problems than it would fix.  In practice, if you have a non-immutable
	 * domain constraint you are in for pain anyhow.
	 */

	/* Recurse to check arguments */
	if (IsA(node, Query))
	{
		/* Recurse into subselects */
		return query_tree_walker((Query *) node,
								 contain_mutable_functions_walker,
								 context, 0);
	}
	return expression_tree_walker(node, contain_mutable_functions_walker,
								  context);
}


/*****************************************************************************
 *		Check clauses for volatile functions
 *****************************************************************************/

/*
 * contain_volatile_functions
 *	  Recursively search for volatile functions within a clause.
 *
 * Returns true if any volatile function (or operator implemented by a
 * volatile function) is found. This test prevents, for example,
 * invalid conversions of volatile expressions into indexscan quals.
 *
 * We will recursively look into Query nodes (i.e., SubLink sub-selects)
 * but not into SubPlans.  This is a bit odd, but intentional.  If we are
 * looking at a SubLink, we are probably deciding whether a query tree
 * transformation is safe, and a contained sub-select should affect that;
 * for example, duplicating a sub-select containing a volatile function
 * would be bad.  However, once we've got to the stage of having SubPlans,
 * subsequent planning need not consider volatility within those, since
 * the executor won't change its evaluation rules for a SubPlan based on
 * volatility.
 *
 * For some node types, for example, RestrictInfo and PathTarget, we cache
 * whether we found any volatile functions or not and reuse that value in any
 * future checks for that node.  All of the logic for determining if the
 * cached value should be set to VOLATILITY_NOVOLATILE or VOLATILITY_VOLATILE
 * belongs in this function.  Any code which makes changes to these nodes
 * which could change the outcome this function must set the cached value back
 * to VOLATILITY_UNKNOWN.  That allows this function to redetermine the
 * correct value during the next call, should we need to redetermine if the
 * node contains any volatile functions again in the future.
 */
bool
contain_volatile_functions(Node *clause)
{
	return contain_volatile_functions_walker(clause, NULL);
}

static bool
contain_volatile_functions_checker(Oid func_id, void *context)
{
	return (func_volatile(func_id) == PROVOLATILE_VOLATILE);
}

static bool
contain_volatile_functions_walker(Node *node, void *context)
{
	if (node == NULL)
		return false;
	/* Check for volatile functions in node itself */
	if (check_functions_in_node(node, contain_volatile_functions_checker,
								context))
		return true;

	if (IsA(node, NextValueExpr))
	{
		/* NextValueExpr is volatile */
		return true;
	}

	if (IsA(node, RestrictInfo))
	{
		RestrictInfo *rinfo = (RestrictInfo *) node;

		/*
		 * For RestrictInfo, check if we've checked the volatility of it
		 * before.  If so, we can just use the cached value and not bother
		 * checking it again.  Otherwise, check it and cache if whether we
		 * found any volatile functions.
		 */
		if (rinfo->has_volatile == VOLATILITY_NOVOLATILE)
			return false;
		else if (rinfo->has_volatile == VOLATILITY_VOLATILE)
			return true;
		else
		{
			bool		hasvolatile;

			hasvolatile = contain_volatile_functions_walker((Node *) rinfo->clause,
															context);
			if (hasvolatile)
				rinfo->has_volatile = VOLATILITY_VOLATILE;
			else
				rinfo->has_volatile = VOLATILITY_NOVOLATILE;

			return hasvolatile;
		}
	}

	if (IsA(node, PathTarget))
	{
		PathTarget *target = (PathTarget *) node;

		/*
		 * We also do caching for PathTarget the same as we do above for
		 * RestrictInfos.
		 */
		if (target->has_volatile_expr == VOLATILITY_NOVOLATILE)
			return false;
		else if (target->has_volatile_expr == VOLATILITY_VOLATILE)
			return true;
		else
		{
			bool		hasvolatile;

			hasvolatile = contain_volatile_functions_walker((Node *) target->exprs,
															context);

			if (hasvolatile)
				target->has_volatile_expr = VOLATILITY_VOLATILE;
			else
				target->has_volatile_expr = VOLATILITY_NOVOLATILE;

			return hasvolatile;
		}
	}

	/*
	 * See notes in contain_mutable_functions_walker about why we treat
	 * MinMaxExpr, XmlExpr, and CoerceToDomain as immutable, while
	 * SQLValueFunction is stable.  Hence, none of them are of interest here.
	 */

	/* Recurse to check arguments */
	if (IsA(node, Query))
	{
		/* Recurse into subselects */
		return query_tree_walker((Query *) node,
								 contain_volatile_functions_walker,
								 context, 0);
	}
	return expression_tree_walker(node, contain_volatile_functions_walker,
								  context);
}

/*
 * Special purpose version of contain_volatile_functions() for use in COPY:
 * ignore nextval(), but treat all other functions normally.
 */
bool
contain_volatile_functions_not_nextval(Node *clause)
{
	return contain_volatile_functions_not_nextval_walker(clause, NULL);
}

static bool
contain_volatile_functions_not_nextval_checker(Oid func_id, void *context)
{
	return (func_id != F_NEXTVAL &&
			func_volatile(func_id) == PROVOLATILE_VOLATILE);
}

static bool
contain_volatile_functions_not_nextval_walker(Node *node, void *context)
{
	if (node == NULL)
		return false;
	/* Check for volatile functions in node itself */
	if (check_functions_in_node(node,
								contain_volatile_functions_not_nextval_checker,
								context))
		return true;

	/*
	 * See notes in contain_mutable_functions_walker about why we treat
	 * MinMaxExpr, XmlExpr, and CoerceToDomain as immutable, while
	 * SQLValueFunction is stable.  Hence, none of them are of interest here.
	 * Also, since we're intentionally ignoring nextval(), presumably we
	 * should ignore NextValueExpr.
	 */

	/* Recurse to check arguments */
	if (IsA(node, Query))
	{
		/* Recurse into subselects */
		return query_tree_walker((Query *) node,
								 contain_volatile_functions_not_nextval_walker,
								 context, 0);
	}
	return expression_tree_walker(node,
								  contain_volatile_functions_not_nextval_walker,
								  context);
}


/*****************************************************************************
 *		Check queries for parallel unsafe and/or restricted constructs
 *****************************************************************************/

/*
 * max_parallel_hazard
 *		Find the worst parallel-hazard level in the given query
 *
 * Returns the worst function hazard property (the earliest in this list:
 * PROPARALLEL_UNSAFE, PROPARALLEL_RESTRICTED, PROPARALLEL_SAFE) that can
 * be found in the given parsetree.  We use this to find out whether the query
 * can be parallelized at all.  The caller will also save the result in
 * PlannerGlobal so as to short-circuit checks of portions of the querytree
 * later, in the common case where everything is SAFE.
 */
char
max_parallel_hazard(Query *parse)
{
	max_parallel_hazard_context context;

	context.max_hazard = PROPARALLEL_SAFE;
	context.max_interesting = PROPARALLEL_UNSAFE;
	context.safe_param_ids = NIL;
	(void) max_parallel_hazard_walker((Node *) parse, &context);
	return context.max_hazard;
}

/*
 * is_parallel_safe
 *		Detect whether the given expr contains only parallel-safe functions
 *
 * root->glob->maxParallelHazard must previously have been set to the
 * result of max_parallel_hazard() on the whole query.
 */
bool
is_parallel_safe(PlannerInfo *root, Node *node)
{
	max_parallel_hazard_context context;
	PlannerInfo *proot;
	ListCell   *l;

	/*
	 * Even if the original querytree contained nothing unsafe, we need to
	 * search the expression if we have generated any PARAM_EXEC Params while
	 * planning, because those are parallel-restricted and there might be one
	 * in this expression.  But otherwise we don't need to look.
	 */
	if (root->glob->maxParallelHazard == PROPARALLEL_SAFE &&
		root->glob->paramExecTypes == NIL)
		return true;
	/* Else use max_parallel_hazard's search logic, but stop on RESTRICTED */
	context.max_hazard = PROPARALLEL_SAFE;
	context.max_interesting = PROPARALLEL_RESTRICTED;
	context.safe_param_ids = NIL;

	/*
	 * The params that refer to the same or parent query level are considered
	 * parallel-safe.  The idea is that we compute such params at Gather or
	 * Gather Merge node and pass their value to workers.
	 */
	for (proot = root; proot != NULL; proot = proot->parent_root)
	{
		foreach(l, proot->init_plans)
		{
			SubPlan    *initsubplan = (SubPlan *) lfirst(l);

			context.safe_param_ids = list_concat(context.safe_param_ids,
												 initsubplan->setParam);
		}
	}

	return !max_parallel_hazard_walker(node, &context);
}

/* core logic for all parallel-hazard checks */
static bool
max_parallel_hazard_test(char proparallel, max_parallel_hazard_context *context)
{
	switch (proparallel)
	{
		case PROPARALLEL_SAFE:
			/* nothing to see here, move along */
			break;
		case PROPARALLEL_RESTRICTED:
			/* increase max_hazard to RESTRICTED */
			Assert(context->max_hazard != PROPARALLEL_UNSAFE);
			context->max_hazard = proparallel;
			/* done if we are not expecting any unsafe functions */
			if (context->max_interesting == proparallel)
				return true;
			break;
		case PROPARALLEL_UNSAFE:
			context->max_hazard = proparallel;
			/* we're always done at the first unsafe construct */
			return true;
		default:
			elog(ERROR, "unrecognized proparallel value \"%c\"", proparallel);
			break;
	}
	return false;
}

/* check_functions_in_node callback */
static bool
max_parallel_hazard_checker(Oid func_id, void *context)
{
	return max_parallel_hazard_test(func_parallel(func_id),
									(max_parallel_hazard_context *) context);
}

static bool
max_parallel_hazard_walker(Node *node, max_parallel_hazard_context *context)
{
	if (node == NULL)
		return false;

	/* Check for hazardous functions in node itself */
	if (check_functions_in_node(node, max_parallel_hazard_checker,
								context))
		return true;

	/*
	 * It should be OK to treat MinMaxExpr as parallel-safe, since btree
	 * opclass support functions are generally parallel-safe.  XmlExpr is a
	 * bit more dubious but we can probably get away with it.  We err on the
	 * side of caution by treating CoerceToDomain as parallel-restricted.
	 * (Note: in principle that's wrong because a domain constraint could
	 * contain a parallel-unsafe function; but useful constraints probably
	 * never would have such, and assuming they do would cripple use of
	 * parallel query in the presence of domain types.)  SQLValueFunction
	 * should be safe in all cases.  NextValueExpr is parallel-unsafe.
	 */
	if (IsA(node, CoerceToDomain))
	{
		if (max_parallel_hazard_test(PROPARALLEL_RESTRICTED, context))
			return true;
	}

	else if (IsA(node, NextValueExpr))
	{
		if (max_parallel_hazard_test(PROPARALLEL_UNSAFE, context))
			return true;
	}

	/*
	 * Treat window functions as parallel-restricted because we aren't sure
	 * whether the input row ordering is fully deterministic, and the output
	 * of window functions might vary across workers if not.  (In some cases,
	 * like where the window frame orders by a primary key, we could relax
	 * this restriction.  But it doesn't currently seem worth expending extra
	 * effort to do so.)
	 */
	else if (IsA(node, WindowFunc))
	{
		if (max_parallel_hazard_test(PROPARALLEL_RESTRICTED, context))
			return true;
	}

	/*
	 * As a notational convenience for callers, look through RestrictInfo.
	 */
	else if (IsA(node, RestrictInfo))
	{
		RestrictInfo *rinfo = (RestrictInfo *) node;

		return max_parallel_hazard_walker((Node *) rinfo->clause, context);
	}

	/*
	 * Really we should not see SubLink during a max_interesting == restricted
	 * scan, but if we do, return true.
	 */
	else if (IsA(node, SubLink))
	{
		if (max_parallel_hazard_test(PROPARALLEL_RESTRICTED, context))
			return true;
	}

	/*
	 * Only parallel-safe SubPlans can be sent to workers.  Within the
	 * testexpr of the SubPlan, Params representing the output columns of the
	 * subplan can be treated as parallel-safe, so temporarily add their IDs
	 * to the safe_param_ids list while examining the testexpr.
	 */
	else if (IsA(node, SubPlan))
	{
		SubPlan    *subplan = (SubPlan *) node;
		List	   *save_safe_param_ids;

		if (!subplan->parallel_safe &&
			max_parallel_hazard_test(PROPARALLEL_RESTRICTED, context))
			return true;
		save_safe_param_ids = context->safe_param_ids;
		context->safe_param_ids = list_concat_copy(context->safe_param_ids,
												   subplan->paramIds);
		if (max_parallel_hazard_walker(subplan->testexpr, context))
			return true;		/* no need to restore safe_param_ids */
		list_free(context->safe_param_ids);
		context->safe_param_ids = save_safe_param_ids;
		/* we must also check args, but no special Param treatment there */
		if (max_parallel_hazard_walker((Node *) subplan->args, context))
			return true;
		/* don't want to recurse normally, so we're done */
		return false;
	}

	/*
	 * We can't pass Params to workers at the moment either, so they are also
	 * parallel-restricted, unless they are PARAM_EXTERN Params or are
	 * PARAM_EXEC Params listed in safe_param_ids, meaning they could be
	 * either generated within workers or can be computed by the leader and
	 * then their value can be passed to workers.
	 */
	else if (IsA(node, Param))
	{
		Param	   *param = (Param *) node;

		if (param->paramkind == PARAM_EXTERN)
			return false;

		if (param->paramkind != PARAM_EXEC ||
			!list_member_int(context->safe_param_ids, param->paramid))
		{
			if (max_parallel_hazard_test(PROPARALLEL_RESTRICTED, context))
				return true;
		}
		return false;			/* nothing to recurse to */
	}

	/*
	 * When we're first invoked on a completely unplanned tree, we must
	 * recurse into subqueries so to as to locate parallel-unsafe constructs
	 * anywhere in the tree.
	 */
	else if (IsA(node, Query))
	{
		Query	   *query = (Query *) node;

		/* SELECT FOR UPDATE/SHARE must be treated as unsafe */
		if (query->rowMarks != NULL)
		{
			context->max_hazard = PROPARALLEL_UNSAFE;
			return true;
		}

		/* Recurse into subselects */
		return query_tree_walker(query,
								 max_parallel_hazard_walker,
								 context, 0);
	}

	/* Recurse to check arguments */
	return expression_tree_walker(node,
								  max_parallel_hazard_walker,
								  context);
}


/*****************************************************************************
 *		Check clauses for nonstrict functions
 *****************************************************************************/

/*
 * contain_nonstrict_functions
 *	  Recursively search for nonstrict functions within a clause.
 *
 * Returns true if any nonstrict construct is found --- ie, anything that
 * could produce non-NULL output with a NULL input.
 *
 * The idea here is that the caller has verified that the expression contains
 * one or more Var or Param nodes (as appropriate for the caller's need), and
 * now wishes to prove that the expression result will be NULL if any of these
 * inputs is NULL.  If we return false, then the proof succeeded.
 */
bool
contain_nonstrict_functions(Node *clause)
{
	return contain_nonstrict_functions_walker(clause, NULL);
}

static bool
contain_nonstrict_functions_checker(Oid func_id, void *context)
{
	return !func_strict(func_id);
}

static bool
contain_nonstrict_functions_walker(Node *node, void *context)
{
	if (node == NULL)
		return false;
	if (IsA(node, Aggref))
	{
		/* an aggregate could return non-null with null input */
		return true;
	}
	if (IsA(node, GroupingFunc))
	{
		/*
		 * A GroupingFunc doesn't evaluate its arguments, and therefore must
		 * be treated as nonstrict.
		 */
		return true;
	}
	if (IsA(node, WindowFunc))
	{
		/* a window function could return non-null with null input */
		return true;
	}
	if (IsA(node, SubscriptingRef))
	{
		SubscriptingRef *sbsref = (SubscriptingRef *) node;
		const SubscriptRoutines *sbsroutines;

		/* Subscripting assignment is always presumed nonstrict */
		if (sbsref->refassgnexpr != NULL)
			return true;
		/* Otherwise we must look up the subscripting support methods */
		sbsroutines = getSubscriptingRoutines(sbsref->refcontainertype, NULL);
		if (!(sbsroutines && sbsroutines->fetch_strict))
			return true;
		/* else fall through to check args */
	}
	if (IsA(node, DistinctExpr))
	{
		/* IS DISTINCT FROM is inherently non-strict */
		return true;
	}
	if (IsA(node, NullIfExpr))
	{
		/* NULLIF is inherently non-strict */
		return true;
	}
	if (IsA(node, BoolExpr))
	{
		BoolExpr   *expr = (BoolExpr *) node;

		switch (expr->boolop)
		{
			case AND_EXPR:
			case OR_EXPR:
				/* AND, OR are inherently non-strict */
				return true;
			default:
				break;
		}
	}
	if (IsA(node, SubLink))
	{
		/* In some cases a sublink might be strict, but in general not */
		return true;
	}
	if (IsA(node, SubPlan))
		return true;
	if (IsA(node, AlternativeSubPlan))
		return true;
	if (IsA(node, FieldStore))
		return true;
	if (IsA(node, CoerceViaIO))
	{
		/*
		 * CoerceViaIO is strict regardless of whether the I/O functions are,
		 * so just go look at its argument; asking check_functions_in_node is
		 * useless expense and could deliver the wrong answer.
		 */
		return contain_nonstrict_functions_walker((Node *) ((CoerceViaIO *) node)->arg,
												  context);
	}
	if (IsA(node, ArrayCoerceExpr))
	{
		/*
		 * ArrayCoerceExpr is strict at the array level, regardless of what
		 * the per-element expression is; so we should ignore elemexpr and
		 * recurse only into the arg.
		 */
		return contain_nonstrict_functions_walker((Node *) ((ArrayCoerceExpr *) node)->arg,
												  context);
	}
	if (IsA(node, CaseExpr))
		return true;
	if (IsA(node, ArrayExpr))
		return true;
	if (IsA(node, RowExpr))
		return true;
	if (IsA(node, RowCompareExpr))
		return true;
	if (IsA(node, CoalesceExpr))
		return true;
	if (IsA(node, MinMaxExpr))
		return true;
	if (IsA(node, XmlExpr))
		return true;
	if (IsA(node, NullTest))
		return true;
	if (IsA(node, BooleanTest))
		return true;

	/* Check other function-containing nodes */
	if (check_functions_in_node(node, contain_nonstrict_functions_checker,
								context))
		return true;

	return expression_tree_walker(node, contain_nonstrict_functions_walker,
								  context);
}

/*****************************************************************************
 *		Check clauses for Params
 *****************************************************************************/

/*
 * contain_exec_param
 *	  Recursively search for PARAM_EXEC Params within a clause.
 *
 * Returns true if the clause contains any PARAM_EXEC Param with a paramid
 * appearing in the given list of Param IDs.  Does not descend into
 * subqueries!
 */
bool
contain_exec_param(Node *clause, List *param_ids)
{
	return contain_exec_param_walker(clause, param_ids);
}

static bool
contain_exec_param_walker(Node *node, List *param_ids)
{
	if (node == NULL)
		return false;
	if (IsA(node, Param))
	{
		Param	   *p = (Param *) node;

		if (p->paramkind == PARAM_EXEC &&
			list_member_int(param_ids, p->paramid))
			return true;
	}
	return expression_tree_walker(node, contain_exec_param_walker, param_ids);
}

/*****************************************************************************
 *		Check clauses for context-dependent nodes
 *****************************************************************************/

/*
 * contain_context_dependent_node
 *	  Recursively search for context-dependent nodes within a clause.
 *
 * CaseTestExpr nodes must appear directly within the corresponding CaseExpr,
 * not nested within another one, or they'll see the wrong test value.  If one
 * appears "bare" in the arguments of a SQL function, then we can't inline the
 * SQL function for fear of creating such a situation.  The same applies for
 * CaseTestExpr used within the elemexpr of an ArrayCoerceExpr.
 *
 * CoerceToDomainValue would have the same issue if domain CHECK expressions
 * could get inlined into larger expressions, but presently that's impossible.
 * Still, it might be allowed in future, or other node types with similar
 * issues might get invented.  So give this function a generic name, and set
 * up the recursion state to allow multiple flag bits.
 */
static bool
contain_context_dependent_node(Node *clause)
{
	int			flags = 0;

	return contain_context_dependent_node_walker(clause, &flags);
}

#define CCDN_CASETESTEXPR_OK	0x0001	/* CaseTestExpr okay here? */

static bool
contain_context_dependent_node_walker(Node *node, int *flags)
{
	if (node == NULL)
		return false;
	if (IsA(node, CaseTestExpr))
		return !(*flags & CCDN_CASETESTEXPR_OK);
	else if (IsA(node, CaseExpr))
	{
		CaseExpr   *caseexpr = (CaseExpr *) node;

		/*
		 * If this CASE doesn't have a test expression, then it doesn't create
		 * a context in which CaseTestExprs should appear, so just fall
		 * through and treat it as a generic expression node.
		 */
		if (caseexpr->arg)
		{
			int			save_flags = *flags;
			bool		res;

			/*
			 * Note: in principle, we could distinguish the various sub-parts
			 * of a CASE construct and set the flag bit only for some of them,
			 * since we are only expecting CaseTestExprs to appear in the
			 * "expr" subtree of the CaseWhen nodes.  But it doesn't really
			 * seem worth any extra code.  If there are any bare CaseTestExprs
			 * elsewhere in the CASE, something's wrong already.
			 */
			*flags |= CCDN_CASETESTEXPR_OK;
			res = expression_tree_walker(node,
										 contain_context_dependent_node_walker,
										 (void *) flags);
			*flags = save_flags;
			return res;
		}
	}
	else if (IsA(node, ArrayCoerceExpr))
	{
		ArrayCoerceExpr *ac = (ArrayCoerceExpr *) node;
		int			save_flags;
		bool		res;

		/* Check the array expression */
		if (contain_context_dependent_node_walker((Node *) ac->arg, flags))
			return true;

		/* Check the elemexpr, which is allowed to contain CaseTestExpr */
		save_flags = *flags;
		*flags |= CCDN_CASETESTEXPR_OK;
		res = contain_context_dependent_node_walker((Node *) ac->elemexpr,
													flags);
		*flags = save_flags;
		return res;
	}
	return expression_tree_walker(node, contain_context_dependent_node_walker,
								  (void *) flags);
}

/*****************************************************************************
 *		  Check clauses for Vars passed to non-leakproof functions
 *****************************************************************************/

/*
 * contain_leaked_vars
 *		Recursively scan a clause to discover whether it contains any Var
 *		nodes (of the current query level) that are passed as arguments to
 *		leaky functions.
 *
 * Returns true if the clause contains any non-leakproof functions that are
 * passed Var nodes of the current query level, and which might therefore leak
 * data.  Such clauses must be applied after any lower-level security barrier
 * clauses.
 */
bool
contain_leaked_vars(Node *clause)
{
	return contain_leaked_vars_walker(clause, NULL);
}

static bool
contain_leaked_vars_checker(Oid func_id, void *context)
{
	return !get_func_leakproof(func_id);
}

static bool
contain_leaked_vars_walker(Node *node, void *context)
{
	if (node == NULL)
		return false;

	switch (nodeTag(node))
	{
		case T_Var:
		case T_Const:
		case T_Param:
		case T_ArrayExpr:
		case T_FieldSelect:
		case T_FieldStore:
		case T_NamedArgExpr:
		case T_BoolExpr:
		case T_RelabelType:
		case T_CollateExpr:
		case T_CaseExpr:
		case T_CaseTestExpr:
		case T_RowExpr:
		case T_SQLValueFunction:
		case T_NullTest:
		case T_BooleanTest:
		case T_NextValueExpr:
		case T_List:

			/*
			 * We know these node types don't contain function calls; but
			 * something further down in the node tree might.
			 */
			break;

		case T_YbBatchedExpr:
			{
				contain_leaked_vars_walker(
					(Node *) ((YbBatchedExpr*) node)->orig_expr, context);
				break;
			}
		case T_FuncExpr:
		case T_OpExpr:
		case T_DistinctExpr:
		case T_NullIfExpr:
		case T_ScalarArrayOpExpr:
		case T_CoerceViaIO:
		case T_ArrayCoerceExpr:

			/*
			 * If node contains a leaky function call, and there's any Var
			 * underneath it, reject.
			 */
			if (check_functions_in_node(node, contain_leaked_vars_checker,
										context) &&
				contain_var_clause(node))
				return true;
			break;

		case T_SubscriptingRef:
			{
				SubscriptingRef *sbsref = (SubscriptingRef *) node;
				const SubscriptRoutines *sbsroutines;

				/* Consult the subscripting support method info */
				sbsroutines = getSubscriptingRoutines(sbsref->refcontainertype,
													  NULL);
				if (!sbsroutines ||
					!(sbsref->refassgnexpr != NULL ?
					  sbsroutines->store_leakproof :
					  sbsroutines->fetch_leakproof))
				{
					/* Node is leaky, so reject if it contains Vars */
					if (contain_var_clause(node))
						return true;
				}
			}
			break;

		case T_RowCompareExpr:
			{
				/*
				 * It's worth special-casing this because a leaky comparison
				 * function only compromises one pair of row elements, which
				 * might not contain Vars while others do.
				 */
				RowCompareExpr *rcexpr = (RowCompareExpr *) node;
				ListCell   *opid;
				ListCell   *larg;
				ListCell   *rarg;

				forthree(opid, rcexpr->opnos,
						 larg, rcexpr->largs,
						 rarg, rcexpr->rargs)
				{
					Oid			funcid = get_opcode(lfirst_oid(opid));

					if (!get_func_leakproof(funcid) &&
						(contain_var_clause((Node *) lfirst(larg)) ||
						 contain_var_clause((Node *) lfirst(rarg))))
						return true;
				}
			}
			break;

		case T_MinMaxExpr:
			{
				/*
				 * MinMaxExpr is leakproof if the comparison function it calls
				 * is leakproof.
				 */
				MinMaxExpr *minmaxexpr = (MinMaxExpr *) node;
				TypeCacheEntry *typentry;
				bool		leakproof;

				/* Look up the btree comparison function for the datatype */
				typentry = lookup_type_cache(minmaxexpr->minmaxtype,
											 TYPECACHE_CMP_PROC);
				if (OidIsValid(typentry->cmp_proc))
					leakproof = get_func_leakproof(typentry->cmp_proc);
				else
				{
					/*
					 * The executor will throw an error, but here we just
					 * treat the missing function as leaky.
					 */
					leakproof = false;
				}

				if (!leakproof &&
					contain_var_clause((Node *) minmaxexpr->args))
					return true;
			}
			break;

		case T_CurrentOfExpr:

			/*
			 * WHERE CURRENT OF doesn't contain leaky function calls.
			 * Moreover, it is essential that this is considered non-leaky,
			 * since the planner must always generate a TID scan when CURRENT
			 * OF is present -- cf. cost_tidscan.
			 */
			return false;

		default:

			/*
			 * If we don't recognize the node tag, assume it might be leaky.
			 * This prevents an unexpected security hole if someone adds a new
			 * node type that can call a function.
			 */
			return true;
	}
	return expression_tree_walker(node, contain_leaked_vars_walker,
								  context);
}

/*
 * find_nonnullable_rels
 *		Determine which base rels are forced nonnullable by given clause.
 *
 * Returns the set of all Relids that are referenced in the clause in such
 * a way that the clause cannot possibly return TRUE if any of these Relids
 * is an all-NULL row.  (It is OK to err on the side of conservatism; hence
 * the analysis here is simplistic.)
 *
 * The semantics here are subtly different from contain_nonstrict_functions:
 * that function is concerned with NULL results from arbitrary expressions,
 * but here we assume that the input is a Boolean expression, and wish to
 * see if NULL inputs will provably cause a FALSE-or-NULL result.  We expect
 * the expression to have been AND/OR flattened and converted to implicit-AND
 * format.
 *
 * Note: this function is largely duplicative of find_nonnullable_vars().
 * The reason not to simplify this function into a thin wrapper around
 * find_nonnullable_vars() is that the tested conditions really are different:
 * a clause like "t1.v1 IS NOT NULL OR t1.v2 IS NOT NULL" does not prove
 * that either v1 or v2 can't be NULL, but it does prove that the t1 row
 * as a whole can't be all-NULL.  Also, the behavior for PHVs is different.
 *
 * top_level is true while scanning top-level AND/OR structure; here, showing
 * the result is either FALSE or NULL is good enough.  top_level is false when
 * we have descended below a NOT or a strict function: now we must be able to
 * prove that the subexpression goes to NULL.
 *
 * We don't use expression_tree_walker here because we don't want to descend
 * through very many kinds of nodes; only the ones we can be sure are strict.
 */
Relids
find_nonnullable_rels(Node *clause)
{
	return find_nonnullable_rels_walker(clause, true);
}

static Relids
find_nonnullable_rels_walker(Node *node, bool top_level)
{
	Relids		result = NULL;
	ListCell   *l;

	if (node == NULL)
		return NULL;
	if (IsA(node, Var))
	{
		Var		   *var = (Var *) node;

		if (var->varlevelsup == 0)
			result = bms_make_singleton(var->varno);
	}
	else if (IsA(node, List))
	{
		/*
		 * At top level, we are examining an implicit-AND list: if any of the
		 * arms produces FALSE-or-NULL then the result is FALSE-or-NULL. If
		 * not at top level, we are examining the arguments of a strict
		 * function: if any of them produce NULL then the result of the
		 * function must be NULL.  So in both cases, the set of nonnullable
		 * rels is the union of those found in the arms, and we pass down the
		 * top_level flag unmodified.
		 */
		foreach(l, (List *) node)
		{
			result = bms_join(result,
							  find_nonnullable_rels_walker(lfirst(l),
														   top_level));
		}
	}
	else if (IsA(node, FuncExpr))
	{
		FuncExpr   *expr = (FuncExpr *) node;

		if (func_strict(expr->funcid))
			result = find_nonnullable_rels_walker((Node *) expr->args, false);
	}
	else if (IsA(node, OpExpr))
	{
		OpExpr	   *expr = (OpExpr *) node;

		set_opfuncid(expr);
		if (func_strict(expr->opfuncid))
			result = find_nonnullable_rels_walker((Node *) expr->args, false);
	}
	else if (IsA(node, ScalarArrayOpExpr))
	{
		ScalarArrayOpExpr *expr = (ScalarArrayOpExpr *) node;

		if (is_strict_saop(expr, true))
			result = find_nonnullable_rels_walker((Node *) expr->args, false);
	}
	else if (IsA(node, BoolExpr))
	{
		BoolExpr   *expr = (BoolExpr *) node;

		switch (expr->boolop)
		{
			case AND_EXPR:
				/* At top level we can just recurse (to the List case) */
				if (top_level)
				{
					result = find_nonnullable_rels_walker((Node *) expr->args,
														  top_level);
					break;
				}

				/*
				 * Below top level, even if one arm produces NULL, the result
				 * could be FALSE (hence not NULL).  However, if *all* the
				 * arms produce NULL then the result is NULL, so we can take
				 * the intersection of the sets of nonnullable rels, just as
				 * for OR.  Fall through to share code.
				 */
				switch_fallthrough();
			case OR_EXPR:

				/*
				 * OR is strict if all of its arms are, so we can take the
				 * intersection of the sets of nonnullable rels for each arm.
				 * This works for both values of top_level.
				 */
				foreach(l, expr->args)
				{
					Relids		subresult;

					subresult = find_nonnullable_rels_walker(lfirst(l),
															 top_level);
					if (result == NULL) /* first subresult? */
						result = subresult;
					else
						result = bms_int_members(result, subresult);

					/*
					 * If the intersection is empty, we can stop looking. This
					 * also justifies the test for first-subresult above.
					 */
					if (bms_is_empty(result))
						break;
				}
				break;
			case NOT_EXPR:
				/* NOT will return null if its arg is null */
				result = find_nonnullable_rels_walker((Node *) expr->args,
													  false);
				break;
			default:
				elog(ERROR, "unrecognized boolop: %d", (int) expr->boolop);
				break;
		}
	}
	else if (IsA(node, RelabelType))
	{
		RelabelType *expr = (RelabelType *) node;

		result = find_nonnullable_rels_walker((Node *) expr->arg, top_level);
	}
	else if (IsA(node, CoerceViaIO))
	{
		/* not clear this is useful, but it can't hurt */
		CoerceViaIO *expr = (CoerceViaIO *) node;

		result = find_nonnullable_rels_walker((Node *) expr->arg, top_level);
	}
	else if (IsA(node, ArrayCoerceExpr))
	{
		/* ArrayCoerceExpr is strict at the array level; ignore elemexpr */
		ArrayCoerceExpr *expr = (ArrayCoerceExpr *) node;

		result = find_nonnullable_rels_walker((Node *) expr->arg, top_level);
	}
	else if (IsA(node, ConvertRowtypeExpr))
	{
		/* not clear this is useful, but it can't hurt */
		ConvertRowtypeExpr *expr = (ConvertRowtypeExpr *) node;

		result = find_nonnullable_rels_walker((Node *) expr->arg, top_level);
	}
	else if (IsA(node, CollateExpr))
	{
		CollateExpr *expr = (CollateExpr *) node;

		result = find_nonnullable_rels_walker((Node *) expr->arg, top_level);
	}
	else if (IsA(node, NullTest))
	{
		/* IS NOT NULL can be considered strict, but only at top level */
		NullTest   *expr = (NullTest *) node;

		if (top_level && expr->nulltesttype == IS_NOT_NULL && !expr->argisrow)
			result = find_nonnullable_rels_walker((Node *) expr->arg, false);
	}
	else if (IsA(node, BooleanTest))
	{
		/* Boolean tests that reject NULL are strict at top level */
		BooleanTest *expr = (BooleanTest *) node;

		if (top_level &&
			(expr->booltesttype == IS_TRUE ||
			 expr->booltesttype == IS_FALSE ||
			 expr->booltesttype == IS_NOT_UNKNOWN))
			result = find_nonnullable_rels_walker((Node *) expr->arg, false);
	}
	else if (IsA(node, PlaceHolderVar))
	{
		PlaceHolderVar *phv = (PlaceHolderVar *) node;

		/*
		 * If the contained expression forces any rels non-nullable, so does
		 * the PHV.
		 */
		result = find_nonnullable_rels_walker((Node *) phv->phexpr, top_level);

		/*
		 * If the PHV's syntactic scope is exactly one rel, it will be forced
		 * to be evaluated at that rel, and so it will behave like a Var of
		 * that rel: if the rel's entire output goes to null, so will the PHV.
		 * (If the syntactic scope is a join, we know that the PHV will go to
		 * null if the whole join does; but that is AND semantics while we
		 * need OR semantics for find_nonnullable_rels' result, so we can't do
		 * anything with the knowledge.)
		 */
		if (phv->phlevelsup == 0 &&
			bms_membership(phv->phrels) == BMS_SINGLETON)
			result = bms_add_members(result, phv->phrels);
	}
	return result;
}

/*
 * find_nonnullable_vars
 *		Determine which Vars are forced nonnullable by given clause.
 *
 * Returns a list of all level-zero Vars that are referenced in the clause in
 * such a way that the clause cannot possibly return TRUE if any of these Vars
 * is NULL.  (It is OK to err on the side of conservatism; hence the analysis
 * here is simplistic.)
 *
 * The semantics here are subtly different from contain_nonstrict_functions:
 * that function is concerned with NULL results from arbitrary expressions,
 * but here we assume that the input is a Boolean expression, and wish to
 * see if NULL inputs will provably cause a FALSE-or-NULL result.  We expect
 * the expression to have been AND/OR flattened and converted to implicit-AND
 * format.
 *
 * The result is a palloc'd List, but we have not copied the member Var nodes.
 * Also, we don't bother trying to eliminate duplicate entries.
 *
 * top_level is true while scanning top-level AND/OR structure; here, showing
 * the result is either FALSE or NULL is good enough.  top_level is false when
 * we have descended below a NOT or a strict function: now we must be able to
 * prove that the subexpression goes to NULL.
 *
 * We don't use expression_tree_walker here because we don't want to descend
 * through very many kinds of nodes; only the ones we can be sure are strict.
 */
List *
find_nonnullable_vars(Node *clause)
{
	return find_nonnullable_vars_walker(clause, true);
}

static List *
find_nonnullable_vars_walker(Node *node, bool top_level)
{
	List	   *result = NIL;
	ListCell   *l;

	if (node == NULL)
		return NIL;
	if (IsA(node, Var))
	{
		Var		   *var = (Var *) node;

		if (var->varlevelsup == 0)
			result = list_make1(var);
	}
	else if (IsA(node, List))
	{
		/*
		 * At top level, we are examining an implicit-AND list: if any of the
		 * arms produces FALSE-or-NULL then the result is FALSE-or-NULL. If
		 * not at top level, we are examining the arguments of a strict
		 * function: if any of them produce NULL then the result of the
		 * function must be NULL.  So in both cases, the set of nonnullable
		 * vars is the union of those found in the arms, and we pass down the
		 * top_level flag unmodified.
		 */
		foreach(l, (List *) node)
		{
			result = list_concat(result,
								 find_nonnullable_vars_walker(lfirst(l),
															  top_level));
		}
	}
	else if (IsA(node, FuncExpr))
	{
		FuncExpr   *expr = (FuncExpr *) node;

		if (func_strict(expr->funcid))
			result = find_nonnullable_vars_walker((Node *) expr->args, false);
	}
	else if (IsA(node, OpExpr))
	{
		OpExpr	   *expr = (OpExpr *) node;

		set_opfuncid(expr);
		if (func_strict(expr->opfuncid))
			result = find_nonnullable_vars_walker((Node *) expr->args, false);
	}
	else if (IsA(node, ScalarArrayOpExpr))
	{
		ScalarArrayOpExpr *expr = (ScalarArrayOpExpr *) node;

		if (is_strict_saop(expr, true))
			result = find_nonnullable_vars_walker((Node *) expr->args, false);
	}
	else if (IsA(node, BoolExpr))
	{
		BoolExpr   *expr = (BoolExpr *) node;

		switch (expr->boolop)
		{
			case AND_EXPR:
				/* At top level we can just recurse (to the List case) */
				if (top_level)
				{
					result = find_nonnullable_vars_walker((Node *) expr->args,
														  top_level);
					break;
				}

				/*
				 * Below top level, even if one arm produces NULL, the result
				 * could be FALSE (hence not NULL).  However, if *all* the
				 * arms produce NULL then the result is NULL, so we can take
				 * the intersection of the sets of nonnullable vars, just as
				 * for OR.  Fall through to share code.
				 */
				switch_fallthrough();
			case OR_EXPR:

				/*
				 * OR is strict if all of its arms are, so we can take the
				 * intersection of the sets of nonnullable vars for each arm.
				 * This works for both values of top_level.
				 */
				foreach(l, expr->args)
				{
					List	   *subresult;

					subresult = find_nonnullable_vars_walker(lfirst(l),
															 top_level);
					if (result == NIL)	/* first subresult? */
						result = subresult;
					else
						result = list_intersection(result, subresult);

					/*
					 * If the intersection is empty, we can stop looking. This
					 * also justifies the test for first-subresult above.
					 */
					if (result == NIL)
						break;
				}
				break;
			case NOT_EXPR:
				/* NOT will return null if its arg is null */
				result = find_nonnullable_vars_walker((Node *) expr->args,
													  false);
				break;
			default:
				elog(ERROR, "unrecognized boolop: %d", (int) expr->boolop);
				break;
		}
	}
	else if (IsA(node, RelabelType))
	{
		RelabelType *expr = (RelabelType *) node;

		result = find_nonnullable_vars_walker((Node *) expr->arg, top_level);
	}
	else if (IsA(node, CoerceViaIO))
	{
		/* not clear this is useful, but it can't hurt */
		CoerceViaIO *expr = (CoerceViaIO *) node;

		result = find_nonnullable_vars_walker((Node *) expr->arg, false);
	}
	else if (IsA(node, ArrayCoerceExpr))
	{
		/* ArrayCoerceExpr is strict at the array level; ignore elemexpr */
		ArrayCoerceExpr *expr = (ArrayCoerceExpr *) node;

		result = find_nonnullable_vars_walker((Node *) expr->arg, top_level);
	}
	else if (IsA(node, ConvertRowtypeExpr))
	{
		/* not clear this is useful, but it can't hurt */
		ConvertRowtypeExpr *expr = (ConvertRowtypeExpr *) node;

		result = find_nonnullable_vars_walker((Node *) expr->arg, top_level);
	}
	else if (IsA(node, CollateExpr))
	{
		CollateExpr *expr = (CollateExpr *) node;

		result = find_nonnullable_vars_walker((Node *) expr->arg, top_level);
	}
	else if (IsA(node, NullTest))
	{
		/* IS NOT NULL can be considered strict, but only at top level */
		NullTest   *expr = (NullTest *) node;

		if (top_level && expr->nulltesttype == IS_NOT_NULL && !expr->argisrow)
			result = find_nonnullable_vars_walker((Node *) expr->arg, false);
	}
	else if (IsA(node, BooleanTest))
	{
		/* Boolean tests that reject NULL are strict at top level */
		BooleanTest *expr = (BooleanTest *) node;

		if (top_level &&
			(expr->booltesttype == IS_TRUE ||
			 expr->booltesttype == IS_FALSE ||
			 expr->booltesttype == IS_NOT_UNKNOWN))
			result = find_nonnullable_vars_walker((Node *) expr->arg, false);
	}
	else if (IsA(node, PlaceHolderVar))
	{
		PlaceHolderVar *phv = (PlaceHolderVar *) node;

		result = find_nonnullable_vars_walker((Node *) phv->phexpr, top_level);
	}
	return result;
}

/*
 * find_forced_null_vars
 *		Determine which Vars must be NULL for the given clause to return TRUE.
 *
 * This is the complement of find_nonnullable_vars: find the level-zero Vars
 * that must be NULL for the clause to return TRUE.  (It is OK to err on the
 * side of conservatism; hence the analysis here is simplistic.  In fact,
 * we only detect simple "var IS NULL" tests at the top level.)
 *
 * The result is a palloc'd List, but we have not copied the member Var nodes.
 * Also, we don't bother trying to eliminate duplicate entries.
 */
List *
find_forced_null_vars(Node *node)
{
	List	   *result = NIL;
	Var		   *var;
	ListCell   *l;

	if (node == NULL)
		return NIL;
	/* Check single-clause cases using subroutine */
	var = find_forced_null_var(node);
	if (var)
	{
		result = list_make1(var);
	}
	/* Otherwise, handle AND-conditions */
	else if (IsA(node, List))
	{
		/*
		 * At top level, we are examining an implicit-AND list: if any of the
		 * arms produces FALSE-or-NULL then the result is FALSE-or-NULL.
		 */
		foreach(l, (List *) node)
		{
			result = list_concat(result,
								 find_forced_null_vars(lfirst(l)));
		}
	}
	else if (IsA(node, BoolExpr))
	{
		BoolExpr   *expr = (BoolExpr *) node;

		/*
		 * We don't bother considering the OR case, because it's fairly
		 * unlikely anyone would write "v1 IS NULL OR v1 IS NULL". Likewise,
		 * the NOT case isn't worth expending code on.
		 */
		if (expr->boolop == AND_EXPR)
		{
			/* At top level we can just recurse (to the List case) */
			result = find_forced_null_vars((Node *) expr->args);
		}
	}
	return result;
}

/*
 * find_forced_null_var
 *		Return the Var forced null by the given clause, or NULL if it's
 *		not an IS NULL-type clause.  For success, the clause must enforce
 *		*only* nullness of the particular Var, not any other conditions.
 *
 * This is just the single-clause case of find_forced_null_vars(), without
 * any allowance for AND conditions.  It's used by initsplan.c on individual
 * qual clauses.  The reason for not just applying find_forced_null_vars()
 * is that if an AND of an IS NULL clause with something else were to somehow
 * survive AND/OR flattening, initsplan.c might get fooled into discarding
 * the whole clause when only the IS NULL part of it had been proved redundant.
 */
Var *
find_forced_null_var(Node *node)
{
	if (node == NULL)
		return NULL;
	if (IsA(node, NullTest))
	{
		/* check for var IS NULL */
		NullTest   *expr = (NullTest *) node;

		if (expr->nulltesttype == IS_NULL && !expr->argisrow)
		{
			Var		   *var = (Var *) expr->arg;

			if (var && IsA(var, Var) &&
				var->varlevelsup == 0)
				return var;
		}
	}
	else if (IsA(node, BooleanTest))
	{
		/* var IS UNKNOWN is equivalent to var IS NULL */
		BooleanTest *expr = (BooleanTest *) node;

		if (expr->booltesttype == IS_UNKNOWN)
		{
			Var		   *var = (Var *) expr->arg;

			if (var && IsA(var, Var) &&
				var->varlevelsup == 0)
				return var;
		}
	}
	return NULL;
}

/*
 * Can we treat a ScalarArrayOpExpr as strict?
 *
 * If "falseOK" is true, then a "false" result can be considered strict,
 * else we need to guarantee an actual NULL result for NULL input.
 *
 * "foo op ALL array" is strict if the op is strict *and* we can prove
 * that the array input isn't an empty array.  We can check that
 * for the cases of an array constant and an ARRAY[] construct.
 *
 * "foo op ANY array" is strict in the falseOK sense if the op is strict.
 * If not falseOK, the test is the same as for "foo op ALL array".
 */
static bool
is_strict_saop(ScalarArrayOpExpr *expr, bool falseOK)
{
	Node	   *rightop;

	/* The contained operator must be strict. */
	set_sa_opfuncid(expr);
	if (!func_strict(expr->opfuncid))
		return false;
	/* If ANY and falseOK, that's all we need to check. */
	if (expr->useOr && falseOK)
		return true;
	/* Else, we have to see if the array is provably non-empty. */
	Assert(list_length(expr->args) == 2);
	rightop = (Node *) lsecond(expr->args);
	if (rightop && IsA(rightop, Const))
	{
		Datum		arraydatum = ((Const *) rightop)->constvalue;
		bool		arrayisnull = ((Const *) rightop)->constisnull;
		ArrayType  *arrayval;
		int			nitems;

		if (arrayisnull)
			return false;
		arrayval = DatumGetArrayTypeP(arraydatum);
		nitems = ArrayGetNItems(ARR_NDIM(arrayval), ARR_DIMS(arrayval));
		if (nitems > 0)
			return true;
	}
	else if (rightop && IsA(rightop, ArrayExpr))
	{
		ArrayExpr  *arrayexpr = (ArrayExpr *) rightop;

		if (arrayexpr->elements != NIL && !arrayexpr->multidims)
			return true;
	}
	return false;
}


/*****************************************************************************
 *		Check for "pseudo-constant" clauses
 *****************************************************************************/

/*
 * is_pseudo_constant_clause
 *	  Detect whether an expression is "pseudo constant", ie, it contains no
 *	  variables of the current query level and no uses of volatile functions.
 *	  Such an expr is not necessarily a true constant: it can still contain
 *	  Params and outer-level Vars, not to mention functions whose results
 *	  may vary from one statement to the next.  However, the expr's value
 *	  will be constant over any one scan of the current query, so it can be
 *	  used as, eg, an indexscan key.  (Actually, the condition for indexscan
 *	  keys is weaker than this; see is_pseudo_constant_for_index().)
 *
 * CAUTION: this function omits to test for one very important class of
 * not-constant expressions, namely aggregates (Aggrefs).  In current usage
 * this is only applied to WHERE clauses and so a check for Aggrefs would be
 * a waste of cycles; but be sure to also check contain_agg_clause() if you
 * want to know about pseudo-constness in other contexts.  The same goes
 * for window functions (WindowFuncs).
 */
bool
is_pseudo_constant_clause(Node *clause)
{
	/*
	 * We could implement this check in one recursive scan.  But since the
	 * check for volatile functions is both moderately expensive and unlikely
	 * to fail, it seems better to look for Vars first and only check for
	 * volatile functions if we find no Vars.
	 */
	if (!contain_var_clause(clause) &&
		!contain_volatile_functions(clause))
		return true;
	return false;
}

/*
 * is_pseudo_constant_clause_relids
 *	  Same as above, except caller already has available the var membership
 *	  of the expression; this lets us avoid the contain_var_clause() scan.
 */
bool
is_pseudo_constant_clause_relids(Node *clause, Relids relids)
{
	if (bms_is_empty(relids) &&
		!contain_volatile_functions(clause))
		return true;
	return false;
}


/*****************************************************************************
 *																			 *
 *		General clause-manipulating routines								 *
 *																			 *
 *****************************************************************************/

/*
 * NumRelids
 *		(formerly clause_relids)
 *
 * Returns the number of different relations referenced in 'clause'.
 */
int
NumRelids(PlannerInfo *root, Node *clause)
{
	Relids		varnos = pull_varnos(root, clause);
	int			result = bms_num_members(varnos);

	bms_free(varnos);
	return result;
}

/*
 * CommuteOpExpr: commute a binary operator clause
 *
 * XXX the clause is destructively modified!
 */
void
CommuteOpExpr(OpExpr *clause)
{
	Oid			opoid;
	Node	   *temp;

	/* Sanity checks: caller is at fault if these fail */
	if (!is_opclause(clause) ||
		list_length(clause->args) != 2)
		elog(ERROR, "cannot commute non-binary-operator clause");

	opoid = get_commutator(clause->opno);

	if (!OidIsValid(opoid))
		elog(ERROR, "could not find commutator for operator %u",
			 clause->opno);

	/*
	 * modify the clause in-place!
	 */
	clause->opno = opoid;
	clause->opfuncid = InvalidOid;
	/* opresulttype, opretset, opcollid, inputcollid need not change */

	temp = linitial(clause->args);
	linitial(clause->args) = lsecond(clause->args);
	lsecond(clause->args) = temp;
}

/*
 * Helper for eval_const_expressions: check that datatype of an attribute
 * is still what it was when the expression was parsed.  This is needed to
 * guard against improper simplification after ALTER COLUMN TYPE.  (XXX we
 * may well need to make similar checks elsewhere?)
 *
 * rowtypeid may come from a whole-row Var, and therefore it can be a domain
 * over composite, but for this purpose we only care about checking the type
 * of a contained field.
 */
static bool
rowtype_field_matches(Oid rowtypeid, int fieldnum,
					  Oid expectedtype, int32 expectedtypmod,
					  Oid expectedcollation)
{
	TupleDesc	tupdesc;
	Form_pg_attribute attr;

	/* No issue for RECORD, since there is no way to ALTER such a type */
	if (rowtypeid == RECORDOID)
		return true;
	tupdesc = lookup_rowtype_tupdesc_domain(rowtypeid, -1, false);
	if (fieldnum <= 0 || fieldnum > tupdesc->natts)
	{
		ReleaseTupleDesc(tupdesc);
		return false;
	}
	attr = TupleDescAttr(tupdesc, fieldnum - 1);
	if (attr->attisdropped ||
		attr->atttypid != expectedtype ||
		attr->atttypmod != expectedtypmod ||
		attr->attcollation != expectedcollation)
	{
		ReleaseTupleDesc(tupdesc);
		return false;
	}
	ReleaseTupleDesc(tupdesc);
	return true;
}


/*--------------------
 * eval_const_expressions
 *
 * Reduce any recognizably constant subexpressions of the given
 * expression tree, for example "2 + 2" => "4".  More interestingly,
 * we can reduce certain boolean expressions even when they contain
 * non-constant subexpressions: "x OR true" => "true" no matter what
 * the subexpression x is.  (XXX We assume that no such subexpression
 * will have important side-effects, which is not necessarily a good
 * assumption in the presence of user-defined functions; do we need a
 * pg_proc flag that prevents discarding the execution of a function?)
 *
 * We do understand that certain functions may deliver non-constant
 * results even with constant inputs, "nextval()" being the classic
 * example.  Functions that are not marked "immutable" in pg_proc
 * will not be pre-evaluated here, although we will reduce their
 * arguments as far as possible.
 *
 * Whenever a function is eliminated from the expression by means of
 * constant-expression evaluation or inlining, we add the function to
 * root->glob->invalItems.  This ensures the plan is known to depend on
 * such functions, even though they aren't referenced anymore.
 *
 * We assume that the tree has already been type-checked and contains
 * only operators and functions that are reasonable to try to execute.
 *
 * NOTE: "root" can be passed as NULL if the caller never wants to do any
 * Param substitutions nor receive info about inlined functions.
 *
 * NOTE: the planner assumes that this will always flatten nested AND and
 * OR clauses into N-argument form.  See comments in prepqual.c.
 *
 * NOTE: another critical effect is that any function calls that require
 * default arguments will be expanded, and named-argument calls will be
 * converted to positional notation.  The executor won't handle either.
 *--------------------
 */
Node *
eval_const_expressions(PlannerInfo *root, Node *node)
{
	eval_const_expressions_context context;

	if (root)
		context.boundParams = root->glob->boundParams;	/* bound Params */
	else
		context.boundParams = NULL;
	context.root = root;		/* for inlined-function dependencies */
	context.active_fns = NIL;	/* nothing being recursively simplified */
	context.case_val = NULL;	/* no CASE being examined */
	context.estimate = false;	/* safe transformations only */
	return eval_const_expressions_mutator(node, &context);
}

#define MIN_ARRAY_SIZE_FOR_HASHED_SAOP 9
/*--------------------
 * convert_saop_to_hashed_saop
 *
 * Recursively search 'node' for ScalarArrayOpExprs and fill in the hash
 * function for any ScalarArrayOpExpr that looks like it would be useful to
 * evaluate using a hash table rather than a linear search.
 *
 * We'll use a hash table if all of the following conditions are met:
 * 1. The 2nd argument of the array contain only Consts.
 * 2. useOr is true or there is a valid negator operator for the
 *	  ScalarArrayOpExpr's opno.
 * 3. There's valid hash function for both left and righthand operands and
 *	  these hash functions are the same.
 * 4. If the array contains enough elements for us to consider it to be
 *	  worthwhile using a hash table rather than a linear search.
 */
void
convert_saop_to_hashed_saop(Node *node)
{
	(void) convert_saop_to_hashed_saop_walker(node, NULL);
}

static bool
convert_saop_to_hashed_saop_walker(Node *node, void *context)
{
	if (node == NULL)
		return false;

	if (IsA(node, ScalarArrayOpExpr))
	{
		ScalarArrayOpExpr *saop = (ScalarArrayOpExpr *) node;
		Expr	   *arrayarg = (Expr *) lsecond(saop->args);
		Oid			lefthashfunc;
		Oid			righthashfunc;

		if (arrayarg && IsA(arrayarg, Const) &&
			!((Const *) arrayarg)->constisnull)
		{
			if (saop->useOr)
			{
				if (get_op_hash_functions(saop->opno, &lefthashfunc, &righthashfunc) &&
					lefthashfunc == righthashfunc)
				{
					Datum		arrdatum = ((Const *) arrayarg)->constvalue;
					ArrayType  *arr = (ArrayType *) DatumGetPointer(arrdatum);
					int			nitems;

					/*
					 * Only fill in the hash functions if the array looks
					 * large enough for it to be worth hashing instead of
					 * doing a linear search.
					 */
					nitems = ArrayGetNItems(ARR_NDIM(arr), ARR_DIMS(arr));

					if (nitems >= MIN_ARRAY_SIZE_FOR_HASHED_SAOP)
					{
						/* Looks good. Fill in the hash functions */
						saop->hashfuncid = lefthashfunc;
					}
					return true;
				}
			}
			else				/* !saop->useOr */
			{
				Oid			negator = get_negator(saop->opno);

				/*
				 * Check if this is a NOT IN using an operator whose negator
				 * is hashable.  If so we can still build a hash table and
				 * just ensure the lookup items are not in the hash table.
				 */
				if (OidIsValid(negator) &&
					get_op_hash_functions(negator, &lefthashfunc, &righthashfunc) &&
					lefthashfunc == righthashfunc)
				{
					Datum		arrdatum = ((Const *) arrayarg)->constvalue;
					ArrayType  *arr = (ArrayType *) DatumGetPointer(arrdatum);
					int			nitems;

					/*
					 * Only fill in the hash functions if the array looks
					 * large enough for it to be worth hashing instead of
					 * doing a linear search.
					 */
					nitems = ArrayGetNItems(ARR_NDIM(arr), ARR_DIMS(arr));

					if (nitems >= MIN_ARRAY_SIZE_FOR_HASHED_SAOP)
					{
						/* Looks good. Fill in the hash functions */
						saop->hashfuncid = lefthashfunc;

						/*
						 * Also set the negfuncid.  The executor will need
						 * that to perform hashtable lookups.
						 */
						saop->negfuncid = get_opcode(negator);
					}
					return true;
				}
			}
		}
	}

	return expression_tree_walker(node, convert_saop_to_hashed_saop_walker, NULL);
}


/*--------------------
 * estimate_expression_value
 *
 * This function attempts to estimate the value of an expression for
 * planning purposes.  It is in essence a more aggressive version of
 * eval_const_expressions(): we will perform constant reductions that are
 * not necessarily 100% safe, but are reasonable for estimation purposes.
 *
 * Currently the extra steps that are taken in this mode are:
 * 1. Substitute values for Params, where a bound Param value has been made
 *	  available by the caller of planner(), even if the Param isn't marked
 *	  constant.  This effectively means that we plan using the first supplied
 *	  value of the Param.
 * 2. Fold stable, as well as immutable, functions to constants.
 * 3. Reduce PlaceHolderVar nodes to their contained expressions.
 *--------------------
 */
Node *
estimate_expression_value(PlannerInfo *root, Node *node)
{
	eval_const_expressions_context context;

	context.boundParams = root->glob->boundParams;	/* bound Params */
	/* we do not need to mark the plan as depending on inlined functions */
	context.root = NULL;
	context.active_fns = NIL;	/* nothing being recursively simplified */
	context.case_val = NULL;	/* no CASE being examined */
	context.estimate = true;	/* unsafe transformations OK */
	return eval_const_expressions_mutator(node, &context);
}

/*
 * The generic case in eval_const_expressions_mutator is to recurse using
 * expression_tree_mutator, which will copy the given node unchanged but
 * const-simplify its arguments (if any) as far as possible.  If the node
 * itself does immutable processing, and each of its arguments were reduced
 * to a Const, we can then reduce it to a Const using evaluate_expr.  (Some
 * node types need more complicated logic; for example, a CASE expression
 * might be reducible to a constant even if not all its subtrees are.)
 */
#define ece_generic_processing(node) \
	expression_tree_mutator((Node *) (node), eval_const_expressions_mutator, \
							(void *) context)

/*
 * Check whether all arguments of the given node were reduced to Consts.
 * By going directly to expression_tree_walker, contain_non_const_walker
 * is not applied to the node itself, only to its children.
 */
#define ece_all_arguments_const(node) \
	(!expression_tree_walker((Node *) (node), contain_non_const_walker, NULL))

/* Generic macro for applying evaluate_expr */
#define ece_evaluate_expr(node) \
	((Node *) evaluate_expr((Expr *) (node), \
							exprType((Node *) (node)), \
							exprTypmod((Node *) (node)), \
							exprCollation((Node *) (node))))

/*
 * Recursive guts of eval_const_expressions/estimate_expression_value
 */
static Node *
eval_const_expressions_mutator(Node *node,
							   eval_const_expressions_context *context)
{
	if (node == NULL)
		return NULL;
	switch (nodeTag(node))
	{
		case T_Param:
			{
				Param	   *param = (Param *) node;
				ParamListInfo paramLI = context->boundParams;

				/* Look to see if we've been given a value for this Param */
				if (param->paramkind == PARAM_EXTERN &&
					paramLI != NULL &&
					param->paramid > 0 &&
					param->paramid <= paramLI->numParams)
				{
					ParamExternData *prm;
					ParamExternData prmdata;

					/*
					 * Give hook a chance in case parameter is dynamic.  Tell
					 * it that this fetch is speculative, so it should avoid
					 * erroring out if parameter is unavailable.
					 */
					if (paramLI->paramFetch != NULL)
						prm = paramLI->paramFetch(paramLI, param->paramid,
												  true, &prmdata);
					else
						prm = &paramLI->params[param->paramid - 1];

					/*
					 * We don't just check OidIsValid, but insist that the
					 * fetched type match the Param, just in case the hook did
					 * something unexpected.  No need to throw an error here
					 * though; leave that for runtime.
					 */
					if (OidIsValid(prm->ptype) &&
						prm->ptype == param->paramtype)
					{
						/* OK to substitute parameter value? */
						if (context->estimate ||
							(prm->pflags & PARAM_FLAG_CONST))
						{
							/*
							 * Return a Const representing the param value.
							 * Must copy pass-by-ref datatypes, since the
							 * Param might be in a memory context
							 * shorter-lived than our output plan should be.
							 */
							int16		typLen;
							bool		typByVal;
							Datum		pval;
							Const	   *con;

							get_typlenbyval(param->paramtype,
											&typLen, &typByVal);
							if (prm->isnull || typByVal)
								pval = prm->value;
							else
								pval = datumCopy(prm->value, typByVal, typLen);
							con = makeConst(param->paramtype,
											param->paramtypmod,
											param->paramcollid,
											(int) typLen,
											pval,
											prm->isnull,
											typByVal);
							con->location = param->location;
							return (Node *) con;
						}
					}
				}

				/*
				 * Not replaceable, so just copy the Param (no need to
				 * recurse)
				 */
				return (Node *) copyObject(param);
			}
		case T_WindowFunc:
			{
				WindowFunc *expr = (WindowFunc *) node;
				Oid			funcid = expr->winfnoid;
				List	   *args;
				Expr	   *aggfilter;
				HeapTuple	func_tuple;
				WindowFunc *newexpr;

				/*
				 * We can't really simplify a WindowFunc node, but we mustn't
				 * just fall through to the default processing, because we
				 * have to apply expand_function_arguments to its argument
				 * list.  That takes care of inserting default arguments and
				 * expanding named-argument notation.
				 */
				func_tuple = SearchSysCache1(PROCOID, ObjectIdGetDatum(funcid));
				if (!HeapTupleIsValid(func_tuple))
					elog(ERROR, "cache lookup failed for function %u", funcid);

				args = expand_function_arguments(expr->args,
												 false, expr->wintype,
												 func_tuple);

				ReleaseSysCache(func_tuple);

				/* Now, recursively simplify the args (which are a List) */
				args = (List *)
					expression_tree_mutator((Node *) args,
											eval_const_expressions_mutator,
											(void *) context);
				/* ... and the filter expression, which isn't */
				aggfilter = (Expr *)
					eval_const_expressions_mutator((Node *) expr->aggfilter,
												   context);

				/* And build the replacement WindowFunc node */
				newexpr = makeNode(WindowFunc);
				newexpr->winfnoid = expr->winfnoid;
				newexpr->wintype = expr->wintype;
				newexpr->wincollid = expr->wincollid;
				newexpr->inputcollid = expr->inputcollid;
				newexpr->args = args;
				newexpr->aggfilter = aggfilter;
				newexpr->winref = expr->winref;
				newexpr->winstar = expr->winstar;
				newexpr->winagg = expr->winagg;
				newexpr->location = expr->location;

				return (Node *) newexpr;
			}
		case T_FuncExpr:
			{
				FuncExpr   *expr = (FuncExpr *) node;
				List	   *args = expr->args;
				Expr	   *simple;
				FuncExpr   *newexpr;

				/*
				 * Code for op/func reduction is pretty bulky, so split it out
				 * as a separate function.  Note: exprTypmod normally returns
				 * -1 for a FuncExpr, but not when the node is recognizably a
				 * length coercion; we want to preserve the typmod in the
				 * eventual Const if so.
				 */
				simple = simplify_function(expr->funcid,
										   expr->funcresulttype,
										   exprTypmod(node),
										   expr->funccollid,
										   expr->inputcollid,
										   &args,
										   expr->funcvariadic,
										   true,
										   true,
										   context);
				if (simple)		/* successfully simplified it */
					return (Node *) simple;

				/*
				 * The expression cannot be simplified any further, so build
				 * and return a replacement FuncExpr node using the
				 * possibly-simplified arguments.  Note that we have also
				 * converted the argument list to positional notation.
				 */
				newexpr = makeNode(FuncExpr);
				newexpr->funcid = expr->funcid;
				newexpr->funcresulttype = expr->funcresulttype;
				newexpr->funcretset = expr->funcretset;
				newexpr->funcvariadic = expr->funcvariadic;
				newexpr->funcformat = expr->funcformat;
				newexpr->funccollid = expr->funccollid;
				newexpr->inputcollid = expr->inputcollid;
				newexpr->args = args;
				newexpr->location = expr->location;
				return (Node *) newexpr;
			}
		case T_OpExpr:
			{
				OpExpr	   *expr = (OpExpr *) node;
				List	   *args = expr->args;
				Expr	   *simple;
				OpExpr	   *newexpr;

				/*
				 * Need to get OID of underlying function.  Okay to scribble
				 * on input to this extent.
				 */
				set_opfuncid(expr);

				/*
				 * Code for op/func reduction is pretty bulky, so split it out
				 * as a separate function.
				 */
				simple = simplify_function(expr->opfuncid,
										   expr->opresulttype, -1,
										   expr->opcollid,
										   expr->inputcollid,
										   &args,
										   false,
										   true,
										   true,
										   context);
				if (simple)		/* successfully simplified it */
					return (Node *) simple;

				/*
				 * If the operator is boolean equality or inequality, we know
				 * how to simplify cases involving one constant and one
				 * non-constant argument.
				 */
				if (expr->opno == BooleanEqualOperator ||
					expr->opno == BooleanNotEqualOperator)
				{
					simple = (Expr *) simplify_boolean_equality(expr->opno,
																args);
					if (simple) /* successfully simplified it */
						return (Node *) simple;
				}

				/*
				 * The expression cannot be simplified any further, so build
				 * and return a replacement OpExpr node using the
				 * possibly-simplified arguments.
				 */
				newexpr = makeNode(OpExpr);
				newexpr->opno = expr->opno;
				newexpr->opfuncid = expr->opfuncid;
				newexpr->opresulttype = expr->opresulttype;
				newexpr->opretset = expr->opretset;
				newexpr->opcollid = expr->opcollid;
				newexpr->inputcollid = expr->inputcollid;
				newexpr->args = args;
				newexpr->location = expr->location;
				return (Node *) newexpr;
			}
		case T_DistinctExpr:
			{
				DistinctExpr *expr = (DistinctExpr *) node;
				List	   *args;
				ListCell   *arg;
				bool		has_null_input = false;
				bool		all_null_input = true;
				bool		has_nonconst_input = false;
				Expr	   *simple;
				DistinctExpr *newexpr;

				/*
				 * Reduce constants in the DistinctExpr's arguments.  We know
				 * args is either NIL or a List node, so we can call
				 * expression_tree_mutator directly rather than recursing to
				 * self.
				 */
				args = (List *) expression_tree_mutator((Node *) expr->args,
														eval_const_expressions_mutator,
														(void *) context);

				/*
				 * We must do our own check for NULLs because DistinctExpr has
				 * different results for NULL input than the underlying
				 * operator does.
				 */
				foreach(arg, args)
				{
					if (IsA(lfirst(arg), Const))
					{
						has_null_input |= ((Const *) lfirst(arg))->constisnull;
						all_null_input &= ((Const *) lfirst(arg))->constisnull;
					}
					else
						has_nonconst_input = true;
				}

				/* all constants? then can optimize this out */
				if (!has_nonconst_input)
				{
					/* all nulls? then not distinct */
					if (all_null_input)
						return makeBoolConst(false, false);

					/* one null? then distinct */
					if (has_null_input)
						return makeBoolConst(true, false);

					/* otherwise try to evaluate the '=' operator */
					/* (NOT okay to try to inline it, though!) */

					/*
					 * Need to get OID of underlying function.  Okay to
					 * scribble on input to this extent.
					 */
					set_opfuncid((OpExpr *) expr);	/* rely on struct
													 * equivalence */

					/*
					 * Code for op/func reduction is pretty bulky, so split it
					 * out as a separate function.
					 */
					simple = simplify_function(expr->opfuncid,
											   expr->opresulttype, -1,
											   expr->opcollid,
											   expr->inputcollid,
											   &args,
											   false,
											   false,
											   false,
											   context);
					if (simple) /* successfully simplified it */
					{
						/*
						 * Since the underlying operator is "=", must negate
						 * its result
						 */
						Const	   *csimple = castNode(Const, simple);

						csimple->constvalue =
							BoolGetDatum(!DatumGetBool(csimple->constvalue));
						return (Node *) csimple;
					}
				}

				/*
				 * The expression cannot be simplified any further, so build
				 * and return a replacement DistinctExpr node using the
				 * possibly-simplified arguments.
				 */
				newexpr = makeNode(DistinctExpr);
				newexpr->opno = expr->opno;
				newexpr->opfuncid = expr->opfuncid;
				newexpr->opresulttype = expr->opresulttype;
				newexpr->opretset = expr->opretset;
				newexpr->opcollid = expr->opcollid;
				newexpr->inputcollid = expr->inputcollid;
				newexpr->args = args;
				newexpr->location = expr->location;
				return (Node *) newexpr;
			}
		case T_NullIfExpr:
			{
				NullIfExpr *expr;
				ListCell   *arg;
				bool		has_nonconst_input = false;

				/* Copy the node and const-simplify its arguments */
				expr = (NullIfExpr *) ece_generic_processing(node);

				/* If either argument is NULL they can't be equal */
				foreach(arg, expr->args)
				{
					if (!IsA(lfirst(arg), Const))
						has_nonconst_input = true;
					else if (((Const *) lfirst(arg))->constisnull)
						return (Node *) linitial(expr->args);
				}

				/*
				 * Need to get OID of underlying function before checking if
				 * the function is OK to evaluate.
				 */
				set_opfuncid((OpExpr *) expr);

				if (!has_nonconst_input &&
					ece_function_is_safe(expr->opfuncid, context))
					return ece_evaluate_expr(expr);

				return (Node *) expr;
			}
		case T_ScalarArrayOpExpr:
			{
				ScalarArrayOpExpr *saop;

				/* Copy the node and const-simplify its arguments */
				saop = (ScalarArrayOpExpr *) ece_generic_processing(node);

				/* Make sure we know underlying function */
				set_sa_opfuncid(saop);

				/*
				 * If all arguments are Consts, and it's a safe function, we
				 * can fold to a constant
				 */
				if (ece_all_arguments_const(saop) &&
					ece_function_is_safe(saop->opfuncid, context))
					return ece_evaluate_expr(saop);
				return (Node *) saop;
			}
		case T_BoolExpr:
			{
				BoolExpr   *expr = (BoolExpr *) node;

				switch (expr->boolop)
				{
					case OR_EXPR:
						{
							List	   *newargs;
							bool		haveNull = false;
							bool		forceTrue = false;

							newargs = simplify_or_arguments(expr->args,
															context,
															&haveNull,
															&forceTrue);
							if (forceTrue)
								return makeBoolConst(true, false);
							if (haveNull)
								newargs = lappend(newargs,
												  makeBoolConst(false, true));
							/* If all the inputs are FALSE, result is FALSE */
							if (newargs == NIL)
								return makeBoolConst(false, false);

							/*
							 * If only one nonconst-or-NULL input, it's the
							 * result
							 */
							if (list_length(newargs) == 1)
								return (Node *) linitial(newargs);
							/* Else we still need an OR node */
							return (Node *) make_orclause(newargs);
						}
					case AND_EXPR:
						{
							List	   *newargs;
							bool		haveNull = false;
							bool		forceFalse = false;

							newargs = simplify_and_arguments(expr->args,
															 context,
															 &haveNull,
															 &forceFalse);
							if (forceFalse)
								return makeBoolConst(false, false);
							if (haveNull)
								newargs = lappend(newargs,
												  makeBoolConst(false, true));
							/* If all the inputs are TRUE, result is TRUE */
							if (newargs == NIL)
								return makeBoolConst(true, false);

							/*
							 * If only one nonconst-or-NULL input, it's the
							 * result
							 */
							if (list_length(newargs) == 1)
								return (Node *) linitial(newargs);
							/* Else we still need an AND node */
							return (Node *) make_andclause(newargs);
						}
					case NOT_EXPR:
						{
							Node	   *arg;

							Assert(list_length(expr->args) == 1);
							arg = eval_const_expressions_mutator(linitial(expr->args),
																 context);

							/*
							 * Use negate_clause() to see if we can simplify
							 * away the NOT.
							 */
							return negate_clause(arg);
						}
					default:
						elog(ERROR, "unrecognized boolop: %d",
							 (int) expr->boolop);
						break;
				}
				break;
			}
		case T_SubPlan:
		case T_AlternativeSubPlan:

			/*
			 * Return a SubPlan unchanged --- too late to do anything with it.
			 *
			 * XXX should we ereport() here instead?  Probably this routine
			 * should never be invoked after SubPlan creation.
			 */
			return node;
		case T_RelabelType:
			{
				RelabelType *relabel = (RelabelType *) node;
				Node	   *arg;

				/* Simplify the input ... */
				arg = eval_const_expressions_mutator((Node *) relabel->arg,
													 context);
				/* ... and attach a new RelabelType node, if needed */
				return applyRelabelType(arg,
										relabel->resulttype,
										relabel->resulttypmod,
										relabel->resultcollid,
										relabel->relabelformat,
										relabel->location,
										true);
			}
		case T_CoerceViaIO:
			{
				CoerceViaIO *expr = (CoerceViaIO *) node;
				List	   *args;
				Oid			outfunc;
				bool		outtypisvarlena;
				Oid			infunc;
				Oid			intypioparam;
				Expr	   *simple;
				CoerceViaIO *newexpr;

				/* Make a List so we can use simplify_function */
				args = list_make1(expr->arg);

				/*
				 * CoerceViaIO represents calling the source type's output
				 * function then the result type's input function.  So, try to
				 * simplify it as though it were a stack of two such function
				 * calls.  First we need to know what the functions are.
				 *
				 * Note that the coercion functions are assumed not to care
				 * about input collation, so we just pass InvalidOid for that.
				 */
				getTypeOutputInfo(exprType((Node *) expr->arg),
								  &outfunc, &outtypisvarlena);
				getTypeInputInfo(expr->resulttype,
								 &infunc, &intypioparam);

				simple = simplify_function(outfunc,
										   CSTRINGOID, -1,
										   InvalidOid,
										   InvalidOid,
										   &args,
										   false,
										   true,
										   true,
										   context);
				if (simple)		/* successfully simplified output fn */
				{
					/*
					 * Input functions may want 1 to 3 arguments.  We always
					 * supply all three, trusting that nothing downstream will
					 * complain.
					 */
					args = list_make3(simple,
									  makeConst(OIDOID,
												-1,
												InvalidOid,
												sizeof(Oid),
												ObjectIdGetDatum(intypioparam),
												false,
												true),
									  makeConst(INT4OID,
												-1,
												InvalidOid,
												sizeof(int32),
												Int32GetDatum(-1),
												false,
												true));

					simple = simplify_function(infunc,
											   expr->resulttype, -1,
											   expr->resultcollid,
											   InvalidOid,
											   &args,
											   false,
											   false,
											   true,
											   context);
					if (simple) /* successfully simplified input fn */
						return (Node *) simple;
				}

				/*
				 * The expression cannot be simplified any further, so build
				 * and return a replacement CoerceViaIO node using the
				 * possibly-simplified argument.
				 */
				newexpr = makeNode(CoerceViaIO);
				newexpr->arg = (Expr *) linitial(args);
				newexpr->resulttype = expr->resulttype;
				newexpr->resultcollid = expr->resultcollid;
				newexpr->coerceformat = expr->coerceformat;
				newexpr->location = expr->location;
				return (Node *) newexpr;
			}
		case T_ArrayCoerceExpr:
			{
				ArrayCoerceExpr *ac = makeNode(ArrayCoerceExpr);
				Node	   *save_case_val;

				/*
				 * Copy the node and const-simplify its arguments.  We can't
				 * use ece_generic_processing() here because we need to mess
				 * with case_val only while processing the elemexpr.
				 */
				memcpy(ac, node, sizeof(ArrayCoerceExpr));
				ac->arg = (Expr *)
					eval_const_expressions_mutator((Node *) ac->arg,
												   context);

				/*
				 * Set up for the CaseTestExpr node contained in the elemexpr.
				 * We must prevent it from absorbing any outer CASE value.
				 */
				save_case_val = context->case_val;
				context->case_val = NULL;

				ac->elemexpr = (Expr *)
					eval_const_expressions_mutator((Node *) ac->elemexpr,
												   context);

				context->case_val = save_case_val;

				/*
				 * If constant argument and the per-element expression is
				 * immutable, we can simplify the whole thing to a constant.
				 * Exception: although contain_mutable_functions considers
				 * CoerceToDomain immutable for historical reasons, let's not
				 * do so here; this ensures coercion to an array-over-domain
				 * does not apply the domain's constraints until runtime.
				 */
				if (ac->arg && IsA(ac->arg, Const) &&
					ac->elemexpr && !IsA(ac->elemexpr, CoerceToDomain) &&
					!contain_mutable_functions((Node *) ac->elemexpr))
					return ece_evaluate_expr(ac);

				return (Node *) ac;
			}
		case T_CollateExpr:
			{
				/*
				 * We replace CollateExpr with RelabelType, so as to improve
				 * uniformity of expression representation and thus simplify
				 * comparison of expressions.  Hence this looks very nearly
				 * the same as the RelabelType case, and we can apply the same
				 * optimizations to avoid unnecessary RelabelTypes.
				 */
				CollateExpr *collate = (CollateExpr *) node;
				Node	   *arg;

				/* Simplify the input ... */
				arg = eval_const_expressions_mutator((Node *) collate->arg,
													 context);
				/* ... and attach a new RelabelType node, if needed */
				return applyRelabelType(arg,
										exprType(arg),
										exprTypmod(arg),
										collate->collOid,
										COERCE_IMPLICIT_CAST,
										collate->location,
										true);
			}
		case T_CaseExpr:
			{
				/*----------
				 * CASE expressions can be simplified if there are constant
				 * condition clauses:
				 *		FALSE (or NULL): drop the alternative
				 *		TRUE: drop all remaining alternatives
				 * If the first non-FALSE alternative is a constant TRUE,
				 * we can simplify the entire CASE to that alternative's
				 * expression.  If there are no non-FALSE alternatives,
				 * we simplify the entire CASE to the default result (ELSE).
				 *
				 * If we have a simple-form CASE with constant test
				 * expression, we substitute the constant value for contained
				 * CaseTestExpr placeholder nodes, so that we have the
				 * opportunity to reduce constant test conditions.  For
				 * example this allows
				 *		CASE 0 WHEN 0 THEN 1 ELSE 1/0 END
				 * to reduce to 1 rather than drawing a divide-by-0 error.
				 * Note that when the test expression is constant, we don't
				 * have to include it in the resulting CASE; for example
				 *		CASE 0 WHEN x THEN y ELSE z END
				 * is transformed by the parser to
				 *		CASE 0 WHEN CaseTestExpr = x THEN y ELSE z END
				 * which we can simplify to
				 *		CASE WHEN 0 = x THEN y ELSE z END
				 * It is not necessary for the executor to evaluate the "arg"
				 * expression when executing the CASE, since any contained
				 * CaseTestExprs that might have referred to it will have been
				 * replaced by the constant.
				 *----------
				 */
				CaseExpr   *caseexpr = (CaseExpr *) node;
				CaseExpr   *newcase;
				Node	   *save_case_val;
				Node	   *newarg;
				List	   *newargs;
				bool		const_true_cond;
				Node	   *defresult = NULL;
				ListCell   *arg;

				/* Simplify the test expression, if any */
				newarg = eval_const_expressions_mutator((Node *) caseexpr->arg,
														context);

				/* Set up for contained CaseTestExpr nodes */
				save_case_val = context->case_val;
				if (newarg && IsA(newarg, Const))
				{
					context->case_val = newarg;
					newarg = NULL;	/* not needed anymore, see above */
				}
				else
					context->case_val = NULL;

				/* Simplify the WHEN clauses */
				newargs = NIL;
				const_true_cond = false;
				foreach(arg, caseexpr->args)
				{
					CaseWhen   *oldcasewhen = lfirst_node(CaseWhen, arg);
					Node	   *casecond;
					Node	   *caseresult;

					/* Simplify this alternative's test condition */
					casecond = eval_const_expressions_mutator((Node *) oldcasewhen->expr,
															  context);

					/*
					 * If the test condition is constant FALSE (or NULL), then
					 * drop this WHEN clause completely, without processing
					 * the result.
					 */
					if (casecond && IsA(casecond, Const))
					{
						Const	   *const_input = (Const *) casecond;

						if (const_input->constisnull ||
							!DatumGetBool(const_input->constvalue))
							continue;	/* drop alternative with FALSE cond */
						/* Else it's constant TRUE */
						const_true_cond = true;
					}

					/* Simplify this alternative's result value */
					caseresult = eval_const_expressions_mutator((Node *) oldcasewhen->result,
																context);

					/* If non-constant test condition, emit a new WHEN node */
					if (!const_true_cond)
					{
						CaseWhen   *newcasewhen = makeNode(CaseWhen);

						newcasewhen->expr = (Expr *) casecond;
						newcasewhen->result = (Expr *) caseresult;
						newcasewhen->location = oldcasewhen->location;
						newargs = lappend(newargs, newcasewhen);
						continue;
					}

					/*
					 * Found a TRUE condition, so none of the remaining
					 * alternatives can be reached.  We treat the result as
					 * the default result.
					 */
					defresult = caseresult;
					break;
				}

				/* Simplify the default result, unless we replaced it above */
				if (!const_true_cond)
					defresult = eval_const_expressions_mutator((Node *) caseexpr->defresult,
															   context);

				context->case_val = save_case_val;

				/*
				 * If no non-FALSE alternatives, CASE reduces to the default
				 * result
				 */
				if (newargs == NIL)
					return defresult;
				/* Otherwise we need a new CASE node */
				newcase = makeNode(CaseExpr);
				newcase->casetype = caseexpr->casetype;
				newcase->casecollid = caseexpr->casecollid;
				newcase->arg = (Expr *) newarg;
				newcase->args = newargs;
				newcase->defresult = (Expr *) defresult;
				newcase->location = caseexpr->location;
				return (Node *) newcase;
			}
		case T_CaseTestExpr:
			{
				/*
				 * If we know a constant test value for the current CASE
				 * construct, substitute it for the placeholder.  Else just
				 * return the placeholder as-is.
				 */
				if (context->case_val)
					return copyObject(context->case_val);
				else
					return copyObject(node);
			}
		case T_SubscriptingRef:
		case T_ArrayExpr:
		case T_RowExpr:
		case T_MinMaxExpr:
			{
				/*
				 * Generic handling for node types whose own processing is
				 * known to be immutable, and for which we need no smarts
				 * beyond "simplify if all inputs are constants".
				 *
				 * Treating SubscriptingRef this way assumes that subscripting
				 * fetch and assignment are both immutable.  This constrains
				 * type-specific subscripting implementations; maybe we should
				 * relax it someday.
				 *
				 * Treating MinMaxExpr this way amounts to assuming that the
				 * btree comparison function it calls is immutable; see the
				 * reasoning in contain_mutable_functions_walker.
				 */

				/* Copy the node and const-simplify its arguments */
				node = ece_generic_processing(node);
				/* If all arguments are Consts, we can fold to a constant */
				if (ece_all_arguments_const(node))
					return ece_evaluate_expr(node);
				return node;
			}
		case T_CoalesceExpr:
			{
				CoalesceExpr *coalesceexpr = (CoalesceExpr *) node;
				CoalesceExpr *newcoalesce;
				List	   *newargs;
				ListCell   *arg;

				newargs = NIL;
				foreach(arg, coalesceexpr->args)
				{
					Node	   *e;

					e = eval_const_expressions_mutator((Node *) lfirst(arg),
													   context);

					/*
					 * We can remove null constants from the list. For a
					 * non-null constant, if it has not been preceded by any
					 * other non-null-constant expressions then it is the
					 * result. Otherwise, it's the next argument, but we can
					 * drop following arguments since they will never be
					 * reached.
					 */
					if (IsA(e, Const))
					{
						if (((Const *) e)->constisnull)
							continue;	/* drop null constant */
						if (newargs == NIL)
							return e;	/* first expr */
						newargs = lappend(newargs, e);
						break;
					}
					newargs = lappend(newargs, e);
				}

				/*
				 * If all the arguments were constant null, the result is just
				 * null
				 */
				if (newargs == NIL)
					return (Node *) makeNullConst(coalesceexpr->coalescetype,
												  -1,
												  coalesceexpr->coalescecollid);

				newcoalesce = makeNode(CoalesceExpr);
				newcoalesce->coalescetype = coalesceexpr->coalescetype;
				newcoalesce->coalescecollid = coalesceexpr->coalescecollid;
				newcoalesce->args = newargs;
				newcoalesce->location = coalesceexpr->location;
				return (Node *) newcoalesce;
			}
		case T_SQLValueFunction:
			{
				/*
				 * All variants of SQLValueFunction are stable, so if we are
				 * estimating the expression's value, we should evaluate the
				 * current function value.  Otherwise just copy.
				 */
				SQLValueFunction *svf = (SQLValueFunction *) node;

				if (context->estimate)
					return (Node *) evaluate_expr((Expr *) svf,
												  svf->type,
												  svf->typmod,
												  InvalidOid);
				else
					return copyObject((Node *) svf);
			}
		case T_FieldSelect:
			{
				/*
				 * We can optimize field selection from a whole-row Var into a
				 * simple Var.  (This case won't be generated directly by the
				 * parser, because ParseComplexProjection short-circuits it.
				 * But it can arise while simplifying functions.)  Also, we
				 * can optimize field selection from a RowExpr construct, or
				 * of course from a constant.
				 *
				 * However, replacing a whole-row Var in this way has a
				 * pitfall: if we've already built the rel targetlist for the
				 * source relation, then the whole-row Var is scheduled to be
				 * produced by the relation scan, but the simple Var probably
				 * isn't, which will lead to a failure in setrefs.c.  This is
				 * not a problem when handling simple single-level queries, in
				 * which expression simplification always happens first.  It
				 * is a risk for lateral references from subqueries, though.
				 * To avoid such failures, don't optimize uplevel references.
				 *
				 * We must also check that the declared type of the field is
				 * still the same as when the FieldSelect was created --- this
				 * can change if someone did ALTER COLUMN TYPE on the rowtype.
				 * If it isn't, we skip the optimization; the case will
				 * probably fail at runtime, but that's not our problem here.
				 */
				FieldSelect *fselect = (FieldSelect *) node;
				FieldSelect *newfselect;
				Node	   *arg;

				arg = eval_const_expressions_mutator((Node *) fselect->arg,
													 context);
				if (arg && IsA(arg, Var) &&
					((Var *) arg)->varattno == InvalidAttrNumber &&
					((Var *) arg)->varlevelsup == 0)
				{
					if (rowtype_field_matches(((Var *) arg)->vartype,
											  fselect->fieldnum,
											  fselect->resulttype,
											  fselect->resulttypmod,
											  fselect->resultcollid))
						return (Node *) makeVar(((Var *) arg)->varno,
												fselect->fieldnum,
												fselect->resulttype,
												fselect->resulttypmod,
												fselect->resultcollid,
												((Var *) arg)->varlevelsup);
				}
				if (arg && IsA(arg, RowExpr))
				{
					RowExpr    *rowexpr = (RowExpr *) arg;

					if (fselect->fieldnum > 0 &&
						fselect->fieldnum <= list_length(rowexpr->args))
					{
						Node	   *fld = (Node *) list_nth(rowexpr->args,
															fselect->fieldnum - 1);

						if (rowtype_field_matches(rowexpr->row_typeid,
												  fselect->fieldnum,
												  fselect->resulttype,
												  fselect->resulttypmod,
												  fselect->resultcollid) &&
							fselect->resulttype == exprType(fld) &&
							fselect->resulttypmod == exprTypmod(fld) &&
							fselect->resultcollid == exprCollation(fld))
							return fld;
					}
				}
				newfselect = makeNode(FieldSelect);
				newfselect->arg = (Expr *) arg;
				newfselect->fieldnum = fselect->fieldnum;
				newfselect->resulttype = fselect->resulttype;
				newfselect->resulttypmod = fselect->resulttypmod;
				newfselect->resultcollid = fselect->resultcollid;
				if (arg && IsA(arg, Const))
				{
					Const	   *con = (Const *) arg;

					if (rowtype_field_matches(con->consttype,
											  newfselect->fieldnum,
											  newfselect->resulttype,
											  newfselect->resulttypmod,
											  newfselect->resultcollid))
						return ece_evaluate_expr(newfselect);
				}
				return (Node *) newfselect;
			}
		case T_NullTest:
			{
				NullTest   *ntest = (NullTest *) node;
				NullTest   *newntest;
				Node	   *arg;

				arg = eval_const_expressions_mutator((Node *) ntest->arg,
													 context);
				if (ntest->argisrow && arg && IsA(arg, RowExpr))
				{
					/*
					 * We break ROW(...) IS [NOT] NULL into separate tests on
					 * its component fields.  This form is usually more
					 * efficient to evaluate, as well as being more amenable
					 * to optimization.
					 */
					RowExpr    *rarg = (RowExpr *) arg;
					List	   *newargs = NIL;
					ListCell   *l;

					foreach(l, rarg->args)
					{
						Node	   *relem = (Node *) lfirst(l);

						/*
						 * A constant field refutes the whole NullTest if it's
						 * of the wrong nullness; else we can discard it.
						 */
						if (relem && IsA(relem, Const))
						{
							Const	   *carg = (Const *) relem;

							if (carg->constisnull ?
								(ntest->nulltesttype == IS_NOT_NULL) :
								(ntest->nulltesttype == IS_NULL))
								return makeBoolConst(false, false);
							continue;
						}

						/*
						 * Else, make a scalar (argisrow == false) NullTest
						 * for this field.  Scalar semantics are required
						 * because IS [NOT] NULL doesn't recurse; see comments
						 * in ExecEvalRowNullInt().
						 */
						newntest = makeNode(NullTest);
						newntest->arg = (Expr *) relem;
						newntest->nulltesttype = ntest->nulltesttype;
						newntest->argisrow = false;
						newntest->location = ntest->location;
						newargs = lappend(newargs, newntest);
					}
					/* If all the inputs were constants, result is TRUE */
					if (newargs == NIL)
						return makeBoolConst(true, false);
					/* If only one nonconst input, it's the result */
					if (list_length(newargs) == 1)
						return (Node *) linitial(newargs);
					/* Else we need an AND node */
					return (Node *) make_andclause(newargs);
				}
				if (!ntest->argisrow && arg && IsA(arg, Const))
				{
					Const	   *carg = (Const *) arg;
					bool		result;

					switch (ntest->nulltesttype)
					{
						case IS_NULL:
							result = carg->constisnull;
							break;
						case IS_NOT_NULL:
							result = !carg->constisnull;
							break;
						default:
							elog(ERROR, "unrecognized nulltesttype: %d",
								 (int) ntest->nulltesttype);
							result = false; /* keep compiler quiet */
							break;
					}

					return makeBoolConst(result, false);
				}

				newntest = makeNode(NullTest);
				newntest->arg = (Expr *) arg;
				newntest->nulltesttype = ntest->nulltesttype;
				newntest->argisrow = ntest->argisrow;
				newntest->location = ntest->location;
				return (Node *) newntest;
			}
		case T_BooleanTest:
			{
				/*
				 * This case could be folded into the generic handling used
				 * for ArrayExpr etc.  But because the simplification logic is
				 * so trivial, applying evaluate_expr() to perform it would be
				 * a heavy overhead.  BooleanTest is probably common enough to
				 * justify keeping this bespoke implementation.
				 */
				BooleanTest *btest = (BooleanTest *) node;
				BooleanTest *newbtest;
				Node	   *arg;

				arg = eval_const_expressions_mutator((Node *) btest->arg,
													 context);
				if (arg && IsA(arg, Const))
				{
					Const	   *carg = (Const *) arg;
					bool		result;

					switch (btest->booltesttype)
					{
						case IS_TRUE:
							result = (!carg->constisnull &&
									  DatumGetBool(carg->constvalue));
							break;
						case IS_NOT_TRUE:
							result = (carg->constisnull ||
									  !DatumGetBool(carg->constvalue));
							break;
						case IS_FALSE:
							result = (!carg->constisnull &&
									  !DatumGetBool(carg->constvalue));
							break;
						case IS_NOT_FALSE:
							result = (carg->constisnull ||
									  DatumGetBool(carg->constvalue));
							break;
						case IS_UNKNOWN:
							result = carg->constisnull;
							break;
						case IS_NOT_UNKNOWN:
							result = !carg->constisnull;
							break;
						default:
							elog(ERROR, "unrecognized booltesttype: %d",
								 (int) btest->booltesttype);
							result = false; /* keep compiler quiet */
							break;
					}

					return makeBoolConst(result, false);
				}

				newbtest = makeNode(BooleanTest);
				newbtest->arg = (Expr *) arg;
				newbtest->booltesttype = btest->booltesttype;
				newbtest->location = btest->location;
				return (Node *) newbtest;
			}
		case T_CoerceToDomain:
			{
				/*
				 * If the domain currently has no constraints, we replace the
				 * CoerceToDomain node with a simple RelabelType, which is
				 * both far faster to execute and more amenable to later
				 * optimization.  We must then mark the plan as needing to be
				 * rebuilt if the domain's constraints change.
				 *
				 * Also, in estimation mode, always replace CoerceToDomain
				 * nodes, effectively assuming that the coercion will succeed.
				 */
				CoerceToDomain *cdomain = (CoerceToDomain *) node;
				CoerceToDomain *newcdomain;
				Node	   *arg;

				arg = eval_const_expressions_mutator((Node *) cdomain->arg,
													 context);
				if (context->estimate ||
					!DomainHasConstraints(cdomain->resulttype))
				{
					/* Record dependency, if this isn't estimation mode */
					if (context->root && !context->estimate)
						record_plan_type_dependency(context->root,
													cdomain->resulttype);

					/* Generate RelabelType to substitute for CoerceToDomain */
					return applyRelabelType(arg,
											cdomain->resulttype,
											cdomain->resulttypmod,
											cdomain->resultcollid,
											cdomain->coercionformat,
											cdomain->location,
											true);
				}

				newcdomain = makeNode(CoerceToDomain);
				newcdomain->arg = (Expr *) arg;
				newcdomain->resulttype = cdomain->resulttype;
				newcdomain->resulttypmod = cdomain->resulttypmod;
				newcdomain->resultcollid = cdomain->resultcollid;
				newcdomain->coercionformat = cdomain->coercionformat;
				newcdomain->location = cdomain->location;
				return (Node *) newcdomain;
			}
		case T_PlaceHolderVar:

			/*
			 * In estimation mode, just strip the PlaceHolderVar node
			 * altogether; this amounts to estimating that the contained value
			 * won't be forced to null by an outer join.  In regular mode we
			 * just use the default behavior (ie, simplify the expression but
			 * leave the PlaceHolderVar node intact).
			 */
			if (context->estimate)
			{
				PlaceHolderVar *phv = (PlaceHolderVar *) node;

				return eval_const_expressions_mutator((Node *) phv->phexpr,
													  context);
			}
			break;
		case T_ConvertRowtypeExpr:
			{
				ConvertRowtypeExpr *cre = castNode(ConvertRowtypeExpr, node);
				Node	   *arg;
				ConvertRowtypeExpr *newcre;

				arg = eval_const_expressions_mutator((Node *) cre->arg,
													 context);

				newcre = makeNode(ConvertRowtypeExpr);
				newcre->resulttype = cre->resulttype;
				newcre->convertformat = cre->convertformat;
				newcre->location = cre->location;

				/*
				 * In case of a nested ConvertRowtypeExpr, we can convert the
				 * leaf row directly to the topmost row format without any
				 * intermediate conversions. (This works because
				 * ConvertRowtypeExpr is used only for child->parent
				 * conversion in inheritance trees, which works by exact match
				 * of column name, and a column absent in an intermediate
				 * result can't be present in the final result.)
				 *
				 * No need to check more than one level deep, because the
				 * above recursion will have flattened anything else.
				 */
				if (arg != NULL && IsA(arg, ConvertRowtypeExpr))
				{
					ConvertRowtypeExpr *argcre = (ConvertRowtypeExpr *) arg;

					arg = (Node *) argcre->arg;

					/*
					 * Make sure an outer implicit conversion can't hide an
					 * inner explicit one.
					 */
					if (newcre->convertformat == COERCE_IMPLICIT_CAST)
						newcre->convertformat = argcre->convertformat;
				}

				newcre->arg = (Expr *) arg;

				if (arg != NULL && IsA(arg, Const))
					return ece_evaluate_expr((Node *) newcre);
				return (Node *) newcre;
			}
		default:
			break;
	}

	/*
	 * For any node type not handled above, copy the node unchanged but
	 * const-simplify its subexpressions.  This is the correct thing for node
	 * types whose behavior might change between planning and execution, such
	 * as CurrentOfExpr.  It's also a safe default for new node types not
	 * known to this routine.
	 */
	return ece_generic_processing(node);
}

/*
 * Subroutine for eval_const_expressions: check for non-Const nodes.
 *
 * We can abort recursion immediately on finding a non-Const node.  This is
 * critical for performance, else eval_const_expressions_mutator would take
 * O(N^2) time on non-simplifiable trees.  However, we do need to descend
 * into List nodes since expression_tree_walker sometimes invokes the walker
 * function directly on List subtrees.
 */
static bool
contain_non_const_walker(Node *node, void *context)
{
	if (node == NULL)
		return false;
	if (IsA(node, Const))
		return false;
	if (IsA(node, List))
		return expression_tree_walker(node, contain_non_const_walker, context);
	/* Otherwise, abort the tree traversal and return true */
	return true;
}

/*
 * Subroutine for eval_const_expressions: check if a function is OK to evaluate
 */
static bool
ece_function_is_safe(Oid funcid, eval_const_expressions_context *context)
{
	char		provolatile = func_volatile(funcid);

	/*
	 * Ordinarily we are only allowed to simplify immutable functions. But for
	 * purposes of estimation, we consider it okay to simplify functions that
	 * are merely stable; the risk that the result might change from planning
	 * time to execution time is worth taking in preference to not being able
	 * to estimate the value at all.
	 */
	if (provolatile == PROVOLATILE_IMMUTABLE)
		return true;
	if (context->estimate && provolatile == PROVOLATILE_STABLE)
		return true;
	return false;
}

/*
 * Subroutine for eval_const_expressions: process arguments of an OR clause
 *
 * This includes flattening of nested ORs as well as recursion to
 * eval_const_expressions to simplify the OR arguments.
 *
 * After simplification, OR arguments are handled as follows:
 *		non constant: keep
 *		FALSE: drop (does not affect result)
 *		TRUE: force result to TRUE
 *		NULL: keep only one
 * We must keep one NULL input because OR expressions evaluate to NULL when no
 * input is TRUE and at least one is NULL.  We don't actually include the NULL
 * here, that's supposed to be done by the caller.
 *
 * The output arguments *haveNull and *forceTrue must be initialized false
 * by the caller.  They will be set true if a NULL constant or TRUE constant,
 * respectively, is detected anywhere in the argument list.
 */
static List *
simplify_or_arguments(List *args,
					  eval_const_expressions_context *context,
					  bool *haveNull, bool *forceTrue)
{
	List	   *newargs = NIL;
	List	   *unprocessed_args;

	/*
	 * We want to ensure that any OR immediately beneath another OR gets
	 * flattened into a single OR-list, so as to simplify later reasoning.
	 *
	 * To avoid stack overflow from recursion of eval_const_expressions, we
	 * resort to some tenseness here: we keep a list of not-yet-processed
	 * inputs, and handle flattening of nested ORs by prepending to the to-do
	 * list instead of recursing.  Now that the parser generates N-argument
	 * ORs from simple lists, this complexity is probably less necessary than
	 * it once was, but we might as well keep the logic.
	 */
	unprocessed_args = list_copy(args);
	while (unprocessed_args)
	{
		Node	   *arg = (Node *) linitial(unprocessed_args);

		unprocessed_args = list_delete_first(unprocessed_args);

		/* flatten nested ORs as per above comment */
		if (is_orclause(arg))
		{
			List	   *subargs = ((BoolExpr *) arg)->args;
			List	   *oldlist = unprocessed_args;

			unprocessed_args = list_concat_copy(subargs, unprocessed_args);
			/* perhaps-overly-tense code to avoid leaking old lists */
			list_free(oldlist);
			continue;
		}

		/* If it's not an OR, simplify it */
		arg = eval_const_expressions_mutator(arg, context);

		/*
		 * It is unlikely but not impossible for simplification of a non-OR
		 * clause to produce an OR.  Recheck, but don't be too tense about it
		 * since it's not a mainstream case.  In particular we don't worry
		 * about const-simplifying the input twice, nor about list leakage.
		 */
		if (is_orclause(arg))
		{
			List	   *subargs = ((BoolExpr *) arg)->args;

			unprocessed_args = list_concat_copy(subargs, unprocessed_args);
			continue;
		}

		/*
		 * OK, we have a const-simplified non-OR argument.  Process it per
		 * comments above.
		 */
		if (IsA(arg, Const))
		{
			Const	   *const_input = (Const *) arg;

			if (const_input->constisnull)
				*haveNull = true;
			else if (DatumGetBool(const_input->constvalue))
			{
				*forceTrue = true;

				/*
				 * Once we detect a TRUE result we can just exit the loop
				 * immediately.  However, if we ever add a notion of
				 * non-removable functions, we'd need to keep scanning.
				 */
				return NIL;
			}
			/* otherwise, we can drop the constant-false input */
			continue;
		}

		/* else emit the simplified arg into the result list */
		newargs = lappend(newargs, arg);
	}

	return newargs;
}

/*
 * Subroutine for eval_const_expressions: process arguments of an AND clause
 *
 * This includes flattening of nested ANDs as well as recursion to
 * eval_const_expressions to simplify the AND arguments.
 *
 * After simplification, AND arguments are handled as follows:
 *		non constant: keep
 *		TRUE: drop (does not affect result)
 *		FALSE: force result to FALSE
 *		NULL: keep only one
 * We must keep one NULL input because AND expressions evaluate to NULL when
 * no input is FALSE and at least one is NULL.  We don't actually include the
 * NULL here, that's supposed to be done by the caller.
 *
 * The output arguments *haveNull and *forceFalse must be initialized false
 * by the caller.  They will be set true if a null constant or false constant,
 * respectively, is detected anywhere in the argument list.
 */
static List *
simplify_and_arguments(List *args,
					   eval_const_expressions_context *context,
					   bool *haveNull, bool *forceFalse)
{
	List	   *newargs = NIL;
	List	   *unprocessed_args;

	/* See comments in simplify_or_arguments */
	unprocessed_args = list_copy(args);
	while (unprocessed_args)
	{
		Node	   *arg = (Node *) linitial(unprocessed_args);

		unprocessed_args = list_delete_first(unprocessed_args);

		/* flatten nested ANDs as per above comment */
		if (is_andclause(arg))
		{
			List	   *subargs = ((BoolExpr *) arg)->args;
			List	   *oldlist = unprocessed_args;

			unprocessed_args = list_concat_copy(subargs, unprocessed_args);
			/* perhaps-overly-tense code to avoid leaking old lists */
			list_free(oldlist);
			continue;
		}

		/* If it's not an AND, simplify it */
		arg = eval_const_expressions_mutator(arg, context);

		/*
		 * It is unlikely but not impossible for simplification of a non-AND
		 * clause to produce an AND.  Recheck, but don't be too tense about it
		 * since it's not a mainstream case.  In particular we don't worry
		 * about const-simplifying the input twice, nor about list leakage.
		 */
		if (is_andclause(arg))
		{
			List	   *subargs = ((BoolExpr *) arg)->args;

			unprocessed_args = list_concat_copy(subargs, unprocessed_args);
			continue;
		}

		/*
		 * OK, we have a const-simplified non-AND argument.  Process it per
		 * comments above.
		 */
		if (IsA(arg, Const))
		{
			Const	   *const_input = (Const *) arg;

			if (const_input->constisnull)
				*haveNull = true;
			else if (!DatumGetBool(const_input->constvalue))
			{
				*forceFalse = true;

				/*
				 * Once we detect a FALSE result we can just exit the loop
				 * immediately.  However, if we ever add a notion of
				 * non-removable functions, we'd need to keep scanning.
				 */
				return NIL;
			}
			/* otherwise, we can drop the constant-true input */
			continue;
		}

		/* else emit the simplified arg into the result list */
		newargs = lappend(newargs, arg);
	}

	return newargs;
}

/*
 * Subroutine for eval_const_expressions: try to simplify boolean equality
 * or inequality condition
 *
 * Inputs are the operator OID and the simplified arguments to the operator.
 * Returns a simplified expression if successful, or NULL if cannot
 * simplify the expression.
 *
 * The idea here is to reduce "x = true" to "x" and "x = false" to "NOT x",
 * or similarly "x <> true" to "NOT x" and "x <> false" to "x".
 * This is only marginally useful in itself, but doing it in constant folding
 * ensures that we will recognize these forms as being equivalent in, for
 * example, partial index matching.
 *
 * We come here only if simplify_function has failed; therefore we cannot
 * see two constant inputs, nor a constant-NULL input.
 */
static Node *
simplify_boolean_equality(Oid opno, List *args)
{
	Node	   *leftop;
	Node	   *rightop;

	Assert(list_length(args) == 2);
	leftop = linitial(args);
	rightop = lsecond(args);
	if (leftop && IsA(leftop, Const))
	{
		Assert(!((Const *) leftop)->constisnull);
		if (opno == BooleanEqualOperator)
		{
			if (DatumGetBool(((Const *) leftop)->constvalue))
				return rightop; /* true = foo */
			else
				return negate_clause(rightop);	/* false = foo */
		}
		else
		{
			if (DatumGetBool(((Const *) leftop)->constvalue))
				return negate_clause(rightop);	/* true <> foo */
			else
				return rightop; /* false <> foo */
		}
	}
	if (rightop && IsA(rightop, Const))
	{
		Assert(!((Const *) rightop)->constisnull);
		if (opno == BooleanEqualOperator)
		{
			if (DatumGetBool(((Const *) rightop)->constvalue))
				return leftop;	/* foo = true */
			else
				return negate_clause(leftop);	/* foo = false */
		}
		else
		{
			if (DatumGetBool(((Const *) rightop)->constvalue))
				return negate_clause(leftop);	/* foo <> true */
			else
				return leftop;	/* foo <> false */
		}
	}
	return NULL;
}

/*
 * Subroutine for eval_const_expressions: try to simplify a function call
 * (which might originally have been an operator; we don't care)
 *
 * Inputs are the function OID, actual result type OID (which is needed for
 * polymorphic functions), result typmod, result collation, the input
 * collation to use for the function, the original argument list (not
 * const-simplified yet, unless process_args is false), and some flags;
 * also the context data for eval_const_expressions.
 *
 * Returns a simplified expression if successful, or NULL if cannot
 * simplify the function call.
 *
 * This function is also responsible for converting named-notation argument
 * lists into positional notation and/or adding any needed default argument
 * expressions; which is a bit grotty, but it avoids extra fetches of the
 * function's pg_proc tuple.  For this reason, the args list is
 * pass-by-reference.  Conversion and const-simplification of the args list
 * will be done even if simplification of the function call itself is not
 * possible.
 */
static Expr *
simplify_function(Oid funcid, Oid result_type, int32 result_typmod,
				  Oid result_collid, Oid input_collid, List **args_p,
				  bool funcvariadic, bool process_args, bool allow_non_const,
				  eval_const_expressions_context *context)
{
	List	   *args = *args_p;
	HeapTuple	func_tuple;
	Form_pg_proc func_form;
	Expr	   *newexpr;

	/*
	 * We have three strategies for simplification: execute the function to
	 * deliver a constant result, use a transform function to generate a
	 * substitute node tree, or expand in-line the body of the function
	 * definition (which only works for simple SQL-language functions, but
	 * that is a common case).  Each case needs access to the function's
	 * pg_proc tuple, so fetch it just once.
	 *
	 * Note: the allow_non_const flag suppresses both the second and third
	 * strategies; so if !allow_non_const, simplify_function can only return a
	 * Const or NULL.  Argument-list rewriting happens anyway, though.
	 */
	func_tuple = SearchSysCache1(PROCOID, ObjectIdGetDatum(funcid));
	if (!HeapTupleIsValid(func_tuple))
		elog(ERROR, "cache lookup failed for function %u", funcid);
	func_form = (Form_pg_proc) GETSTRUCT(func_tuple);

	/*
	 * Process the function arguments, unless the caller did it already.
	 *
	 * Here we must deal with named or defaulted arguments, and then
	 * recursively apply eval_const_expressions to the whole argument list.
	 */
	if (process_args)
	{
		args = expand_function_arguments(args, false, result_type, func_tuple);
		args = (List *) expression_tree_mutator((Node *) args,
												eval_const_expressions_mutator,
												(void *) context);
		/* Argument processing done, give it back to the caller */
		*args_p = args;
	}

	/* Now attempt simplification of the function call proper. */

	newexpr = evaluate_function(funcid, result_type, result_typmod,
								result_collid, input_collid,
								args, funcvariadic,
								func_tuple, context);

	if (!newexpr && allow_non_const && OidIsValid(func_form->prosupport))
	{
		/*
		 * Build a SupportRequestSimplify node to pass to the support
		 * function, pointing to a dummy FuncExpr node containing the
		 * simplified arg list.  We use this approach to present a uniform
		 * interface to the support function regardless of how the target
		 * function is actually being invoked.
		 */
		SupportRequestSimplify req;
		FuncExpr	fexpr;

		fexpr.xpr.type = T_FuncExpr;
		fexpr.funcid = funcid;
		fexpr.funcresulttype = result_type;
		fexpr.funcretset = func_form->proretset;
		fexpr.funcvariadic = funcvariadic;
		fexpr.funcformat = COERCE_EXPLICIT_CALL;
		fexpr.funccollid = result_collid;
		fexpr.inputcollid = input_collid;
		fexpr.args = args;
		fexpr.location = -1;

		req.type = T_SupportRequestSimplify;
		req.root = context->root;
		req.fcall = &fexpr;

		newexpr = (Expr *)
			DatumGetPointer(OidFunctionCall1(func_form->prosupport,
											 PointerGetDatum(&req)));

		/* catch a possible API misunderstanding */
		Assert(newexpr != (Expr *) &fexpr);
	}

	if (!newexpr && allow_non_const)
		newexpr = inline_function(funcid, result_type, result_collid,
								  input_collid, args, funcvariadic,
								  func_tuple, context);

	ReleaseSysCache(func_tuple);

	return newexpr;
}

/*
 * expand_function_arguments: convert named-notation args to positional args
 * and/or insert default args, as needed
 *
 * Returns a possibly-transformed version of the args list.
 *
 * If include_out_arguments is true, then the args list and the result
 * include OUT arguments.
 *
 * The expected result type of the call must be given, for sanity-checking
 * purposes.  Also, we ask the caller to provide the function's actual
 * pg_proc tuple, not just its OID.
 *
 * If we need to change anything, the input argument list is copied, not
 * modified.
 *
 * Note: this gets applied to operator argument lists too, even though the
 * cases it handles should never occur there.  This should be OK since it
 * will fall through very quickly if there's nothing to do.
 */
List *
expand_function_arguments(List *args, bool include_out_arguments,
						  Oid result_type, HeapTuple func_tuple)
{
	Form_pg_proc funcform = (Form_pg_proc) GETSTRUCT(func_tuple);
	Oid		   *proargtypes = funcform->proargtypes.values;
	int			pronargs = funcform->pronargs;
	bool		has_named_args = false;
	ListCell   *lc;

	/*
	 * If we are asked to match to OUT arguments, then use the proallargtypes
	 * array (which includes those); otherwise use proargtypes (which
	 * doesn't).  Of course, if proallargtypes is null, we always use
	 * proargtypes.  (Fetching proallargtypes is annoyingly expensive
	 * considering that we may have nothing to do here, but fortunately the
	 * common case is include_out_arguments == false.)
	 */
	if (include_out_arguments)
	{
		Datum		proallargtypes;
		bool		isNull;

		proallargtypes = SysCacheGetAttr(PROCOID, func_tuple,
										 Anum_pg_proc_proallargtypes,
										 &isNull);
		if (!isNull)
		{
			ArrayType  *arr = DatumGetArrayTypeP(proallargtypes);

			pronargs = ARR_DIMS(arr)[0];
			if (ARR_NDIM(arr) != 1 ||
				pronargs < 0 ||
				ARR_HASNULL(arr) ||
				ARR_ELEMTYPE(arr) != OIDOID)
				elog(ERROR, "proallargtypes is not a 1-D Oid array or it contains nulls");
			Assert(pronargs >= funcform->pronargs);
			proargtypes = (Oid *) ARR_DATA_PTR(arr);
		}
	}

	/* Do we have any named arguments? */
	foreach(lc, args)
	{
		Node	   *arg = (Node *) lfirst(lc);

		if (IsA(arg, NamedArgExpr))
		{
			has_named_args = true;
			break;
		}
	}

	/* If so, we must apply reorder_function_arguments */
	if (has_named_args)
	{
		args = reorder_function_arguments(args, pronargs, func_tuple);
		/* Recheck argument types and add casts if needed */
		recheck_cast_function_args(args, result_type,
								   proargtypes, pronargs,
								   func_tuple);
	}
	else if (list_length(args) < pronargs)
	{
		/* No named args, but we seem to be short some defaults */
		args = add_function_defaults(args, pronargs, func_tuple);
		/* Recheck argument types and add casts if needed */
		recheck_cast_function_args(args, result_type,
								   proargtypes, pronargs,
								   func_tuple);
	}

	return args;
}

/*
 * reorder_function_arguments: convert named-notation args to positional args
 *
 * This function also inserts default argument values as needed, since it's
 * impossible to form a truly valid positional call without that.
 */
static List *
reorder_function_arguments(List *args, int pronargs, HeapTuple func_tuple)
{
	Form_pg_proc funcform = (Form_pg_proc) GETSTRUCT(func_tuple);
	int			nargsprovided = list_length(args);
	Node	   *argarray[FUNC_MAX_ARGS];
	ListCell   *lc;
	int			i;

	Assert(nargsprovided <= pronargs);
	if (pronargs < 0 || pronargs > FUNC_MAX_ARGS)
		elog(ERROR, "too many function arguments");
	memset(argarray, 0, pronargs * sizeof(Node *));

	/* Deconstruct the argument list into an array indexed by argnumber */
	i = 0;
	foreach(lc, args)
	{
		Node	   *arg = (Node *) lfirst(lc);

		if (!IsA(arg, NamedArgExpr))
		{
			/* positional argument, assumed to precede all named args */
			Assert(argarray[i] == NULL);
			argarray[i++] = arg;
		}
		else
		{
			NamedArgExpr *na = (NamedArgExpr *) arg;

			Assert(na->argnumber >= 0 && na->argnumber < pronargs);
			Assert(argarray[na->argnumber] == NULL);
			argarray[na->argnumber] = (Node *) na->arg;
		}
	}

	/*
	 * Fetch default expressions, if needed, and insert into array at proper
	 * locations (they aren't necessarily consecutive or all used)
	 */
	if (nargsprovided < pronargs)
	{
		List	   *defaults = fetch_function_defaults(func_tuple);

		i = pronargs - funcform->pronargdefaults;
		foreach(lc, defaults)
		{
			if (argarray[i] == NULL)
				argarray[i] = (Node *) lfirst(lc);
			i++;
		}
	}

	/* Now reconstruct the args list in proper order */
	args = NIL;
	for (i = 0; i < pronargs; i++)
	{
		Assert(argarray[i] != NULL);
		args = lappend(args, argarray[i]);
	}

	return args;
}

/*
 * add_function_defaults: add missing function arguments from its defaults
 *
 * This is used only when the argument list was positional to begin with,
 * and so we know we just need to add defaults at the end.
 */
static List *
add_function_defaults(List *args, int pronargs, HeapTuple func_tuple)
{
	int			nargsprovided = list_length(args);
	List	   *defaults;
	int			ndelete;

	/* Get all the default expressions from the pg_proc tuple */
	defaults = fetch_function_defaults(func_tuple);

	/* Delete any unused defaults from the list */
	ndelete = nargsprovided + list_length(defaults) - pronargs;
	if (ndelete < 0)
		elog(ERROR, "not enough default arguments");
	if (ndelete > 0)
		defaults = list_delete_first_n(defaults, ndelete);

	/* And form the combined argument list, not modifying the input list */
	return list_concat_copy(args, defaults);
}

/*
 * fetch_function_defaults: get function's default arguments as expression list
 */
static List *
fetch_function_defaults(HeapTuple func_tuple)
{
	List	   *defaults;
	Datum		proargdefaults;
	bool		isnull;
	char	   *str;

	/* The error cases here shouldn't happen, but check anyway */
	proargdefaults = SysCacheGetAttr(PROCOID, func_tuple,
									 Anum_pg_proc_proargdefaults,
									 &isnull);
	if (isnull)
		elog(ERROR, "not enough default arguments");
	str = TextDatumGetCString(proargdefaults);
	defaults = castNode(List, stringToNode(str));
	pfree(str);
	return defaults;
}

/*
 * recheck_cast_function_args: recheck function args and typecast as needed
 * after adding defaults.
 *
 * It is possible for some of the defaulted arguments to be polymorphic;
 * therefore we can't assume that the default expressions have the correct
 * data types already.  We have to re-resolve polymorphics and do coercion
 * just like the parser did.
 *
 * This should be a no-op if there are no polymorphic arguments,
 * but we do it anyway to be sure.
 *
 * Note: if any casts are needed, the args list is modified in-place;
 * caller should have already copied the list structure.
 */
static void
recheck_cast_function_args(List *args, Oid result_type,
						   Oid *proargtypes, int pronargs,
						   HeapTuple func_tuple)
{
	Form_pg_proc funcform = (Form_pg_proc) GETSTRUCT(func_tuple);
	int			nargs;
	Oid			actual_arg_types[FUNC_MAX_ARGS];
	Oid			declared_arg_types[FUNC_MAX_ARGS];
	Oid			rettype;
	ListCell   *lc;

	if (list_length(args) > FUNC_MAX_ARGS)
		elog(ERROR, "too many function arguments");
	nargs = 0;
	foreach(lc, args)
	{
		actual_arg_types[nargs++] = exprType((Node *) lfirst(lc));
	}
	Assert(nargs == pronargs);
	memcpy(declared_arg_types, proargtypes, pronargs * sizeof(Oid));
	rettype = enforce_generic_type_consistency(actual_arg_types,
											   declared_arg_types,
											   nargs,
											   funcform->prorettype,
											   false);
	/* let's just check we got the same answer as the parser did ... */
	if (rettype != result_type)
		elog(ERROR, "function's resolved result type changed during planning");

	/* perform any necessary typecasting of arguments */
	make_fn_arguments(NULL, args, actual_arg_types, declared_arg_types);
}

/*
 * evaluate_function: try to pre-evaluate a function call
 *
 * We can do this if the function is strict and has any constant-null inputs
 * (just return a null constant), or if the function is immutable and has all
 * constant inputs (call it and return the result as a Const node).  In
 * estimation mode we are willing to pre-evaluate stable functions too.
 *
 * Returns a simplified expression if successful, or NULL if cannot
 * simplify the function.
 */
static Expr *
evaluate_function(Oid funcid, Oid result_type, int32 result_typmod,
				  Oid result_collid, Oid input_collid, List *args,
				  bool funcvariadic,
				  HeapTuple func_tuple,
				  eval_const_expressions_context *context)
{
	Form_pg_proc funcform = (Form_pg_proc) GETSTRUCT(func_tuple);
	bool		has_nonconst_input = false;
	bool		has_null_input = false;
	ListCell   *arg;
	FuncExpr   *newexpr;

	/*
	 * Can't simplify if it returns a set.
	 */
	if (funcform->proretset)
		return NULL;

	/*
	 * Can't simplify if it returns RECORD.  The immediate problem is that it
	 * will be needing an expected tupdesc which we can't supply here.
	 *
	 * In the case where it has OUT parameters, it could get by without an
	 * expected tupdesc, but we still have issues: get_expr_result_type()
	 * doesn't know how to extract type info from a RECORD constant, and in
	 * the case of a NULL function result there doesn't seem to be any clean
	 * way to fix that.  In view of the likelihood of there being still other
	 * gotchas, seems best to leave the function call unreduced.
	 */
	if (funcform->prorettype == RECORDOID)
		return NULL;

	/*
	 * Check for constant inputs and especially constant-NULL inputs.
	 */
	foreach(arg, args)
	{
		if (IsA(lfirst(arg), Const))
			has_null_input |= ((Const *) lfirst(arg))->constisnull;
		else
			has_nonconst_input = true;
	}

	/*
	 * If the function is strict and has a constant-NULL input, it will never
	 * be called at all, so we can replace the call by a NULL constant, even
	 * if there are other inputs that aren't constant, and even if the
	 * function is not otherwise immutable.
	 */
	if (funcform->proisstrict && has_null_input)
		return (Expr *) makeNullConst(result_type, result_typmod,
									  result_collid);

	/*
	 * Otherwise, can simplify only if all inputs are constants. (For a
	 * non-strict function, constant NULL inputs are treated the same as
	 * constant non-NULL inputs.)
	 */
	if (has_nonconst_input)
		return NULL;

	/*
	 * Ordinarily we are only allowed to simplify immutable functions. But for
	 * purposes of estimation, we consider it okay to simplify functions that
	 * are merely stable; the risk that the result might change from planning
	 * time to execution time is worth taking in preference to not being able
	 * to estimate the value at all.
	 */
	if (funcform->provolatile == PROVOLATILE_IMMUTABLE)
		 /* okay */ ;
	else if (context->estimate && funcform->provolatile == PROVOLATILE_STABLE)
		 /* okay */ ;
	else
		return NULL;

	/*
	 * OK, looks like we can simplify this operator/function.
	 *
	 * Build a new FuncExpr node containing the already-simplified arguments.
	 */
	newexpr = makeNode(FuncExpr);
	newexpr->funcid = funcid;
	newexpr->funcresulttype = result_type;
	newexpr->funcretset = false;
	newexpr->funcvariadic = funcvariadic;
	newexpr->funcformat = COERCE_EXPLICIT_CALL; /* doesn't matter */
	newexpr->funccollid = result_collid;	/* doesn't matter */
	newexpr->inputcollid = input_collid;
	newexpr->args = args;
	newexpr->location = -1;

	return evaluate_expr((Expr *) newexpr, result_type, result_typmod,
						 result_collid);
}

/*
 * inline_function: try to expand a function call inline
 *
 * If the function is a sufficiently simple SQL-language function
 * (just "SELECT expression"), then we can inline it and avoid the rather
 * high per-call overhead of SQL functions.  Furthermore, this can expose
 * opportunities for constant-folding within the function expression.
 *
 * We have to beware of some special cases however.  A directly or
 * indirectly recursive function would cause us to recurse forever,
 * so we keep track of which functions we are already expanding and
 * do not re-expand them.  Also, if a parameter is used more than once
 * in the SQL-function body, we require it not to contain any volatile
 * functions (volatiles might deliver inconsistent answers) nor to be
 * unreasonably expensive to evaluate.  The expensiveness check not only
 * prevents us from doing multiple evaluations of an expensive parameter
 * at runtime, but is a safety value to limit growth of an expression due
 * to repeated inlining.
 *
 * We must also beware of changing the volatility or strictness status of
 * functions by inlining them.
 *
 * Also, at the moment we can't inline functions returning RECORD.  This
 * doesn't work in the general case because it discards information such
 * as OUT-parameter declarations.
 *
 * Also, context-dependent expression nodes in the argument list are trouble.
 *
 * Returns a simplified expression if successful, or NULL if cannot
 * simplify the function.
 */
static Expr *
inline_function(Oid funcid, Oid result_type, Oid result_collid,
				Oid input_collid, List *args,
				bool funcvariadic,
				HeapTuple func_tuple,
				eval_const_expressions_context *context)
{
	Form_pg_proc funcform = (Form_pg_proc) GETSTRUCT(func_tuple);
	char	   *src;
	Datum		tmp;
	bool		isNull;
	MemoryContext oldcxt;
	MemoryContext mycxt;
	inline_error_callback_arg callback_arg;
	ErrorContextCallback sqlerrcontext;
	FuncExpr   *fexpr;
	SQLFunctionParseInfoPtr pinfo;
	TupleDesc	rettupdesc;
	ParseState *pstate;
	List	   *raw_parsetree_list;
	List	   *querytree_list;
	Query	   *querytree;
	Node	   *newexpr;
	int		   *usecounts;
	ListCell   *arg;
	int			i;

	/*
	 * Forget it if the function is not SQL-language or has other showstopper
	 * properties.  (The prokind and nargs checks are just paranoia.)
	 */
	if (funcform->prolang != SQLlanguageId ||
		funcform->prokind != PROKIND_FUNCTION ||
		funcform->prosecdef ||
		funcform->proretset ||
		funcform->prorettype == RECORDOID ||
		!heap_attisnull(func_tuple, Anum_pg_proc_proconfig, NULL) ||
		funcform->pronargs != list_length(args))
		return NULL;

	/* Check for recursive function, and give up trying to expand if so */
	if (list_member_oid(context->active_fns, funcid))
		return NULL;

	/* Check permission to call function (fail later, if not) */
	if (pg_proc_aclcheck(funcid, GetUserId(), ACL_EXECUTE) != ACLCHECK_OK)
		return NULL;

	/* Check whether a plugin wants to hook function entry/exit */
	if (FmgrHookIsNeeded(funcid))
		return NULL;

	/*
	 * Make a temporary memory context, so that we don't leak all the stuff
	 * that parsing might create.
	 */
	mycxt = AllocSetContextCreate(GetCurrentMemoryContext(),
								  "inline_function",
								  ALLOCSET_DEFAULT_SIZES);
	oldcxt = MemoryContextSwitchTo(mycxt);

	/*
	 * We need a dummy FuncExpr node containing the already-simplified
	 * arguments.  (In some cases we don't really need it, but building it is
	 * cheap enough that it's not worth contortions to avoid.)
	 */
	fexpr = makeNode(FuncExpr);
	fexpr->funcid = funcid;
	fexpr->funcresulttype = result_type;
	fexpr->funcretset = false;
	fexpr->funcvariadic = funcvariadic;
	fexpr->funcformat = COERCE_EXPLICIT_CALL;	/* doesn't matter */
	fexpr->funccollid = result_collid;	/* doesn't matter */
	fexpr->inputcollid = input_collid;
	fexpr->args = args;
	fexpr->location = -1;

	/* Fetch the function body */
	tmp = SysCacheGetAttr(PROCOID,
						  func_tuple,
						  Anum_pg_proc_prosrc,
						  &isNull);
	if (isNull)
		elog(ERROR, "null prosrc for function %u", funcid);
	src = TextDatumGetCString(tmp);

	/*
	 * Setup error traceback support for ereport().  This is so that we can
	 * finger the function that bad information came from.
	 */
	callback_arg.proname = NameStr(funcform->proname);
	callback_arg.prosrc = src;

	sqlerrcontext.callback = sql_inline_error_callback;
	sqlerrcontext.arg = (void *) &callback_arg;
	sqlerrcontext.previous = error_context_stack;
	error_context_stack = &sqlerrcontext;

	/* If we have prosqlbody, pay attention to that not prosrc */
	tmp = SysCacheGetAttr(PROCOID,
						  func_tuple,
						  Anum_pg_proc_prosqlbody,
						  &isNull);
	if (!isNull)
	{
		Node	   *n;
		List	   *querytree_list;

		n = stringToNode(TextDatumGetCString(tmp));
		if (IsA(n, List))
			querytree_list = linitial_node(List, castNode(List, n));
		else
			querytree_list = list_make1(n);
		if (list_length(querytree_list) != 1)
			goto fail;
		querytree = linitial(querytree_list);

		/*
		 * Because we'll insist below that the querytree have an empty rtable
		 * and no sublinks, it cannot have any relation references that need
		 * to be locked or rewritten.  So we can omit those steps.
		 */
	}
	else
	{
		/* Set up to handle parameters while parsing the function body. */
		pinfo = prepare_sql_fn_parse_info(func_tuple,
										  (Node *) fexpr,
										  input_collid);

		/*
		 * We just do parsing and parse analysis, not rewriting, because
		 * rewriting will not affect table-free-SELECT-only queries, which is
		 * all that we care about.  Also, we can punt as soon as we detect
		 * more than one command in the function body.
		 */
		raw_parsetree_list = pg_parse_query(src);
		if (list_length(raw_parsetree_list) != 1)
			goto fail;

		pstate = make_parsestate(NULL);
		pstate->p_sourcetext = src;
		sql_fn_parser_setup(pstate, pinfo);

		querytree = transformTopLevelStmt(pstate, linitial(raw_parsetree_list));

		free_parsestate(pstate);
	}

	/*
	 * The single command must be a simple "SELECT expression".
	 *
	 * Note: if you change the tests involved in this, see also plpgsql's
	 * exec_simple_check_plan().  That generally needs to have the same idea
	 * of what's a "simple expression", so that inlining a function that
	 * previously wasn't inlined won't change plpgsql's conclusion.
	 */
	if (!IsA(querytree, Query) ||
		querytree->commandType != CMD_SELECT ||
		querytree->hasAggs ||
		querytree->hasWindowFuncs ||
		querytree->hasTargetSRFs ||
		querytree->hasSubLinks ||
		querytree->cteList ||
		querytree->rtable ||
		querytree->jointree->fromlist ||
		querytree->jointree->quals ||
		querytree->groupClause ||
		querytree->groupingSets ||
		querytree->havingQual ||
		querytree->windowClause ||
		querytree->distinctClause ||
		querytree->sortClause ||
		querytree->limitOffset ||
		querytree->limitCount ||
		querytree->setOperations ||
		list_length(querytree->targetList) != 1)
		goto fail;

	/* If the function result is composite, resolve it */
	(void) get_expr_result_type((Node *) fexpr,
								NULL,
								&rettupdesc);

	/*
	 * Make sure the function (still) returns what it's declared to.  This
	 * will raise an error if wrong, but that's okay since the function would
	 * fail at runtime anyway.  Note that check_sql_fn_retval will also insert
	 * a coercion if needed to make the tlist expression match the declared
	 * type of the function.
	 *
	 * Note: we do not try this until we have verified that no rewriting was
	 * needed; that's probably not important, but let's be careful.
	 */
	querytree_list = list_make1(querytree);
	if (check_sql_fn_retval(list_make1(querytree_list),
							result_type, rettupdesc,
							false, NULL))
		goto fail;				/* reject whole-tuple-result cases */

	/*
	 * Given the tests above, check_sql_fn_retval shouldn't have decided to
	 * inject a projection step, but let's just make sure.
	 */
	if (querytree != linitial(querytree_list))
		goto fail;

	/* Now we can grab the tlist expression */
	newexpr = (Node *) ((TargetEntry *) linitial(querytree->targetList))->expr;

	/*
	 * If the SQL function returns VOID, we can only inline it if it is a
	 * SELECT of an expression returning VOID (ie, it's just a redirection to
	 * another VOID-returning function).  In all non-VOID-returning cases,
	 * check_sql_fn_retval should ensure that newexpr returns the function's
	 * declared result type, so this test shouldn't fail otherwise; but we may
	 * as well cope gracefully if it does.
	 */
	if (exprType(newexpr) != result_type)
		goto fail;

	/*
	 * Additional validity checks on the expression.  It mustn't be more
	 * volatile than the surrounding function (this is to avoid breaking hacks
	 * that involve pretending a function is immutable when it really ain't).
	 * If the surrounding function is declared strict, then the expression
	 * must contain only strict constructs and must use all of the function
	 * parameters (this is overkill, but an exact analysis is hard).
	 */
	if (funcform->provolatile == PROVOLATILE_IMMUTABLE &&
		contain_mutable_functions(newexpr))
		goto fail;
	else if (funcform->provolatile == PROVOLATILE_STABLE &&
			 contain_volatile_functions(newexpr))
		goto fail;

	if (funcform->proisstrict &&
		contain_nonstrict_functions(newexpr))
		goto fail;

	/*
	 * If any parameter expression contains a context-dependent node, we can't
	 * inline, for fear of putting such a node into the wrong context.
	 */
	if (contain_context_dependent_node((Node *) args))
		goto fail;

	/*
	 * We may be able to do it; there are still checks on parameter usage to
	 * make, but those are most easily done in combination with the actual
	 * substitution of the inputs.  So start building expression with inputs
	 * substituted.
	 */
	usecounts = (int *) palloc0(funcform->pronargs * sizeof(int));
	newexpr = substitute_actual_parameters(newexpr, funcform->pronargs,
										   args, usecounts);

	/* Now check for parameter usage */
	i = 0;
	foreach(arg, args)
	{
		Node	   *param = lfirst(arg);

		if (usecounts[i] == 0)
		{
			/* Param not used at all: uncool if func is strict */
			if (funcform->proisstrict)
				goto fail;
		}
		else if (usecounts[i] != 1)
		{
			/* Param used multiple times: uncool if expensive or volatile */
			QualCost	eval_cost;

			/*
			 * We define "expensive" as "contains any subplan or more than 10
			 * operators".  Note that the subplan search has to be done
			 * explicitly, since cost_qual_eval() will barf on unplanned
			 * subselects.
			 */
			if (contain_subplans(param))
				goto fail;
			cost_qual_eval(&eval_cost, list_make1(param), NULL);
			if (eval_cost.startup + eval_cost.per_tuple >
				10 * cpu_operator_cost)
				goto fail;

			/*
			 * Check volatility last since this is more expensive than the
			 * above tests
			 */
			if (contain_volatile_functions(param))
				goto fail;
		}
		i++;
	}

	/*
	 * Whew --- we can make the substitution.  Copy the modified expression
	 * out of the temporary memory context, and clean up.
	 */
	MemoryContextSwitchTo(oldcxt);

	newexpr = copyObject(newexpr);

	MemoryContextDelete(mycxt);

	/*
	 * If the result is of a collatable type, force the result to expose the
	 * correct collation.  In most cases this does not matter, but it's
	 * possible that the function result is used directly as a sort key or in
	 * other places where we expect exprCollation() to tell the truth.
	 */
	if (OidIsValid(result_collid))
	{
		Oid			exprcoll = exprCollation(newexpr);

		if (OidIsValid(exprcoll) && exprcoll != result_collid)
		{
			CollateExpr *newnode = makeNode(CollateExpr);

			newnode->arg = (Expr *) newexpr;
			newnode->collOid = result_collid;
			newnode->location = -1;

			newexpr = (Node *) newnode;
		}
	}

	/*
	 * Since there is now no trace of the function in the plan tree, we must
	 * explicitly record the plan's dependency on the function.
	 */
	if (context->root)
		record_plan_function_dependency(context->root, funcid);

	/*
	 * Recursively try to simplify the modified expression.  Here we must add
	 * the current function to the context list of active functions.
	 */
	context->active_fns = lappend_oid(context->active_fns, funcid);
	newexpr = eval_const_expressions_mutator(newexpr, context);
	context->active_fns = list_delete_last(context->active_fns);

	error_context_stack = sqlerrcontext.previous;

	return (Expr *) newexpr;

	/* Here if func is not inlinable: release temp memory and return NULL */
fail:
	MemoryContextSwitchTo(oldcxt);
	MemoryContextDelete(mycxt);
	error_context_stack = sqlerrcontext.previous;

	return NULL;
}

/*
 * Replace Param nodes by appropriate actual parameters
 */
static Node *
substitute_actual_parameters(Node *expr, int nargs, List *args,
							 int *usecounts)
{
	substitute_actual_parameters_context context;

	context.nargs = nargs;
	context.args = args;
	context.usecounts = usecounts;

	return substitute_actual_parameters_mutator(expr, &context);
}

static Node *
substitute_actual_parameters_mutator(Node *node,
									 substitute_actual_parameters_context *context)
{
	if (node == NULL)
		return NULL;
	if (IsA(node, Param))
	{
		Param	   *param = (Param *) node;

		if (param->paramkind != PARAM_EXTERN)
			elog(ERROR, "unexpected paramkind: %d", (int) param->paramkind);
		if (param->paramid <= 0 || param->paramid > context->nargs)
			elog(ERROR, "invalid paramid: %d", param->paramid);

		/* Count usage of parameter */
		context->usecounts[param->paramid - 1]++;

		/* Select the appropriate actual arg and replace the Param with it */
		/* We don't need to copy at this time (it'll get done later) */
		return list_nth(context->args, param->paramid - 1);
	}
	return expression_tree_mutator(node, substitute_actual_parameters_mutator,
								   (void *) context);
}

/*
 * error context callback to let us supply a call-stack traceback
 */
static void
sql_inline_error_callback(void *arg)
{
	inline_error_callback_arg *callback_arg = (inline_error_callback_arg *) arg;
	int			syntaxerrposition;

	/* If it's a syntax error, convert to internal syntax error report */
	syntaxerrposition = geterrposition();
	if (syntaxerrposition > 0)
	{
		errposition(0);
		internalerrposition(syntaxerrposition);
		internalerrquery(callback_arg->prosrc);
	}

	errcontext("SQL function \"%s\" during inlining", callback_arg->proname);
}

/*
 * evaluate_expr: pre-evaluate a constant expression
 *
 * We use the executor's routine ExecEvalExpr() to avoid duplication of
 * code and ensure we get the same result as the executor would get.
 */
Expr *
evaluate_expr(Expr *expr, Oid result_type, int32 result_typmod,
			  Oid result_collation)
{
	EState	   *estate;
	ExprState  *exprstate;
	MemoryContext oldcontext;
	Datum		const_val;
	bool		const_is_null;
	int16		resultTypLen;
	bool		resultTypByVal;

	/*
	 * To use the executor, we need an EState.
	 */
	estate = CreateExecutorState();

	/* We can use the estate's working context to avoid memory leaks. */
	oldcontext = MemoryContextSwitchTo(estate->es_query_cxt);

	/* Make sure any opfuncids are filled in. */
	fix_opfuncids((Node *) expr);

	/*
	 * Prepare expr for execution.  (Note: we can't use ExecPrepareExpr
	 * because it'd result in recursively invoking eval_const_expressions.)
	 */
	exprstate = ExecInitExpr(expr, NULL);

	/*
	 * And evaluate it.
	 *
	 * It is OK to use a default econtext because none of the ExecEvalExpr()
	 * code used in this situation will use econtext.  That might seem
	 * fortuitous, but it's not so unreasonable --- a constant expression does
	 * not depend on context, by definition, n'est ce pas?
	 */
	const_val = ExecEvalExprSwitchContext(exprstate,
										  GetPerTupleExprContext(estate),
										  &const_is_null);

	/* Get info needed about result datatype */
	get_typlenbyval(result_type, &resultTypLen, &resultTypByVal);

	/* Get back to outer memory context */
	MemoryContextSwitchTo(oldcontext);

	/*
	 * Must copy result out of sub-context used by expression eval.
	 *
	 * Also, if it's varlena, forcibly detoast it.  This protects us against
	 * storing TOAST pointers into plans that might outlive the referenced
	 * data.  (makeConst would handle detoasting anyway, but it's worth a few
	 * extra lines here so that we can do the copy and detoast in one step.)
	 */
	if (!const_is_null)
	{
		if (resultTypLen == -1)
			const_val = PointerGetDatum(PG_DETOAST_DATUM_COPY(const_val));
		else
			const_val = datumCopy(const_val, resultTypByVal, resultTypLen);
	}

	/* Release all the junk we just created */
	FreeExecutorState(estate);

	/*
	 * Make the constant result node.
	 */
	return (Expr *) makeConst(result_type, result_typmod, result_collation,
							  resultTypLen,
							  const_val, const_is_null,
							  resultTypByVal);
}


/*
 * inline_set_returning_function
 *		Attempt to "inline" a set-returning function in the FROM clause.
 *
 * "rte" is an RTE_FUNCTION rangetable entry.  If it represents a call of a
 * set-returning SQL function that can safely be inlined, expand the function
 * and return the substitute Query structure.  Otherwise, return NULL.
 *
 * We assume that the RTE's expression has already been put through
 * eval_const_expressions(), which among other things will take care of
 * default arguments and named-argument notation.
 *
 * This has a good deal of similarity to inline_function(), but that's
 * for the non-set-returning case, and there are enough differences to
 * justify separate functions.
 */
Query *
inline_set_returning_function(PlannerInfo *root, RangeTblEntry *rte)
{
	RangeTblFunction *rtfunc;
	FuncExpr   *fexpr;
	Oid			func_oid;
	HeapTuple	func_tuple;
	Form_pg_proc funcform;
	char	   *src;
	Datum		tmp;
	bool		isNull;
	MemoryContext oldcxt;
	MemoryContext mycxt;
	inline_error_callback_arg callback_arg;
	ErrorContextCallback sqlerrcontext;
	SQLFunctionParseInfoPtr pinfo;
	TypeFuncClass functypclass;
	TupleDesc	rettupdesc;
	List	   *raw_parsetree_list;
	List	   *querytree_list;
	Query	   *querytree;

	Assert(rte->rtekind == RTE_FUNCTION);

	/*
	 * It doesn't make a lot of sense for a SQL SRF to refer to itself in its
	 * own FROM clause, since that must cause infinite recursion at runtime.
	 * It will cause this code to recurse too, so check for stack overflow.
	 * (There's no need to do more.)
	 */
	check_stack_depth();

	/* Fail if the RTE has ORDINALITY - we don't implement that here. */
	if (rte->funcordinality)
		return NULL;

	/* Fail if RTE isn't a single, simple FuncExpr */
	if (list_length(rte->functions) != 1)
		return NULL;
	rtfunc = (RangeTblFunction *) linitial(rte->functions);

	if (!IsA(rtfunc->funcexpr, FuncExpr))
		return NULL;
	fexpr = (FuncExpr *) rtfunc->funcexpr;

	func_oid = fexpr->funcid;

	/*
	 * The function must be declared to return a set, else inlining would
	 * change the results if the contained SELECT didn't return exactly one
	 * row.
	 */
	if (!fexpr->funcretset)
		return NULL;

	/*
	 * Refuse to inline if the arguments contain any volatile functions or
	 * sub-selects.  Volatile functions are rejected because inlining may
	 * result in the arguments being evaluated multiple times, risking a
	 * change in behavior.  Sub-selects are rejected partly for implementation
	 * reasons (pushing them down another level might change their behavior)
	 * and partly because they're likely to be expensive and so multiple
	 * evaluation would be bad.
	 */
	if (contain_volatile_functions((Node *) fexpr->args) ||
		contain_subplans((Node *) fexpr->args))
		return NULL;

	/* Check permission to call function (fail later, if not) */
	if (pg_proc_aclcheck(func_oid, GetUserId(), ACL_EXECUTE) != ACLCHECK_OK)
		return NULL;

	/* Check whether a plugin wants to hook function entry/exit */
	if (FmgrHookIsNeeded(func_oid))
		return NULL;

	/*
	 * OK, let's take a look at the function's pg_proc entry.
	 */
	func_tuple = SearchSysCache1(PROCOID, ObjectIdGetDatum(func_oid));
	if (!HeapTupleIsValid(func_tuple))
		elog(ERROR, "cache lookup failed for function %u", func_oid);
	funcform = (Form_pg_proc) GETSTRUCT(func_tuple);

	/*
	 * Forget it if the function is not SQL-language or has other showstopper
	 * properties.  In particular it mustn't be declared STRICT, since we
	 * couldn't enforce that.  It also mustn't be VOLATILE, because that is
	 * supposed to cause it to be executed with its own snapshot, rather than
	 * sharing the snapshot of the calling query.  We also disallow returning
	 * SETOF VOID, because inlining would result in exposing the actual result
	 * of the function's last SELECT, which should not happen in that case.
	 * (Rechecking prokind, proretset, and pronargs is just paranoia.)
	 */
	if (funcform->prolang != SQLlanguageId ||
		funcform->prokind != PROKIND_FUNCTION ||
		funcform->proisstrict ||
		funcform->provolatile == PROVOLATILE_VOLATILE ||
		funcform->prorettype == VOIDOID ||
		funcform->prosecdef ||
		!funcform->proretset ||
		list_length(fexpr->args) != funcform->pronargs ||
		!heap_attisnull(func_tuple, Anum_pg_proc_proconfig, NULL))
	{
		ReleaseSysCache(func_tuple);
		return NULL;
	}

	/*
	 * Make a temporary memory context, so that we don't leak all the stuff
	 * that parsing might create.
	 */
	mycxt = AllocSetContextCreate(GetCurrentMemoryContext(),
								  "inline_set_returning_function",
								  ALLOCSET_DEFAULT_SIZES);
	oldcxt = MemoryContextSwitchTo(mycxt);

	/* Fetch the function body */
	tmp = SysCacheGetAttr(PROCOID,
						  func_tuple,
						  Anum_pg_proc_prosrc,
						  &isNull);
	if (isNull)
		elog(ERROR, "null prosrc for function %u", func_oid);
	src = TextDatumGetCString(tmp);

	/*
	 * Setup error traceback support for ereport().  This is so that we can
	 * finger the function that bad information came from.
	 */
	callback_arg.proname = NameStr(funcform->proname);
	callback_arg.prosrc = src;

	sqlerrcontext.callback = sql_inline_error_callback;
	sqlerrcontext.arg = (void *) &callback_arg;
	sqlerrcontext.previous = error_context_stack;
	error_context_stack = &sqlerrcontext;

	/* If we have prosqlbody, pay attention to that not prosrc */
	tmp = SysCacheGetAttr(PROCOID,
						  func_tuple,
						  Anum_pg_proc_prosqlbody,
						  &isNull);
	if (!isNull)
	{
		Node	   *n;

		n = stringToNode(TextDatumGetCString(tmp));
		if (IsA(n, List))
			querytree_list = linitial_node(List, castNode(List, n));
		else
			querytree_list = list_make1(n);
		if (list_length(querytree_list) != 1)
			goto fail;
		querytree = linitial(querytree_list);

		/* Acquire necessary locks, then apply rewriter. */
		AcquireRewriteLocks(querytree, true, false);
		querytree_list = pg_rewrite_query(querytree);
		if (list_length(querytree_list) != 1)
			goto fail;
		querytree = linitial(querytree_list);
	}
	else
	{
		/*
		 * Set up to handle parameters while parsing the function body.  We
		 * can use the FuncExpr just created as the input for
		 * prepare_sql_fn_parse_info.
		 */
		pinfo = prepare_sql_fn_parse_info(func_tuple,
										  (Node *) fexpr,
										  fexpr->inputcollid);

		/*
		 * Parse, analyze, and rewrite (unlike inline_function(), we can't
		 * skip rewriting here).  We can fail as soon as we find more than one
		 * query, though.
		 */
		raw_parsetree_list = pg_parse_query(src);
		if (list_length(raw_parsetree_list) != 1)
			goto fail;

		querytree_list = pg_analyze_and_rewrite_withcb(linitial(raw_parsetree_list),
													   src,
													   (ParserSetupHook) sql_fn_parser_setup,
													   pinfo, NULL);
		if (list_length(querytree_list) != 1)
			goto fail;
		querytree = linitial(querytree_list);
	}

	/*
	 * Also resolve the actual function result tupdesc, if composite.  If the
	 * function is just declared to return RECORD, dig the info out of the AS
	 * clause.
	 */
	functypclass = get_expr_result_type((Node *) fexpr, NULL, &rettupdesc);
	if (functypclass == TYPEFUNC_RECORD)
		rettupdesc = BuildDescFromLists(rtfunc->funccolnames,
										rtfunc->funccoltypes,
										rtfunc->funccoltypmods,
										rtfunc->funccolcollations);

	/*
	 * The single command must be a plain SELECT.
	 */
	if (!IsA(querytree, Query) ||
		querytree->commandType != CMD_SELECT)
		goto fail;

	/*
	 * Make sure the function (still) returns what it's declared to.  This
	 * will raise an error if wrong, but that's okay since the function would
	 * fail at runtime anyway.  Note that check_sql_fn_retval will also insert
	 * coercions if needed to make the tlist expression(s) match the declared
	 * type of the function.  We also ask it to insert dummy NULL columns for
	 * any dropped columns in rettupdesc, so that the elements of the modified
	 * tlist match up to the attribute numbers.
	 *
	 * If the function returns a composite type, don't inline unless the check
	 * shows it's returning a whole tuple result; otherwise what it's
	 * returning is a single composite column which is not what we need.
	 */
	if (!check_sql_fn_retval(list_make1(querytree_list),
							 fexpr->funcresulttype, rettupdesc,
							 true, NULL) &&
		(functypclass == TYPEFUNC_COMPOSITE ||
		 functypclass == TYPEFUNC_COMPOSITE_DOMAIN ||
		 functypclass == TYPEFUNC_RECORD))
		goto fail;				/* reject not-whole-tuple-result cases */

	/*
	 * check_sql_fn_retval might've inserted a projection step, but that's
	 * fine; just make sure we use the upper Query.
	 */
	querytree = linitial_node(Query, querytree_list);

	/*
	 * Looks good --- substitute parameters into the query.
	 */
	querytree = substitute_actual_srf_parameters(querytree,
												 funcform->pronargs,
												 fexpr->args);

	/*
	 * Copy the modified query out of the temporary memory context, and clean
	 * up.
	 */
	MemoryContextSwitchTo(oldcxt);

	querytree = copyObject(querytree);

	MemoryContextDelete(mycxt);
	error_context_stack = sqlerrcontext.previous;
	ReleaseSysCache(func_tuple);

	/*
	 * We don't have to fix collations here because the upper query is already
	 * parsed, ie, the collations in the RTE are what count.
	 */

	/*
	 * Since there is now no trace of the function in the plan tree, we must
	 * explicitly record the plan's dependency on the function.
	 */
	record_plan_function_dependency(root, func_oid);

	return querytree;

	/* Here if func is not inlinable: release temp memory and return NULL */
fail:
	MemoryContextSwitchTo(oldcxt);
	MemoryContextDelete(mycxt);
	error_context_stack = sqlerrcontext.previous;
	ReleaseSysCache(func_tuple);

	return NULL;
}

/*
 * Replace Param nodes by appropriate actual parameters
 *
 * This is just enough different from substitute_actual_parameters()
 * that it needs its own code.
 */
static Query *
substitute_actual_srf_parameters(Query *expr, int nargs, List *args)
{
	substitute_actual_srf_parameters_context context;

	context.nargs = nargs;
	context.args = args;
	context.sublevels_up = 1;

	return query_tree_mutator(expr,
							  substitute_actual_srf_parameters_mutator,
							  &context,
							  0);
}

static Node *
substitute_actual_srf_parameters_mutator(Node *node,
										 substitute_actual_srf_parameters_context *context)
{
	Node	   *result;

	if (node == NULL)
		return NULL;
	if (IsA(node, Query))
	{
		context->sublevels_up++;
		result = (Node *) query_tree_mutator((Query *) node,
											 substitute_actual_srf_parameters_mutator,
											 (void *) context,
											 0);
		context->sublevels_up--;
		return result;
	}
	if (IsA(node, Param))
	{
		Param	   *param = (Param *) node;

		if (param->paramkind == PARAM_EXTERN)
		{
			if (param->paramid <= 0 || param->paramid > context->nargs)
				elog(ERROR, "invalid paramid: %d", param->paramid);

			/*
			 * Since the parameter is being inserted into a subquery, we must
			 * adjust levels.
			 */
			result = copyObject(list_nth(context->args, param->paramid - 1));
			IncrementVarSublevelsUp(result, context->sublevels_up, 0);
			return result;
		}
	}
	return expression_tree_mutator(node,
								   substitute_actual_srf_parameters_mutator,
								   (void *) context);
}

/*
 * pull_paramids
 *		Returns a Bitmapset containing the paramids of all Params in 'expr'.
 */
Bitmapset *
pull_paramids(Expr *expr)
{
	Bitmapset  *result = NULL;

	(void) pull_paramids_walker((Node *) expr, &result);

	return result;
}

static bool
pull_paramids_walker(Node *node, Bitmapset **context)
{
	if (node == NULL)
		return false;
	if (IsA(node, Param))
	{
		Param	   *param = (Param *) node;

		*context = bms_add_member(*context, param->paramid);
		return false;
	}
	return expression_tree_walker(node, pull_paramids_walker,
								  (void *) context);
}

typedef struct replace_varnos_context
{
	Index oldvarno;
	Index newvarno;
} replace_varnos_context;

static Node *yb_copy_replace_varnos_mutator(Node *node,
							   				replace_varnos_context *context)
{
	if (node == NULL)
		return NULL;

	if (IsA(node, Var))
	{
		Var *var = (Var *) node;
		if (var->varno == context->oldvarno)
		{
			Var *newvar = copyObject(var);
			newvar->varno = context->newvarno;
			return (Node *) newvar;
		}
	}

	return expression_tree_mutator(node,
								   yb_copy_replace_varnos_mutator,
								   (void *) context);
}

Expr *yb_copy_replace_varnos(Expr *expr, Index oldvarno, Index newvarno)
{
	replace_varnos_context ctx;
	ctx.oldvarno = oldvarno;
	ctx.newvarno = newvarno;
	return (Expr *) yb_copy_replace_varnos_mutator((Node *) expr,
								   			  	   (void *) &ctx);
}<|MERGE_RESOLUTION|>--- conflicted
+++ resolved
@@ -151,78 +151,8 @@
 static Query *substitute_actual_srf_parameters(Query *expr,
 											   int nargs, List *args);
 static Node *substitute_actual_srf_parameters_mutator(Node *node,
-<<<<<<< HEAD
 													  substitute_actual_srf_parameters_context *context);
 static bool pull_paramids_walker(Node *node, Bitmapset **context);
-=======
-										 substitute_actual_srf_parameters_context *context);
-static bool tlist_matches_coltypelist(List *tlist, List *coltypelist);
-
-
-/*****************************************************************************
- *		OPERATOR clause functions
- *****************************************************************************/
-
-/*
- * make_opclause
- *	  Creates an operator clause given its operator info, left operand
- *	  and right operand (pass NULL to create single-operand clause),
- *	  and collation info.
- */
-Expr *
-make_opclause(Oid opno, Oid opresulttype, bool opretset,
-			  Expr *leftop, Expr *rightop,
-			  Oid opcollid, Oid inputcollid)
-{
-	OpExpr	   *expr = makeNode(OpExpr);
-
-	expr->opno = opno;
-	expr->opfuncid = InvalidOid;
-	expr->opresulttype = opresulttype;
-	expr->opretset = opretset;
-	expr->opcollid = opcollid;
-	expr->inputcollid = inputcollid;
-	if (rightop)
-		expr->args = list_make2(leftop, rightop);
-	else
-		expr->args = list_make1(leftop);
-	expr->location = -1;
-	return (Expr *) expr;
-}
-
-/*
- * get_leftop
- *
- * Returns the left operand of a clause of the form (op expr expr)
- *		or (op expr)
- */
-Node *
-get_leftop(const Expr *clause)
-{
-	const OpExpr *expr = (const OpExpr *) clause;
-
-	if (expr->args != NIL)
-		return linitial(expr->args);
-	else
-		return NULL;
-}
-
-/*
- * get_rightop
- *
- * Returns the right operand in a clause of the form (op expr expr).
- * NB: result will be NULL if applied to a unary op clause.
- */
-Node *
-get_rightop(const Expr *clause)
-{
-	const OpExpr *expr = (const OpExpr *) clause;
-
-	if (list_length(expr->args) >= 2)
-		return lsecond(expr->args);
-	else
-		return NULL;
-}
 
 /*****************************************************************************
  *		ScalarArrayOperator clause functions
@@ -235,180 +165,6 @@
 
 	return linitial(expr->args);
 }
-
-/*****************************************************************************
- *		NOT clause functions
- *****************************************************************************/
-
-/*
- * not_clause
- *
- * Returns t iff this is a 'not' clause: (NOT expr).
- */
-bool
-not_clause(Node *clause)
-{
-	return (clause != NULL &&
-			IsA(clause, BoolExpr) &&
-			((BoolExpr *) clause)->boolop == NOT_EXPR);
-}
-
-/*
- * make_notclause
- *
- * Create a 'not' clause given the expression to be negated.
- */
-Expr *
-make_notclause(Expr *notclause)
-{
-	BoolExpr   *expr = makeNode(BoolExpr);
-
-	expr->boolop = NOT_EXPR;
-	expr->args = list_make1(notclause);
-	expr->location = -1;
-	return (Expr *) expr;
-}
-
-/*
- * get_notclausearg
- *
- * Retrieve the clause within a 'not' clause
- */
-Expr *
-get_notclausearg(Expr *notclause)
-{
-	return linitial(((BoolExpr *) notclause)->args);
-}
-
-/*****************************************************************************
- *		OR clause functions
- *****************************************************************************/
-
-/*
- * or_clause
- *
- * Returns t iff the clause is an 'or' clause: (OR { expr }).
- */
-bool
-or_clause(Node *clause)
-{
-	return (clause != NULL &&
-			IsA(clause, BoolExpr) &&
-			((BoolExpr *) clause)->boolop == OR_EXPR);
-}
-
-/*
- * make_orclause
- *
- * Creates an 'or' clause given a list of its subclauses.
- */
-Expr *
-make_orclause(List *orclauses)
-{
-	BoolExpr   *expr = makeNode(BoolExpr);
-
-	expr->boolop = OR_EXPR;
-	expr->args = orclauses;
-	expr->location = -1;
-	return (Expr *) expr;
-}
-
-/*****************************************************************************
- *		AND clause functions
- *****************************************************************************/
-
-
-/*
- * and_clause
- *
- * Returns t iff its argument is an 'and' clause: (AND { expr }).
- */
-bool
-and_clause(Node *clause)
-{
-	return (clause != NULL &&
-			IsA(clause, BoolExpr) &&
-			((BoolExpr *) clause)->boolop == AND_EXPR);
-}
-
-/*
- * make_andclause
- *
- * Creates an 'and' clause given a list of its subclauses.
- */
-Expr *
-make_andclause(List *andclauses)
-{
-	BoolExpr   *expr = makeNode(BoolExpr);
-
-	expr->boolop = AND_EXPR;
-	expr->args = andclauses;
-	expr->location = -1;
-	return (Expr *) expr;
-}
-
-/*
- * make_and_qual
- *
- * Variant of make_andclause for ANDing two qual conditions together.
- * Qual conditions have the property that a NULL nodetree is interpreted
- * as 'true'.
- *
- * NB: this makes no attempt to preserve AND/OR flatness; so it should not
- * be used on a qual that has already been run through prepqual.c.
- */
-Node *
-make_and_qual(Node *qual1, Node *qual2)
-{
-	if (qual1 == NULL)
-		return qual2;
-	if (qual2 == NULL)
-		return qual1;
-	return (Node *) make_andclause(list_make2(qual1, qual2));
-}
-
-/*
- * The planner frequently prefers to represent qualification expressions
- * as lists of boolean expressions with implicit AND semantics.
- *
- * These functions convert between an AND-semantics expression list and the
- * ordinary representation of a boolean expression.
- *
- * Note that an empty list is considered equivalent to TRUE.
- */
-Expr *
-make_ands_explicit(List *andclauses)
-{
-	if (andclauses == NIL)
-		return (Expr *) makeBoolConst(true, false);
-	else if (list_length(andclauses) == 1)
-		return (Expr *) linitial(andclauses);
-	else
-		return make_andclause(andclauses);
-}
-
-List *
-make_ands_implicit(Expr *clause)
-{
-	/*
-	 * NB: because the parser sets the qual field to NULL in a query that has
-	 * no WHERE clause, we must consider a NULL input clause as TRUE, even
-	 * though one might more reasonably think it FALSE.  Grumble. If this
-	 * causes trouble, consider changing the parser's behavior.
-	 */
-	if (clause == NULL)
-		return NIL;				/* NULL -> NIL list == TRUE */
-	else if (and_clause((Node *) clause))
-		return ((BoolExpr *) clause)->args;
-	else if (IsA(clause, Const) &&
-			 !((Const *) clause)->constisnull &&
-			 DatumGetBool(((Const *) clause)->constvalue))
-		return NIL;				/* constant TRUE input -> NIL list */
-	else
-		return list_make1(clause);
-}
->>>>>>> f5f84e2f
-
 
 /*****************************************************************************
  *		Aggregate-function clause manipulation
