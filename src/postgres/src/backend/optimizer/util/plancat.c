/*-------------------------------------------------------------------------
 *
 * plancat.c
 *	   routines for accessing the system catalogs
 *
 *
 * Portions Copyright (c) 1996-2022, PostgreSQL Global Development Group
 * Portions Copyright (c) 1994, Regents of the University of California
 *
 *
 * IDENTIFICATION
 *	  src/backend/optimizer/util/plancat.c
 *
 *-------------------------------------------------------------------------
 */
#include "postgres.h"

#include <math.h>

#include "access/genam.h"
#include "access/htup_details.h"
#include "access/nbtree.h"
#include "access/sysattr.h"
#include "access/table.h"
#include "access/tableam.h"
#include "access/transam.h"
#include "access/xlog.h"
#include "catalog/catalog.h"
#include "catalog/heap.h"
#include "catalog/pg_am.h"
#include "catalog/pg_proc.h"
#include "catalog/pg_statistic_ext.h"
#include "catalog/pg_statistic_ext_data.h"
#include "foreign/fdwapi.h"
#include "miscadmin.h"
#include "nodes/makefuncs.h"
#include "nodes/nodeFuncs.h"
#include "nodes/supportnodes.h"
#include "optimizer/clauses.h"
#include "optimizer/cost.h"
#include "optimizer/optimizer.h"
#include "optimizer/plancat.h"
#include "optimizer/prep.h"
#include "parser/parse_relation.h"
#include "parser/parsetree.h"
#include "partitioning/partdesc.h"
#include "rewrite/rewriteManip.h"
#include "statistics/statistics.h"
#include "storage/bufmgr.h"
#include "utils/builtins.h"
#include "utils/lsyscache.h"
#include "utils/partcache.h"
#include "utils/rel.h"
#include "utils/snapmgr.h"
#include "utils/syscache.h"

#include "pg_yb_utils.h"

/* GUC parameter */
int			constraint_exclusion = CONSTRAINT_EXCLUSION_PARTITION;

/* Hook for plugins to get control in get_relation_info() */
get_relation_info_hook_type get_relation_info_hook = NULL;


static void get_relation_foreign_keys(PlannerInfo *root, RelOptInfo *rel,
									  Relation relation, bool inhparent);
static bool infer_collation_opclass_match(InferenceElem *elem, Relation idxRel,
										  List *idxExprs);
static List *get_relation_constraints(PlannerInfo *root,
									  Oid relationObjectId, RelOptInfo *rel,
									  bool include_noinherit,
									  bool include_notnull,
									  bool include_partition);
static List *build_index_tlist(PlannerInfo *root, IndexOptInfo *index,
							   Relation heapRelation);
static List *get_relation_statistics(RelOptInfo *rel, Relation relation);
static void set_relation_partition_info(PlannerInfo *root, RelOptInfo *rel,
										Relation relation);
static PartitionScheme find_partition_scheme(PlannerInfo *root, Relation rel);
static void set_baserel_partition_key_exprs(Relation relation,
											RelOptInfo *rel);
static void set_baserel_partition_constraint(Relation relation,
											 RelOptInfo *rel);


/*
 * get_relation_info -
 *	  Retrieves catalog information for a given relation.
 *
 * Given the Oid of the relation, return the following info into fields
 * of the RelOptInfo struct:
 *
 *	min_attr	lowest valid AttrNumber
 *	max_attr	highest valid AttrNumber
 *	indexlist	list of IndexOptInfos for relation's indexes
 *	statlist	list of StatisticExtInfo for relation's statistic objects
 *	serverid	if it's a foreign table, the server OID
 *	fdwroutine	if it's a foreign table, the FDW function pointers
 *	pages		number of pages
 *	tuples		number of tuples
 *	rel_parallel_workers user-defined number of parallel workers
 *
 * Also, add information about the relation's foreign keys to root->fkey_list.
 *
 * Also, initialize the attr_needed[] and attr_widths[] arrays.  In most
 * cases these are left as zeroes, but sometimes we need to compute attr
 * widths here, and we may as well cache the results for costsize.c.
 *
 * If inhparent is true, all we need to do is set up the attr arrays:
 * the RelOptInfo actually represents the appendrel formed by an inheritance
 * tree, and so the parent rel's physical size and index information isn't
 * important for it.
 */
void
get_relation_info(PlannerInfo *root, Oid relationObjectId, bool inhparent,
				  RelOptInfo *rel)
{
	Index		varno = rel->relid;
	Relation	relation;
	bool		hasindex;
	List	   *indexinfos = NIL;

	/*
	 * We need not lock the relation since it was already locked, either by
	 * the rewriter or when expand_inherited_rtentry() added it to the query's
	 * rangetable.
	 */
	relation = table_open(relationObjectId, NoLock);

	/*
	 * Relations without a table AM can be used in a query only if they are of
	 * special-cased relkinds.  This check prevents us from crashing later if,
	 * for example, a view's ON SELECT rule has gone missing.  Note that
	 * table_open() already rejected indexes and composite types; spell the
	 * error the same way it does.
	 */
	if (!relation->rd_tableam)
	{
		if (!(relation->rd_rel->relkind == RELKIND_FOREIGN_TABLE ||
			  relation->rd_rel->relkind == RELKIND_PARTITIONED_TABLE))
			ereport(ERROR,
					(errcode(ERRCODE_WRONG_OBJECT_TYPE),
					 errmsg("cannot open relation \"%s\"",
							RelationGetRelationName(relation)),
					 errdetail_relkind_not_supported(relation->rd_rel->relkind)));
	}

	/* Temporary and unlogged relations are inaccessible during recovery. */
	if (!RelationIsPermanent(relation) && RecoveryInProgress())
		ereport(ERROR,
				(errcode(ERRCODE_FEATURE_NOT_SUPPORTED),
				 errmsg("cannot access temporary or unlogged relations during recovery")));

	rel->min_attr = YBGetFirstLowInvalidAttributeNumber(relation) + 1;
	rel->max_attr = RelationGetNumberOfAttributes(relation);
	rel->reltablespace = RelationGetForm(relation)->reltablespace;

	Assert(rel->max_attr >= rel->min_attr);
	rel->attr_needed = (Relids *)
		palloc0((rel->max_attr - rel->min_attr + 1) * sizeof(Relids));
	rel->attr_widths = (int32 *)
		palloc0((rel->max_attr - rel->min_attr + 1) * sizeof(int32));

	/*
	 * Estimate relation size --- unless it's an inheritance parent, in which
	 * case the size we want is not the rel's own size but the size of its
	 * inheritance tree.  That will be computed in set_append_rel_size().
	 */
	if (!inhparent)
		estimate_rel_size(relation, rel->attr_widths - rel->min_attr,
						  &rel->pages, &rel->tuples, &rel->allvisfrac);

	/* Retrieve the parallel_workers reloption, or -1 if not set. */
	rel->rel_parallel_workers = RelationGetParallelWorkers(relation, -1);

	/*
	 * Make list of indexes.  Ignore indexes on system catalogs if told to.
	 * Don't bother with indexes for an inheritance parent, either.
	 */
	if (inhparent ||
		(IgnoreSystemIndexes && IsSystemRelation(relation)))
		hasindex = false;
	else
		hasindex = relation->rd_rel->relhasindex;

	if (hasindex)
	{
		List	   *indexoidlist;
		LOCKMODE	lmode;
		ListCell   *l;

		indexoidlist = RelationGetIndexList(relation);

		/*
		 * For each index, we get the same type of lock that the executor will
		 * need, and do not release it.  This saves a couple of trips to the
		 * shared lock manager while not creating any real loss of
		 * concurrency, because no schema changes could be happening on the
		 * index while we hold lock on the parent rel, and no lock type used
		 * for queries blocks any other kind of index operation.
		 */
		lmode = root->simple_rte_array[varno]->rellockmode;

		foreach(l, indexoidlist)
		{
			Oid			indexoid = lfirst_oid(l);
			Relation	indexRelation;
			Form_pg_index index;
			IndexAmRoutine *amroutine;
			IndexOptInfo *info;
			int			ncolumns,
						nkeycolumns;
			int			i;

			/*
			 * Extract info from the relation descriptor for the index.
			 */
			indexRelation = index_open(indexoid, lmode);
			index = indexRelation->rd_index;

			/*
			 * Ignore invalid indexes, since they can't safely be used for
			 * queries.  Note that this is OK because the data structure we
			 * are constructing is only used by the planner --- the executor
			 * still needs to insert into "invalid" indexes, if they're marked
			 * indisready.
			 */
			if (!index->indisvalid)
			{
				index_close(indexRelation, NoLock);
				continue;
			}

			/*
			 * Ignore partitioned indexes, since they are not usable for
			 * queries.
			 */
			if (indexRelation->rd_rel->relkind == RELKIND_PARTITIONED_INDEX)
			{
				index_close(indexRelation, NoLock);
				continue;
			}

			/*
			 * If the index is valid, but cannot yet be used, ignore it; but
			 * mark the plan we are generating as transient. See
			 * src/backend/access/heap/README.HOT for discussion.
			 */
			if (index->indcheckxmin &&
				!TransactionIdPrecedes(HeapTupleHeaderGetXmin(indexRelation->rd_indextuple->t_data),
									   TransactionXmin))
			{
				root->glob->transientPlan = true;
				index_close(indexRelation, NoLock);
				continue;
			}

			info = makeNode(IndexOptInfo);

			info->indexoid = index->indexrelid;
			info->reltablespace =
				RelationGetForm(indexRelation)->reltablespace;
			info->rel = rel;
			info->ncolumns = ncolumns = index->indnatts;
			info->nkeycolumns = nkeycolumns = index->indnkeyatts;
			info->nhashcolumns = 0;

			info->indexkeys = (int *) palloc(sizeof(int) * ncolumns);
			info->indexcollations = (Oid *) palloc(sizeof(Oid) * nkeycolumns);
			info->opfamily = (Oid *) palloc(sizeof(Oid) * nkeycolumns);
			info->opcintype = (Oid *) palloc(sizeof(Oid) * nkeycolumns);
			info->canreturn = (bool *) palloc(sizeof(bool) * ncolumns);

			for (i = 0; i < ncolumns; i++)
			{
				info->indexkeys[i] = index->indkey.values[i];
				info->canreturn[i] = index_can_return(indexRelation, i + 1);
			}

			for (i = 0; i < nkeycolumns; i++)
			{
				info->opfamily[i] = indexRelation->rd_opfamily[i];
				info->opcintype[i] = indexRelation->rd_opcintype[i];
				info->indexcollations[i] = indexRelation->rd_indcollation[i];
			}

			info->relam = indexRelation->rd_rel->relam;

			/* We copy just the fields we need, not all of rd_indam */
			amroutine = indexRelation->rd_indam;
			info->amcanorderbyop = amroutine->amcanorderbyop;
			info->amoptionalkey = amroutine->amoptionalkey;
			info->amsearcharray = amroutine->amsearcharray;
			info->amsearchnulls = amroutine->amsearchnulls;
			info->amcanparallel = amroutine->amcanparallel;
			info->amhasgettuple = (amroutine->amgettuple != NULL);
<<<<<<< HEAD
			info->amhasgetbitmap = amroutine->amgetbitmap != NULL &&
				relation->rd_tableam->scan_bitmap_next_block != NULL;
			info->amcanmarkpos = (amroutine->ammarkpos != NULL &&
								  amroutine->amrestrpos != NULL);
=======
			info->amhasgetbitmap = (amroutine->amgetbitmap != NULL);
			info->yb_amhasgetbitmap = (amroutine->yb_amgetbitmap != NULL);
>>>>>>> b038851f
			info->amcostestimate = amroutine->amcostestimate;
			info->yb_cached_ybctid_size = 0;
			Assert(info->amcostestimate != NULL);

			/* Fetch index opclass options */
			info->opclassoptions = RelationGetIndexAttOptions(indexRelation, true);

			/*
			 * Fetch the ordering information for the index, if any.
			 */
			if (info->relam == BTREE_AM_OID)
			{
				/*
				 * If it's a btree index, we can use its opfamily OIDs
				 * directly as the sort ordering opfamily OIDs.
				 */
				Assert(amroutine->amcanorder);

				info->sortopfamily = info->opfamily;
				info->reverse_sort = (bool *) palloc(sizeof(bool) * nkeycolumns);
				info->nulls_first = (bool *) palloc(sizeof(bool) * nkeycolumns);

				for (i = 0; i < nkeycolumns; i++)
				{
					int16		opt = indexRelation->rd_indoption[i];

					info->reverse_sort[i] = (opt & INDOPTION_DESC) != 0;
					info->nulls_first[i] = (opt & INDOPTION_NULLS_FIRST) != 0;
				}
			}
			else if (amroutine->amcanorder)
			{
				/*
				 * Otherwise, identify the corresponding btree opfamilies by
				 * trying to map this index's "<" operators into btree.  Since
				 * "<" uniquely defines the behavior of a sort order, this is
				 * a sufficient test.
				 *
				 * XXX This method is rather slow and also requires the
				 * undesirable assumption that the other index AM numbers its
				 * strategies the same as btree.  It'd be better to have a way
				 * to explicitly declare the corresponding btree opfamily for
				 * each opfamily of the other index type.  But given the lack
				 * of current or foreseeable amcanorder index types, it's not
				 * worth expending more effort on now.
				 */
				info->sortopfamily = (Oid *) palloc(sizeof(Oid) * nkeycolumns);
				info->reverse_sort = (bool *) palloc(sizeof(bool) * nkeycolumns);
				info->nulls_first = (bool *) palloc(sizeof(bool) * nkeycolumns);

				for (i = 0; i < nkeycolumns; i++)
				{
					int16		opt = indexRelation->rd_indoption[i];
					Oid			ltopr;
					Oid			btopfamily;
					Oid			btopcintype;
					int16		btstrategy;

					if (IsYBRelation(relation) && (opt & INDOPTION_HASH) != 0)
					{
						info->nhashcolumns++;
						info->reverse_sort[i] = false;
						info->nulls_first[i] = false;
					} else {
						info->reverse_sort[i] = (opt & INDOPTION_DESC) != 0;
						info->nulls_first[i] = (opt & INDOPTION_NULLS_FIRST) != 0;
					}

					ltopr = get_opfamily_member(info->opfamily[i],
												info->opcintype[i],
												info->opcintype[i],
												BTLessStrategyNumber);
					if (OidIsValid(ltopr) &&
						get_ordering_op_properties(ltopr,
												   &btopfamily,
												   &btopcintype,
												   &btstrategy) &&
						btopcintype == info->opcintype[i] &&
						btstrategy == BTLessStrategyNumber)
					{
						/* Successful mapping */
						info->sortopfamily[i] = btopfamily;
					}
					else
					{
						/* Fail ... quietly treat index as unordered */
						info->sortopfamily = NULL;
						info->reverse_sort = NULL;
						info->nulls_first = NULL;
						break;
					}
				}
			}
			else
			{
				info->sortopfamily = NULL;
				info->reverse_sort = NULL;
				info->nulls_first = NULL;
			}

			/*
			 * Fetch the index expressions and predicate, if any.  We must
			 * modify the copies we obtain from the relcache to have the
			 * correct varno for the parent relation, so that they match up
			 * correctly against qual clauses.
			 */
			info->indexprs = RelationGetIndexExpressions(indexRelation);
			info->indpred = RelationGetIndexPredicate(indexRelation);
			if (info->indexprs && varno != 1)
				ChangeVarNodes((Node *) info->indexprs, 1, varno, 0);
			if (info->indpred && varno != 1)
				ChangeVarNodes((Node *) info->indpred, 1, varno, 0);

			/* Build targetlist using the completed indexprs data */
			info->indextlist = build_index_tlist(root, info, relation);

			info->indrestrictinfo = NIL;	/* set later, in indxpath.c */
			info->predOK = false;	/* set later, in indxpath.c */
			info->unique = index->indisunique;
			info->immediate = index->indimmediate;
			info->hypothetical = false;

			/*
			 * Estimate the index size.  If it's not a partial index, we lock
			 * the number-of-tuples estimate to equal the parent table; if it
			 * is partial then we have to use the same methods as we would for
			 * a table, except we can be sure that the index is not larger
			 * than the table.
			 */
			if (info->indpred == NIL && !IsYBRelation(indexRelation))
			{
				info->pages = RelationGetNumberOfBlocks(indexRelation);
				info->tuples = rel->tuples;
			}
			else
			{
				double		allvisfrac; /* dummy */

				estimate_rel_size(indexRelation, NULL,
								  &info->pages, &info->tuples, &allvisfrac);
				if (info->tuples > rel->tuples)
					info->tuples = rel->tuples;
			}

			if (info->relam == BTREE_AM_OID)
			{
				/* For btrees, get tree height while we have the index open */
				info->tree_height = _bt_getrootheight(indexRelation);
			}
			else
			{
				/* For other index types, just set it to "unknown" for now */
				info->tree_height = -1;
			}

			index_close(indexRelation, NoLock);

			/*
			 * We've historically used lcons() here.  It'd make more sense to
			 * use lappend(), but that causes the planner to change behavior
			 * in cases where two indexes seem equally attractive.  For now,
			 * stick with lcons() --- few tables should have so many indexes
			 * that the O(N^2) behavior of lcons() is really a problem.
			 */
			indexinfos = lcons(info, indexinfos);
		}

		list_free(indexoidlist);
	}

	rel->indexlist = indexinfos;

	rel->statlist = get_relation_statistics(rel, relation);

	/* Grab foreign-table info using the relcache, while we have it */
	if (relation->rd_rel->relkind == RELKIND_FOREIGN_TABLE)
	{
		rel->serverid = GetForeignServerIdByRelId(RelationGetRelid(relation));
		rel->fdwroutine = GetFdwRoutineForRelation(relation, true);
	}
	else
	{
		rel->serverid = InvalidOid;
		rel->fdwroutine = NULL;
	}

	/* Collect info about relation's foreign keys, if relevant */
	get_relation_foreign_keys(root, rel, relation, inhparent);

	/* Collect info about functions implemented by the rel's table AM. */
	if (relation->rd_tableam &&
		relation->rd_tableam->scan_set_tidrange != NULL &&
		relation->rd_tableam->scan_getnextslot_tidrange != NULL)
		rel->amflags |= AMFLAG_HAS_TID_RANGE;

	/*
	 * Collect info about relation's partitioning scheme, if any. Only
	 * inheritance parents may be partitioned.
	 */
	if (inhparent && relation->rd_rel->relkind == RELKIND_PARTITIONED_TABLE)
		set_relation_partition_info(root, rel, relation);

	table_close(relation, NoLock);

	/*
	 * Allow a plugin to editorialize on the info we obtained from the
	 * catalogs.  Actions might include altering the assumed relation size,
	 * removing an index, or adding a hypothetical index to the indexlist.
	 */
	if (get_relation_info_hook)
		(*get_relation_info_hook) (root, relationObjectId, inhparent, rel);
}

/*
 * get_relation_foreign_keys -
 *	  Retrieves foreign key information for a given relation.
 *
 * ForeignKeyOptInfos for relevant foreign keys are created and added to
 * root->fkey_list.  We do this now while we have the relcache entry open.
 * We could sometimes avoid making useless ForeignKeyOptInfos if we waited
 * until all RelOptInfos have been built, but the cost of re-opening the
 * relcache entries would probably exceed any savings.
 */
static void
get_relation_foreign_keys(PlannerInfo *root, RelOptInfo *rel,
						  Relation relation, bool inhparent)
{
	List	   *rtable = root->parse->rtable;
	List	   *cachedfkeys;
	ListCell   *lc;

	/*
	 * If it's not a baserel, we don't care about its FKs.  Also, if the query
	 * references only a single relation, we can skip the lookup since no FKs
	 * could satisfy the requirements below.
	 */
	if (rel->reloptkind != RELOPT_BASEREL ||
		list_length(rtable) < 2)
		return;

	/*
	 * If it's the parent of an inheritance tree, ignore its FKs.  We could
	 * make useful FK-based deductions if we found that all members of the
	 * inheritance tree have equivalent FK constraints, but detecting that
	 * would require code that hasn't been written.
	 */
	if (inhparent)
		return;

	/*
	 * Extract data about relation's FKs from the relcache.  Note that this
	 * list belongs to the relcache and might disappear in a cache flush, so
	 * we must not do any further catalog access within this function.
	 */
	cachedfkeys = RelationGetFKeyList(relation);

	/*
	 * Figure out which FKs are of interest for this query, and create
	 * ForeignKeyOptInfos for them.  We want only FKs that reference some
	 * other RTE of the current query.  In queries containing self-joins,
	 * there might be more than one other RTE for a referenced table, and we
	 * should make a ForeignKeyOptInfo for each occurrence.
	 *
	 * Ideally, we would ignore RTEs that correspond to non-baserels, but it's
	 * too hard to identify those here, so we might end up making some useless
	 * ForeignKeyOptInfos.  If so, match_foreign_keys_to_quals() will remove
	 * them again.
	 */
	foreach(lc, cachedfkeys)
	{
		ForeignKeyCacheInfo *cachedfk = (ForeignKeyCacheInfo *) lfirst(lc);
		Index		rti;
		ListCell   *lc2;

		/* conrelid should always be that of the table we're considering */
		Assert(cachedfk->conrelid == RelationGetRelid(relation));

		/* Scan to find other RTEs matching confrelid */
		rti = 0;
		foreach(lc2, rtable)
		{
			RangeTblEntry *rte = (RangeTblEntry *) lfirst(lc2);
			ForeignKeyOptInfo *info;

			rti++;
			/* Ignore if not the correct table */
			if (rte->rtekind != RTE_RELATION ||
				rte->relid != cachedfk->confrelid)
				continue;
			/* Ignore if it's an inheritance parent; doesn't really match */
			if (rte->inh)
				continue;
			/* Ignore self-referential FKs; we only care about joins */
			if (rti == rel->relid)
				continue;

			/* OK, let's make an entry */
			info = makeNode(ForeignKeyOptInfo);
			info->con_relid = rel->relid;
			info->ref_relid = rti;
			info->nkeys = cachedfk->nkeys;
			memcpy(info->conkey, cachedfk->conkey, sizeof(info->conkey));
			memcpy(info->confkey, cachedfk->confkey, sizeof(info->confkey));
			memcpy(info->conpfeqop, cachedfk->conpfeqop, sizeof(info->conpfeqop));
			/* zero out fields to be filled by match_foreign_keys_to_quals */
			info->nmatched_ec = 0;
			info->nconst_ec = 0;
			info->nmatched_rcols = 0;
			info->nmatched_ri = 0;
			memset(info->eclass, 0, sizeof(info->eclass));
			memset(info->fk_eclass_member, 0, sizeof(info->fk_eclass_member));
			memset(info->rinfos, 0, sizeof(info->rinfos));

			root->fkey_list = lappend(root->fkey_list, info);
		}
	}
}

/*
 * infer_arbiter_indexes -
 *	  Determine the unique indexes used to arbitrate speculative insertion.
 *
 * Uses user-supplied inference clause expressions and predicate to match a
 * unique index from those defined and ready on the heap relation (target).
 * An exact match is required on columns/expressions (although they can appear
 * in any order).  However, the predicate given by the user need only restrict
 * insertion to a subset of some part of the table covered by some particular
 * unique index (in particular, a partial unique index) in order to be
 * inferred.
 *
 * The implementation does not consider which B-Tree operator class any
 * particular available unique index attribute uses, unless one was specified
 * in the inference specification. The same is true of collations.  In
 * particular, there is no system dependency on the default operator class for
 * the purposes of inference.  If no opclass (or collation) is specified, then
 * all matching indexes (that may or may not match the default in terms of
 * each attribute opclass/collation) are used for inference.
 */
List *
infer_arbiter_indexes(PlannerInfo *root)
{
	OnConflictExpr *onconflict = root->parse->onConflict;

	/* Iteration state */
	RangeTblEntry *rte;
	Relation	relation;
	Oid			indexOidFromConstraint = InvalidOid;
	List	   *indexList;
	ListCell   *l;

	/* Normalized inference attributes and inference expressions: */
	Bitmapset  *inferAttrs = NULL;
	List	   *inferElems = NIL;

	/* Results */
	List	   *results = NIL;

	/*
	 * Quickly return NIL for ON CONFLICT DO NOTHING without an inference
	 * specification or named constraint.  ON CONFLICT DO UPDATE statements
	 * must always provide one or the other (but parser ought to have caught
	 * that already).
	 */
	if (onconflict->arbiterElems == NIL &&
		onconflict->constraint == InvalidOid)
		return NIL;

	/*
	 * We need not lock the relation since it was already locked, either by
	 * the rewriter or when expand_inherited_rtentry() added it to the query's
	 * rangetable.
	 */
	rte = rt_fetch(root->parse->resultRelation, root->parse->rtable);

	relation = table_open(rte->relid, NoLock);

	/*
	 * Build normalized/BMS representation of plain indexed attributes, as
	 * well as a separate list of expression items.  This simplifies matching
	 * the cataloged definition of indexes.
	 */
	foreach(l, onconflict->arbiterElems)
	{
		InferenceElem *elem = (InferenceElem *) lfirst(l);
		Var		   *var;
		int			attno;

		if (!IsA(elem->expr, Var))
		{
			/* If not a plain Var, just shove it in inferElems for now */
			inferElems = lappend(inferElems, elem->expr);
			continue;
		}

		var = (Var *) elem->expr;
		attno = var->varattno;

		if (attno == 0)
			ereport(ERROR,
					(errcode(ERRCODE_FEATURE_NOT_SUPPORTED),
					 errmsg("whole row unique index inference specifications are not supported")));

		inferAttrs = bms_add_member(inferAttrs,
									attno - FirstLowInvalidHeapAttributeNumber);
	}

	/*
	 * Lookup named constraint's index.  This is not immediately returned
	 * because some additional sanity checks are required.
	 */
	if (onconflict->constraint != InvalidOid)
	{
		indexOidFromConstraint = get_constraint_index(onconflict->constraint);

		if (indexOidFromConstraint == InvalidOid)
			ereport(ERROR,
					(errcode(ERRCODE_WRONG_OBJECT_TYPE),
					 errmsg("constraint in ON CONFLICT clause has no associated index")));
	}

	/*
	 * Using that representation, iterate through the list of indexes on the
	 * target relation to try and find a match
	 */
	indexList = RelationGetIndexList(relation);

	foreach(l, indexList)
	{
		Oid			indexoid = lfirst_oid(l);
		Relation	idxRel;
		Form_pg_index idxForm;
		Bitmapset  *indexedAttrs;
		List	   *idxExprs;
		List	   *predExprs;
		AttrNumber	natt;
		ListCell   *el;

		/*
		 * Extract info from the relation descriptor for the index.  Obtain
		 * the same lock type that the executor will ultimately use.
		 *
		 * Let executor complain about !indimmediate case directly, because
		 * enforcement needs to occur there anyway when an inference clause is
		 * omitted.
		 */
		idxRel = index_open(indexoid, rte->rellockmode);
		idxForm = idxRel->rd_index;

		if (!idxForm->indisvalid)
			goto next;

		/*
		 * Note that we do not perform a check against indcheckxmin (like e.g.
		 * get_relation_info()) here to eliminate candidates, because
		 * uniqueness checking only cares about the most recently committed
		 * tuple versions.
		 */

		/*
		 * Look for match on "ON constraint_name" variant, which may not be
		 * unique constraint.  This can only be a constraint name.
		 */
		if (indexOidFromConstraint == idxForm->indexrelid)
		{
			if (!idxForm->indisunique && onconflict->action == ONCONFLICT_UPDATE)
				ereport(ERROR,
						(errcode(ERRCODE_WRONG_OBJECT_TYPE),
						 errmsg("ON CONFLICT DO UPDATE not supported with exclusion constraints")));

			results = lappend_oid(results, idxForm->indexrelid);
			list_free(indexList);
			index_close(idxRel, NoLock);
			table_close(relation, NoLock);
			return results;
		}
		else if (indexOidFromConstraint != InvalidOid)
		{
			/* No point in further work for index in named constraint case */
			goto next;
		}

		/*
		 * Only considering conventional inference at this point (not named
		 * constraints), so index under consideration can be immediately
		 * skipped if it's not unique
		 */
		if (!idxForm->indisunique)
			goto next;

		/* Build BMS representation of plain (non expression) index attrs */
		indexedAttrs = NULL;
		for (natt = 0; natt < idxForm->indnkeyatts; natt++)
		{
			int			attno = idxRel->rd_index->indkey.values[natt];

			if (attno != 0)
				indexedAttrs = bms_add_member(indexedAttrs,
											  attno - FirstLowInvalidHeapAttributeNumber);
		}

		/* Non-expression attributes (if any) must match */
		if (!bms_equal(indexedAttrs, inferAttrs))
			goto next;

		/* Expression attributes (if any) must match */
		idxExprs = RelationGetIndexExpressions(idxRel);
		foreach(el, onconflict->arbiterElems)
		{
			InferenceElem *elem = (InferenceElem *) lfirst(el);

			/*
			 * Ensure that collation/opclass aspects of inference expression
			 * element match.  Even though this loop is primarily concerned
			 * with matching expressions, it is a convenient point to check
			 * this for both expressions and ordinary (non-expression)
			 * attributes appearing as inference elements.
			 */
			if (!infer_collation_opclass_match(elem, idxRel, idxExprs))
				goto next;

			/*
			 * Plain Vars don't factor into count of expression elements, and
			 * the question of whether or not they satisfy the index
			 * definition has already been considered (they must).
			 */
			if (IsA(elem->expr, Var))
				continue;

			/*
			 * Might as well avoid redundant check in the rare cases where
			 * infer_collation_opclass_match() is required to do real work.
			 * Otherwise, check that element expression appears in cataloged
			 * index definition.
			 */
			if (elem->infercollid != InvalidOid ||
				elem->inferopclass != InvalidOid ||
				list_member(idxExprs, elem->expr))
				continue;

			goto next;
		}

		/*
		 * Now that all inference elements were matched, ensure that the
		 * expression elements from inference clause are not missing any
		 * cataloged expressions.  This does the right thing when unique
		 * indexes redundantly repeat the same attribute, or if attributes
		 * redundantly appear multiple times within an inference clause.
		 */
		if (list_difference(idxExprs, inferElems) != NIL)
			goto next;

		/*
		 * If it's a partial index, its predicate must be implied by the ON
		 * CONFLICT's WHERE clause.
		 */
		predExprs = RelationGetIndexPredicate(idxRel);

		if (!predicate_implied_by(predExprs, (List *) onconflict->arbiterWhere, false))
			goto next;

		results = lappend_oid(results, idxForm->indexrelid);
next:
		index_close(idxRel, NoLock);
	}

	list_free(indexList);
	table_close(relation, NoLock);

	if (results == NIL)
		ereport(ERROR,
				(errcode(ERRCODE_INVALID_COLUMN_REFERENCE),
				 errmsg("there is no unique or exclusion constraint matching the ON CONFLICT specification")));

	return results;
}

/*
 * infer_collation_opclass_match - ensure infer element opclass/collation match
 *
 * Given unique index inference element from inference specification, if
 * collation was specified, or if opclass was specified, verify that there is
 * at least one matching indexed attribute (occasionally, there may be more).
 * Skip this in the common case where inference specification does not include
 * collation or opclass (instead matching everything, regardless of cataloged
 * collation/opclass of indexed attribute).
 *
 * At least historically, Postgres has not offered collations or opclasses
 * with alternative-to-default notions of equality, so these additional
 * criteria should only be required infrequently.
 *
 * Don't give up immediately when an inference element matches some attribute
 * cataloged as indexed but not matching additional opclass/collation
 * criteria.  This is done so that the implementation is as forgiving as
 * possible of redundancy within cataloged index attributes (or, less
 * usefully, within inference specification elements).  If collations actually
 * differ between apparently redundantly indexed attributes (redundant within
 * or across indexes), then there really is no redundancy as such.
 *
 * Note that if an inference element specifies an opclass and a collation at
 * once, both must match in at least one particular attribute within index
 * catalog definition in order for that inference element to be considered
 * inferred/satisfied.
 */
static bool
infer_collation_opclass_match(InferenceElem *elem, Relation idxRel,
							  List *idxExprs)
{
	AttrNumber	natt;
	Oid			inferopfamily = InvalidOid; /* OID of opclass opfamily */
	Oid			inferopcinputtype = InvalidOid; /* OID of opclass input type */
	int			nplain = 0;		/* # plain attrs observed */

	/*
	 * If inference specification element lacks collation/opclass, then no
	 * need to check for exact match.
	 */
	if (elem->infercollid == InvalidOid && elem->inferopclass == InvalidOid)
		return true;

	/*
	 * Lookup opfamily and input type, for matching indexes
	 */
	if (elem->inferopclass)
	{
		inferopfamily = get_opclass_family(elem->inferopclass);
		inferopcinputtype = get_opclass_input_type(elem->inferopclass);
	}

	for (natt = 1; natt <= idxRel->rd_att->natts; natt++)
	{
		Oid			opfamily = idxRel->rd_opfamily[natt - 1];
		Oid			opcinputtype = idxRel->rd_opcintype[natt - 1];
		Oid			collation = idxRel->rd_indcollation[natt - 1];
		int			attno = idxRel->rd_index->indkey.values[natt - 1];

		if (attno != 0)
			nplain++;

		if (elem->inferopclass != InvalidOid &&
			(inferopfamily != opfamily || inferopcinputtype != opcinputtype))
		{
			/* Attribute needed to match opclass, but didn't */
			continue;
		}

		if (elem->infercollid != InvalidOid &&
			elem->infercollid != collation)
		{
			/* Attribute needed to match collation, but didn't */
			continue;
		}

		/* If one matching index att found, good enough -- return true */
		if (IsA(elem->expr, Var))
		{
			if (((Var *) elem->expr)->varattno == attno)
				return true;
		}
		else if (attno == 0)
		{
			Node	   *nattExpr = list_nth(idxExprs, (natt - 1) - nplain);

			/*
			 * Note that unlike routines like match_index_to_operand() we
			 * don't need to care about RelabelType.  Neither the index
			 * definition nor the inference clause should contain them.
			 */
			if (equal(elem->expr, nattExpr))
				return true;
		}
	}

	return false;
}

/*
 * estimate_rel_size - estimate # pages and # tuples in a table or index
 *
 * We also estimate the fraction of the pages that are marked all-visible in
 * the visibility map, for use in estimation of index-only scans.
 *
 * If attr_widths isn't NULL, it points to the zero-index entry of the
 * relation's attr_widths[] cache; we fill this in if we have need to compute
 * the attribute widths for estimation purposes.
 */
void
estimate_rel_size(Relation rel, int32 *attr_widths,
				  BlockNumber *pages, double *tuples, double *allvisfrac)
{
	BlockNumber curpages;
	BlockNumber relpages;
	double		reltuples;
	BlockNumber relallvisible;
	double		density;

	/*
	 * TODO We don't support forwarding size estimates to postgres yet.
	 * Use whatever is in pg_class.
	 */
	if (IsYBRelation(rel))
	{
		*pages = rel->rd_rel->relpages;
		*tuples = rel->rd_rel->reltuples;
		*allvisfrac = 0;
		return;
	}

	if (RELKIND_HAS_TABLE_AM(rel->rd_rel->relkind))
	{
		table_relation_estimate_size(rel, attr_widths, pages, tuples,
									 allvisfrac);
	}
	else if (rel->rd_rel->relkind == RELKIND_INDEX)
	{
		/*
		 * XXX: It'd probably be good to move this into a callback, individual
		 * index types e.g. know if they have a metapage.
		 */

		/* it has storage, ok to call the smgr */
		curpages = RelationGetNumberOfBlocks(rel);

		/* report estimated # pages */
		*pages = curpages;
		/* quick exit if rel is clearly empty */
		if (curpages == 0)
		{
			*tuples = 0;
			*allvisfrac = 0;
			return;
		}

		/* coerce values in pg_class to more desirable types */
		relpages = (BlockNumber) rel->rd_rel->relpages;
		reltuples = (double) rel->rd_rel->reltuples;
		relallvisible = (BlockNumber) rel->rd_rel->relallvisible;

		/*
		 * Discount the metapage while estimating the number of tuples. This
		 * is a kluge because it assumes more than it ought to about index
		 * structure.  Currently it's OK for btree, hash, and GIN indexes but
		 * suspect for GiST indexes.
		 */
		if (relpages > 0)
		{
			curpages--;
			relpages--;
		}

		/* estimate number of tuples from previous tuple density */
		if (reltuples >= 0 && relpages > 0)
			density = reltuples / (double) relpages;
		else
		{
			/*
			 * If we have no data because the relation was never vacuumed,
			 * estimate tuple width from attribute datatypes.  We assume here
			 * that the pages are completely full, which is OK for tables
			 * (since they've presumably not been VACUUMed yet) but is
			 * probably an overestimate for indexes.  Fortunately
			 * get_relation_info() can clamp the overestimate to the parent
			 * table's size.
			 *
			 * Note: this code intentionally disregards alignment
			 * considerations, because (a) that would be gilding the lily
			 * considering how crude the estimate is, and (b) it creates
			 * platform dependencies in the default plans which are kind of a
			 * headache for regression testing.
			 *
			 * XXX: Should this logic be more index specific?
			 */
			int32		tuple_width;

			tuple_width = get_rel_data_width(rel, attr_widths);
			tuple_width += MAXALIGN(SizeofHeapTupleHeader);
			tuple_width += sizeof(ItemIdData);
			/* note: integer division is intentional here */
			density = (BLCKSZ - SizeOfPageHeaderData) / tuple_width;
		}
		*tuples = rint(density * (double) curpages);

		/*
		 * We use relallvisible as-is, rather than scaling it up like we do
		 * for the pages and tuples counts, on the theory that any pages added
		 * since the last VACUUM are most likely not marked all-visible.  But
		 * costsize.c wants it converted to a fraction.
		 */
		if (relallvisible == 0 || curpages <= 0)
			*allvisfrac = 0;
		else if ((double) relallvisible >= curpages)
			*allvisfrac = 1;
		else
			*allvisfrac = (double) relallvisible / curpages;
	}
	else
	{
		/*
		 * Just use whatever's in pg_class.  This covers foreign tables,
		 * sequences, and also relkinds without storage (shouldn't get here?);
		 * see initializations in AddNewRelationTuple().  Note that FDW must
		 * cope if reltuples is -1!
		 */
		*pages = rel->rd_rel->relpages;
		*tuples = rel->rd_rel->reltuples;
		*allvisfrac = 0;
	}
}


/*
 * get_rel_data_width
 *
 * Estimate the average width of (the data part of) the relation's tuples.
 *
 * If attr_widths isn't NULL, it points to the zero-index entry of the
 * relation's attr_widths[] cache; use and update that cache as appropriate.
 *
 * Currently we ignore dropped columns.  Ideally those should be included
 * in the result, but we haven't got any way to get info about them; and
 * since they might be mostly NULLs, treating them as zero-width is not
 * necessarily the wrong thing anyway.
 */
int32
get_rel_data_width(Relation rel, int32 *attr_widths)
{
	int32		tuple_width = 0;
	int			i;

	for (i = 1; i <= RelationGetNumberOfAttributes(rel); i++)
	{
		Form_pg_attribute att = TupleDescAttr(rel->rd_att, i - 1);
		int32		item_width;

		if (att->attisdropped)
			continue;

		/* use previously cached data, if any */
		if (attr_widths != NULL && attr_widths[i] > 0)
		{
			tuple_width += attr_widths[i];
			continue;
		}

		/* This should match set_rel_width() in costsize.c */
		item_width = get_attavgwidth(RelationGetRelid(rel), i);
		if (item_width <= 0)
		{
			item_width = get_typavgwidth(att->atttypid, att->atttypmod);
			Assert(item_width > 0);
		}
		if (attr_widths != NULL)
			attr_widths[i] = item_width;
		tuple_width += item_width;
	}

	return tuple_width;
}

/*
 * get_relation_data_width
 *
 * External API for get_rel_data_width: same behavior except we have to
 * open the relcache entry.
 */
int32
get_relation_data_width(Oid relid, int32 *attr_widths)
{
	int32		result;
	Relation	relation;

	/* As above, assume relation is already locked */
	relation = table_open(relid, NoLock);

	result = get_rel_data_width(relation, attr_widths);

	table_close(relation, NoLock);

	return result;
}


/*
 * get_relation_constraints
 *
 * Retrieve the applicable constraint expressions of the given relation.
 *
 * Returns a List (possibly empty) of constraint expressions.  Each one
 * has been canonicalized, and its Vars are changed to have the varno
 * indicated by rel->relid.  This allows the expressions to be easily
 * compared to expressions taken from WHERE.
 *
 * If include_noinherit is true, it's okay to include constraints that
 * are marked NO INHERIT.
 *
 * If include_notnull is true, "col IS NOT NULL" expressions are generated
 * and added to the result for each column that's marked attnotnull.
 *
 * If include_partition is true, and the relation is a partition,
 * also include the partitioning constraints.
 *
 * Note: at present this is invoked at most once per relation per planner
 * run, and in many cases it won't be invoked at all, so there seems no
 * point in caching the data in RelOptInfo.
 */
static List *
get_relation_constraints(PlannerInfo *root,
						 Oid relationObjectId, RelOptInfo *rel,
						 bool include_noinherit,
						 bool include_notnull,
						 bool include_partition)
{
	List	   *result = NIL;
	Index		varno = rel->relid;
	Relation	relation;
	TupleConstr *constr;

	/*
	 * We assume the relation has already been safely locked.
	 */
	relation = table_open(relationObjectId, NoLock);

	constr = relation->rd_att->constr;
	if (constr != NULL)
	{
		int			num_check = constr->num_check;
		int			i;

		for (i = 0; i < num_check; i++)
		{
			Node	   *cexpr;

			/*
			 * If this constraint hasn't been fully validated yet, we must
			 * ignore it here.  Also ignore if NO INHERIT and we weren't told
			 * that that's safe.
			 */
			if (!constr->check[i].ccvalid)
				continue;
			if (constr->check[i].ccnoinherit && !include_noinherit)
				continue;

			cexpr = stringToNode(constr->check[i].ccbin);

			/*
			 * Run each expression through const-simplification and
			 * canonicalization.  This is not just an optimization, but is
			 * necessary, because we will be comparing it to
			 * similarly-processed qual clauses, and may fail to detect valid
			 * matches without this.  This must match the processing done to
			 * qual clauses in preprocess_expression()!  (We can skip the
			 * stuff involving subqueries, however, since we don't allow any
			 * in check constraints.)
			 */
			cexpr = eval_const_expressions(root, cexpr);

			cexpr = (Node *) canonicalize_qual((Expr *) cexpr, true);

			/* Fix Vars to have the desired varno */
			if (varno != 1)
				ChangeVarNodes(cexpr, 1, varno, 0);

			/*
			 * Finally, convert to implicit-AND format (that is, a List) and
			 * append the resulting item(s) to our output list.
			 */
			result = list_concat(result,
								 make_ands_implicit((Expr *) cexpr));
		}

		/* Add NOT NULL constraints in expression form, if requested */
		if (include_notnull && constr->has_not_null)
		{
			int			natts = relation->rd_att->natts;

			for (i = 1; i <= natts; i++)
			{
				Form_pg_attribute att = TupleDescAttr(relation->rd_att, i - 1);

				if (att->attnotnull && !att->attisdropped)
				{
					NullTest   *ntest = makeNode(NullTest);

					ntest->arg = (Expr *) makeVar(varno,
												  i,
												  att->atttypid,
												  att->atttypmod,
												  att->attcollation,
												  0);
					ntest->nulltesttype = IS_NOT_NULL;

					/*
					 * argisrow=false is correct even for a composite column,
					 * because attnotnull does not represent a SQL-spec IS NOT
					 * NULL test in such a case, just IS DISTINCT FROM NULL.
					 */
					ntest->argisrow = false;
					ntest->location = -1;
					result = lappend(result, ntest);
				}
			}
		}
	}

	/*
	 * Add partitioning constraints, if requested.
	 */
	if (include_partition && relation->rd_rel->relispartition)
	{
		/* make sure rel->partition_qual is set */
		set_baserel_partition_constraint(relation, rel);
		result = list_concat(result, rel->partition_qual);
	}

	table_close(relation, NoLock);

	return result;
}

/*
 * Try loading data for the statistics object.
 *
 * We don't know if the data (specified by statOid and inh value) exist.
 * The result is stored in stainfos list.
 */
static void
get_relation_statistics_worker(List **stainfos, RelOptInfo *rel,
							   Oid statOid, bool inh,
							   Bitmapset *keys, List *exprs)
{
	Form_pg_statistic_ext_data dataForm;
	HeapTuple	dtup;

	dtup = SearchSysCache2(STATEXTDATASTXOID,
						   ObjectIdGetDatum(statOid), BoolGetDatum(inh));
	if (!HeapTupleIsValid(dtup))
		return;

	dataForm = (Form_pg_statistic_ext_data) GETSTRUCT(dtup);

	/* add one StatisticExtInfo for each kind built */
	if (statext_is_kind_built(dtup, STATS_EXT_NDISTINCT))
	{
		StatisticExtInfo *info = makeNode(StatisticExtInfo);

		info->statOid = statOid;
		info->inherit = dataForm->stxdinherit;
		info->rel = rel;
		info->kind = STATS_EXT_NDISTINCT;
		info->keys = bms_copy(keys);
		info->exprs = exprs;

		*stainfos = lappend(*stainfos, info);
	}

	if (statext_is_kind_built(dtup, STATS_EXT_DEPENDENCIES))
	{
		StatisticExtInfo *info = makeNode(StatisticExtInfo);

		info->statOid = statOid;
		info->inherit = dataForm->stxdinherit;
		info->rel = rel;
		info->kind = STATS_EXT_DEPENDENCIES;
		info->keys = bms_copy(keys);
		info->exprs = exprs;

		*stainfos = lappend(*stainfos, info);
	}

	if (statext_is_kind_built(dtup, STATS_EXT_MCV))
	{
		StatisticExtInfo *info = makeNode(StatisticExtInfo);

		info->statOid = statOid;
		info->inherit = dataForm->stxdinherit;
		info->rel = rel;
		info->kind = STATS_EXT_MCV;
		info->keys = bms_copy(keys);
		info->exprs = exprs;

		*stainfos = lappend(*stainfos, info);
	}

	if (statext_is_kind_built(dtup, STATS_EXT_EXPRESSIONS))
	{
		StatisticExtInfo *info = makeNode(StatisticExtInfo);

		info->statOid = statOid;
		info->inherit = dataForm->stxdinherit;
		info->rel = rel;
		info->kind = STATS_EXT_EXPRESSIONS;
		info->keys = bms_copy(keys);
		info->exprs = exprs;

		*stainfos = lappend(*stainfos, info);
	}

	ReleaseSysCache(dtup);
}

/*
 * get_relation_statistics
 *		Retrieve extended statistics defined on the table.
 *
 * Returns a List (possibly empty) of StatisticExtInfo objects describing
 * the statistics.  Note that this doesn't load the actual statistics data,
 * just the identifying metadata.  Only stats actually built are considered.
 */
static List *
get_relation_statistics(RelOptInfo *rel, Relation relation)
{
	Index		varno = rel->relid;
	List	   *statoidlist;
	List	   *stainfos = NIL;
	ListCell   *l;

	/* YugaByte does not support forwarding statistics to Postgres yet */
	if (IsYugaByteEnabled())
		return NIL;

	statoidlist = RelationGetStatExtList(relation);

	foreach(l, statoidlist)
	{
		Oid			statOid = lfirst_oid(l);
		Form_pg_statistic_ext staForm;
		HeapTuple	htup;
		Bitmapset  *keys = NULL;
		List	   *exprs = NIL;
		int			i;

		htup = SearchSysCache1(STATEXTOID, ObjectIdGetDatum(statOid));
		if (!HeapTupleIsValid(htup))
			elog(ERROR, "cache lookup failed for statistics object %u", statOid);
		staForm = (Form_pg_statistic_ext) GETSTRUCT(htup);

		/*
		 * First, build the array of columns covered.  This is ultimately
		 * wasted if no stats within the object have actually been built, but
		 * it doesn't seem worth troubling over that case.
		 */
		for (i = 0; i < staForm->stxkeys.dim1; i++)
			keys = bms_add_member(keys, staForm->stxkeys.values[i]);

		/*
		 * Preprocess expressions (if any). We read the expressions, run them
		 * through eval_const_expressions, and fix the varnos.
		 *
		 * XXX We don't know yet if there are any data for this stats object,
		 * with either stxdinherit value. But it's reasonable to assume there
		 * is at least one of those, possibly both. So it's better to process
		 * keys and expressions here.
		 */
		{
			bool		isnull;
			Datum		datum;

			/* decode expression (if any) */
			datum = SysCacheGetAttr(STATEXTOID, htup,
									Anum_pg_statistic_ext_stxexprs, &isnull);

			if (!isnull)
			{
				char	   *exprsString;

				exprsString = TextDatumGetCString(datum);
				exprs = (List *) stringToNode(exprsString);
				pfree(exprsString);

				/*
				 * Run the expressions through eval_const_expressions. This is
				 * not just an optimization, but is necessary, because the
				 * planner will be comparing them to similarly-processed qual
				 * clauses, and may fail to detect valid matches without this.
				 * We must not use canonicalize_qual, however, since these
				 * aren't qual expressions.
				 */
				exprs = (List *) eval_const_expressions(NULL, (Node *) exprs);

				/* May as well fix opfuncids too */
				fix_opfuncids((Node *) exprs);

				/*
				 * Modify the copies we obtain from the relcache to have the
				 * correct varno for the parent relation, so that they match
				 * up correctly against qual clauses.
				 */
				if (varno != 1)
					ChangeVarNodes((Node *) exprs, 1, varno, 0);
			}
		}

		/* extract statistics for possible values of stxdinherit flag */

		get_relation_statistics_worker(&stainfos, rel, statOid, true, keys, exprs);

		get_relation_statistics_worker(&stainfos, rel, statOid, false, keys, exprs);

		ReleaseSysCache(htup);
		bms_free(keys);
	}

	list_free(statoidlist);

	return stainfos;
}

/*
 * relation_excluded_by_constraints
 *
 * Detect whether the relation need not be scanned because it has either
 * self-inconsistent restrictions, or restrictions inconsistent with the
 * relation's applicable constraints.
 *
 * Note: this examines only rel->relid, rel->reloptkind, and
 * rel->baserestrictinfo; therefore it can be called before filling in
 * other fields of the RelOptInfo.
 */
bool
relation_excluded_by_constraints(PlannerInfo *root,
								 RelOptInfo *rel, RangeTblEntry *rte)
{
	bool		include_noinherit;
	bool		include_notnull;
	bool		include_partition = false;
	List	   *safe_restrictions;
	List	   *constraint_pred;
	List	   *safe_constraints;
	ListCell   *lc;

	/* As of now, constraint exclusion works only with simple relations. */
	Assert(IS_SIMPLE_REL(rel));

	/*
	 * If there are no base restriction clauses, we have no hope of proving
	 * anything below, so fall out quickly.
	 */
	if (rel->baserestrictinfo == NIL)
		return false;

	/*
	 * Regardless of the setting of constraint_exclusion, detect
	 * constant-FALSE-or-NULL restriction clauses.  Because const-folding will
	 * reduce "anything AND FALSE" to just "FALSE", any such case should
	 * result in exactly one baserestrictinfo entry.  This doesn't fire very
	 * often, but it seems cheap enough to be worth doing anyway.  (Without
	 * this, we'd miss some optimizations that 9.5 and earlier found via much
	 * more roundabout methods.)
	 */
	if (list_length(rel->baserestrictinfo) == 1)
	{
		RestrictInfo *rinfo = (RestrictInfo *) linitial(rel->baserestrictinfo);
		Expr	   *clause = rinfo->clause;

		if (clause && IsA(clause, Const) &&
			(((Const *) clause)->constisnull ||
			 !DatumGetBool(((Const *) clause)->constvalue)))
			return true;
	}

	/*
	 * Skip further tests, depending on constraint_exclusion.
	 */
	switch (constraint_exclusion)
	{
		case CONSTRAINT_EXCLUSION_OFF:
			/* In 'off' mode, never make any further tests */
			return false;

		case CONSTRAINT_EXCLUSION_PARTITION:

			/*
			 * When constraint_exclusion is set to 'partition' we only handle
			 * appendrel members.  Partition pruning has already been applied,
			 * so there is no need to consider the rel's partition constraints
			 * here.
			 */
			if (rel->reloptkind == RELOPT_OTHER_MEMBER_REL)
				break;			/* appendrel member, so process it */
			return false;

		case CONSTRAINT_EXCLUSION_ON:

			/*
			 * In 'on' mode, always apply constraint exclusion.  If we are
			 * considering a baserel that is a partition (i.e., it was
			 * directly named rather than expanded from a parent table), then
			 * its partition constraints haven't been considered yet, so
			 * include them in the processing here.
			 */
			if (rel->reloptkind == RELOPT_BASEREL)
				include_partition = true;
			break;				/* always try to exclude */
	}

	/*
	 * Check for self-contradictory restriction clauses.  We dare not make
	 * deductions with non-immutable functions, but any immutable clauses that
	 * are self-contradictory allow us to conclude the scan is unnecessary.
	 *
	 * Note: strip off RestrictInfo because predicate_refuted_by() isn't
	 * expecting to see any in its predicate argument.
	 */
	safe_restrictions = NIL;
	foreach(lc, rel->baserestrictinfo)
	{
		RestrictInfo *rinfo = (RestrictInfo *) lfirst(lc);

		if (!contain_mutable_functions((Node *) rinfo->clause))
			safe_restrictions = lappend(safe_restrictions, rinfo->clause);
	}

	/*
	 * We can use weak refutation here, since we're comparing restriction
	 * clauses with restriction clauses.
	 */
	if (predicate_refuted_by(safe_restrictions, safe_restrictions, true))
		return true;

	/*
	 * Only plain relations have constraints, so stop here for other rtekinds.
	 */
	if (rte->rtekind != RTE_RELATION)
		return false;

	/*
	 * If we are scanning just this table, we can use NO INHERIT constraints,
	 * but not if we're scanning its children too.  (Note that partitioned
	 * tables should never have NO INHERIT constraints; but it's not necessary
	 * for us to assume that here.)
	 */
	include_noinherit = !rte->inh;

	/*
	 * Currently, attnotnull constraints must be treated as NO INHERIT unless
	 * this is a partitioned table.  In future we might track their
	 * inheritance status more accurately, allowing this to be refined.
	 */
	include_notnull = (!rte->inh || rte->relkind == RELKIND_PARTITIONED_TABLE);

	/*
	 * Fetch the appropriate set of constraint expressions.
	 */
	constraint_pred = get_relation_constraints(root, rte->relid, rel,
											   include_noinherit,
											   include_notnull,
											   include_partition);

	/*
	 * We do not currently enforce that CHECK constraints contain only
	 * immutable functions, so it's necessary to check here. We daren't draw
	 * conclusions from plan-time evaluation of non-immutable functions. Since
	 * they're ANDed, we can just ignore any mutable constraints in the list,
	 * and reason about the rest.
	 */
	safe_constraints = NIL;
	foreach(lc, constraint_pred)
	{
		Node	   *pred = (Node *) lfirst(lc);

		if (!contain_mutable_functions(pred))
			safe_constraints = lappend(safe_constraints, pred);
	}

	/*
	 * The constraints are effectively ANDed together, so we can just try to
	 * refute the entire collection at once.  This may allow us to make proofs
	 * that would fail if we took them individually.
	 *
	 * Note: we use rel->baserestrictinfo, not safe_restrictions as might seem
	 * an obvious optimization.  Some of the clauses might be OR clauses that
	 * have volatile and nonvolatile subclauses, and it's OK to make
	 * deductions with the nonvolatile parts.
	 *
	 * We need strong refutation because we have to prove that the constraints
	 * would yield false, not just NULL.
	 */
	if (predicate_refuted_by(safe_constraints, rel->baserestrictinfo, false))
		return true;

	return false;
}


/*
 * build_physical_tlist
 *
 * Build a targetlist consisting of exactly the relation's user attributes,
 * in order.  The executor can special-case such tlists to avoid a projection
 * step at runtime, so we use such tlists preferentially for scan nodes.
 *
 * Exception: if there are any dropped or missing columns, we punt and return
 * NIL.  Ideally we would like to handle these cases too.  However this
 * creates problems for ExecTypeFromTL, which may be asked to build a tupdesc
 * for a tlist that includes vars of no-longer-existent types.  In theory we
 * could dig out the required info from the pg_attribute entries of the
 * relation, but that data is not readily available to ExecTypeFromTL.
 * For now, we don't apply the physical-tlist optimization when there are
 * dropped cols.
 *
 * We also support building a "physical" tlist for subqueries, functions,
 * values lists, table expressions, and CTEs, since the same optimization can
 * occur in SubqueryScan, FunctionScan, ValuesScan, CteScan, TableFunc,
 * NamedTuplestoreScan, and WorkTableScan nodes.
 */
List *
build_physical_tlist(PlannerInfo *root, RelOptInfo *rel)
{
	List	   *tlist = NIL;
	Index		varno = rel->relid;
	RangeTblEntry *rte = planner_rt_fetch(varno, root);
	Relation	relation;
	Query	   *subquery;
	Var		   *var;
	ListCell   *l;
	int			attrno,
				numattrs;
	List	   *colvars;

	switch (rte->rtekind)
	{
		case RTE_RELATION:
			/* Assume we already have adequate lock */
			relation = table_open(rte->relid, NoLock);

			numattrs = RelationGetNumberOfAttributes(relation);
			for (attrno = 1; attrno <= numattrs; attrno++)
			{
				Form_pg_attribute att_tup = TupleDescAttr(relation->rd_att,
														  attrno - 1);

				if (att_tup->attisdropped || att_tup->atthasmissing)
				{
					/* found a dropped or missing col, so punt */
					tlist = NIL;
					break;
				}

				var = makeVar(varno,
							  attrno,
							  att_tup->atttypid,
							  att_tup->atttypmod,
							  att_tup->attcollation,
							  0);

				tlist = lappend(tlist,
								makeTargetEntry((Expr *) var,
												attrno,
												NULL,
												false));
			}

			table_close(relation, NoLock);
			break;

		case RTE_SUBQUERY:
			subquery = rte->subquery;
			foreach(l, subquery->targetList)
			{
				TargetEntry *tle = (TargetEntry *) lfirst(l);

				/*
				 * A resjunk column of the subquery can be reflected as
				 * resjunk in the physical tlist; we need not punt.
				 */
				var = makeVarFromTargetEntry(varno, tle);

				tlist = lappend(tlist,
								makeTargetEntry((Expr *) var,
												tle->resno,
												NULL,
												tle->resjunk));
			}
			break;

		case RTE_FUNCTION:
		case RTE_TABLEFUNC:
		case RTE_VALUES:
		case RTE_CTE:
		case RTE_NAMEDTUPLESTORE:
		case RTE_RESULT:
			/* Not all of these can have dropped cols, but share code anyway */
			expandRTE(rte, varno, 0, -1, true /* include dropped */ ,
					  NULL, &colvars);
			foreach(l, colvars)
			{
				var = (Var *) lfirst(l);

				/*
				 * A non-Var in expandRTE's output means a dropped column;
				 * must punt.
				 */
				if (!IsA(var, Var))
				{
					tlist = NIL;
					break;
				}

				tlist = lappend(tlist,
								makeTargetEntry((Expr *) var,
												var->varattno,
												NULL,
												false));
			}
			break;

		default:
			/* caller error */
			elog(ERROR, "unsupported RTE kind %d in build_physical_tlist",
				 (int) rte->rtekind);
			break;
	}

	return tlist;
}

/*
 * build_index_tlist
 *
 * Build a targetlist representing the columns of the specified index.
 * Each column is represented by a Var for the corresponding base-relation
 * column, or an expression in base-relation Vars, as appropriate.
 *
 * There are never any dropped columns in indexes, so unlike
 * build_physical_tlist, we need no failure case.
 */
static List *
build_index_tlist(PlannerInfo *root, IndexOptInfo *index,
				  Relation heapRelation)
{
	List	   *tlist = NIL;
	Index		varno = index->rel->relid;
	ListCell   *indexpr_item;
	int			i;

	indexpr_item = list_head(index->indexprs);
	for (i = 0; i < index->ncolumns; i++)
	{
		int			indexkey = index->indexkeys[i];
		Expr	   *indexvar;

		if (indexkey != 0)
		{
			/* simple column */
			const FormData_pg_attribute *att_tup;

			if (indexkey < 0)
				att_tup = SystemAttributeDefinition(indexkey);
			else
				att_tup = TupleDescAttr(heapRelation->rd_att, indexkey - 1);

			indexvar = (Expr *) makeVar(varno,
										indexkey,
										att_tup->atttypid,
										att_tup->atttypmod,
										att_tup->attcollation,
										0);
		}
		else
		{
			/* expression column */
			if (indexpr_item == NULL)
				elog(ERROR, "wrong number of index expressions");
			indexvar = (Expr *) lfirst(indexpr_item);
			indexpr_item = lnext(index->indexprs, indexpr_item);
		}

		tlist = lappend(tlist,
						makeTargetEntry(indexvar,
										i + 1,
										NULL,
										false));
	}
	if (indexpr_item != NULL)
		elog(ERROR, "wrong number of index expressions");

	return tlist;
}

/*
 * restriction_selectivity
 *
 * Returns the selectivity of a specified restriction operator clause.
 * This code executes registered procedures stored in the
 * operator relation, by calling the function manager.
 *
 * See clause_selectivity() for the meaning of the additional parameters.
 */
Selectivity
restriction_selectivity(PlannerInfo *root,
						Oid operatorid,
						List *args,
						Oid inputcollid,
						int varRelid)
{
	RegProcedure oprrest = get_oprrest(operatorid);
	float8		result;

	/*
	 * if the oprrest procedure is missing for whatever reason, use a
	 * selectivity of 0.5
	 */
	if (!oprrest)
		return (Selectivity) 0.5;

	result = DatumGetFloat8(OidFunctionCall4Coll(oprrest,
												 inputcollid,
												 PointerGetDatum(root),
												 ObjectIdGetDatum(operatorid),
												 PointerGetDatum(args),
												 Int32GetDatum(varRelid)));

	if (result < 0.0 || result > 1.0)
		elog(ERROR, "invalid restriction selectivity: %f", result);

	return (Selectivity) result;
}

/*
 * join_selectivity
 *
 * Returns the selectivity of a specified join operator clause.
 * This code executes registered procedures stored in the
 * operator relation, by calling the function manager.
 *
 * See clause_selectivity() for the meaning of the additional parameters.
 */
Selectivity
join_selectivity(PlannerInfo *root,
				 Oid operatorid,
				 List *args,
				 Oid inputcollid,
				 JoinType jointype,
				 SpecialJoinInfo *sjinfo)
{
	RegProcedure oprjoin = get_oprjoin(operatorid);
	float8		result;

	/*
	 * if the oprjoin procedure is missing for whatever reason, use a
	 * selectivity of 0.5
	 */
	if (!oprjoin)
		return (Selectivity) 0.5;

	result = DatumGetFloat8(OidFunctionCall5Coll(oprjoin,
												 inputcollid,
												 PointerGetDatum(root),
												 ObjectIdGetDatum(operatorid),
												 PointerGetDatum(args),
												 Int16GetDatum(jointype),
												 PointerGetDatum(sjinfo)));

	if (result < 0.0 || result > 1.0)
		elog(ERROR, "invalid join selectivity: %f", result);

	return (Selectivity) result;
}

/*
 * function_selectivity
 *
 * Returns the selectivity of a specified boolean function clause.
 * This code executes registered procedures stored in the
 * pg_proc relation, by calling the function manager.
 *
 * See clause_selectivity() for the meaning of the additional parameters.
 */
Selectivity
function_selectivity(PlannerInfo *root,
					 Oid funcid,
					 List *args,
					 Oid inputcollid,
					 bool is_join,
					 int varRelid,
					 JoinType jointype,
					 SpecialJoinInfo *sjinfo)
{
	RegProcedure prosupport = get_func_support(funcid);
	SupportRequestSelectivity req;
	SupportRequestSelectivity *sresult;

	/*
	 * If no support function is provided, use our historical default
	 * estimate, 0.3333333.  This seems a pretty unprincipled choice, but
	 * Postgres has been using that estimate for function calls since 1992.
	 * The hoariness of this behavior suggests that we should not be in too
	 * much hurry to use another value.
	 */
	if (!prosupport)
		return (Selectivity) 0.3333333;

	req.type = T_SupportRequestSelectivity;
	req.root = root;
	req.funcid = funcid;
	req.args = args;
	req.inputcollid = inputcollid;
	req.is_join = is_join;
	req.varRelid = varRelid;
	req.jointype = jointype;
	req.sjinfo = sjinfo;
	req.selectivity = -1;		/* to catch failure to set the value */

	sresult = (SupportRequestSelectivity *)
		DatumGetPointer(OidFunctionCall1(prosupport,
										 PointerGetDatum(&req)));

	/* If support function fails, use default */
	if (sresult != &req)
		return (Selectivity) 0.3333333;

	if (req.selectivity < 0.0 || req.selectivity > 1.0)
		elog(ERROR, "invalid function selectivity: %f", req.selectivity);

	return (Selectivity) req.selectivity;
}

/*
 * add_function_cost
 *
 * Get an estimate of the execution cost of a function, and *add* it to
 * the contents of *cost.  The estimate may include both one-time and
 * per-tuple components, since QualCost does.
 *
 * The funcid must always be supplied.  If it is being called as the
 * implementation of a specific parsetree node (FuncExpr, OpExpr,
 * WindowFunc, etc), pass that as "node", else pass NULL.
 *
 * In some usages root might be NULL, too.
 */
void
add_function_cost(PlannerInfo *root, Oid funcid, Node *node,
				  QualCost *cost)
{
	HeapTuple	proctup;
	Form_pg_proc procform;

	proctup = SearchSysCache1(PROCOID, ObjectIdGetDatum(funcid));
	if (!HeapTupleIsValid(proctup))
		elog(ERROR, "cache lookup failed for function %u", funcid);
	procform = (Form_pg_proc) GETSTRUCT(proctup);

	if (OidIsValid(procform->prosupport))
	{
		SupportRequestCost req;
		SupportRequestCost *sresult;

		req.type = T_SupportRequestCost;
		req.root = root;
		req.funcid = funcid;
		req.node = node;

		/* Initialize cost fields so that support function doesn't have to */
		req.startup = 0;
		req.per_tuple = 0;

		sresult = (SupportRequestCost *)
			DatumGetPointer(OidFunctionCall1(procform->prosupport,
											 PointerGetDatum(&req)));

		if (sresult == &req)
		{
			/* Success, so accumulate support function's estimate into *cost */
			cost->startup += req.startup;
			cost->per_tuple += req.per_tuple;
			ReleaseSysCache(proctup);
			return;
		}
	}

	/* No support function, or it failed, so rely on procost */
	cost->per_tuple += procform->procost * cpu_operator_cost;

	ReleaseSysCache(proctup);
}

/*
 * get_function_rows
 *
 * Get an estimate of the number of rows returned by a set-returning function.
 *
 * The funcid must always be supplied.  In current usage, the calling node
 * will always be supplied, and will be either a FuncExpr or OpExpr.
 * But it's a good idea to not fail if it's NULL.
 *
 * In some usages root might be NULL, too.
 *
 * Note: this returns the unfiltered result of the support function, if any.
 * It's usually a good idea to apply clamp_row_est() to the result, but we
 * leave it to the caller to do so.
 */
double
get_function_rows(PlannerInfo *root, Oid funcid, Node *node)
{
	HeapTuple	proctup;
	Form_pg_proc procform;
	double		result;

	proctup = SearchSysCache1(PROCOID, ObjectIdGetDatum(funcid));
	if (!HeapTupleIsValid(proctup))
		elog(ERROR, "cache lookup failed for function %u", funcid);
	procform = (Form_pg_proc) GETSTRUCT(proctup);

	Assert(procform->proretset);	/* else caller error */

	if (OidIsValid(procform->prosupport))
	{
		SupportRequestRows req;
		SupportRequestRows *sresult;

		req.type = T_SupportRequestRows;
		req.root = root;
		req.funcid = funcid;
		req.node = node;

		req.rows = 0;			/* just for sanity */

		sresult = (SupportRequestRows *)
			DatumGetPointer(OidFunctionCall1(procform->prosupport,
											 PointerGetDatum(&req)));

		if (sresult == &req)
		{
			/* Success */
			ReleaseSysCache(proctup);
			return req.rows;
		}
	}

	/* No support function, or it failed, so rely on prorows */
	result = procform->prorows;

	ReleaseSysCache(proctup);

	return result;
}

/*
 * has_unique_index
 *
 * Detect whether there is a unique index on the specified attribute
 * of the specified relation, thus allowing us to conclude that all
 * the (non-null) values of the attribute are distinct.
 *
 * This function does not check the index's indimmediate property, which
 * means that uniqueness may transiently fail to hold intra-transaction.
 * That's appropriate when we are making statistical estimates, but beware
 * of using this for any correctness proofs.
 */
bool
has_unique_index(RelOptInfo *rel, AttrNumber attno)
{
	ListCell   *ilist;

	foreach(ilist, rel->indexlist)
	{
		IndexOptInfo *index = (IndexOptInfo *) lfirst(ilist);

		/*
		 * Note: ignore partial indexes, since they don't allow us to conclude
		 * that all attr values are distinct, *unless* they are marked predOK
		 * which means we know the index's predicate is satisfied by the
		 * query. We don't take any interest in expressional indexes either.
		 * Also, a multicolumn unique index doesn't allow us to conclude that
		 * just the specified attr is unique.
		 */
		if (index->unique &&
			index->nkeycolumns == 1 &&
			index->indexkeys[0] == attno &&
			(index->indpred == NIL || index->predOK))
			return true;
	}
	return false;
}


/*
 * has_row_triggers
 *
 * Detect whether the specified relation has any row-level triggers for event.
 */
bool
has_row_triggers(PlannerInfo *root, Index rti, CmdType event)
{
	RangeTblEntry *rte = planner_rt_fetch(rti, root);
	Relation	relation;
	TriggerDesc *trigDesc;
	bool		result = false;

	/* Assume we already have adequate lock */
	relation = table_open(rte->relid, NoLock);

	trigDesc = relation->trigdesc;
	switch (event)
	{
		case CMD_INSERT:
			if (trigDesc &&
				(trigDesc->trig_insert_after_row ||
				 trigDesc->trig_insert_before_row))
				result = true;
			break;
		case CMD_UPDATE:
			if (trigDesc &&
				(trigDesc->trig_update_after_row ||
				 trigDesc->trig_update_before_row))
				result = true;
			break;
		case CMD_DELETE:
			if (trigDesc &&
				(trigDesc->trig_delete_after_row ||
				 trigDesc->trig_delete_before_row))
				result = true;
			break;
			/* There is no separate event for MERGE, only INSERT/UPDATE/DELETE */
		case CMD_MERGE:
			result = false;
			break;
		default:
			elog(ERROR, "unrecognized CmdType: %d", (int) event);
			break;
	}

	table_close(relation, NoLock);
	return result;
}

/*
 * has_stored_generated_columns
 *
 * Does table identified by RTI have any STORED GENERATED columns?
 */
bool
has_stored_generated_columns(PlannerInfo *root, Index rti)
{
	RangeTblEntry *rte = planner_rt_fetch(rti, root);
	Relation	relation;
	TupleDesc	tupdesc;
	bool		result = false;

	/* Assume we already have adequate lock */
	relation = table_open(rte->relid, NoLock);

	tupdesc = RelationGetDescr(relation);
	result = tupdesc->constr && tupdesc->constr->has_generated_stored;

	table_close(relation, NoLock);

	return result;
}

/*
 * get_dependent_generated_columns
 *
 * Get the column numbers of any STORED GENERATED columns of the relation
 * that depend on any column listed in target_cols.  Both the input and
 * result bitmapsets contain column numbers offset by
 * FirstLowInvalidHeapAttributeNumber.
 */
Bitmapset *
get_dependent_generated_columns(PlannerInfo *root, Index rti,
								Bitmapset *target_cols)
{
	Bitmapset  *dependentCols = NULL;
	RangeTblEntry *rte = planner_rt_fetch(rti, root);
	Relation	relation;
	TupleDesc	tupdesc;
	TupleConstr *constr;

	/* Assume we already have adequate lock */
	relation = table_open(rte->relid, NoLock);

	tupdesc = RelationGetDescr(relation);
	constr = tupdesc->constr;

	if (constr && constr->has_generated_stored)
	{
		for (int i = 0; i < constr->num_defval; i++)
		{
			AttrDefault *defval = &constr->defval[i];
			Node	   *expr;
			Bitmapset  *attrs_used = NULL;

			/* skip if not generated column */
			if (!TupleDescAttr(tupdesc, defval->adnum - 1)->attgenerated)
				continue;

			/* identify columns this generated column depends on */
			expr = stringToNode(defval->adbin);
			pull_varattnos(expr, 1, &attrs_used);

			if (bms_overlap(target_cols, attrs_used))
				dependentCols = bms_add_member(dependentCols,
											   defval->adnum - FirstLowInvalidHeapAttributeNumber);
		}
	}

	table_close(relation, NoLock);

	return dependentCols;
}

/*
 * set_relation_partition_info
 *
 * Set partitioning scheme and related information for a partitioned table.
 */
static void
set_relation_partition_info(PlannerInfo *root, RelOptInfo *rel,
							Relation relation)
{
	PartitionDesc partdesc;

	/*
	 * Create the PartitionDirectory infrastructure if we didn't already.
	 */
	if (root->glob->partition_directory == NULL)
	{
		root->glob->partition_directory =
			CreatePartitionDirectory(CurrentMemoryContext, true);
	}

	partdesc = PartitionDirectoryLookup(root->glob->partition_directory,
										relation);
	rel->part_scheme = find_partition_scheme(root, relation);
	Assert(partdesc != NULL && rel->part_scheme != NULL);
	rel->boundinfo = partdesc->boundinfo;
	rel->nparts = partdesc->nparts;
	set_baserel_partition_key_exprs(relation, rel);
	set_baserel_partition_constraint(relation, rel);
}

/*
 * find_partition_scheme
 *
 * Find or create a PartitionScheme for this Relation.
 */
static PartitionScheme
find_partition_scheme(PlannerInfo *root, Relation relation)
{
	PartitionKey partkey = RelationGetPartitionKey(relation);
	ListCell   *lc;
	int			partnatts,
				i;
	PartitionScheme part_scheme;

	/* A partitioned table should have a partition key. */
	Assert(partkey != NULL);

	partnatts = partkey->partnatts;

	/* Search for a matching partition scheme and return if found one. */
	foreach(lc, root->part_schemes)
	{
		part_scheme = lfirst(lc);

		/* Match partitioning strategy and number of keys. */
		if (partkey->strategy != part_scheme->strategy ||
			partnatts != part_scheme->partnatts)
			continue;

		/* Match partition key type properties. */
		if (memcmp(partkey->partopfamily, part_scheme->partopfamily,
				   sizeof(Oid) * partnatts) != 0 ||
			memcmp(partkey->partopcintype, part_scheme->partopcintype,
				   sizeof(Oid) * partnatts) != 0 ||
			memcmp(partkey->partcollation, part_scheme->partcollation,
				   sizeof(Oid) * partnatts) != 0)
			continue;

		/*
		 * Length and byval information should match when partopcintype
		 * matches.
		 */
		Assert(memcmp(partkey->parttyplen, part_scheme->parttyplen,
					  sizeof(int16) * partnatts) == 0);
		Assert(memcmp(partkey->parttypbyval, part_scheme->parttypbyval,
					  sizeof(bool) * partnatts) == 0);

		/*
		 * If partopfamily and partopcintype matched, must have the same
		 * partition comparison functions.  Note that we cannot reliably
		 * Assert the equality of function structs themselves for they might
		 * be different across PartitionKey's, so just Assert for the function
		 * OIDs.
		 */
#ifdef USE_ASSERT_CHECKING
		for (i = 0; i < partkey->partnatts; i++)
			Assert(partkey->partsupfunc[i].fn_oid ==
				   part_scheme->partsupfunc[i].fn_oid);
#endif

		/* Found matching partition scheme. */
		return part_scheme;
	}

	/*
	 * Did not find matching partition scheme. Create one copying relevant
	 * information from the relcache. We need to copy the contents of the
	 * array since the relcache entry may not survive after we have closed the
	 * relation.
	 */
	part_scheme = (PartitionScheme) palloc0(sizeof(PartitionSchemeData));
	part_scheme->strategy = partkey->strategy;
	part_scheme->partnatts = partkey->partnatts;

	part_scheme->partopfamily = (Oid *) palloc(sizeof(Oid) * partnatts);
	memcpy(part_scheme->partopfamily, partkey->partopfamily,
		   sizeof(Oid) * partnatts);

	part_scheme->partopcintype = (Oid *) palloc(sizeof(Oid) * partnatts);
	memcpy(part_scheme->partopcintype, partkey->partopcintype,
		   sizeof(Oid) * partnatts);

	part_scheme->partcollation = (Oid *) palloc(sizeof(Oid) * partnatts);
	memcpy(part_scheme->partcollation, partkey->partcollation,
		   sizeof(Oid) * partnatts);

	part_scheme->parttyplen = (int16 *) palloc(sizeof(int16) * partnatts);
	memcpy(part_scheme->parttyplen, partkey->parttyplen,
		   sizeof(int16) * partnatts);

	part_scheme->parttypbyval = (bool *) palloc(sizeof(bool) * partnatts);
	memcpy(part_scheme->parttypbyval, partkey->parttypbyval,
		   sizeof(bool) * partnatts);

	part_scheme->partsupfunc = (FmgrInfo *)
		palloc(sizeof(FmgrInfo) * partnatts);
	for (i = 0; i < partnatts; i++)
		fmgr_info_copy(&part_scheme->partsupfunc[i], &partkey->partsupfunc[i],
					   GetCurrentMemoryContext());

	/* Add the partitioning scheme to PlannerInfo. */
	root->part_schemes = lappend(root->part_schemes, part_scheme);

	return part_scheme;
}

/*
 * set_baserel_partition_key_exprs
 *
 * Builds partition key expressions for the given base relation and fills
 * rel->partexprs.
 */
static void
set_baserel_partition_key_exprs(Relation relation,
								RelOptInfo *rel)
{
	PartitionKey partkey = RelationGetPartitionKey(relation);
	int			partnatts;
	int			cnt;
	List	  **partexprs;
	ListCell   *lc;
	Index		varno = rel->relid;

	Assert(IS_SIMPLE_REL(rel) && rel->relid > 0);

	/* A partitioned table should have a partition key. */
	Assert(partkey != NULL);

	partnatts = partkey->partnatts;
	partexprs = (List **) palloc(sizeof(List *) * partnatts);
	lc = list_head(partkey->partexprs);

	for (cnt = 0; cnt < partnatts; cnt++)
	{
		Expr	   *partexpr;
		AttrNumber	attno = partkey->partattrs[cnt];

		if (attno != InvalidAttrNumber)
		{
			/* Single column partition key is stored as a Var node. */
			Assert(attno > 0);

			partexpr = (Expr *) makeVar(varno, attno,
										partkey->parttypid[cnt],
										partkey->parttypmod[cnt],
										partkey->parttypcoll[cnt], 0);
		}
		else
		{
			if (lc == NULL)
				elog(ERROR, "wrong number of partition key expressions");

			/* Re-stamp the expression with given varno. */
			partexpr = (Expr *) copyObject(lfirst(lc));
			ChangeVarNodes((Node *) partexpr, 1, varno, 0);
			lc = lnext(partkey->partexprs, lc);
		}

		/* Base relations have a single expression per key. */
		partexprs[cnt] = list_make1(partexpr);
	}

	rel->partexprs = partexprs;

	/*
	 * A base relation does not have nullable partition key expressions, since
	 * no outer join is involved.  We still allocate an array of empty
	 * expression lists to keep partition key expression handling code simple.
	 * See build_joinrel_partition_info() and match_expr_to_partition_keys().
	 */
	rel->nullable_partexprs = (List **) palloc0(sizeof(List *) * partnatts);
}

/*
 * set_baserel_partition_constraint
 *
 * Builds the partition constraint for the given base relation and sets it
 * in the given RelOptInfo.  All Var nodes are restamped with the relid of the
 * given relation.
 */
static void
set_baserel_partition_constraint(Relation relation, RelOptInfo *rel)
{
	List	   *partconstr;

	if (rel->partition_qual)	/* already done */
		return;

	/*
	 * Run the partition quals through const-simplification similar to check
	 * constraints.  We skip canonicalize_qual, though, because partition
	 * quals should be in canonical form already; also, since the qual is in
	 * implicit-AND format, we'd have to explicitly convert it to explicit-AND
	 * format and back again.
	 */
	partconstr = RelationGetPartitionQual(relation);
	if (partconstr)
	{
		partconstr = (List *) expression_planner((Expr *) partconstr);
		if (rel->relid != 1)
			ChangeVarNodes((Node *) partconstr, 1, rel->relid, 0);
		rel->partition_qual = partconstr;
	}
}<|MERGE_RESOLUTION|>--- conflicted
+++ resolved
@@ -295,15 +295,11 @@
 			info->amsearchnulls = amroutine->amsearchnulls;
 			info->amcanparallel = amroutine->amcanparallel;
 			info->amhasgettuple = (amroutine->amgettuple != NULL);
-<<<<<<< HEAD
 			info->amhasgetbitmap = amroutine->amgetbitmap != NULL &&
 				relation->rd_tableam->scan_bitmap_next_block != NULL;
+			info->yb_amhasgetbitmap = (amroutine->yb_amgetbitmap != NULL);
 			info->amcanmarkpos = (amroutine->ammarkpos != NULL &&
 								  amroutine->amrestrpos != NULL);
-=======
-			info->amhasgetbitmap = (amroutine->amgetbitmap != NULL);
-			info->yb_amhasgetbitmap = (amroutine->yb_amgetbitmap != NULL);
->>>>>>> b038851f
 			info->amcostestimate = amroutine->amcostestimate;
 			info->yb_cached_ybctid_size = 0;
 			Assert(info->amcostestimate != NULL);
