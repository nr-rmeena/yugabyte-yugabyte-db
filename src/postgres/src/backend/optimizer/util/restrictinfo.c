/*-------------------------------------------------------------------------
 *
 * restrictinfo.c
 *	  RestrictInfo node manipulation routines.
 *
 * Portions Copyright (c) 1996-2022, PostgreSQL Global Development Group
 * Portions Copyright (c) 1994, Regents of the University of California
 *
 *
 * IDENTIFICATION
 *	  src/backend/optimizer/util/restrictinfo.c
 *
 *-------------------------------------------------------------------------
 */
#include "postgres.h"

<<<<<<< HEAD
#include "nodes/makefuncs.h"
#include "nodes/nodeFuncs.h"
=======
#include "catalog/pg_operator.h"
#include "catalog/pg_type.h"

>>>>>>> f5f84e2f
#include "optimizer/clauses.h"
#include "optimizer/optimizer.h"
#include "optimizer/restrictinfo.h"


static RestrictInfo *make_restrictinfo_internal(PlannerInfo *root,
												Expr *clause,
												Expr *orclause,
												bool is_pushed_down,
												bool outerjoin_delayed,
												bool pseudoconstant,
												Index security_level,
												Relids required_relids,
												Relids outer_relids,
												Relids nullable_relids);
static Expr *make_sub_restrictinfos(PlannerInfo *root,
									Expr *clause,
									bool is_pushed_down,
									bool outerjoin_delayed,
									bool pseudoconstant,
									Index security_level,
									Relids required_relids,
									Relids outer_relids,
									Relids nullable_relids);


/*
 * make_restrictinfo
 *
 * Build a RestrictInfo node containing the given subexpression.
 *
 * The is_pushed_down, outerjoin_delayed, and pseudoconstant flags for the
 * RestrictInfo must be supplied by the caller, as well as the correct values
 * for security_level, outer_relids, and nullable_relids.
 * required_relids can be NULL, in which case it defaults to the actual clause
 * contents (i.e., clause_relids).
 *
 * We initialize fields that depend only on the given subexpression, leaving
 * others that depend on context (or may never be needed at all) to be filled
 * later.
 */
RestrictInfo *
make_restrictinfo(PlannerInfo *root,
				  Expr *clause,
				  bool is_pushed_down,
				  bool outerjoin_delayed,
				  bool pseudoconstant,
				  Index security_level,
				  Relids required_relids,
				  Relids outer_relids,
				  Relids nullable_relids)
{
	/*
	 * If it's an OR clause, build a modified copy with RestrictInfos inserted
	 * above each subclause of the top-level AND/OR structure.
	 */
	if (is_orclause(clause))
		return (RestrictInfo *) make_sub_restrictinfos(root,
													   clause,
													   is_pushed_down,
													   outerjoin_delayed,
													   pseudoconstant,
													   security_level,
													   required_relids,
													   outer_relids,
													   nullable_relids);

	/* Shouldn't be an AND clause, else AND/OR flattening messed up */
	Assert(!is_andclause(clause));

	return make_restrictinfo_internal(root,
									  clause,
									  NULL,
									  is_pushed_down,
									  outerjoin_delayed,
									  pseudoconstant,
									  security_level,
									  required_relids,
									  outer_relids,
									  nullable_relids);
}

/*
 * make_restrictinfo_internal
 *
 * Common code for the main entry points and the recursive cases.
 */
static RestrictInfo *
make_restrictinfo_internal(PlannerInfo *root,
						   Expr *clause,
						   Expr *orclause,
						   bool is_pushed_down,
						   bool outerjoin_delayed,
						   bool pseudoconstant,
						   Index security_level,
						   Relids required_relids,
						   Relids outer_relids,
						   Relids nullable_relids)
{
	RestrictInfo *restrictinfo = makeNode(RestrictInfo);

	restrictinfo->clause = clause;
	restrictinfo->orclause = orclause;
	restrictinfo->is_pushed_down = is_pushed_down;
	restrictinfo->outerjoin_delayed = outerjoin_delayed;
	restrictinfo->pseudoconstant = pseudoconstant;
	restrictinfo->can_join = false; /* may get set below */
	restrictinfo->security_level = security_level;
	restrictinfo->outer_relids = outer_relids;
	restrictinfo->nullable_relids = nullable_relids;

	/*
	 * If it's potentially delayable by lower-level security quals, figure out
	 * whether it's leakproof.  We can skip testing this for level-zero quals,
	 * since they would never get delayed on security grounds anyway.
	 */
	if (security_level > 0)
		restrictinfo->leakproof = !contain_leaked_vars((Node *) clause);
	else
		restrictinfo->leakproof = false;	/* really, "don't know" */

	/*
	 * Mark volatility as unknown.  The contain_volatile_functions function
	 * will determine if there are any volatile functions when called for the
	 * first time with this RestrictInfo.
	 */
	restrictinfo->has_volatile = VOLATILITY_UNKNOWN;

	/*
	 * If it's a binary opclause, set up left/right relids info. In any case
	 * set up the total clause relids info.
	 */
	if (is_opclause(clause) && list_length(((OpExpr *) clause)->args) == 2)
	{
		restrictinfo->left_relids = pull_varnos(root, get_leftop(clause));
		restrictinfo->right_relids = pull_varnos(root, get_rightop(clause));

		restrictinfo->clause_relids = bms_union(restrictinfo->left_relids,
												restrictinfo->right_relids);

		/*
		 * Does it look like a normal join clause, i.e., a binary operator
		 * relating expressions that come from distinct relations? If so we
		 * might be able to use it in a join algorithm.  Note that this is a
		 * purely syntactic test that is made regardless of context.
		 */
		if (!bms_is_empty(restrictinfo->left_relids) &&
			!bms_is_empty(restrictinfo->right_relids) &&
			!bms_overlap(restrictinfo->left_relids,
						 restrictinfo->right_relids))
		{
			restrictinfo->can_join = true;
			/* pseudoconstant should certainly not be true */
			Assert(!restrictinfo->pseudoconstant);
		}
	}
	else
	{
		/* Not a binary opclause, so mark left/right relid sets as empty */
		restrictinfo->left_relids = NULL;
		restrictinfo->right_relids = NULL;
		/* and get the total relid set the hard way */
		restrictinfo->clause_relids = pull_varnos(root, (Node *) clause);
	}

	/* required_relids defaults to clause_relids */
	if (required_relids != NULL)
		restrictinfo->required_relids = required_relids;
	else
		restrictinfo->required_relids = restrictinfo->clause_relids;

	/*
	 * Fill in all the cacheable fields with "not yet set" markers. None of
	 * these will be computed until/unless needed.  Note in particular that we
	 * don't mark a binary opclause as mergejoinable or hashjoinable here;
	 * that happens only if it appears in the right context (top level of a
	 * joinclause list).
	 */
	restrictinfo->parent_ec = NULL;

	restrictinfo->yb_batched_rinfo = NULL;

	restrictinfo->eval_cost.startup = -1;
	restrictinfo->norm_selec = -1;
	restrictinfo->outer_selec = -1;

	restrictinfo->mergeopfamilies = NIL;

	restrictinfo->left_ec = NULL;
	restrictinfo->right_ec = NULL;
	restrictinfo->left_em = NULL;
	restrictinfo->right_em = NULL;
	restrictinfo->scansel_cache = NIL;

	restrictinfo->outer_is_left = false;

	restrictinfo->hashjoinoperator = InvalidOid;

	restrictinfo->left_bucketsize = -1;
	restrictinfo->right_bucketsize = -1;
	restrictinfo->left_mcvfreq = -1;
	restrictinfo->right_mcvfreq = -1;

	restrictinfo->left_hasheqoperator = InvalidOid;
	restrictinfo->right_hasheqoperator = InvalidOid;

	return restrictinfo;
}

/*
 *	Returns whether the given rinfo has a batched representation with
 *	an inner variable from inner_relids and its outer batched variables from
 *	outer_batched_relids.
 */
bool can_batch_rinfo(RestrictInfo *rinfo,
					 Relids outer_batched_relids,
					 Relids inner_relids)
{
	RestrictInfo *batched_rinfo = get_batched_restrictinfo(rinfo,
														   outer_batched_relids,
														   inner_relids);
	return batched_rinfo != NULL;
}

/*
 * Get a batched version of the given restrictinfo if any. The left/inner side
 * of the returned restrictinfo will have relids within inner_relids and
 * similarly for the right/outer side and outer_batched_relids.
 */
RestrictInfo *
get_batched_restrictinfo(RestrictInfo *rinfo,
						 Relids outer_batched_relids,
						 Relids inner_relids)
{
	if (list_length(rinfo->yb_batched_rinfo) == 0)
		return NULL;

	RestrictInfo *ret = linitial(rinfo->yb_batched_rinfo);
	if (!bms_is_subset(ret->left_relids, inner_relids))
	{
		/* Try the other batched rinfo if it exists. */
		if (list_length(rinfo->yb_batched_rinfo) > 1)
		{
			ret = lsecond(rinfo->yb_batched_rinfo);
		}
		else
		{
			return NULL;
		}
	}

	/*
	 * Make sure this clause involves both outer_batched_relids and
	 * inner_relids.
	 */
	if (!bms_overlap(ret->right_relids, outer_batched_relids) ||
		!bms_overlap(ret->left_relids, inner_relids))
		return NULL;

	return ret;
}

/*
 * Recursively insert sub-RestrictInfo nodes into a boolean expression.
 *
 * We put RestrictInfos above simple (non-AND/OR) clauses and above
 * sub-OR clauses, but not above sub-AND clauses, because there's no need.
 * This may seem odd but it is closely related to the fact that we use
 * implicit-AND lists at top level of RestrictInfo lists.  Only ORs and
 * simple clauses are valid RestrictInfos.
 *
 * The same is_pushed_down, outerjoin_delayed, and pseudoconstant flag
 * values can be applied to all RestrictInfo nodes in the result.  Likewise
 * for security_level, outer_relids, and nullable_relids.
 *
 * The given required_relids are attached to our top-level output,
 * but any OR-clause constituents are allowed to default to just the
 * contained rels.
 */
static Expr *
make_sub_restrictinfos(PlannerInfo *root,
					   Expr *clause,
					   bool is_pushed_down,
					   bool outerjoin_delayed,
					   bool pseudoconstant,
					   Index security_level,
					   Relids required_relids,
					   Relids outer_relids,
					   Relids nullable_relids)
{
	if (is_orclause(clause))
	{
		List	   *orlist = NIL;
		ListCell   *temp;

		foreach(temp, ((BoolExpr *) clause)->args)
			orlist = lappend(orlist,
							 make_sub_restrictinfos(root,
													lfirst(temp),
													is_pushed_down,
													outerjoin_delayed,
													pseudoconstant,
													security_level,
													NULL,
													outer_relids,
													nullable_relids));
		return (Expr *) make_restrictinfo_internal(root,
												   clause,
												   make_orclause(orlist),
												   is_pushed_down,
												   outerjoin_delayed,
												   pseudoconstant,
												   security_level,
												   required_relids,
												   outer_relids,
												   nullable_relids);
	}
	else if (is_andclause(clause))
	{
		List	   *andlist = NIL;
		ListCell   *temp;

		foreach(temp, ((BoolExpr *) clause)->args)
			andlist = lappend(andlist,
							  make_sub_restrictinfos(root,
													 lfirst(temp),
													 is_pushed_down,
													 outerjoin_delayed,
													 pseudoconstant,
													 security_level,
													 required_relids,
													 outer_relids,
													 nullable_relids));
		return make_andclause(andlist);
	}
	else
		return (Expr *) make_restrictinfo_internal(root,
												   clause,
												   NULL,
												   is_pushed_down,
												   outerjoin_delayed,
												   pseudoconstant,
												   security_level,
												   required_relids,
												   outer_relids,
												   nullable_relids);
}

/*
 * commute_restrictinfo
 *
 * Given a RestrictInfo containing a binary opclause, produce a RestrictInfo
 * representing the commutation of that clause.  The caller must pass the
 * OID of the commutator operator (which it's presumably looked up, else
 * it would not know this is valid).
 *
 * Beware that the result shares sub-structure with the given RestrictInfo.
 * That's okay for the intended usage with derived index quals, but might
 * be hazardous if the source is subject to change.  Also notice that we
 * assume without checking that the commutator op is a member of the same
 * btree and hash opclasses as the original op.
 */
RestrictInfo *
commute_restrictinfo(RestrictInfo *rinfo, Oid comm_op)
{
	RestrictInfo *result;
	OpExpr	   *newclause;
	OpExpr	   *clause = castNode(OpExpr, rinfo->clause);

	Assert(list_length(clause->args) == 2);

	/* flat-copy all the fields of clause ... */
	newclause = makeNode(OpExpr);
	memcpy(newclause, clause, sizeof(OpExpr));

	/* ... and adjust those we need to change to commute it */
	newclause->opno = comm_op;
	newclause->opfuncid = InvalidOid;
	newclause->args = list_make2(lsecond(clause->args),
								 linitial(clause->args));

	/* likewise, flat-copy all the fields of rinfo ... */
	result = makeNode(RestrictInfo);
	memcpy(result, rinfo, sizeof(RestrictInfo));

	/*
	 * ... and adjust those we need to change.  Note in particular that we can
	 * preserve any cached selectivity or cost estimates, since those ought to
	 * be the same for the new clause.  Likewise we can keep the source's
	 * parent_ec.
	 */
	result->clause = (Expr *) newclause;
	result->left_relids = rinfo->right_relids;
	result->right_relids = rinfo->left_relids;
	Assert(result->orclause == NULL);
	result->left_ec = rinfo->right_ec;
	result->right_ec = rinfo->left_ec;
	result->left_em = rinfo->right_em;
	result->right_em = rinfo->left_em;
	result->scansel_cache = NIL;	/* not worth updating this */
	if (rinfo->hashjoinoperator == clause->opno)
		result->hashjoinoperator = comm_op;
	else
		result->hashjoinoperator = InvalidOid;
	result->left_bucketsize = rinfo->right_bucketsize;
	result->right_bucketsize = rinfo->left_bucketsize;
	result->left_mcvfreq = rinfo->right_mcvfreq;
	result->right_mcvfreq = rinfo->left_mcvfreq;
	result->left_hasheqoperator = InvalidOid;
	result->right_hasheqoperator = InvalidOid;

	return result;
}

/*
 * restriction_is_or_clause
 *
 * Returns t iff the restrictinfo node contains an 'or' clause.
 */
bool
restriction_is_or_clause(RestrictInfo *restrictinfo)
{
	if (restrictinfo->orclause != NULL)
		return true;
	else
		return false;
}

/*
 * restriction_is_securely_promotable
 *
 * Returns true if it's okay to evaluate this clause "early", that is before
 * other restriction clauses attached to the specified relation.
 */
bool
restriction_is_securely_promotable(RestrictInfo *restrictinfo,
								   RelOptInfo *rel)
{
	/*
	 * It's okay if there are no baserestrictinfo clauses for the rel that
	 * would need to go before this one, *or* if this one is leakproof.
	 */
	if (restrictinfo->security_level <= rel->baserestrict_min_security ||
		restrictinfo->leakproof)
		return true;
	else
		return false;
}

/* Simple integer comparison function. */
static int _exprcol_cmp(const void *a, const void *b, void *cxt)
{
	int a_int = ((Var *) get_leftop(*((const Expr**) a)))->varattno;
	int b_int = ((Var *) get_leftop(*((const Expr**) b)))->varattno;

	return a_int - b_int;
}

/*
 * Takes a list of batched clauses (those with clauses of the form
 * var1 = BatchedExpr(f(o_var1, o_var2...)))) and zips them up to form
 * one singular batched clause of the form
 * (var1, var2 ...) =
 * BatchedExpr(f1(o_var1, o_var2...), f2(o_var1, o_var2...)...)
 * where the LHS is sorted ascendingly by attribute number.
 */
static Expr *zip_batched_exprs(List *b_exprs)
{
	Assert(b_exprs != NIL);
	if (list_length(b_exprs) == 1)
	{
		return linitial(b_exprs);
	}

	Expr **exprcols =
		palloc(sizeof(Expr*) * list_length(b_exprs));

	int i = 0;
	ListCell *lc;
	foreach(lc, b_exprs)
	{
		Expr *b_expr = lfirst(lc);
		exprcols[i] = b_expr;
		i++;
	}

	/* Sort based on index column. */
	qsort_arg(exprcols, list_length(b_exprs), sizeof(Expr*),
			  _exprcol_cmp, NULL);

	/*
	 * v1 = BatchedExpr(f1(o)) AND v2 = BatchedExpr(f2(o))
	 * becomes ROW(v1, v2) = BatchedExpr(ROW(f1(o),f2(o)))
	 */

	RowExpr *leftop = makeNode(RowExpr);
	RowExpr *rightop = makeNode(RowExpr);

	Oid opresulttype = -1;
	bool opretset = false;
	Oid opcolloid = -1;
	Oid inputcollid = -1;

	for (i = 0; i < list_length(b_exprs); i++)
	{
		Expr *b_expr = (Expr *) exprcols[i];
		OpExpr *opexpr = (OpExpr *) b_expr;
		opresulttype = opexpr->opresulttype;
		opretset = opexpr->opretset;
		opcolloid = opexpr->opcollid;
		inputcollid = opexpr->inputcollid;

		Var *left_var = (Var *) get_leftop(b_expr);
		leftop->args = lappend(leftop->args, left_var);

		Expr *right_expr =
			(Expr *) ((YbBatchedExpr *) get_rightop(b_expr))->orig_expr;
		rightop->args = lappend(rightop->args, right_expr);
	}

	pfree(exprcols);

	leftop->colnames = NIL;
	leftop->row_format = COERCE_EXPLICIT_CALL;
	leftop->row_typeid = RECORDOID;

	rightop->colnames = NIL;
	rightop->row_format = COERCE_EXPLICIT_CALL;
	rightop->row_typeid = RECORDOID;

	YbBatchedExpr *right_batched_expr = makeNode(YbBatchedExpr);
	right_batched_expr->orig_expr = (Expr*) rightop;

	return (Expr*) make_opclause(RECORD_EQ_OP, opresulttype, opretset,
						 		 (Expr*) leftop, (Expr*) right_batched_expr,
						 		 opcolloid, inputcollid);
}

/* 
 * Add a given batched RestrictInfo to rinfo if it hasn't already been added.
 */
void add_batched_rinfo(RestrictInfo *rinfo, RestrictInfo *batched)
{
	ListCell *lc;
	foreach(lc, rinfo->yb_batched_rinfo)
	{
		RestrictInfo *current = lfirst(lc);
		/* If we already have a batched clause with this LHS we don't bother.*/
		if (equal(get_leftop(current->clause), get_leftop(batched->clause)))
			return;	
	}

	rinfo->yb_batched_rinfo = lappend(rinfo->yb_batched_rinfo, batched);
}


List *
yb_get_actual_batched_clauses(PlannerInfo *root,
						   	  List *restrictinfo_list,
							  IndexPath *inner_index)
{
	Relids 		batchedrelids = root->yb_cur_batched_relids;
	List	   *result = NIL;
	ListCell   *l;
	ListCell   *lc;

	Relids inner_req_rels = PATH_REQ_OUTER(&inner_index->path);

	/*
	 * We only zip up clauses involving outer relations A and B if they can
	 * be found under the same element in yb_availBatchedRelids.
	 */
	
	Relids cumulative_rels = NULL;
	foreach(lc, root->yb_availBatchedRelids)
	{
		Relids cur_relgroup = (Relids) lfirst(lc);

		/* Check if clause will be even relevant to this relgroup. */
		if (!bms_overlap(cur_relgroup, inner_req_rels))
			continue;

		/* Check to make sure we haven't already seen these rels. */
		if (bms_is_subset(cur_relgroup, cumulative_rels))
			continue;

		Assert(!bms_overlap(cur_relgroup, cumulative_rels));

		cumulative_rels = bms_add_members(cumulative_rels, cur_relgroup);
		List *batched_list = NIL;
		List *batched_rinfos = NIL;

		Index security_level;
		Relids required_relids = NULL;
		Relids outer_relids = NULL;
		Relids nullable_relids = NULL;

		foreach(l, restrictinfo_list)
		{
			RestrictInfo *rinfo = lfirst_node(RestrictInfo, l);
			security_level = rinfo->security_level;
			RestrictInfo *tmp_batched =
				get_batched_restrictinfo(rinfo,
										batchedrelids,
										inner_index->indexinfo->rel->relids);

			if (tmp_batched)
			{
				if (!bms_overlap(tmp_batched->clause_relids, cur_relgroup))
					continue;

				batched_list =
					list_append_unique_ptr(batched_list, tmp_batched->clause);
				required_relids =
					bms_union(required_relids, tmp_batched->required_relids);
				outer_relids =
					bms_union(outer_relids, tmp_batched->outer_relids);
				nullable_relids =
					bms_union(nullable_relids, tmp_batched->nullable_relids);
				batched_rinfos = lappend(batched_rinfos, rinfo);
				continue;
			}

			Assert(!rinfo->pseudoconstant);

			result = lappend(result, rinfo->clause);
		}

		if (!batched_list)
		{
			continue;
		}

		Expr *zipped = zip_batched_exprs(batched_list);
		result = lappend(result, zipped);

		/* This is needed to make this method idempotent. */
		if (list_length(batched_rinfos) == 1)
		{
			bms_free(required_relids);
			bms_free(outer_relids);
			bms_free(nullable_relids);
			continue;
		}

		RestrictInfo *zipped_rinfo =
			make_restrictinfo(zipped, false, false, false, security_level,
							required_relids, outer_relids, nullable_relids);

		foreach(l, batched_rinfos)
		{
			RestrictInfo *rinfo = lfirst_node(RestrictInfo, l);
			list_free(rinfo->yb_batched_rinfo);
			rinfo->yb_batched_rinfo = list_make1(zipped_rinfo);
		}

		bms_free(required_relids);
		bms_free(outer_relids);
		bms_free(nullable_relids);
	}

	return result;
}

/*
 * get_actual_clauses
 *
 * Returns a list containing the bare clauses from 'restrictinfo_list'.
 *
 * This is only to be used in cases where none of the RestrictInfos can
 * be pseudoconstant clauses (for instance, it's OK on indexqual lists).
 */
List *
get_actual_clauses(List *restrictinfo_list)
{
	List	   *result = NIL;
	ListCell   *l;

	foreach(l, restrictinfo_list)
	{
		RestrictInfo *rinfo = lfirst_node(RestrictInfo, l);

		Assert(!rinfo->pseudoconstant);

		result = lappend(result, rinfo->clause);
	}
	return result;
}

/*
 * extract_actual_clauses
 *
 * Extract bare clauses from 'restrictinfo_list', returning either the
 * regular ones or the pseudoconstant ones per 'pseudoconstant'.
 */
List *
extract_actual_clauses(List *restrictinfo_list,
					   bool pseudoconstant)
{
	List	   *result = NIL;
	ListCell   *l;

	foreach(l, restrictinfo_list)
	{
		RestrictInfo *rinfo = lfirst_node(RestrictInfo, l);

		if (rinfo->pseudoconstant == pseudoconstant)
			result = lappend(result, rinfo->clause);
	}
	return result;
}

/*
 * extract_actual_join_clauses
 *
 * Extract bare clauses from 'restrictinfo_list', separating those that
 * semantically match the join level from those that were pushed down.
 * Pseudoconstant clauses are excluded from the results.
 *
 * This is only used at outer joins, since for plain joins we don't care
 * about pushed-down-ness.
 */
void
extract_actual_join_clauses(List *restrictinfo_list,
							Relids joinrelids,
							List **joinquals,
							List **otherquals)
{
	ListCell   *l;

	*joinquals = NIL;
	*otherquals = NIL;

	foreach(l, restrictinfo_list)
	{
		RestrictInfo *rinfo = lfirst_node(RestrictInfo, l);

		if (RINFO_IS_PUSHED_DOWN(rinfo, joinrelids))
		{
			if (!rinfo->pseudoconstant)
				*otherquals = lappend(*otherquals, rinfo->clause);
		}
		else
		{
			/* joinquals shouldn't have been marked pseudoconstant */
			Assert(!rinfo->pseudoconstant);
			*joinquals = lappend(*joinquals, rinfo->clause);
		}
	}
}


/*
 * join_clause_is_movable_to
 *		Test whether a join clause is a safe candidate for parameterization
 *		of a scan on the specified base relation.
 *
 * A movable join clause is one that can safely be evaluated at a rel below
 * its normal semantic level (ie, its required_relids), if the values of
 * variables that it would need from other rels are provided.
 *
 * We insist that the clause actually reference the target relation; this
 * prevents undesirable movement of degenerate join clauses, and ensures
 * that there is a unique place that a clause can be moved down to.
 *
 * We cannot move an outer-join clause into the non-nullable side of its
 * outer join, as that would change the results (rows would be suppressed
 * rather than being null-extended).
 *
 * Also there must not be an outer join below the clause that would null the
 * Vars coming from the target relation.  Otherwise the clause might give
 * results different from what it would give at its normal semantic level.
 *
 * Also, the join clause must not use any relations that have LATERAL
 * references to the target relation, since we could not put such rels on
 * the outer side of a nestloop with the target relation.
 */
bool
join_clause_is_movable_to(RestrictInfo *rinfo, RelOptInfo *baserel)
{
	/* Clause must physically reference target rel */
	if (!bms_is_member(baserel->relid, rinfo->clause_relids))
		return false;

	/* Cannot move an outer-join clause into the join's outer side */
	if (bms_is_member(baserel->relid, rinfo->outer_relids))
		return false;

	/* Target rel must not be nullable below the clause */
	if (bms_is_member(baserel->relid, rinfo->nullable_relids))
		return false;

	/* Clause must not use any rels with LATERAL references to this rel */
	if (bms_overlap(baserel->lateral_referencers, rinfo->clause_relids))
		return false;

	return true;
}

/*
 * join_clause_is_movable_into
 *		Test whether a join clause is movable and can be evaluated within
 *		the current join context.
 *
 * currentrelids: the relids of the proposed evaluation location
 * current_and_outer: the union of currentrelids and the required_outer
 *		relids (parameterization's outer relations)
 *
 * The API would be a bit clearer if we passed the current relids and the
 * outer relids separately and did bms_union internally; but since most
 * callers need to apply this function to multiple clauses, we make the
 * caller perform the union.
 *
 * Obviously, the clause must only refer to Vars available from the current
 * relation plus the outer rels.  We also check that it does reference at
 * least one current Var, ensuring that the clause will be pushed down to
 * a unique place in a parameterized join tree.  And we check that we're
 * not pushing the clause into its outer-join outer side, nor down into
 * a lower outer join's inner side.
 *
 * The check about pushing a clause down into a lower outer join's inner side
 * is only approximate; it sometimes returns "false" when actually it would
 * be safe to use the clause here because we're still above the outer join
 * in question.  This is okay as long as the answers at different join levels
 * are consistent: it just means we might sometimes fail to push a clause as
 * far down as it could safely be pushed.  It's unclear whether it would be
 * worthwhile to do this more precisely.  (But if it's ever fixed to be
 * exactly accurate, there's an Assert in get_joinrel_parampathinfo() that
 * should be re-enabled.)
 *
 * There's no check here equivalent to join_clause_is_movable_to's test on
 * lateral_referencers.  We assume the caller wouldn't be inquiring unless
 * it'd verified that the proposed outer rels don't have lateral references
 * to the current rel(s).  (If we are considering join paths with the outer
 * rels on the outside and the current rels on the inside, then this should
 * have been checked at the outset of such consideration; see join_is_legal
 * and the path parameterization checks in joinpath.c.)  On the other hand,
 * in join_clause_is_movable_to we are asking whether the clause could be
 * moved for some valid set of outer rels, so we don't have the benefit of
 * relying on prior checks for lateral-reference validity.
 *
 * Note: if this returns true, it means that the clause could be moved to
 * this join relation, but that doesn't mean that this is the lowest join
 * it could be moved to.  Caller may need to make additional calls to verify
 * that this doesn't succeed on either of the inputs of a proposed join.
 *
 * Note: get_joinrel_parampathinfo depends on the fact that if
 * current_and_outer is NULL, this function will always return false
 * (since one or the other of the first two tests must fail).
 */
bool
join_clause_is_movable_into(RestrictInfo *rinfo,
							Relids currentrelids,
							Relids current_and_outer)
{
	/* Clause must be evaluable given available context */
	if (!bms_is_subset(rinfo->clause_relids, current_and_outer))
		return false;

	/* Clause must physically reference at least one target rel */
	if (!bms_overlap(currentrelids, rinfo->clause_relids))
		return false;

	/* Cannot move an outer-join clause into the join's outer side */
	if (bms_overlap(currentrelids, rinfo->outer_relids))
		return false;

	/*
	 * Target rel(s) must not be nullable below the clause.  This is
	 * approximate, in the safe direction, because the current join might be
	 * above the join where the nulling would happen, in which case the clause
	 * would work correctly here.  But we don't have enough info to be sure.
	 */
	if (bms_overlap(currentrelids, rinfo->nullable_relids))
		return false;

	return true;
}<|MERGE_RESOLUTION|>--- conflicted
+++ resolved
@@ -14,18 +14,15 @@
  */
 #include "postgres.h"
 
-<<<<<<< HEAD
 #include "nodes/makefuncs.h"
 #include "nodes/nodeFuncs.h"
-=======
-#include "catalog/pg_operator.h"
-#include "catalog/pg_type.h"
-
->>>>>>> f5f84e2f
 #include "optimizer/clauses.h"
 #include "optimizer/optimizer.h"
 #include "optimizer/restrictinfo.h"
 
+/* Yugabyte includes */
+#include "catalog/pg_operator.h"
+#include "catalog/pg_type.h"
 
 static RestrictInfo *make_restrictinfo_internal(PlannerInfo *root,
 												Expr *clause,
