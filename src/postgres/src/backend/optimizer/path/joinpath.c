/*-------------------------------------------------------------------------
 *
 * joinpath.c
 *	  Routines to find all possible paths for processing a set of joins
 *
 * Portions Copyright (c) 1996-2022, PostgreSQL Global Development Group
 * Portions Copyright (c) 1994, Regents of the University of California
 *
 *
 * IDENTIFICATION
 *	  src/backend/optimizer/path/joinpath.c
 *
 *-------------------------------------------------------------------------
 */
#include "postgres.h"

#include <math.h>

#include "executor/executor.h"
#include "foreign/fdwapi.h"
#include "nodes/nodeFuncs.h"
#include "optimizer/cost.h"
#include "optimizer/optimizer.h"
#include "optimizer/pathnode.h"
#include "optimizer/paths.h"
#include "optimizer/planmain.h"
#include "optimizer/restrictinfo.h"
#include "pg_yb_utils.h"
#include "utils/typcache.h"

/* Hook for plugins to get control in add_paths_to_joinrel() */
set_join_pathlist_hook_type set_join_pathlist_hook = NULL;

/*
 * Paths parameterized by the parent can be considered to be parameterized by
 * any of its child.
 */
#define PATH_PARAM_BY_PARENT(path, rel)	\
	((path)->param_info && bms_overlap(PATH_REQ_OUTER(path),	\
									   (rel)->top_parent_relids))
#define PATH_PARAM_BY_REL_SELF(path, rel)  \
	((path)->param_info && bms_overlap(PATH_REQ_OUTER(path), (rel)->relids))

#define PATH_PARAM_BY_REL(path, rel)	\
	(PATH_PARAM_BY_REL_SELF(path, rel) || PATH_PARAM_BY_PARENT(path, rel))

static void try_partial_mergejoin_path(PlannerInfo *root,
									   RelOptInfo *joinrel,
									   Path *outer_path,
									   Path *inner_path,
									   List *pathkeys,
									   List *mergeclauses,
									   List *outersortkeys,
									   List *innersortkeys,
									   JoinType jointype,
									   JoinPathExtraData *extra);
static void sort_inner_and_outer(PlannerInfo *root, RelOptInfo *joinrel,
								 RelOptInfo *outerrel, RelOptInfo *innerrel,
								 JoinType jointype, JoinPathExtraData *extra);
static inline bool clause_sides_match_join(RestrictInfo *rinfo,
										   RelOptInfo *outerrel,
										   RelOptInfo *innerrel);
static void match_unsorted_outer(PlannerInfo *root, RelOptInfo *joinrel,
								 RelOptInfo *outerrel, RelOptInfo *innerrel,
								 JoinType jointype, JoinPathExtraData *extra);
static void consider_parallel_nestloop(PlannerInfo *root,
									   RelOptInfo *joinrel,
									   RelOptInfo *outerrel,
									   RelOptInfo *innerrel,
									   JoinType jointype,
									   JoinPathExtraData *extra);
static void consider_parallel_mergejoin(PlannerInfo *root,
										RelOptInfo *joinrel,
										RelOptInfo *outerrel,
										RelOptInfo *innerrel,
										JoinType jointype,
										JoinPathExtraData *extra,
										Path *inner_cheapest_total);
static void hash_inner_and_outer(PlannerInfo *root, RelOptInfo *joinrel,
								 RelOptInfo *outerrel, RelOptInfo *innerrel,
								 JoinType jointype, JoinPathExtraData *extra);
static List *select_mergejoin_clauses(PlannerInfo *root,
									  RelOptInfo *joinrel,
									  RelOptInfo *outerrel,
									  RelOptInfo *innerrel,
									  List *restrictlist,
									  JoinType jointype,
									  bool *mergejoin_allowed);
static void generate_mergejoin_paths(PlannerInfo *root,
									 RelOptInfo *joinrel,
									 RelOptInfo *innerrel,
									 Path *outerpath,
									 JoinType jointype,
									 JoinPathExtraData *extra,
									 bool useallclauses,
									 Path *inner_cheapest_total,
									 List *merge_pathkeys,
									 bool is_partial);

static bool yb_has_non_evaluable_bnl_clauses(Path *outer_path,
															Path *inner_path,
															List *rinfos);

/*
 * add_paths_to_joinrel
 *	  Given a join relation and two component rels from which it can be made,
 *	  consider all possible paths that use the two component rels as outer
 *	  and inner rel respectively.  Add these paths to the join rel's pathlist
 *	  if they survive comparison with other paths (and remove any existing
 *	  paths that are dominated by these paths).
 *
 * Modifies the pathlist field of the joinrel node to contain the best
 * paths found so far.
 *
 * jointype is not necessarily the same as sjinfo->jointype; it might be
 * "flipped around" if we are considering joining the rels in the opposite
 * direction from what's indicated in sjinfo.
 *
 * Also, this routine and others in this module accept the special JoinTypes
 * JOIN_UNIQUE_OUTER and JOIN_UNIQUE_INNER to indicate that we should
 * unique-ify the outer or inner relation and then apply a regular inner
 * join.  These values are not allowed to propagate outside this module,
 * however.  Path cost estimation code may need to recognize that it's
 * dealing with such a case --- the combination of nominal jointype INNER
 * with sjinfo->jointype == JOIN_SEMI indicates that.
 */
void
add_paths_to_joinrel(PlannerInfo *root,
					 RelOptInfo *joinrel,
					 RelOptInfo *outerrel,
					 RelOptInfo *innerrel,
					 JoinType jointype,
					 SpecialJoinInfo *sjinfo,
					 List *restrictlist)
{
	JoinPathExtraData extra;
	bool		mergejoin_allowed = true;
	ListCell   *lc;
	Relids		joinrelids;

	/*
	 * PlannerInfo doesn't contain the SpecialJoinInfos created for joins
	 * between child relations, even if there is a SpecialJoinInfo node for
	 * the join between the topmost parents. So, while calculating Relids set
	 * representing the restriction, consider relids of topmost parent of
	 * partitions.
	 */
	if (joinrel->reloptkind == RELOPT_OTHER_JOINREL)
		joinrelids = joinrel->top_parent_relids;
	else
		joinrelids = joinrel->relids;

	extra.restrictlist = restrictlist;
	extra.mergeclause_list = NIL;
	extra.sjinfo = sjinfo;
	extra.param_source_rels = NULL;

	/*
	 * See if the inner relation is provably unique for this outer rel.
	 *
	 * We have some special cases: for JOIN_SEMI and JOIN_ANTI, it doesn't
	 * matter since the executor can make the equivalent optimization anyway;
	 * we need not expend planner cycles on proofs.  For JOIN_UNIQUE_INNER, we
	 * must be considering a semijoin whose inner side is not provably unique
	 * (else reduce_unique_semijoins would've simplified it), so there's no
	 * point in calling innerrel_is_unique.  However, if the LHS covers all of
	 * the semijoin's min_lefthand, then it's appropriate to set inner_unique
	 * because the path produced by create_unique_path will be unique relative
	 * to the LHS.  (If we have an LHS that's only part of the min_lefthand,
	 * that is *not* true.)  For JOIN_UNIQUE_OUTER, pass JOIN_INNER to avoid
	 * letting that value escape this module.
	 */
	switch (jointype)
	{
		case JOIN_SEMI:
		case JOIN_ANTI:

			/*
			 * XXX it may be worth proving this to allow a Memoize to be
			 * considered for Nested Loop Semi/Anti Joins.
			 */
			extra.inner_unique = false; /* well, unproven */
			break;
		case JOIN_UNIQUE_INNER:
			extra.inner_unique = bms_is_subset(sjinfo->min_lefthand,
											   outerrel->relids);
			break;
		case JOIN_UNIQUE_OUTER:
			extra.inner_unique = innerrel_is_unique(root,
													joinrel->relids,
													outerrel->relids,
													innerrel,
													JOIN_INNER,
													restrictlist,
													false);
			break;
		default:
			extra.inner_unique = innerrel_is_unique(root,
													joinrel->relids,
													outerrel->relids,
													innerrel,
													jointype,
													restrictlist,
													false);
			break;
	}

	/*
	 * Find potential mergejoin clauses.  We can skip this if we are not
	 * interested in doing a mergejoin.  However, mergejoin may be our only
	 * way of implementing a full outer join, so override enable_mergejoin if
	 * it's a full join.
	 */
	if (enable_mergejoin || jointype == JOIN_FULL)
		extra.mergeclause_list = select_mergejoin_clauses(root,
														  joinrel,
														  outerrel,
														  innerrel,
														  restrictlist,
														  jointype,
														  &mergejoin_allowed);

	/*
	 * If it's SEMI, ANTI, or inner_unique join, compute correction factors
	 * for cost estimation.  These will be the same for all paths.
	 */
	if (jointype == JOIN_SEMI || jointype == JOIN_ANTI || extra.inner_unique)
		compute_semi_anti_join_factors(root, joinrel, outerrel, innerrel,
									   jointype, sjinfo, restrictlist,
									   &extra.semifactors);

	/*
	 * Decide whether it's sensible to generate parameterized paths for this
	 * joinrel, and if so, which relations such paths should require.  There
	 * is usually no need to create a parameterized result path unless there
	 * is a join order restriction that prevents joining one of our input rels
	 * directly to the parameter source rel instead of joining to the other
	 * input rel.  (But see allow_star_schema_join().)	This restriction
	 * reduces the number of parameterized paths we have to deal with at
	 * higher join levels, without compromising the quality of the resulting
	 * plan.  We express the restriction as a Relids set that must overlap the
	 * parameterization of any proposed join path.
	 */
	foreach(lc, root->join_info_list)
	{
		SpecialJoinInfo *sjinfo2 = (SpecialJoinInfo *) lfirst(lc);

		/*
		 * SJ is relevant to this join if we have some part of its RHS
		 * (possibly not all of it), and haven't yet joined to its LHS.  (This
		 * test is pretty simplistic, but should be sufficient considering the
		 * join has already been proven legal.)  If the SJ is relevant, it
		 * presents constraints for joining to anything not in its RHS.
		 */
		if (bms_overlap(joinrelids, sjinfo2->min_righthand) &&
			!bms_overlap(joinrelids, sjinfo2->min_lefthand))
			extra.param_source_rels = bms_join(extra.param_source_rels,
											   bms_difference(root->all_baserels,
															  sjinfo2->min_righthand));

		/* full joins constrain both sides symmetrically */
		if (sjinfo2->jointype == JOIN_FULL &&
			bms_overlap(joinrelids, sjinfo2->min_lefthand) &&
			!bms_overlap(joinrelids, sjinfo2->min_righthand))
			extra.param_source_rels = bms_join(extra.param_source_rels,
											   bms_difference(root->all_baserels,
															  sjinfo2->min_lefthand));
	}

	/*
	 * However, when a LATERAL subquery is involved, there will simply not be
	 * any paths for the joinrel that aren't parameterized by whatever the
	 * subquery is parameterized by, unless its parameterization is resolved
	 * within the joinrel.  So we might as well allow additional dependencies
	 * on whatever residual lateral dependencies the joinrel will have.
	 */
	extra.param_source_rels = bms_add_members(extra.param_source_rels,
											  joinrel->lateral_relids);

	/*
	 * 1. Consider mergejoin paths where both relations must be explicitly
	 * sorted.  Skip this if we can't mergejoin.
	 */
	if (mergejoin_allowed)
		sort_inner_and_outer(root, joinrel, outerrel, innerrel,
							 jointype, &extra);

	/*
	 * 2. Consider paths where the outer relation need not be explicitly
	 * sorted. This includes both nestloops and mergejoins where the outer
	 * path is already ordered.  Again, skip this if we can't mergejoin.
	 * (That's okay because we know that nestloop can't handle right/full
	 * joins at all, so it wouldn't work in the prohibited cases either.)
	 */
	if (mergejoin_allowed)
		match_unsorted_outer(root, joinrel, outerrel, innerrel,
							 jointype, &extra);

#ifdef NOT_USED

	/*
	 * 3. Consider paths where the inner relation need not be explicitly
	 * sorted.  This includes mergejoins only (nestloops were already built in
	 * match_unsorted_outer).
	 *
	 * Diked out as redundant 2/13/2000 -- tgl.  There isn't any really
	 * significant difference between the inner and outer side of a mergejoin,
	 * so match_unsorted_inner creates no paths that aren't equivalent to
	 * those made by match_unsorted_outer when add_paths_to_joinrel() is
	 * invoked with the two rels given in the other order.
	 */
	if (mergejoin_allowed)
		match_unsorted_inner(root, joinrel, outerrel, innerrel,
							 jointype, &extra);
#endif

	/*
	 * 4. Consider paths where both outer and inner relations must be hashed
	 * before being joined.  As above, disregard enable_hashjoin for full
	 * joins, because there may be no other alternative.
	 */
	if (enable_hashjoin || jointype == JOIN_FULL)
		hash_inner_and_outer(root, joinrel, outerrel, innerrel,
							 jointype, &extra);

	/*
	 * 5. If inner and outer relations are foreign tables (or joins) belonging
	 * to the same server and assigned to the same user to check access
	 * permissions as, give the FDW a chance to push down joins.
	 */
	if (joinrel->fdwroutine &&
		joinrel->fdwroutine->GetForeignJoinPaths)
		joinrel->fdwroutine->GetForeignJoinPaths(root, joinrel,
												 outerrel, innerrel,
												 jointype, &extra);

	/*
	 * 6. Finally, give extensions a chance to manipulate the path list.
	 */
	if (set_join_pathlist_hook)
		set_join_pathlist_hook(root, joinrel, outerrel, innerrel,
							   jointype, &extra);
}

/*
 * We override the param_source_rels heuristic to accept nestloop paths in
 * which the outer rel satisfies some but not all of the inner path's
 * parameterization.  This is necessary to get good plans for star-schema
 * scenarios, in which a parameterized path for a large table may require
 * parameters from multiple small tables that will not get joined directly to
 * each other.  We can handle that by stacking nestloops that have the small
 * tables on the outside; but this breaks the rule the param_source_rels
 * heuristic is based on, namely that parameters should not be passed down
 * across joins unless there's a join-order-constraint-based reason to do so.
 * So we ignore the param_source_rels restriction when this case applies.
 *
 * allow_star_schema_join() returns true if the param_source_rels restriction
 * should be overridden, ie, it's okay to perform this join.
 */
static inline bool
allow_star_schema_join(PlannerInfo *root,
					   Relids outerrelids,
					   Relids inner_paramrels)
{
	/*
	 * It's a star-schema case if the outer rel provides some but not all of
	 * the inner rel's parameterization.
	 */
	return (bms_overlap(inner_paramrels, outerrelids) &&
			bms_nonempty_difference(inner_paramrels, outerrelids));
}

/*
 * paraminfo_get_equal_hashops
 *		Determine if param_info and innerrel's lateral_vars can be hashed.
 *		Returns true the hashing is possible, otherwise return false.
 *
 * Additionally we also collect the outer exprs and the hash operators for
 * each parameter to innerrel.  These set in 'param_exprs', 'operators' and
 * 'binary_mode' when we return true.
 */
static bool
paraminfo_get_equal_hashops(PlannerInfo *root, ParamPathInfo *param_info,
							RelOptInfo *outerrel, RelOptInfo *innerrel,
							List **param_exprs, List **operators,
							bool *binary_mode)

{
	ListCell   *lc;

	*param_exprs = NIL;
	*operators = NIL;
	*binary_mode = false;

	if (param_info != NULL)
	{
		List	   *clauses = param_info->ppi_clauses;

		foreach(lc, clauses)
		{
			RestrictInfo *rinfo = (RestrictInfo *) lfirst(lc);
			OpExpr	   *opexpr;
			Node	   *expr;
			Oid			hasheqoperator;

			opexpr = (OpExpr *) rinfo->clause;

			/*
			 * Bail if the rinfo is not compatible.  We need a join OpExpr
			 * with 2 args.
			 */
			if (!IsA(opexpr, OpExpr) || list_length(opexpr->args) != 2 ||
				!clause_sides_match_join(rinfo, outerrel, innerrel))
			{
				list_free(*operators);
				list_free(*param_exprs);
				return false;
			}

			if (rinfo->outer_is_left)
			{
				expr = (Node *) linitial(opexpr->args);
				hasheqoperator = rinfo->left_hasheqoperator;
			}
			else
			{
				expr = (Node *) lsecond(opexpr->args);
				hasheqoperator = rinfo->right_hasheqoperator;
			}

			/* can't do memoize if we can't hash the outer type */
			if (!OidIsValid(hasheqoperator))
			{
				list_free(*operators);
				list_free(*param_exprs);
				return false;
			}

			*operators = lappend_oid(*operators, hasheqoperator);
			*param_exprs = lappend(*param_exprs, expr);

			/*
			 * When the join operator is not hashable then it's possible that
			 * the operator will be able to distinguish something that the
			 * hash equality operator could not. For example with floating
			 * point types -0.0 and +0.0 are classed as equal by the hash
			 * function and equality function, but some other operator may be
			 * able to tell those values apart.  This means that we must put
			 * memoize into binary comparison mode so that it does bit-by-bit
			 * comparisons rather than a "logical" comparison as it would
			 * using the hash equality operator.
			 */
			if (!OidIsValid(rinfo->hashjoinoperator))
				*binary_mode = true;
		}
	}

	/* Now add any lateral vars to the cache key too */
	foreach(lc, innerrel->lateral_vars)
	{
		Node	   *expr = (Node *) lfirst(lc);
		TypeCacheEntry *typentry;

		/* Reject if there are any volatile functions */
		if (contain_volatile_functions(expr))
		{
			list_free(*operators);
			list_free(*param_exprs);
			return false;
		}

		typentry = lookup_type_cache(exprType(expr),
									 TYPECACHE_HASH_PROC | TYPECACHE_EQ_OPR);

		/* can't use a memoize node without a valid hash equals operator */
		if (!OidIsValid(typentry->hash_proc) || !OidIsValid(typentry->eq_opr))
		{
			list_free(*operators);
			list_free(*param_exprs);
			return false;
		}

		*operators = lappend_oid(*operators, typentry->eq_opr);
		*param_exprs = lappend(*param_exprs, expr);

		/*
		 * We must go into binary mode as we don't have too much of an idea of
		 * how these lateral Vars are being used.  See comment above when we
		 * set *binary_mode for the non-lateral Var case. This could be
		 * relaxed a bit if we had the RestrictInfos and knew the operators
		 * being used, however for cases like Vars that are arguments to
		 * functions we must operate in binary mode as we don't have
		 * visibility into what the function is doing with the Vars.
		 */
		*binary_mode = true;
	}

	/* We're okay to use memoize */
	return true;
}

/*
 * get_memoize_path
 *		If possible, make and return a Memoize path atop of 'inner_path'.
 *		Otherwise return NULL.
 */
static Path *
get_memoize_path(PlannerInfo *root, RelOptInfo *innerrel,
				 RelOptInfo *outerrel, Path *inner_path,
				 Path *outer_path, JoinType jointype,
				 JoinPathExtraData *extra)
{
	RelOptInfo *top_outerrel;
	List	   *param_exprs;
	List	   *hash_operators;
	ListCell   *lc;
	bool		binary_mode;

	/* Obviously not if it's disabled */
	if (!enable_memoize)
		return NULL;

	/*
	 * We can safely not bother with all this unless we expect to perform more
	 * than one inner scan.  The first scan is always going to be a cache
	 * miss.  This would likely fail later anyway based on costs, so this is
	 * really just to save some wasted effort.
	 */
	if (outer_path->parent->rows < 2)
		return NULL;

	/*
	 * We can only have a memoize node when there's some kind of cache key,
	 * either parameterized path clauses or lateral Vars.  No cache key sounds
	 * more like something a Materialize node might be more useful for.
	 */
	if ((inner_path->param_info == NULL ||
		 inner_path->param_info->ppi_clauses == NIL) &&
		innerrel->lateral_vars == NIL)
		return NULL;

	/*
	 * Currently we don't do this for SEMI and ANTI joins unless they're
	 * marked as inner_unique.  This is because nested loop SEMI/ANTI joins
	 * don't scan the inner node to completion, which will mean memoize cannot
	 * mark the cache entry as complete.
	 *
	 * XXX Currently we don't attempt to mark SEMI/ANTI joins as inner_unique
	 * = true.  Should we?  See add_paths_to_joinrel()
	 */
	if (!extra->inner_unique && (jointype == JOIN_SEMI ||
								 jointype == JOIN_ANTI))
		return NULL;

	/*
	 * Memoize normally marks cache entries as complete when it runs out of
	 * tuples to read from its subplan.  However, with unique joins, Nested
	 * Loop will skip to the next outer tuple after finding the first matching
	 * inner tuple.  This means that we may not read the inner side of the
	 * join to completion which leaves no opportunity to mark the cache entry
	 * as complete.  To work around that, when the join is unique we
	 * automatically mark cache entries as complete after fetching the first
	 * tuple.  This works when the entire join condition is parameterized.
	 * Otherwise, when the parameterization is only a subset of the join
	 * condition, we can't be sure which part of it causes the join to be
	 * unique.  This means there are no guarantees that only 1 tuple will be
	 * read.  We cannot mark the cache entry as complete after reading the
	 * first tuple without that guarantee.  This means the scope of Memoize
	 * node's usefulness is limited to only outer rows that have no join
	 * partner as this is the only case where Nested Loop would exhaust the
	 * inner scan of a unique join.  Since the scope is limited to that, we
	 * just don't bother making a memoize path in this case.
	 *
	 * Lateral vars needn't be considered here as they're not considered when
	 * determining if the join is unique.
	 *
	 * XXX this could be enabled if the remaining join quals were made part of
	 * the inner scan's filter instead of the join filter.  Maybe it's worth
	 * considering doing that?
	 */
	if (extra->inner_unique &&
		(inner_path->param_info == NULL ||
		 list_length(inner_path->param_info->ppi_clauses) <
		 list_length(extra->restrictlist)))
		return NULL;

	/*
	 * We can't use a memoize node if there are volatile functions in the
	 * inner rel's target list or restrict list.  A cache hit could reduce the
	 * number of calls to these functions.
	 */
	if (contain_volatile_functions((Node *) innerrel->reltarget))
		return NULL;

	foreach(lc, innerrel->baserestrictinfo)
	{
		RestrictInfo *rinfo = (RestrictInfo *) lfirst(lc);

		if (contain_volatile_functions((Node *) rinfo))
			return NULL;
	}

	/*
	 * When considering a partitionwise join, we have clauses that reference
	 * the outerrel's top parent not outerrel itself.
	 */
	if (outerrel->reloptkind == RELOPT_OTHER_MEMBER_REL)
		top_outerrel = find_base_rel(root, bms_singleton_member(outerrel->top_parent_relids));
	else if (outerrel->reloptkind == RELOPT_OTHER_JOINREL)
		top_outerrel = find_join_rel(root, outerrel->top_parent_relids);
	else
		top_outerrel = outerrel;

	/* Check if we have hash ops for each parameter to the path */
	if (paraminfo_get_equal_hashops(root,
									inner_path->param_info,
									top_outerrel,
									innerrel,
									&param_exprs,
									&hash_operators,
									&binary_mode))
	{
		return (Path *) create_memoize_path(root,
											innerrel,
											inner_path,
											param_exprs,
											hash_operators,
											extra->inner_unique,
											binary_mode,
											outer_path->rows);
	}

	return NULL;
}

/*
 * try_nestloop_path
 *	  Consider a nestloop join path; if it appears useful, push it into
 *	  the joinrel's pathlist via add_path().
 */
static void
try_nestloop_path(PlannerInfo *root,
				  RelOptInfo *joinrel,
				  Path *outer_path,
				  Path *inner_path,
				  List *pathkeys,
				  JoinType jointype,
				  JoinPathExtraData *extra)
{
	Relids		required_outer;
	JoinCostWorkspace workspace;
	RelOptInfo *innerrel = inner_path->parent;
	RelOptInfo *outerrel = outer_path->parent;
	Relids		innerrelids;
	Relids		outerrelids;
	Relids		inner_paramrels = PATH_REQ_OUTER(inner_path);
	Relids		outer_paramrels = PATH_REQ_OUTER(outer_path);

	/*
	 * Paths are parameterized by top-level parents, so run parameterization
	 * tests on the parent relids.
	 */
	if (innerrel->top_parent_relids)
		innerrelids = innerrel->top_parent_relids;
	else
		innerrelids = innerrel->relids;

	if (outerrel->top_parent_relids)
		outerrelids = outerrel->top_parent_relids;
	else
		outerrelids = outerrel->relids;

	/*
	 * Check to see if proposed path is still parameterized, and reject if the
	 * parameterization wouldn't be sensible --- unless allow_star_schema_join
	 * says to allow it anyway.  Also, we must reject if have_dangerous_phv
	 * doesn't like the look of it, which could only happen if the nestloop is
	 * still parameterized.
	 */
	required_outer = calc_nestloop_required_outer(outerrelids, outer_paramrels,
												  innerrelids, inner_paramrels);
	if (required_outer &&
		((!bms_overlap(required_outer, extra->param_source_rels) &&
		  !allow_star_schema_join(root, outerrelids, inner_paramrels)) ||
		 have_dangerous_phv(root, outerrelids, inner_paramrels)))
	{
		/* Waste no memory when we reject a path here */
		bms_free(required_outer);
		return;
	}

	/*
	 * Do a precheck to quickly eliminate obviously-inferior paths.  We
	 * calculate a cheap lower bound on the path's cost and then use
	 * add_path_precheck() to see if the path is clearly going to be dominated
	 * by some existing path for the joinrel.  If not, do the full pushup with
	 * creating a fully valid path structure and submitting it to add_path().
	 * The latter two steps are expensive enough to make this two-phase
	 * methodology worthwhile.
	 */
	initial_cost_nestloop(root, &workspace, jointype,
						  outer_path, inner_path, extra);

	if (add_path_precheck(joinrel,
						  workspace.startup_cost, workspace.total_cost,
						  pathkeys, required_outer))
	{
		/*
		 * If the inner path is parameterized, it is parameterized by the
		 * topmost parent of the outer rel, not the outer rel itself.  Fix
		 * that.
		 */
		if (PATH_PARAM_BY_PARENT(inner_path, outer_path->parent))
		{
			inner_path = reparameterize_path_by_child(root, inner_path,
													  outer_path->parent);

			/*
			 * If we could not translate the path, we can't create nest loop
			 * path.
			 */
			if (!inner_path)
			{
				bms_free(required_outer);
				return;
			}
		}

		if (IsYugaByteEnabled() && YB_PATH_NEEDS_BATCHED_RELS(inner_path))
		{
			/*
			 * YB: Check to make sure this is a valid BNL.
			 */
			if (yb_has_non_evaluable_bnl_clauses(outer_path,
												 inner_path,
												 extra->restrictlist) ||
			   (yb_has_non_evaluable_bnl_clauses(outer_path,
												 inner_path,
												 inner_path->param_info
												 ->ppi_clauses)))
			{
				bms_free(required_outer);
				return;
			}
		}

		if (IsYugaByteEnabled())
		{
			/*
			 * YB: Check to see if there are any conflicting unbatched and batched
			 * requirements.
			 */
			Relids unbatched =
				bms_union(YB_PATH_REQ_OUTER_UNBATCHED(inner_path),
						  YB_PATH_REQ_OUTER_UNBATCHED(outer_path));
			Relids batched = bms_union(YB_PATH_REQ_OUTER_BATCHED(outer_path),
									   YB_PATH_REQ_OUTER_BATCHED(inner_path));
			bool yb_is_nl_batched =
				bms_overlap(YB_PATH_REQ_OUTER_BATCHED(inner_path), outerrelids);

			if (bms_overlap(unbatched, batched) ||
				(yb_is_nl_batched && bms_overlap(unbatched, outerrelids)))
			{
				bms_free(required_outer);
				bms_free(unbatched);
				bms_free(batched);
				return;
			}
		}

		add_path(joinrel, (Path *)
				 create_nestloop_path(root,
									  joinrel,
									  jointype,
									  &workspace,
									  extra,
									  outer_path,
									  inner_path,
									  extra->restrictlist,
									  pathkeys,
									  required_outer));
	}
	else
	{
		/* Waste no memory when we reject a path here */
		bms_free(required_outer);
	}
}

/*
 * try_partial_nestloop_path
 *	  Consider a partial nestloop join path; if it appears useful, push it into
 *	  the joinrel's partial_pathlist via add_partial_path().
 */
static void
try_partial_nestloop_path(PlannerInfo *root,
						  RelOptInfo *joinrel,
						  Path *outer_path,
						  Path *inner_path,
						  List *pathkeys,
						  JoinType jointype,
						  JoinPathExtraData *extra)
{
	JoinCostWorkspace workspace;

	/*
	 * If the inner path is parameterized, the parameterization must be fully
	 * satisfied by the proposed outer path.  Parameterized partial paths are
	 * not supported.  The caller should already have verified that no lateral
	 * rels are required here.
	 */
	Assert(bms_is_empty(joinrel->lateral_relids));
	if (inner_path->param_info != NULL)
	{
		Relids		inner_paramrels = inner_path->param_info->ppi_req_outer;
		RelOptInfo *outerrel = outer_path->parent;
		Relids		outerrelids;

		/*
		 * The inner and outer paths are parameterized, if at all, by the top
		 * level parents, not the child relations, so we must use those relids
		 * for our parameterization tests.
		 */
		if (outerrel->top_parent_relids)
			outerrelids = outerrel->top_parent_relids;
		else
			outerrelids = outerrel->relids;

		if (!bms_is_subset(inner_paramrels, outerrelids))
			return;
	}

	/*
	 * Before creating a path, get a quick lower bound on what it is likely to
	 * cost.  Bail out right away if it looks terrible.
	 */
	initial_cost_nestloop(root, &workspace, jointype,
						  outer_path, inner_path, extra);
	if (!add_partial_path_precheck(joinrel, workspace.total_cost, pathkeys))
		return;

	/*
	 * If the inner path is parameterized, it is parameterized by the topmost
	 * parent of the outer rel, not the outer rel itself.  Fix that.
	 */
	if (PATH_PARAM_BY_PARENT(inner_path, outer_path->parent))
	{
		inner_path = reparameterize_path_by_child(root, inner_path,
												  outer_path->parent);

		/*
		 * If we could not translate the path, we can't create nest loop path.
		 */
		if (!inner_path)
			return;
	}

	/* Might be good enough to be worth trying, so let's try it. */
	add_partial_path(joinrel, (Path *)
					 create_nestloop_path(root,
										  joinrel,
										  jointype,
										  &workspace,
										  extra,
										  outer_path,
										  inner_path,
										  extra->restrictlist,
										  pathkeys,
										  NULL));
}

/*
 * try_mergejoin_path
 *	  Consider a merge join path; if it appears useful, push it into
 *	  the joinrel's pathlist via add_path().
 */
static void
try_mergejoin_path(PlannerInfo *root,
				   RelOptInfo *joinrel,
				   Path *outer_path,
				   Path *inner_path,
				   List *pathkeys,
				   List *mergeclauses,
				   List *outersortkeys,
				   List *innersortkeys,
				   JoinType jointype,
				   JoinPathExtraData *extra,
				   bool is_partial)
{
	Relids		required_outer;
	JoinCostWorkspace workspace;

	if (is_partial)
	{
		try_partial_mergejoin_path(root,
								   joinrel,
								   outer_path,
								   inner_path,
								   pathkeys,
								   mergeclauses,
								   outersortkeys,
								   innersortkeys,
								   jointype,
								   extra);
		return;
	}

	/*
	 * Check to see if proposed path is still parameterized, and reject if the
	 * parameterization wouldn't be sensible.
	 */
	required_outer = calc_non_nestloop_required_outer(outer_path,
													  inner_path);
	if (required_outer &&
		!bms_overlap(required_outer, extra->param_source_rels))
	{
		/* Waste no memory when we reject a path here */
		bms_free(required_outer);
		return;
	}

	/*
	 * If the given paths are already well enough ordered, we can skip doing
	 * an explicit sort.
	 */
	if (outersortkeys &&
		pathkeys_contained_in(outersortkeys, outer_path->pathkeys))
		outersortkeys = NIL;
	if (innersortkeys &&
		pathkeys_contained_in(innersortkeys, inner_path->pathkeys))
		innersortkeys = NIL;

	/*
	 * See comments in try_nestloop_path().
	 */
	initial_cost_mergejoin(root, &workspace, jointype, mergeclauses,
						   outer_path, inner_path,
						   outersortkeys, innersortkeys,
						   extra);

	if (add_path_precheck(joinrel,
						  workspace.startup_cost, workspace.total_cost,
						  pathkeys, required_outer))
	{
		add_path(joinrel, (Path *)
				 create_mergejoin_path(root,
									   joinrel,
									   jointype,
									   &workspace,
									   extra,
									   outer_path,
									   inner_path,
									   extra->restrictlist,
									   pathkeys,
									   required_outer,
									   mergeclauses,
									   outersortkeys,
									   innersortkeys));
	}
	else
	{
		/* Waste no memory when we reject a path here */
		bms_free(required_outer);
	}
}

/*
 * try_partial_mergejoin_path
 *	  Consider a partial merge join path; if it appears useful, push it into
 *	  the joinrel's pathlist via add_partial_path().
 */
static void
try_partial_mergejoin_path(PlannerInfo *root,
						   RelOptInfo *joinrel,
						   Path *outer_path,
						   Path *inner_path,
						   List *pathkeys,
						   List *mergeclauses,
						   List *outersortkeys,
						   List *innersortkeys,
						   JoinType jointype,
						   JoinPathExtraData *extra)
{
	JoinCostWorkspace workspace;

	/*
	 * See comments in try_partial_hashjoin_path().
	 */
	Assert(bms_is_empty(joinrel->lateral_relids));
	if (inner_path->param_info != NULL)
	{
		Relids		inner_paramrels = inner_path->param_info->ppi_req_outer;

		if (!bms_is_empty(inner_paramrels))
			return;
	}

	/*
	 * If the given paths are already well enough ordered, we can skip doing
	 * an explicit sort.
	 */
	if (outersortkeys &&
		pathkeys_contained_in(outersortkeys, outer_path->pathkeys))
		outersortkeys = NIL;
	if (innersortkeys &&
		pathkeys_contained_in(innersortkeys, inner_path->pathkeys))
		innersortkeys = NIL;

	/*
	 * See comments in try_partial_nestloop_path().
	 */
	initial_cost_mergejoin(root, &workspace, jointype, mergeclauses,
						   outer_path, inner_path,
						   outersortkeys, innersortkeys,
						   extra);

	if (!add_partial_path_precheck(joinrel, workspace.total_cost, pathkeys))
		return;

	/* Might be good enough to be worth trying, so let's try it. */
	add_partial_path(joinrel, (Path *)
					 create_mergejoin_path(root,
										   joinrel,
										   jointype,
										   &workspace,
										   extra,
										   outer_path,
										   inner_path,
										   extra->restrictlist,
										   pathkeys,
										   NULL,
										   mergeclauses,
										   outersortkeys,
										   innersortkeys));
}

/*
 * try_hashjoin_path
 *	  Consider a hash join path; if it appears useful, push it into
 *	  the joinrel's pathlist via add_path().
 */
static void
try_hashjoin_path(PlannerInfo *root,
				  RelOptInfo *joinrel,
				  Path *outer_path,
				  Path *inner_path,
				  List *hashclauses,
				  JoinType jointype,
				  JoinPathExtraData *extra)
{
	Relids		required_outer;
	JoinCostWorkspace workspace;

	/*
	 * Check to see if proposed path is still parameterized, and reject if the
	 * parameterization wouldn't be sensible.
	 */
	required_outer = calc_non_nestloop_required_outer(outer_path,
													  inner_path);
	if (required_outer &&
		!bms_overlap(required_outer, extra->param_source_rels))
	{
		/* Waste no memory when we reject a path here */
		bms_free(required_outer);
		return;
	}

	/*
	 * See comments in try_nestloop_path().  Also note that hashjoin paths
	 * never have any output pathkeys, per comments in create_hashjoin_path.
	 */
	initial_cost_hashjoin(root, &workspace, jointype, hashclauses,
						  outer_path, inner_path, extra, false);

	if (add_path_precheck(joinrel,
						  workspace.startup_cost, workspace.total_cost,
						  NIL, required_outer))
	{
		add_path(joinrel, (Path *)
				 create_hashjoin_path(root,
									  joinrel,
									  jointype,
									  &workspace,
									  extra,
									  outer_path,
									  inner_path,
									  false,	/* parallel_hash */
									  extra->restrictlist,
									  required_outer,
									  hashclauses));
	}
	else
	{
		/* Waste no memory when we reject a path here */
		bms_free(required_outer);
	}
}

/*
 * try_partial_hashjoin_path
 *	  Consider a partial hashjoin join path; if it appears useful, push it into
 *	  the joinrel's partial_pathlist via add_partial_path().
 *	  The outer side is partial.  If parallel_hash is true, then the inner path
 *	  must be partial and will be run in parallel to create one or more shared
 *	  hash tables; otherwise the inner path must be complete and a copy of it
 *	  is run in every process to create separate identical private hash tables.
 */
static void
try_partial_hashjoin_path(PlannerInfo *root,
						  RelOptInfo *joinrel,
						  Path *outer_path,
						  Path *inner_path,
						  List *hashclauses,
						  JoinType jointype,
						  JoinPathExtraData *extra,
						  bool parallel_hash)
{
	JoinCostWorkspace workspace;

	/*
	 * If the inner path is parameterized, the parameterization must be fully
	 * satisfied by the proposed outer path.  Parameterized partial paths are
	 * not supported.  The caller should already have verified that no lateral
	 * rels are required here.
	 */
	Assert(bms_is_empty(joinrel->lateral_relids));
	if (inner_path->param_info != NULL)
	{
		Relids		inner_paramrels = inner_path->param_info->ppi_req_outer;

		if (!bms_is_empty(inner_paramrels))
			return;
	}

	/*
	 * Before creating a path, get a quick lower bound on what it is likely to
	 * cost.  Bail out right away if it looks terrible.
	 */
	initial_cost_hashjoin(root, &workspace, jointype, hashclauses,
						  outer_path, inner_path, extra, parallel_hash);
	if (!add_partial_path_precheck(joinrel, workspace.total_cost, NIL))
		return;

	/* Might be good enough to be worth trying, so let's try it. */
	add_partial_path(joinrel, (Path *)
					 create_hashjoin_path(root,
										  joinrel,
										  jointype,
										  &workspace,
										  extra,
										  outer_path,
										  inner_path,
										  parallel_hash,
										  extra->restrictlist,
										  NULL,
										  hashclauses));
}

/*
 * clause_sides_match_join
 *	  Determine whether a join clause is of the right form to use in this join.
 *
 * We already know that the clause is a binary opclause referencing only the
 * rels in the current join.  The point here is to check whether it has the
 * form "outerrel_expr op innerrel_expr" or "innerrel_expr op outerrel_expr",
 * rather than mixing outer and inner vars on either side.  If it matches,
 * we set the transient flag outer_is_left to identify which side is which.
 */
static inline bool
clause_sides_match_join(RestrictInfo *rinfo, RelOptInfo *outerrel,
						RelOptInfo *innerrel)
{
	if (bms_is_subset(rinfo->left_relids, outerrel->relids) &&
		bms_is_subset(rinfo->right_relids, innerrel->relids))
	{
		/* lefthand side is outer */
		rinfo->outer_is_left = true;
		return true;
	}
	else if (bms_is_subset(rinfo->left_relids, innerrel->relids) &&
			 bms_is_subset(rinfo->right_relids, outerrel->relids))
	{
		/* righthand side is outer */
		rinfo->outer_is_left = false;
		return true;
	}
	return false;				/* no good for these input relations */
}

/*
 * sort_inner_and_outer
 *	  Create mergejoin join paths by explicitly sorting both the outer and
 *	  inner join relations on each available merge ordering.
 *
 * 'joinrel' is the join relation
 * 'outerrel' is the outer join relation
 * 'innerrel' is the inner join relation
 * 'jointype' is the type of join to do
 * 'extra' contains additional input values
 */
static void
sort_inner_and_outer(PlannerInfo *root,
					 RelOptInfo *joinrel,
					 RelOptInfo *outerrel,
					 RelOptInfo *innerrel,
					 JoinType jointype,
					 JoinPathExtraData *extra)
{
	JoinType	save_jointype = jointype;
	Path	   *outer_path;
	Path	   *inner_path;
	Path	   *cheapest_partial_outer = NULL;
	Path	   *cheapest_safe_inner = NULL;
	List	   *all_pathkeys;
	ListCell   *l;

	/*
	 * We only consider the cheapest-total-cost input paths, since we are
	 * assuming here that a sort is required.  We will consider
	 * cheapest-startup-cost input paths later, and only if they don't need a
	 * sort.
	 *
	 * This function intentionally does not consider parameterized input
	 * paths, except when the cheapest-total is parameterized.  If we did so,
	 * we'd have a combinatorial explosion of mergejoin paths of dubious
	 * value.  This interacts with decisions elsewhere that also discriminate
	 * against mergejoins with parameterized inputs; see comments in
	 * src/backend/optimizer/README.
	 */
	outer_path = outerrel->cheapest_total_path;
	inner_path = innerrel->cheapest_total_path;

	/*
	 * If either cheapest-total path is parameterized by the other rel, we
	 * can't use a mergejoin.  (There's no use looking for alternative input
	 * paths, since these should already be the least-parameterized available
	 * paths.)
	 */
	if (PATH_PARAM_BY_REL(outer_path, innerrel) ||
		PATH_PARAM_BY_REL(inner_path, outerrel))
		return;

	/*
	 * If unique-ification is requested, do it and then handle as a plain
	 * inner join.
	 */
	if (jointype == JOIN_UNIQUE_OUTER)
	{
		outer_path = (Path *) create_unique_path(root, outerrel,
												 outer_path, extra->sjinfo);
		Assert(outer_path);
		jointype = JOIN_INNER;
	}
	else if (jointype == JOIN_UNIQUE_INNER)
	{
		inner_path = (Path *) create_unique_path(root, innerrel,
												 inner_path, extra->sjinfo);
		Assert(inner_path);
		jointype = JOIN_INNER;
	}

	/*
	 * If the joinrel is parallel-safe, we may be able to consider a partial
	 * merge join.  However, we can't handle JOIN_UNIQUE_OUTER, because the
	 * outer path will be partial, and therefore we won't be able to properly
	 * guarantee uniqueness.  Similarly, we can't handle JOIN_FULL and
	 * JOIN_RIGHT, because they can produce false null extended rows.  Also,
	 * the resulting path must not be parameterized.
	 */
	if (joinrel->consider_parallel &&
		save_jointype != JOIN_UNIQUE_OUTER &&
		save_jointype != JOIN_FULL &&
		save_jointype != JOIN_RIGHT &&
		outerrel->partial_pathlist != NIL &&
		bms_is_empty(joinrel->lateral_relids))
	{
		cheapest_partial_outer = (Path *) linitial(outerrel->partial_pathlist);

		if (inner_path->parallel_safe)
			cheapest_safe_inner = inner_path;
		else if (save_jointype != JOIN_UNIQUE_INNER)
			cheapest_safe_inner =
				get_cheapest_parallel_safe_total_inner(innerrel->pathlist);
	}

	/*
	 * Each possible ordering of the available mergejoin clauses will generate
	 * a differently-sorted result path at essentially the same cost.  We have
	 * no basis for choosing one over another at this level of joining, but
	 * some sort orders may be more useful than others for higher-level
	 * mergejoins, so it's worth considering multiple orderings.
	 *
	 * Actually, it's not quite true that every mergeclause ordering will
	 * generate a different path order, because some of the clauses may be
	 * partially redundant (refer to the same EquivalenceClasses).  Therefore,
	 * what we do is convert the mergeclause list to a list of canonical
	 * pathkeys, and then consider different orderings of the pathkeys.
	 *
	 * Generating a path for *every* permutation of the pathkeys doesn't seem
	 * like a winning strategy; the cost in planning time is too high. For
	 * now, we generate one path for each pathkey, listing that pathkey first
	 * and the rest in random order.  This should allow at least a one-clause
	 * mergejoin without re-sorting against any other possible mergejoin
	 * partner path.  But if we've not guessed the right ordering of secondary
	 * keys, we may end up evaluating clauses as qpquals when they could have
	 * been done as mergeclauses.  (In practice, it's rare that there's more
	 * than two or three mergeclauses, so expending a huge amount of thought
	 * on that is probably not worth it.)
	 *
	 * The pathkey order returned by select_outer_pathkeys_for_merge() has
	 * some heuristics behind it (see that function), so be sure to try it
	 * exactly as-is as well as making variants.
	 */
	all_pathkeys = select_outer_pathkeys_for_merge(root,
												   extra->mergeclause_list,
												   joinrel);

	foreach(l, all_pathkeys)
	{
		PathKey    *front_pathkey = (PathKey *) lfirst(l);
		List	   *cur_mergeclauses;
		List	   *outerkeys;
		List	   *innerkeys;
		List	   *merge_pathkeys;

		/* Make a pathkey list with this guy first */
		if (l != list_head(all_pathkeys))
			outerkeys = lcons(front_pathkey,
							  list_delete_nth_cell(list_copy(all_pathkeys),
												   foreach_current_index(l)));
		else
			outerkeys = all_pathkeys;	/* no work at first one... */

		/* Sort the mergeclauses into the corresponding ordering */
		cur_mergeclauses =
			find_mergeclauses_for_outer_pathkeys(root,
												 outerkeys,
												 extra->mergeclause_list);

		/* Should have used them all... */
		Assert(list_length(cur_mergeclauses) == list_length(extra->mergeclause_list));

		/* Build sort pathkeys for the inner side */
		innerkeys = make_inner_pathkeys_for_merge(root,
												  cur_mergeclauses,
												  outerkeys);

		/* Build pathkeys representing output sort order */
		merge_pathkeys = build_join_pathkeys(root, joinrel, jointype,
											 outerkeys);

		/*
		 * And now we can make the path.
		 *
		 * Note: it's possible that the cheapest paths will already be sorted
		 * properly.  try_mergejoin_path will detect that case and suppress an
		 * explicit sort step, so we needn't do so here.
		 */
		try_mergejoin_path(root,
						   joinrel,
						   outer_path,
						   inner_path,
						   merge_pathkeys,
						   cur_mergeclauses,
						   outerkeys,
						   innerkeys,
						   jointype,
						   extra,
						   false);

		/*
		 * If we have partial outer and parallel safe inner path then try
		 * partial mergejoin path.
		 */
		if (cheapest_partial_outer && cheapest_safe_inner)
			try_partial_mergejoin_path(root,
									   joinrel,
									   cheapest_partial_outer,
									   cheapest_safe_inner,
									   merge_pathkeys,
									   cur_mergeclauses,
									   outerkeys,
									   innerkeys,
									   jointype,
									   extra);
	}
}

/*
 * generate_mergejoin_paths
 *	Creates possible mergejoin paths for input outerpath.
 *
 * We generate mergejoins if mergejoin clauses are available.  We have
 * two ways to generate the inner path for a mergejoin: sort the cheapest
 * inner path, or use an inner path that is already suitably ordered for the
 * merge.  If we have several mergeclauses, it could be that there is no inner
 * path (or only a very expensive one) for the full list of mergeclauses, but
 * better paths exist if we truncate the mergeclause list (thereby discarding
 * some sort key requirements).  So, we consider truncations of the
 * mergeclause list as well as the full list.  (Ideally we'd consider all
 * subsets of the mergeclause list, but that seems way too expensive.)
 */
static void
generate_mergejoin_paths(PlannerInfo *root,
						 RelOptInfo *joinrel,
						 RelOptInfo *innerrel,
						 Path *outerpath,
						 JoinType jointype,
						 JoinPathExtraData *extra,
						 bool useallclauses,
						 Path *inner_cheapest_total,
						 List *merge_pathkeys,
						 bool is_partial)
{
	List	   *mergeclauses;
	List	   *innersortkeys;
	List	   *trialsortkeys;
	Path	   *cheapest_startup_inner;
	Path	   *cheapest_total_inner;
	JoinType	save_jointype = jointype;
	int			num_sortkeys;
	int			sortkeycnt;

	if (jointype == JOIN_UNIQUE_OUTER || jointype == JOIN_UNIQUE_INNER)
		jointype = JOIN_INNER;

	/* Look for useful mergeclauses (if any) */
	mergeclauses =
		find_mergeclauses_for_outer_pathkeys(root,
											 outerpath->pathkeys,
											 extra->mergeclause_list);

	/*
	 * Done with this outer path if no chance for a mergejoin.
	 *
	 * Special corner case: for "x FULL JOIN y ON true", there will be no join
	 * clauses at all.  Ordinarily we'd generate a clauseless nestloop path,
	 * but since mergejoin is our only join type that supports FULL JOIN
	 * without any join clauses, it's necessary to generate a clauseless
	 * mergejoin path instead.
	 */
	if (mergeclauses == NIL)
	{
		if (jointype == JOIN_FULL)
			 /* okay to try for mergejoin */ ;
		else
			return;
	}
	if (useallclauses &&
		list_length(mergeclauses) != list_length(extra->mergeclause_list))
		return;

	/* Compute the required ordering of the inner path */
	innersortkeys = make_inner_pathkeys_for_merge(root,
												  mergeclauses,
												  outerpath->pathkeys);

	/*
	 * Generate a mergejoin on the basis of sorting the cheapest inner. Since
	 * a sort will be needed, only cheapest total cost matters. (But
	 * try_mergejoin_path will do the right thing if inner_cheapest_total is
	 * already correctly sorted.)
	 */
	try_mergejoin_path(root,
					   joinrel,
					   outerpath,
					   inner_cheapest_total,
					   merge_pathkeys,
					   mergeclauses,
					   NIL,
					   innersortkeys,
					   jointype,
					   extra,
					   is_partial);

	/* Can't do anything else if inner path needs to be unique'd */
	if (save_jointype == JOIN_UNIQUE_INNER)
		return;

	/*
	 * Look for presorted inner paths that satisfy the innersortkey list ---
	 * or any truncation thereof, if we are allowed to build a mergejoin using
	 * a subset of the merge clauses.  Here, we consider both cheap startup
	 * cost and cheap total cost.
	 *
	 * Currently we do not consider parameterized inner paths here. This
	 * interacts with decisions elsewhere that also discriminate against
	 * mergejoins with parameterized inputs; see comments in
	 * src/backend/optimizer/README.
	 *
	 * As we shorten the sortkey list, we should consider only paths that are
	 * strictly cheaper than (in particular, not the same as) any path found
	 * in an earlier iteration.  Otherwise we'd be intentionally using fewer
	 * merge keys than a given path allows (treating the rest as plain
	 * joinquals), which is unlikely to be a good idea.  Also, eliminating
	 * paths here on the basis of compare_path_costs is a lot cheaper than
	 * building the mergejoin path only to throw it away.
	 *
	 * If inner_cheapest_total is well enough sorted to have not required a
	 * sort in the path made above, we shouldn't make a duplicate path with
	 * it, either.  We handle that case with the same logic that handles the
	 * previous consideration, by initializing the variables that track
	 * cheapest-so-far properly.  Note that we do NOT reject
	 * inner_cheapest_total if we find it matches some shorter set of
	 * pathkeys.  That case corresponds to using fewer mergekeys to avoid
	 * sorting inner_cheapest_total, whereas we did sort it above, so the
	 * plans being considered are different.
	 */
	if (pathkeys_contained_in(innersortkeys,
							  inner_cheapest_total->pathkeys))
	{
		/* inner_cheapest_total didn't require a sort */
		cheapest_startup_inner = inner_cheapest_total;
		cheapest_total_inner = inner_cheapest_total;
	}
	else
	{
		/* it did require a sort, at least for the full set of keys */
		cheapest_startup_inner = NULL;
		cheapest_total_inner = NULL;
	}
	num_sortkeys = list_length(innersortkeys);
	if (num_sortkeys > 1 && !useallclauses)
		trialsortkeys = list_copy(innersortkeys);	/* need modifiable copy */
	else
		trialsortkeys = innersortkeys;	/* won't really truncate */

	for (sortkeycnt = num_sortkeys; sortkeycnt > 0; sortkeycnt--)
	{
		Path	   *innerpath;
		List	   *newclauses = NIL;

		/*
		 * Look for an inner path ordered well enough for the first
		 * 'sortkeycnt' innersortkeys.  NB: trialsortkeys list is modified
		 * destructively, which is why we made a copy...
		 */
		trialsortkeys = list_truncate(trialsortkeys, sortkeycnt);
		innerpath = get_cheapest_path_for_pathkeys(innerrel->pathlist,
												   trialsortkeys,
												   NULL,
												   TOTAL_COST,
												   is_partial);
		if (innerpath != NULL &&
			(cheapest_total_inner == NULL ||
			 compare_path_costs(innerpath, cheapest_total_inner,
								TOTAL_COST) < 0))
		{
			/* Found a cheap (or even-cheaper) sorted path */
			/* Select the right mergeclauses, if we didn't already */
			if (sortkeycnt < num_sortkeys)
			{
				newclauses =
					trim_mergeclauses_for_inner_pathkeys(root,
														 mergeclauses,
														 trialsortkeys);
				Assert(newclauses != NIL);
			}
			else
				newclauses = mergeclauses;
			try_mergejoin_path(root,
							   joinrel,
							   outerpath,
							   innerpath,
							   merge_pathkeys,
							   newclauses,
							   NIL,
							   NIL,
							   jointype,
							   extra,
							   is_partial);
			cheapest_total_inner = innerpath;
		}
		/* Same on the basis of cheapest startup cost ... */
		innerpath = get_cheapest_path_for_pathkeys(innerrel->pathlist,
												   trialsortkeys,
												   NULL,
												   STARTUP_COST,
												   is_partial);
		if (innerpath != NULL &&
			(cheapest_startup_inner == NULL ||
			 compare_path_costs(innerpath, cheapest_startup_inner,
								STARTUP_COST) < 0))
		{
			/* Found a cheap (or even-cheaper) sorted path */
			if (innerpath != cheapest_total_inner)
			{
				/*
				 * Avoid rebuilding clause list if we already made one; saves
				 * memory in big join trees...
				 */
				if (newclauses == NIL)
				{
					if (sortkeycnt < num_sortkeys)
					{
						newclauses =
							trim_mergeclauses_for_inner_pathkeys(root,
																 mergeclauses,
																 trialsortkeys);
						Assert(newclauses != NIL);
					}
					else
						newclauses = mergeclauses;
				}
				try_mergejoin_path(root,
								   joinrel,
								   outerpath,
								   innerpath,
								   merge_pathkeys,
								   newclauses,
								   NIL,
								   NIL,
								   jointype,
								   extra,
								   is_partial);
			}
			cheapest_startup_inner = innerpath;
		}

		/*
		 * Don't consider truncated sortkeys if we need all clauses.
		 */
		if (useallclauses)
			break;
	}
}

Relids
yb_get_batched_relids(NestPath *nest)
{
<<<<<<< HEAD
	ParamPathInfo *innerppi = nest->jpath.innerjoinpath->param_info;
	ParamPathInfo *outerppi = nest->jpath.outerjoinpath->param_info;
=======
	Relids outer_unbatched = YB_PATH_REQ_OUTER_UNBATCHED(nest->outerjoinpath);
	Relids inner_batched = YB_PATH_REQ_OUTER_BATCHED(nest->innerjoinpath);
>>>>>>> 340212f0

	Assert(!bms_overlap(inner_batched, outer_unbatched));
	(void) outer_unbatched;

<<<<<<< HEAD
	/* Rels not in this join that can't be batched. */
	Relids param_unbatched =
		nest->jpath.path.param_info ?
		nest->jpath.path.param_info->yb_ppi_req_outer_unbatched : NULL;

	return bms_difference(bms_difference(inner_batched, outer_unbatched),
						  param_unbatched);
=======
	Relids outerrels = nest->outerjoinpath->parent->relids;
	return bms_intersect(inner_batched, outerrels);
>>>>>>> 340212f0
}

Relids
yb_get_unbatched_relids(NestPath *nest)
{
<<<<<<< HEAD
	ParamPathInfo *innerppi = nest->jpath.innerjoinpath->param_info;
	ParamPathInfo *outerppi = nest->jpath.outerjoinpath->param_info;

	Relids outer_unbatched =
		outerppi ? outerppi->yb_ppi_req_outer_unbatched : NULL;
	Relids inner_unbatched =
		innerppi ? innerppi->yb_ppi_req_outer_unbatched : NULL;

	/* Rels not in this join that can't be batched. */
	Relids param_unbatched =
		nest->jpath.path.param_info ?
		nest->jpath.path.param_info->yb_ppi_req_outer_unbatched : NULL;
=======
	Relids outer_unbatched = YB_PATH_REQ_OUTER_UNBATCHED(nest->outerjoinpath);
	Relids inner_unbatched = YB_PATH_REQ_OUTER_UNBATCHED(nest->innerjoinpath);

	/* Rels not in this join that can't be batched. */
	Relids param_unbatched = YB_PATH_REQ_OUTER_UNBATCHED(&nest->path);
>>>>>>> 340212f0

	return bms_union(outer_unbatched,
						  bms_union(inner_unbatched, param_unbatched));
}

bool
yb_is_outer_inner_batched(Path *outer, Path *inner)
{
	Relids outer_unbatched = YB_PATH_REQ_OUTER_UNBATCHED(outer);
	Relids inner_batched = YB_PATH_REQ_OUTER_BATCHED(inner);

	return bms_overlap(outer->parent->relids,
		bms_difference(inner_batched, outer_unbatched));
}

bool
yb_is_nestloop_batched(NestPath *nest)
{
	Relids batched_relids = yb_get_batched_relids(nest);
	return bms_overlap(nest->jpath.outerjoinpath->parent->relids,
					  batched_relids);
}

/*
 * match_unsorted_outer
 *	  Creates possible join paths for processing a single join relation
 *	  'joinrel' by employing either iterative substitution or
 *	  mergejoining on each of its possible outer paths (considering
 *	  only outer paths that are already ordered well enough for merging).
 *
 * We always generate a nestloop path for each available outer path.
 * In fact we may generate as many as five: one on the cheapest-total-cost
 * inner path, one on the same with materialization, one on the
 * cheapest-startup-cost inner path (if different), one on the
 * cheapest-total inner-indexscan path (if any), and one on the
 * cheapest-startup inner-indexscan path (if different).
 *
 * We also consider mergejoins if mergejoin clauses are available.  See
 * detailed comments in generate_mergejoin_paths.
 *
 * 'joinrel' is the join relation
 * 'outerrel' is the outer join relation
 * 'innerrel' is the inner join relation
 * 'jointype' is the type of join to do
 * 'extra' contains additional input values
 */
static void
match_unsorted_outer(PlannerInfo *root,
					 RelOptInfo *joinrel,
					 RelOptInfo *outerrel,
					 RelOptInfo *innerrel,
					 JoinType jointype,
					 JoinPathExtraData *extra)
{
	JoinType	save_jointype = jointype;
	bool		nestjoinOK;
	bool		useallclauses;
	Path	   *inner_cheapest_total = innerrel->cheapest_total_path;
	Path	   *matpath = NULL;
	ListCell   *lc1;

	/*
	 * Nestloop only supports inner, left, semi, and anti joins.  Also, if we
	 * are doing a right or full mergejoin, we must use *all* the mergeclauses
	 * as join clauses, else we will not have a valid plan.  (Although these
	 * two flags are currently inverses, keep them separate for clarity and
	 * possible future changes.)
	 */
	switch (jointype)
	{
		case JOIN_INNER:
		case JOIN_LEFT:
		case JOIN_SEMI:
		case JOIN_ANTI:
			nestjoinOK = true;
			useallclauses = false;
			break;
		case JOIN_RIGHT:
		case JOIN_FULL:
			nestjoinOK = false;
			useallclauses = true;
			break;
		case JOIN_UNIQUE_OUTER:
		case JOIN_UNIQUE_INNER:
			jointype = JOIN_INNER;
			nestjoinOK = true;
			useallclauses = false;
			break;
		default:
			elog(ERROR, "unrecognized join type: %d",
				 (int) jointype);
			nestjoinOK = false; /* keep compiler quiet */
			useallclauses = false;
			break;
	}

	/*
	 * If inner_cheapest_total is parameterized by the outer rel, ignore it;
	 * we will consider it below as a member of cheapest_parameterized_paths,
	 * but the other possibilities considered in this routine aren't usable.
	 */
	if (PATH_PARAM_BY_REL(inner_cheapest_total, outerrel))
		inner_cheapest_total = NULL;

	/*
	 * If we need to unique-ify the inner path, we will consider only the
	 * cheapest-total inner.
	 */
	if (save_jointype == JOIN_UNIQUE_INNER)
	{
		/* No way to do this with an inner path parameterized by outer rel */
		if (inner_cheapest_total == NULL)
			return;
		inner_cheapest_total = (Path *)
			create_unique_path(root, innerrel, inner_cheapest_total, extra->sjinfo);
		Assert(inner_cheapest_total);
	}
	else if (nestjoinOK)
	{
		/*
		 * Consider materializing the cheapest inner path, unless
		 * enable_material is off or the path in question materializes its
		 * output anyway.
		 */
		if (enable_material && inner_cheapest_total != NULL &&
			!ExecMaterializesOutput(inner_cheapest_total->pathtype))
			matpath = (Path *)
				create_material_path(innerrel, inner_cheapest_total);
	}

	foreach(lc1, outerrel->pathlist)
	{
		Path	   *outerpath = (Path *) lfirst(lc1);
		List	   *merge_pathkeys;

		/*
		 * We cannot use an outer path that is parameterized by the inner rel.
		 */
		if (PATH_PARAM_BY_REL(outerpath, innerrel))
			continue;

		/*
		 * If we need to unique-ify the outer path, it's pointless to consider
		 * any but the cheapest outer.  (XXX we don't consider parameterized
		 * outers, nor inners, for unique-ified cases.  Should we?)
		 */
		if (save_jointype == JOIN_UNIQUE_OUTER)
		{
			if (outerpath != outerrel->cheapest_total_path)
				continue;
			outerpath = (Path *) create_unique_path(root, outerrel,
													outerpath, extra->sjinfo);
			Assert(outerpath);
		}

		/*
		 * The result will have this sort order (even if it is implemented as
		 * a nestloop, and even if some of the mergeclauses are implemented by
		 * qpquals rather than as true mergeclauses):
		 */
		merge_pathkeys = build_join_pathkeys(root, joinrel, jointype,
											 outerpath->pathkeys);

		if (save_jointype == JOIN_UNIQUE_INNER)
		{
			/*
			 * Consider nestloop join, but only with the unique-ified cheapest
			 * inner path
			 */
			try_nestloop_path(root,
							  joinrel,
							  outerpath,
							  inner_cheapest_total,
							  merge_pathkeys,
							  jointype,
							  extra);
		}
		else if (nestjoinOK)
		{
			/*
			 * Consider nestloop joins using this outer path and various
			 * available paths for the inner relation.  We consider the
			 * cheapest-total paths for each available parameterization of the
			 * inner relation, including the unparameterized case.
			 */
			ListCell   *lc2;
			List *param_paths = innerrel->cheapest_parameterized_paths;

			foreach(lc2, param_paths)
			{
				Path	   *innerpath = (Path *) lfirst(lc2);
				Path	   *mpath;

				try_nestloop_path(root,
								  joinrel,
								  outerpath,
								  innerpath,
								  merge_pathkeys,
								  jointype,
								  extra);

				/*
				 * Try generating a memoize path and see if that makes the
				 * nested loop any cheaper.
				 */
				mpath = get_memoize_path(root, innerrel, outerrel,
										 innerpath, outerpath, jointype,
										 extra);
				if (mpath != NULL)
					try_nestloop_path(root,
									  joinrel,
									  outerpath,
									  mpath,
									  merge_pathkeys,
									  jointype,
									  extra);
			}

			/* Also consider materialized form of the cheapest inner path */
			if (matpath != NULL)
				try_nestloop_path(root,
								  joinrel,
								  outerpath,
								  matpath,
								  merge_pathkeys,
								  jointype,
								  extra);
		}

		/* Can't do anything else if outer path needs to be unique'd */
		if (save_jointype == JOIN_UNIQUE_OUTER)
			continue;

		/* Can't do anything else if inner rel is parameterized by outer */
		if (inner_cheapest_total == NULL)
			continue;

		/* Generate merge join paths */
		generate_mergejoin_paths(root, joinrel, innerrel, outerpath,
								 save_jointype, extra, useallclauses,
								 inner_cheapest_total, merge_pathkeys,
								 false);
	}

	/*
	 * Consider partial nestloop and mergejoin plan if outerrel has any
	 * partial path and the joinrel is parallel-safe.  However, we can't
	 * handle JOIN_UNIQUE_OUTER, because the outer path will be partial, and
	 * therefore we won't be able to properly guarantee uniqueness.  Nor can
	 * we handle joins needing lateral rels, since partial paths must not be
	 * parameterized. Similarly, we can't handle JOIN_FULL and JOIN_RIGHT,
	 * because they can produce false null extended rows.
	 */
	if (joinrel->consider_parallel &&
		save_jointype != JOIN_UNIQUE_OUTER &&
		save_jointype != JOIN_FULL &&
		save_jointype != JOIN_RIGHT &&
		outerrel->partial_pathlist != NIL &&
		bms_is_empty(joinrel->lateral_relids))
	{
		if (nestjoinOK)
			consider_parallel_nestloop(root, joinrel, outerrel, innerrel,
									   save_jointype, extra);

		/*
		 * If inner_cheapest_total is NULL or non parallel-safe then find the
		 * cheapest total parallel safe path.  If doing JOIN_UNIQUE_INNER, we
		 * can't use any alternative inner path.
		 */
		if (inner_cheapest_total == NULL ||
			!inner_cheapest_total->parallel_safe)
		{
			if (save_jointype == JOIN_UNIQUE_INNER)
				return;

			inner_cheapest_total = get_cheapest_parallel_safe_total_inner(innerrel->pathlist);
		}

		if (inner_cheapest_total)
			consider_parallel_mergejoin(root, joinrel, outerrel, innerrel,
										save_jointype, extra,
										inner_cheapest_total);
	}
}

/*
 * consider_parallel_mergejoin
 *	  Try to build partial paths for a joinrel by joining a partial path
 *	  for the outer relation to a complete path for the inner relation.
 *
 * 'joinrel' is the join relation
 * 'outerrel' is the outer join relation
 * 'innerrel' is the inner join relation
 * 'jointype' is the type of join to do
 * 'extra' contains additional input values
 * 'inner_cheapest_total' cheapest total path for innerrel
 */
static void
consider_parallel_mergejoin(PlannerInfo *root,
							RelOptInfo *joinrel,
							RelOptInfo *outerrel,
							RelOptInfo *innerrel,
							JoinType jointype,
							JoinPathExtraData *extra,
							Path *inner_cheapest_total)
{
	ListCell   *lc1;

	/* generate merge join path for each partial outer path */
	foreach(lc1, outerrel->partial_pathlist)
	{
		Path	   *outerpath = (Path *) lfirst(lc1);
		List	   *merge_pathkeys;

		/*
		 * Figure out what useful ordering any paths we create will have.
		 */
		merge_pathkeys = build_join_pathkeys(root, joinrel, jointype,
											 outerpath->pathkeys);

		generate_mergejoin_paths(root, joinrel, innerrel, outerpath, jointype,
								 extra, false, inner_cheapest_total,
								 merge_pathkeys, true);
	}
}

/*
 * consider_parallel_nestloop
 *	  Try to build partial paths for a joinrel by joining a partial path for the
 *	  outer relation to a complete path for the inner relation.
 *
 * 'joinrel' is the join relation
 * 'outerrel' is the outer join relation
 * 'innerrel' is the inner join relation
 * 'jointype' is the type of join to do
 * 'extra' contains additional input values
 */
static void
consider_parallel_nestloop(PlannerInfo *root,
						   RelOptInfo *joinrel,
						   RelOptInfo *outerrel,
						   RelOptInfo *innerrel,
						   JoinType jointype,
						   JoinPathExtraData *extra)
{
	JoinType	save_jointype = jointype;
	ListCell   *lc1;

	if (jointype == JOIN_UNIQUE_INNER)
		jointype = JOIN_INNER;

	foreach(lc1, outerrel->partial_pathlist)
	{
		Path	   *outerpath = (Path *) lfirst(lc1);
		List	   *pathkeys;
		ListCell   *lc2;

		/* Figure out what useful ordering any paths we create will have. */
		pathkeys = build_join_pathkeys(root, joinrel, jointype,
									   outerpath->pathkeys);

		/*
		 * Try the cheapest parameterized paths; only those which will produce
		 * an unparameterized path when joined to this outerrel will survive
		 * try_partial_nestloop_path.  The cheapest unparameterized path is
		 * also in this list.
		 */
		foreach(lc2, innerrel->cheapest_parameterized_paths)
		{
			Path	   *innerpath = (Path *) lfirst(lc2);
			Path	   *mpath;

			/* Can't join to an inner path that is not parallel-safe */
			if (!innerpath->parallel_safe)
				continue;

			/*
			 * If we're doing JOIN_UNIQUE_INNER, we can only use the inner's
			 * cheapest_total_path, and we have to unique-ify it.  (We might
			 * be able to relax this to allow other safe, unparameterized
			 * inner paths, but right now create_unique_path is not on board
			 * with that.)
			 */
			if (save_jointype == JOIN_UNIQUE_INNER)
			{
				if (innerpath != innerrel->cheapest_total_path)
					continue;
				innerpath = (Path *) create_unique_path(root, innerrel,
														innerpath,
														extra->sjinfo);
				Assert(innerpath);
			}

			try_partial_nestloop_path(root, joinrel, outerpath, innerpath,
									  pathkeys, jointype, extra);

			/*
			 * Try generating a memoize path and see if that makes the nested
			 * loop any cheaper.
			 */
			mpath = get_memoize_path(root, innerrel, outerrel,
									 innerpath, outerpath, jointype,
									 extra);
			if (mpath != NULL)
				try_partial_nestloop_path(root, joinrel, outerpath, mpath,
										  pathkeys, jointype, extra);
		}
	}
}

/*
 * hash_inner_and_outer
 *	  Create hashjoin join paths by explicitly hashing both the outer and
 *	  inner keys of each available hash clause.
 *
 * 'joinrel' is the join relation
 * 'outerrel' is the outer join relation
 * 'innerrel' is the inner join relation
 * 'jointype' is the type of join to do
 * 'extra' contains additional input values
 */
static void
hash_inner_and_outer(PlannerInfo *root,
					 RelOptInfo *joinrel,
					 RelOptInfo *outerrel,
					 RelOptInfo *innerrel,
					 JoinType jointype,
					 JoinPathExtraData *extra)
{
	JoinType	save_jointype = jointype;
	bool		isouterjoin = IS_OUTER_JOIN(jointype);
	List	   *hashclauses;
	ListCell   *l;

	/*
	 * We need to build only one hashclauses list for any given pair of outer
	 * and inner relations; all of the hashable clauses will be used as keys.
	 *
	 * Scan the join's restrictinfo list to find hashjoinable clauses that are
	 * usable with this pair of sub-relations.
	 */
	hashclauses = NIL;
	foreach(l, extra->restrictlist)
	{
		RestrictInfo *restrictinfo = (RestrictInfo *) lfirst(l);

		/*
		 * If processing an outer join, only use its own join clauses for
		 * hashing.  For inner joins we need not be so picky.
		 */
		if (isouterjoin && RINFO_IS_PUSHED_DOWN(restrictinfo, joinrel->relids))
			continue;

		if (!restrictinfo->can_join ||
			restrictinfo->hashjoinoperator == InvalidOid)
			continue;			/* not hashjoinable */

		/*
		 * Check if clause has the form "outer op inner" or "inner op outer".
		 */
		if (!clause_sides_match_join(restrictinfo, outerrel, innerrel))
			continue;			/* no good for these input relations */

		hashclauses = lappend(hashclauses, restrictinfo);
	}

	/* If we found any usable hashclauses, make paths */
	if (hashclauses)
	{
		/*
		 * We consider both the cheapest-total-cost and cheapest-startup-cost
		 * outer paths.  There's no need to consider any but the
		 * cheapest-total-cost inner path, however.
		 */
		Path	   *cheapest_startup_outer = outerrel->cheapest_startup_path;
		Path	   *cheapest_total_outer = outerrel->cheapest_total_path;
		Path	   *cheapest_total_inner = innerrel->cheapest_total_path;

		/*
		 * If either cheapest-total path is parameterized by the other rel, we
		 * can't use a hashjoin.  (There's no use looking for alternative
		 * input paths, since these should already be the least-parameterized
		 * available paths.)
		 */
		if (PATH_PARAM_BY_REL(cheapest_total_outer, innerrel) ||
			PATH_PARAM_BY_REL(cheapest_total_inner, outerrel))
			return;

		/* Unique-ify if need be; we ignore parameterized possibilities */
		if (jointype == JOIN_UNIQUE_OUTER)
		{
			cheapest_total_outer = (Path *)
				create_unique_path(root, outerrel,
								   cheapest_total_outer, extra->sjinfo);
			Assert(cheapest_total_outer);
			jointype = JOIN_INNER;
			try_hashjoin_path(root,
							  joinrel,
							  cheapest_total_outer,
							  cheapest_total_inner,
							  hashclauses,
							  jointype,
							  extra);
			/* no possibility of cheap startup here */
		}
		else if (jointype == JOIN_UNIQUE_INNER)
		{
			cheapest_total_inner = (Path *)
				create_unique_path(root, innerrel,
								   cheapest_total_inner, extra->sjinfo);
			Assert(cheapest_total_inner);
			jointype = JOIN_INNER;
			try_hashjoin_path(root,
							  joinrel,
							  cheapest_total_outer,
							  cheapest_total_inner,
							  hashclauses,
							  jointype,
							  extra);
			if (cheapest_startup_outer != NULL &&
				cheapest_startup_outer != cheapest_total_outer)
				try_hashjoin_path(root,
								  joinrel,
								  cheapest_startup_outer,
								  cheapest_total_inner,
								  hashclauses,
								  jointype,
								  extra);
		}
		else
		{
			/*
			 * For other jointypes, we consider the cheapest startup outer
			 * together with the cheapest total inner, and then consider
			 * pairings of cheapest-total paths including parameterized ones.
			 * There is no use in generating parameterized paths on the basis
			 * of possibly cheap startup cost, so this is sufficient.
			 */
			ListCell   *lc1;
			ListCell   *lc2;

			if (cheapest_startup_outer != NULL)
				try_hashjoin_path(root,
								  joinrel,
								  cheapest_startup_outer,
								  cheapest_total_inner,
								  hashclauses,
								  jointype,
								  extra);

			foreach(lc1, outerrel->cheapest_parameterized_paths)
			{
				Path	   *outerpath = (Path *) lfirst(lc1);

				/*
				 * We cannot use an outer path that is parameterized by the
				 * inner rel.
				 */
				if (PATH_PARAM_BY_REL(outerpath, innerrel))
					continue;

				foreach(lc2, innerrel->cheapest_parameterized_paths)
				{
					Path	   *innerpath = (Path *) lfirst(lc2);

					/*
					 * We cannot use an inner path that is parameterized by
					 * the outer rel, either.
					 */
					if (PATH_PARAM_BY_REL(innerpath, outerrel))
						continue;

					if (outerpath == cheapest_startup_outer &&
						innerpath == cheapest_total_inner)
						continue;	/* already tried it */

					try_hashjoin_path(root,
									  joinrel,
									  outerpath,
									  innerpath,
									  hashclauses,
									  jointype,
									  extra);
				}
			}
		}

		/*
		 * If the joinrel is parallel-safe, we may be able to consider a
		 * partial hash join.  However, we can't handle JOIN_UNIQUE_OUTER,
		 * because the outer path will be partial, and therefore we won't be
		 * able to properly guarantee uniqueness.  Similarly, we can't handle
		 * JOIN_FULL and JOIN_RIGHT, because they can produce false null
		 * extended rows.  Also, the resulting path must not be parameterized.
		 * We would be able to support JOIN_FULL and JOIN_RIGHT for Parallel
		 * Hash, since in that case we're back to a single hash table with a
		 * single set of match bits for each batch, but that will require
		 * figuring out a deadlock-free way to wait for the probe to finish.
		 */
		if (joinrel->consider_parallel &&
			save_jointype != JOIN_UNIQUE_OUTER &&
			save_jointype != JOIN_FULL &&
			save_jointype != JOIN_RIGHT &&
			outerrel->partial_pathlist != NIL &&
			bms_is_empty(joinrel->lateral_relids))
		{
			Path	   *cheapest_partial_outer;
			Path	   *cheapest_partial_inner = NULL;
			Path	   *cheapest_safe_inner = NULL;

			cheapest_partial_outer =
				(Path *) linitial(outerrel->partial_pathlist);

			/*
			 * Can we use a partial inner plan too, so that we can build a
			 * shared hash table in parallel?  We can't handle
			 * JOIN_UNIQUE_INNER because we can't guarantee uniqueness.
			 */
			if (innerrel->partial_pathlist != NIL &&
				save_jointype != JOIN_UNIQUE_INNER &&
				enable_parallel_hash)
			{
				cheapest_partial_inner =
					(Path *) linitial(innerrel->partial_pathlist);
				try_partial_hashjoin_path(root, joinrel,
										  cheapest_partial_outer,
										  cheapest_partial_inner,
										  hashclauses, jointype, extra,
										  true /* parallel_hash */ );
			}

			/*
			 * Normally, given that the joinrel is parallel-safe, the cheapest
			 * total inner path will also be parallel-safe, but if not, we'll
			 * have to search for the cheapest safe, unparameterized inner
			 * path.  If doing JOIN_UNIQUE_INNER, we can't use any alternative
			 * inner path.
			 */
			if (cheapest_total_inner->parallel_safe)
				cheapest_safe_inner = cheapest_total_inner;
			else if (save_jointype != JOIN_UNIQUE_INNER)
				cheapest_safe_inner =
					get_cheapest_parallel_safe_total_inner(innerrel->pathlist);

			if (cheapest_safe_inner != NULL)
				try_partial_hashjoin_path(root, joinrel,
										  cheapest_partial_outer,
										  cheapest_safe_inner,
										  hashclauses, jointype, extra,
										  false /* parallel_hash */ );
		}
	}
}

/*
 * select_mergejoin_clauses
 *	  Select mergejoin clauses that are usable for a particular join.
 *	  Returns a list of RestrictInfo nodes for those clauses.
 *
 * *mergejoin_allowed is normally set to true, but it is set to false if
 * this is a right/full join and there are nonmergejoinable join clauses.
 * The executor's mergejoin machinery cannot handle such cases, so we have
 * to avoid generating a mergejoin plan.  (Note that this flag does NOT
 * consider whether there are actually any mergejoinable clauses.  This is
 * correct because in some cases we need to build a clauseless mergejoin.
 * Simply returning NIL is therefore not enough to distinguish safe from
 * unsafe cases.)
 *
 * We also mark each selected RestrictInfo to show which side is currently
 * being considered as outer.  These are transient markings that are only
 * good for the duration of the current add_paths_to_joinrel() call!
 *
 * We examine each restrictinfo clause known for the join to see
 * if it is mergejoinable and involves vars from the two sub-relations
 * currently of interest.
 */
static List *
select_mergejoin_clauses(PlannerInfo *root,
						 RelOptInfo *joinrel,
						 RelOptInfo *outerrel,
						 RelOptInfo *innerrel,
						 List *restrictlist,
						 JoinType jointype,
						 bool *mergejoin_allowed)
{
	List	   *result_list = NIL;
	bool		isouterjoin = IS_OUTER_JOIN(jointype);
	bool		have_nonmergeable_joinclause = false;
	ListCell   *l;

	foreach(l, restrictlist)
	{
		RestrictInfo *restrictinfo = (RestrictInfo *) lfirst(l);

		/*
		 * If processing an outer join, only use its own join clauses in the
		 * merge.  For inner joins we can use pushed-down clauses too. (Note:
		 * we don't set have_nonmergeable_joinclause here because pushed-down
		 * clauses will become otherquals not joinquals.)
		 */
		if (isouterjoin && RINFO_IS_PUSHED_DOWN(restrictinfo, joinrel->relids))
			continue;

		/* Check that clause is a mergeable operator clause */
		if (!restrictinfo->can_join ||
			restrictinfo->mergeopfamilies == NIL)
		{
			/*
			 * The executor can handle extra joinquals that are constants, but
			 * not anything else, when doing right/full merge join.  (The
			 * reason to support constants is so we can do FULL JOIN ON
			 * FALSE.)
			 */
			if (!restrictinfo->clause || !IsA(restrictinfo->clause, Const))
				have_nonmergeable_joinclause = true;
			continue;			/* not mergejoinable */
		}

		/*
		 * Check if clause has the form "outer op inner" or "inner op outer".
		 */
		if (!clause_sides_match_join(restrictinfo, outerrel, innerrel))
		{
			have_nonmergeable_joinclause = true;
			continue;			/* no good for these input relations */
		}

		/*
		 * Insist that each side have a non-redundant eclass.  This
		 * restriction is needed because various bits of the planner expect
		 * that each clause in a merge be associable with some pathkey in a
		 * canonical pathkey list, but redundant eclasses can't appear in
		 * canonical sort orderings.  (XXX it might be worth relaxing this,
		 * but not enough time to address it for 8.3.)
		 *
		 * Note: it would be bad if this condition failed for an otherwise
		 * mergejoinable FULL JOIN clause, since that would result in
		 * undesirable planner failure.  I believe that is not possible
		 * however; a variable involved in a full join could only appear in
		 * below_outer_join eclasses, which aren't considered redundant.
		 *
		 * This case *can* happen for left/right join clauses: the outer-side
		 * variable could be equated to a constant.  Because we will propagate
		 * that constant across the join clause, the loss of ability to do a
		 * mergejoin is not really all that big a deal, and so it's not clear
		 * that improving this is important.
		 */
		update_mergeclause_eclasses(root, restrictinfo);

		if (EC_MUST_BE_REDUNDANT(restrictinfo->left_ec) ||
			EC_MUST_BE_REDUNDANT(restrictinfo->right_ec))
		{
			have_nonmergeable_joinclause = true;
			continue;			/* can't handle redundant eclasses */
		}

		result_list = lappend(result_list, restrictinfo);
	}

	/*
	 * Report whether mergejoin is allowed (see comment at top of function).
	 */
	switch (jointype)
	{
		case JOIN_RIGHT:
		case JOIN_FULL:
			*mergejoin_allowed = !have_nonmergeable_joinclause;
			break;
		default:
			*mergejoin_allowed = true;
			break;
	}

	return result_list;
}

/*
 * A batched clause can be non_evaluable if it requires input relations
 * A and B on its outer side but And B are not joined together in the context
 * of this clause.
 * Therefore the clause does not directly receive all elements of A x B.
 * We can detect these bad cases with the following logic. If a certain inner
 * path, I, satisfies a certain batched restriction clause that needs an
 * input outer relation set of S. We need to be sure to never join I to outer
 * path O if O only partially fulfills S. For example, if O has relations {1,2}
 * and S = {1,3} then we cannot join O to I as I will not receieve a cross
 * product of relations 1 and 3. On the other hand, if O had relations {1,3,4},
 * the join would be acceptable.
 */
static bool
yb_has_non_evaluable_bnl_clauses(Path *outer_path, Path *inner_path,
											List *rinfos)
{
	ListCell *lc;
	Relids req_batched_rels = YB_PATH_REQ_OUTER_BATCHED(inner_path);
	Relids outer_relids = outer_path->parent->relids;
	Relids inner_relids = inner_path->parent->relids;

	foreach(lc, rinfos)
	{
		RestrictInfo *rinfo = lfirst_node(RestrictInfo, lc);
		RestrictInfo *batched_rinfo =
			yb_get_batched_restrictinfo(rinfo, outer_relids, inner_relids);

		if (!batched_rinfo)
			continue;

		Relids right_relids = batched_rinfo->right_relids;
		right_relids = bms_intersect(right_relids, req_batched_rels);
		if (bms_overlap(right_relids, outer_relids) &&
			 !bms_is_subset(right_relids, outer_relids))
		{
			return true;
		}
	}
	return false;
}<|MERGE_RESOLUTION|>--- conflicted
+++ resolved
@@ -1628,54 +1628,24 @@
 Relids
 yb_get_batched_relids(NestPath *nest)
 {
-<<<<<<< HEAD
-	ParamPathInfo *innerppi = nest->jpath.innerjoinpath->param_info;
-	ParamPathInfo *outerppi = nest->jpath.outerjoinpath->param_info;
-=======
-	Relids outer_unbatched = YB_PATH_REQ_OUTER_UNBATCHED(nest->outerjoinpath);
-	Relids inner_batched = YB_PATH_REQ_OUTER_BATCHED(nest->innerjoinpath);
->>>>>>> 340212f0
+	Relids outer_unbatched = YB_PATH_REQ_OUTER_UNBATCHED(nest->jpath.outerjoinpath);
+	Relids inner_batched = YB_PATH_REQ_OUTER_BATCHED(nest->jpath.innerjoinpath);
 
 	Assert(!bms_overlap(inner_batched, outer_unbatched));
 	(void) outer_unbatched;
 
-<<<<<<< HEAD
-	/* Rels not in this join that can't be batched. */
-	Relids param_unbatched =
-		nest->jpath.path.param_info ?
-		nest->jpath.path.param_info->yb_ppi_req_outer_unbatched : NULL;
-
-	return bms_difference(bms_difference(inner_batched, outer_unbatched),
-						  param_unbatched);
-=======
-	Relids outerrels = nest->outerjoinpath->parent->relids;
+	Relids outerrels = nest->jpath.outerjoinpath->parent->relids;
 	return bms_intersect(inner_batched, outerrels);
->>>>>>> 340212f0
 }
 
 Relids
 yb_get_unbatched_relids(NestPath *nest)
 {
-<<<<<<< HEAD
-	ParamPathInfo *innerppi = nest->jpath.innerjoinpath->param_info;
-	ParamPathInfo *outerppi = nest->jpath.outerjoinpath->param_info;
-
-	Relids outer_unbatched =
-		outerppi ? outerppi->yb_ppi_req_outer_unbatched : NULL;
-	Relids inner_unbatched =
-		innerppi ? innerppi->yb_ppi_req_outer_unbatched : NULL;
+	Relids outer_unbatched = YB_PATH_REQ_OUTER_UNBATCHED(nest->jpath.outerjoinpath);
+	Relids inner_unbatched = YB_PATH_REQ_OUTER_UNBATCHED(nest->jpath.innerjoinpath);
 
 	/* Rels not in this join that can't be batched. */
-	Relids param_unbatched =
-		nest->jpath.path.param_info ?
-		nest->jpath.path.param_info->yb_ppi_req_outer_unbatched : NULL;
-=======
-	Relids outer_unbatched = YB_PATH_REQ_OUTER_UNBATCHED(nest->outerjoinpath);
-	Relids inner_unbatched = YB_PATH_REQ_OUTER_UNBATCHED(nest->innerjoinpath);
-
-	/* Rels not in this join that can't be batched. */
-	Relids param_unbatched = YB_PATH_REQ_OUTER_UNBATCHED(&nest->path);
->>>>>>> 340212f0
+	Relids param_unbatched = YB_PATH_REQ_OUTER_UNBATCHED(&nest->jpath.path);
 
 	return bms_union(outer_unbatched,
 						  bms_union(inner_unbatched, param_unbatched));
