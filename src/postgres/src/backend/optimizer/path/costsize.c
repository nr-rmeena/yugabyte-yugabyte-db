/*-------------------------------------------------------------------------
 *
 * costsize.c
 *	  Routines to compute (and set) relation sizes and path costs
 *
 * Path costs are measured in arbitrary units established by these basic
 * parameters:
 *
 *	seq_page_cost		Cost of a sequential page fetch
 *	random_page_cost	Cost of a non-sequential page fetch
 *	cpu_tuple_cost		Cost of typical CPU time to process a tuple
 *	cpu_index_tuple_cost  Cost of typical CPU time to process an index tuple
 *	cpu_operator_cost	Cost of CPU time to execute an operator or function
 *	parallel_tuple_cost Cost of CPU time to pass a tuple from worker to leader backend
 *	parallel_setup_cost Cost of setting up shared memory for parallelism
 *
 * We expect that the kernel will typically do some amount of read-ahead
 * optimization; this in conjunction with seek costs means that seq_page_cost
 * is normally considerably less than random_page_cost.  (However, if the
 * database is fully cached in RAM, it is reasonable to set them equal.)
 *
 * We also use a rough estimate "effective_cache_size" of the number of
 * disk pages in Postgres + OS-level disk cache.  (We can't simply use
 * NBuffers for this purpose because that would ignore the effects of
 * the kernel's disk cache.)
 *
 * Obviously, taking constants for these values is an oversimplification,
 * but it's tough enough to get any useful estimates even at this level of
 * detail.  Note that all of these parameters are user-settable, in case
 * the default values are drastically off for a particular platform.
 *
 * seq_page_cost and random_page_cost can also be overridden for an individual
 * tablespace, in case some data is on a fast disk and other data is on a slow
 * disk.  Per-tablespace overrides never apply to temporary work files such as
 * an external sort or a materialize node that overflows work_mem.
 *
 * We compute two separate costs for each path:
 *		total_cost: total estimated cost to fetch all tuples
 *		startup_cost: cost that is expended before first tuple is fetched
 * In some scenarios, such as when there is a LIMIT or we are implementing
 * an EXISTS(...) sub-select, it is not necessary to fetch all tuples of the
 * path's result.  A caller can estimate the cost of fetching a partial
 * result by interpolating between startup_cost and total_cost.  In detail:
 *		actual_cost = startup_cost +
 *			(total_cost - startup_cost) * tuples_to_fetch / path->rows;
 * Note that a base relation's rows count (and, by extension, plan_rows for
 * plan nodes below the LIMIT node) are set without regard to any LIMIT, so
 * that this equation works properly.  (Note: while path->rows is never zero
 * for ordinary relations, it is zero for paths for provably-empty relations,
 * so beware of division-by-zero.)	The LIMIT is applied as a top-level
 * plan node.
 *
 * For largely historical reasons, most of the routines in this module use
 * the passed result Path only to store their results (rows, startup_cost and
 * total_cost) into.  All the input data they need is passed as separate
 * parameters, even though much of it could be extracted from the Path.
 * An exception is made for the cost_XXXjoin() routines, which expect all
 * the other fields of the passed XXXPath to be filled in, and similarly
 * cost_index() assumes the passed IndexPath is valid except for its output
 * values.
 *
 *
 * Portions Copyright (c) 1996-2022, PostgreSQL Global Development Group
 * Portions Copyright (c) 1994, Regents of the University of California
 *
 * IDENTIFICATION
 *	  src/backend/optimizer/path/costsize.c
 *
 *-------------------------------------------------------------------------
 */

#include "postgres.h"

#include <limits.h>
#include <math.h>

#include "access/amapi.h"
#include "access/htup_details.h"
#include "access/tsmapi.h"
#include "catalog/pg_statistic.h"
#include "catalog/pg_statistic_ext.h"
#include "executor/executor.h"
#include "executor/nodeAgg.h"
#include "executor/nodeHash.h"
#include "executor/nodeMemoize.h"
#include "executor/ybcExpr.h"
#include "miscadmin.h"
#include "nodes/makefuncs.h"
#include "nodes/nodeFuncs.h"
#include "optimizer/clauses.h"
#include "optimizer/cost.h"
#include "optimizer/optimizer.h"
#include "optimizer/pathnode.h"
#include "optimizer/paths.h"
#include "optimizer/placeholder.h"
#include "optimizer/plancat.h"
#include "optimizer/planmain.h"
#include "optimizer/restrictinfo.h"
#include "parser/parsetree.h"
#include "utils/lsyscache.h"
#include "utils/selfuncs.h"
#include "utils/spccache.h"
#include "utils/syscache.h"
#include "utils/tuplesort.h"

/* YB includes. */
#include "pg_yb_utils.h"

#define LOG2(x)  (log(x) / 0.693147180559945)

/*
 * Append and MergeAppend nodes are less expensive than some other operations
 * which use cpu_tuple_cost; instead of adding a separate GUC, estimate the
 * per-tuple cost as cpu_tuple_cost multiplied by this value.
 */
#define APPEND_CPU_COST_MULTIPLIER 0.5

/*
 * Maximum value for row estimates.  We cap row estimates to this to help
 * ensure that costs based on these estimates remain within the range of what
 * double can represent.  add_path() wouldn't act sanely given infinite or NaN
 * cost values.
 */
#define MAXIMUM_ROWCOUNT 1e100

/*
 * Total size of the hidden columns in each relation.
 */
#define HIDDEN_COLUMNS_SIZE 4

#define MEGA 1048576

double		seq_page_cost = DEFAULT_SEQ_PAGE_COST;
double		random_page_cost = DEFAULT_RANDOM_PAGE_COST;
double		cpu_tuple_cost = DEFAULT_CPU_TUPLE_COST;
double		cpu_index_tuple_cost = DEFAULT_CPU_INDEX_TUPLE_COST;
double		cpu_operator_cost = DEFAULT_CPU_OPERATOR_COST;
double		parallel_tuple_cost = DEFAULT_PARALLEL_TUPLE_COST;
double		parallel_setup_cost = DEFAULT_PARALLEL_SETUP_COST;

double		yb_network_fetch_cost = YB_DEFAULT_FETCH_COST;

double		yb_seq_block_cost = DEFAULT_SEQ_PAGE_COST;
double		yb_random_block_cost = DEFAULT_RANDOM_PAGE_COST;

double		yb_docdb_next_cpu_cycles = YB_DEFAULT_DOCDB_NEXT_CPU_CYCLES;
double 		yb_seek_cost_factor = YB_DEFAULT_SEEK_COST_FACTOR;
double 		yb_backward_seek_cost_factor = YB_DEFAULT_BACKWARD_SEEK_COST_FACTOR;
int 		yb_docdb_merge_cpu_cycles = YB_DEFAULT_DOCDB_MERGE_CPU_CYCLES;
int 		yb_docdb_remote_filter_overhead_cycles = YB_DEFAULT_DOCDB_REMOTE_FILTER_OVERHEAD_CYCLES;
double		yb_local_latency_cost = YB_DEFAULT_LOCAL_LATENCY_COST;
double		yb_local_throughput_cost = YB_DEFAULT_LOCAL_THROUGHPUT_COST;

double		yb_intercloud_cost = YB_DEFAULT_INTERCLOUD_COST;
double		yb_interregion_cost = YB_DEFAULT_INTERREGION_COST;
double		yb_interzone_cost = YB_DEFAULT_INTERZONE_COST;

double		yb_local_cost = YB_DEFAULT_LOCAL_COST;

double		recursive_worktable_factor = DEFAULT_RECURSIVE_WORKTABLE_FACTOR;

int			effective_cache_size = DEFAULT_EFFECTIVE_CACHE_SIZE;

Cost		disable_cost = 1.0e10;

int			max_parallel_workers_per_gather = 2;

bool		enable_seqscan = true;
bool		enable_indexscan = true;
bool		enable_indexonlyscan = true;
bool		enable_bitmapscan = true;
bool		enable_tidscan = true;
bool		enable_sort = true;
bool		enable_incremental_sort = true;
bool		enable_hashagg = true;
bool		enable_nestloop = true;
bool		enable_material = true;
bool		enable_memoize = true;
bool		enable_mergejoin = true;
bool		enable_hashjoin = true;
bool		enable_gathermerge = true;
bool		enable_partitionwise_join = false;
bool		enable_partitionwise_aggregate = false;
bool		enable_parallel_append = true;
bool		enable_parallel_hash = true;
bool		enable_partition_pruning = true;
bool		enable_async_append = true;
bool		yb_enable_geolocation_costing = true;
bool		yb_enable_batchednl = false;

extern int yb_bnl_batch_size;

typedef struct
{
	PlannerInfo *root;
	QualCost	total;
} cost_qual_eval_context;

static List *extract_nonindex_conditions(List *qual_clauses, List *indexclauses);
static MergeScanSelCache *cached_scansel(PlannerInfo *root,
										 RestrictInfo *rinfo,
										 PathKey *pathkey);
static void cost_rescan(PlannerInfo *root, Path *path,
						Cost *rescan_startup_cost, Cost *rescan_total_cost);
static bool cost_qual_eval_walker(Node *node, cost_qual_eval_context *context);
static void get_restriction_qual_cost(PlannerInfo *root, RelOptInfo *baserel,
									  ParamPathInfo *param_info,
									  QualCost *qpqual_cost);
static List* yb_get_bnl_extra_quals(JoinPath *joinpath);
static bool has_indexed_join_quals(NestPath *path);
static double approx_tuple_count(PlannerInfo *root, JoinPath *path,
								 List *quals);
static double calc_joinrel_size_estimate(PlannerInfo *root,
										 RelOptInfo *joinrel,
										 RelOptInfo *outer_rel,
										 RelOptInfo *inner_rel,
										 double outer_rows,
										 double inner_rows,
										 SpecialJoinInfo *sjinfo,
										 List *restrictlist);
static Selectivity get_foreign_key_join_selectivity(PlannerInfo *root,
													Relids outer_relids,
													Relids inner_relids,
													SpecialJoinInfo *sjinfo,
													List **restrictlist);
static Cost append_nonpartial_cost(List *subpaths, int numpaths,
								   int parallel_workers);
static void set_rel_width(PlannerInfo *root, RelOptInfo *rel);
static double relation_byte_size(double tuples, int width);
static double page_size(double tuples, int width);
static double get_parallel_divisor(Path *path);


/*
 * clamp_row_est
 *		Force a row-count estimate to a sane value.
 */
double
clamp_row_est(double nrows)
{
	/*
	 * Avoid infinite and NaN row estimates.  Costs derived from such values
	 * are going to be useless.  Also force the estimate to be at least one
	 * row, to make explain output look better and to avoid possible
	 * divide-by-zero when interpolating costs.  Make it an integer, too.
	 */
	if (nrows > MAXIMUM_ROWCOUNT || isnan(nrows))
		nrows = MAXIMUM_ROWCOUNT;
	else if (nrows <= 1.0)
		nrows = 1.0;
	else
		nrows = rint(nrows);

	return nrows;
}

/*
 * clamp_cardinality_to_long
 *		Cast a Cardinality value to a sane long value.
 */
long
clamp_cardinality_to_long(Cardinality x)
{
	/*
	 * Just for paranoia's sake, ensure we do something sane with negative or
	 * NaN values.
	 */
	if (isnan(x))
		return LONG_MAX;
	if (x <= 0)
		return 0;

	/*
	 * If "long" is 64 bits, then LONG_MAX cannot be represented exactly as a
	 * double.  Casting it to double and back may well result in overflow due
	 * to rounding, so avoid doing that.  We trust that any double value that
	 * compares strictly less than "(double) LONG_MAX" will cast to a
	 * representable "long" value.
	 */
	return (x < (double) LONG_MAX) ? (long) x : LONG_MAX;
}


/*
 * cost_seqscan
 *	  Determines and returns the cost of scanning a relation sequentially.
 *
 * 'baserel' is the relation to be scanned
 * 'param_info' is the ParamPathInfo if this is a parameterized path, else NULL
 */
void
cost_seqscan(Path *path, PlannerInfo *root,
			 RelOptInfo *baserel, ParamPathInfo *param_info)
{
	Cost		startup_cost = 0;
	Cost		cpu_run_cost;
	Cost		disk_run_cost;
	double		spc_seq_page_cost;
	QualCost	qpqual_cost;
	Cost		cpu_per_tuple;

	/* Should only be applied to base relations */
	Assert(baserel->relid > 0);
	Assert(baserel->rtekind == RTE_RELATION);

	/* Mark the path with the correct row estimate */
	if (param_info)
		path->rows = param_info->ppi_rows;
	else
		path->rows = baserel->rows;

	if (!enable_seqscan)
		startup_cost += disable_cost;

	/* fetch estimated page cost for tablespace containing table */
	get_tablespace_page_costs(baserel->reltablespace,
							  NULL,
							  &spc_seq_page_cost);

	/*
	 * disk costs
	 */
	disk_run_cost = spc_seq_page_cost * baserel->pages;

	/* CPU costs */
	get_restriction_qual_cost(root, baserel, param_info, &qpqual_cost);

	startup_cost += qpqual_cost.startup;
	cpu_per_tuple = cpu_tuple_cost + qpqual_cost.per_tuple;
	cpu_run_cost = cpu_per_tuple * baserel->tuples;
	/* tlist eval costs are paid per output row, not per tuple scanned */
	startup_cost += path->pathtarget->cost.startup;
	cpu_run_cost += path->pathtarget->cost.per_tuple * path->rows;

	/* Adjust costing for parallelism, if used. */
	if (path->parallel_workers > 0)
	{
		double		parallel_divisor = get_parallel_divisor(path);

		/* The CPU cost is divided among all the workers. */
		cpu_run_cost /= parallel_divisor;

		/*
		 * It may be possible to amortize some of the I/O cost, but probably
		 * not very much, because most operating systems already do aggressive
		 * prefetching.  For now, we assume that the disk run cost can't be
		 * amortized at all.
		 */

		/*
		 * In the case of a parallel plan, the row count needs to represent
		 * the number of tuples processed per worker.
		 */
		path->rows = clamp_row_est(path->rows / parallel_divisor);
	}

	path->startup_cost = startup_cost;
	path->total_cost = startup_cost + cpu_run_cost + disk_run_cost;
}

/*
 * cost_samplescan
 *	  Determines and returns the cost of scanning a relation using sampling.
 *
 * 'baserel' is the relation to be scanned
 * 'param_info' is the ParamPathInfo if this is a parameterized path, else NULL
 */
void
cost_samplescan(Path *path, PlannerInfo *root,
				RelOptInfo *baserel, ParamPathInfo *param_info)
{
	Cost		startup_cost = 0;
	Cost		run_cost = 0;
	RangeTblEntry *rte;
	TableSampleClause *tsc;
	TsmRoutine *tsm;
	double		spc_seq_page_cost,
				spc_random_page_cost,
				spc_page_cost;
	QualCost	qpqual_cost;
	Cost		cpu_per_tuple;

	/* Should only be applied to base relations with tablesample clauses */
	Assert(baserel->relid > 0);
	rte = planner_rt_fetch(baserel->relid, root);
	Assert(rte->rtekind == RTE_RELATION);
	tsc = rte->tablesample;
	Assert(tsc != NULL);
	tsm = GetTsmRoutine(tsc->tsmhandler);

	/* Mark the path with the correct row estimate */
	if (param_info)
		path->rows = param_info->ppi_rows;
	else
		path->rows = baserel->rows;

	/* fetch estimated page cost for tablespace containing table */
	get_tablespace_page_costs(baserel->reltablespace,
							  &spc_random_page_cost,
							  &spc_seq_page_cost);

	/* if NextSampleBlock is used, assume random access, else sequential */
	spc_page_cost = (tsm->NextSampleBlock != NULL) ?
		spc_random_page_cost : spc_seq_page_cost;

	/*
	 * disk costs (recall that baserel->pages has already been set to the
	 * number of pages the sampling method will visit)
	 */
	run_cost += spc_page_cost * baserel->pages;

	/*
	 * CPU costs (recall that baserel->tuples has already been set to the
	 * number of tuples the sampling method will select).  Note that we ignore
	 * execution cost of the TABLESAMPLE parameter expressions; they will be
	 * evaluated only once per scan, and in most usages they'll likely be
	 * simple constants anyway.  We also don't charge anything for the
	 * calculations the sampling method might do internally.
	 */
	get_restriction_qual_cost(root, baserel, param_info, &qpqual_cost);

	startup_cost += qpqual_cost.startup;
	cpu_per_tuple = cpu_tuple_cost + qpqual_cost.per_tuple;
	run_cost += cpu_per_tuple * baserel->tuples;
	/* tlist eval costs are paid per output row, not per tuple scanned */
	startup_cost += path->pathtarget->cost.startup;
	run_cost += path->pathtarget->cost.per_tuple * path->rows;

	path->startup_cost = startup_cost;
	path->total_cost = startup_cost + run_cost;
}

/*
 * cost_gather
 *	  Determines and returns the cost of gather path.
 *
 * 'rel' is the relation to be operated upon
 * 'param_info' is the ParamPathInfo if this is a parameterized path, else NULL
 * 'rows' may be used to point to a row estimate; if non-NULL, it overrides
 * both 'rel' and 'param_info'.  This is useful when the path doesn't exactly
 * correspond to any particular RelOptInfo.
 */
void
cost_gather(GatherPath *path, PlannerInfo *root,
			RelOptInfo *rel, ParamPathInfo *param_info,
			double *rows)
{
	Cost		startup_cost = 0;
	Cost		run_cost = 0;

	/* Mark the path with the correct row estimate */
	if (rows)
		path->path.rows = *rows;
	else if (param_info)
		path->path.rows = param_info->ppi_rows;
	else
		path->path.rows = rel->rows;

	startup_cost = path->subpath->startup_cost;

	run_cost = path->subpath->total_cost - path->subpath->startup_cost;

	/* Parallel setup and communication cost. */
	startup_cost += parallel_setup_cost;
	run_cost += parallel_tuple_cost * path->path.rows;

	path->path.startup_cost = startup_cost;
	path->path.total_cost = (startup_cost + run_cost);
}

/*
 * cost_gather_merge
 *	  Determines and returns the cost of gather merge path.
 *
 * GatherMerge merges several pre-sorted input streams, using a heap that at
 * any given instant holds the next tuple from each stream. If there are N
 * streams, we need about N*log2(N) tuple comparisons to construct the heap at
 * startup, and then for each output tuple, about log2(N) comparisons to
 * replace the top heap entry with the next tuple from the same stream.
 */
void
cost_gather_merge(GatherMergePath *path, PlannerInfo *root,
				  RelOptInfo *rel, ParamPathInfo *param_info,
				  Cost input_startup_cost, Cost input_total_cost,
				  double *rows)
{
	Cost		startup_cost = 0;
	Cost		run_cost = 0;
	Cost		comparison_cost;
	double		N;
	double		logN;

	/* Mark the path with the correct row estimate */
	if (rows)
		path->path.rows = *rows;
	else if (param_info)
		path->path.rows = param_info->ppi_rows;
	else
		path->path.rows = rel->rows;

	if (!enable_gathermerge)
		startup_cost += disable_cost;

	/*
	 * Add one to the number of workers to account for the leader.  This might
	 * be overgenerous since the leader will do less work than other workers
	 * in typical cases, but we'll go with it for now.
	 */
	Assert(path->num_workers > 0);
	N = (double) path->num_workers + 1;
	logN = LOG2(N);

	/* Assumed cost per tuple comparison */
	comparison_cost = 2.0 * cpu_operator_cost;

	/* Heap creation cost */
	startup_cost += comparison_cost * N * logN;

	/* Per-tuple heap maintenance cost */
	run_cost += path->path.rows * comparison_cost * logN;

	/* small cost for heap management, like cost_merge_append */
	run_cost += cpu_operator_cost * path->path.rows;

	/*
	 * Parallel setup and communication cost.  Since Gather Merge, unlike
	 * Gather, requires us to block until a tuple is available from every
	 * worker, we bump the IPC cost up a little bit as compared with Gather.
	 * For lack of a better idea, charge an extra 5%.
	 */
	startup_cost += parallel_setup_cost;
	run_cost += parallel_tuple_cost * path->path.rows * 1.05;

	path->path.startup_cost = startup_cost + input_startup_cost;
	path->path.total_cost = (startup_cost + run_cost + input_total_cost);
}

/*
 * cost_index
 *	  Determines and returns the cost of scanning a relation using an index.
 *
 * 'path' describes the indexscan under consideration, and is complete
 *		except for the fields to be set by this routine
 * 'loop_count' is the number of repetitions of the indexscan to factor into
 *		estimates of caching behavior
 *
 * In addition to rows, startup_cost and total_cost, cost_index() sets the
 * path's indextotalcost and indexselectivity fields.  These values will be
 * needed if the IndexPath is used in a BitmapIndexScan.
 *
 * NOTE: path->indexquals must contain only clauses usable as index
 * restrictions.  Any additional quals evaluated as qpquals may reduce the
 * number of returned tuples, but they won't reduce the number of tuples
 * we have to fetch from the table, so they don't reduce the scan cost.
 */
void
cost_index(IndexPath *path, PlannerInfo *root, double loop_count,
		   bool partial_path)
{
	IndexOptInfo *index = path->indexinfo;
	RelOptInfo *baserel = index->rel;
	bool		indexonly = (path->path.pathtype == T_IndexOnlyScan);
	amcostestimate_function amcostestimate;
	List	   *qpquals;
	Cost		startup_cost = 0;
	Cost		run_cost = 0;
	Cost		cpu_run_cost = 0;
	Cost		indexStartupCost;
	Cost		indexTotalCost;
	Selectivity indexSelectivity;
	double		indexCorrelation = 0;
	double		csquared;
	double		spc_seq_page_cost,
				spc_random_page_cost;
	Cost		min_IO_cost,
				max_IO_cost;
	QualCost	qpqual_cost;
	Cost		cpu_per_tuple;
	double		tuples_fetched;
	double		pages_fetched;
	double		rand_heap_pages;
	double		index_pages;

	/* Should only be applied to base relations */
	Assert(IsA(baserel, RelOptInfo) &&
		   IsA(index, IndexOptInfo));
	Assert(baserel->relid > 0);
	Assert(baserel->rtekind == RTE_RELATION);

	/*
	 * Mark the path with the correct row estimate, and identify which quals
	 * will need to be enforced as qpquals.  We need not check any quals that
	 * are implied by the index's predicate, so we can use indrestrictinfo not
	 * baserestrictinfo as the list of relevant restriction clauses for the
	 * rel.
	 */
	if (path->path.param_info)
	{
		path->path.rows = path->path.param_info->ppi_rows;
		/* qpquals come from the rel's restriction clauses and ppi_clauses */
		qpquals = list_concat(extract_nonindex_conditions(path->indexinfo->indrestrictinfo,
														  path->indexclauses),
							  extract_nonindex_conditions(path->path.param_info->ppi_clauses,
														  path->indexclauses));
	}
	else
	{
		path->path.rows = baserel->rows;
		/* qpquals come from just the rel's restriction clauses */
		qpquals = extract_nonindex_conditions(path->indexinfo->indrestrictinfo,
											  path->indexclauses);
	}

	if (!enable_indexscan)
		startup_cost += disable_cost;
	/* we don't need to check enable_indexonlyscan; indxpath.c does that */

	/*
	 * Call index-access-method-specific code to estimate the processing cost
	 * for scanning the index, as well as the selectivity of the index (ie,
	 * the fraction of main-table tuples we will have to retrieve) and its
	 * correlation to the main-table tuple order.  We need a cast here because
	 * pathnodes.h uses a weak function type to avoid including amapi.h.
	 */
	amcostestimate = (amcostestimate_function) index->amcostestimate;
	amcostestimate(root, path, loop_count,
				   &indexStartupCost, &indexTotalCost,
				   &indexSelectivity, &indexCorrelation,
				   &index_pages);

	/*
	 * Save amcostestimate's results for possible use in bitmap scan planning.
	 * We don't bother to save indexStartupCost or indexCorrelation, because a
	 * bitmap scan doesn't care about either.
	 */
	path->indextotalcost = indexTotalCost;
	path->indexselectivity = indexSelectivity;

	/* all costs for touching index itself included here */
	startup_cost += indexStartupCost;
	run_cost += indexTotalCost - indexStartupCost;

	/* estimate number of main-table tuples fetched */
	tuples_fetched = clamp_row_est(indexSelectivity * baserel->tuples);

	/* fetch estimated page costs for tablespace containing table */
	get_tablespace_page_costs(baserel->reltablespace,
							&spc_random_page_cost,
							&spc_seq_page_cost);

	/*----------
	 * Estimate number of main-table pages fetched, and compute I/O cost.
	 *
	 * When the index ordering is uncorrelated with the table ordering,
	 * we use an approximation proposed by Mackert and Lohman (see
	 * index_pages_fetched() for details) to compute the number of pages
	 * fetched, and then charge spc_random_page_cost per page fetched.
	 *
	 * When the index ordering is exactly correlated with the table ordering
	 * (just after a CLUSTER, for example), the number of pages fetched should
	 * be exactly selectivity * table_size.  What's more, all but the first
	 * will be sequential fetches, not the random fetches that occur in the
	 * uncorrelated case.  So if the number of pages is more than 1, we
	 * ought to charge
	 *		spc_random_page_cost + (pages_fetched - 1) * spc_seq_page_cost
	 * For partially-correlated indexes, we ought to charge somewhere between
	 * these two estimates.  We currently interpolate linearly between the
	 * estimates based on the correlation squared (XXX is that appropriate?).
	 *
	 * If it's an index-only scan, then we will not need to fetch any heap
	 * pages for which the visibility map shows all tuples are visible.
	 * Hence, reduce the estimated number of heap fetches accordingly.
	 * We use the measured fraction of the entire heap that is all-visible,
	 * which might not be particularly relevant to the subset of the heap
	 * that this query will fetch; but it's not clear how to do better.
	 *----------
	 */
	if (loop_count > 1)
	{
		/*
		 * For repeated indexscans, the appropriate estimate for the
		 * uncorrelated case is to scale up the number of tuples fetched in
		 * the Mackert and Lohman formula by the number of scans, so that we
		 * estimate the number of pages fetched by all the scans; then
		 * pro-rate the costs for one scan.  In this case we assume all the
		 * fetches are random accesses.
		 */
		pages_fetched = index_pages_fetched(tuples_fetched * loop_count,
											baserel->pages,
											(double) index->pages,
											root);

		if (indexonly)
			pages_fetched = ceil(pages_fetched * (1.0 - baserel->allvisfrac));

		rand_heap_pages = pages_fetched;

		max_IO_cost = (pages_fetched * spc_random_page_cost) / loop_count;

		/*
		 * In the perfectly correlated case, the number of pages touched by
		 * each scan is selectivity * table_size, and we can use the Mackert
		 * and Lohman formula at the page level to estimate how much work is
		 * saved by caching across scans.  We still assume all the fetches are
		 * random, though, which is an overestimate that's hard to correct for
		 * without double-counting the cache effects.  (But in most cases
		 * where such a plan is actually interesting, only one page would get
		 * fetched per scan anyway, so it shouldn't matter much.)
		 */
		pages_fetched = ceil(indexSelectivity * (double) baserel->pages);

		pages_fetched = index_pages_fetched(pages_fetched * loop_count,
											baserel->pages,
											(double) index->pages,
											root);

		if (indexonly)
			pages_fetched = ceil(pages_fetched * (1.0 - baserel->allvisfrac));

		min_IO_cost = (pages_fetched * spc_random_page_cost) / loop_count;
	}
	else
	{
		/*
		 * Normal case: apply the Mackert and Lohman formula, and then
		 * interpolate between that and the correlation-derived result.
		 */
		pages_fetched = index_pages_fetched(tuples_fetched,
											baserel->pages,
											(double) index->pages,
											root);

		if (indexonly)
			pages_fetched = ceil(pages_fetched * (1.0 - baserel->allvisfrac));

		rand_heap_pages = pages_fetched;

		/* max_IO_cost is for the perfectly uncorrelated case (csquared=0) */
		max_IO_cost = pages_fetched * spc_random_page_cost;

		/* min_IO_cost is for the perfectly correlated case (csquared=1) */
		pages_fetched = ceil(indexSelectivity * (double) baserel->pages);

		if (indexonly)
			pages_fetched = ceil(pages_fetched * (1.0 - baserel->allvisfrac));

		if (pages_fetched > 0)
		{
			min_IO_cost = spc_random_page_cost;
			if (pages_fetched > 1)
				min_IO_cost += (pages_fetched - 1) * spc_seq_page_cost;
		}
		else
			min_IO_cost = 0;
	}

	if (partial_path)
	{
		/*
		 * For index only scans compute workers based on number of index pages
		 * fetched; the number of heap pages we fetch might be so small as to
		 * effectively rule out parallelism, which we don't want to do.
		 */
		if (indexonly)
			rand_heap_pages = -1;

		/*
		 * Estimate the number of parallel workers required to scan index. Use
		 * the number of heap pages computed considering heap fetches won't be
		 * sequential as for parallel scans the pages are accessed in random
		 * order.
		 */
		path->path.parallel_workers = compute_parallel_worker(baserel,
															  rand_heap_pages,
															  index_pages,
															  max_parallel_workers_per_gather);

		/*
		 * Fall out if workers can't be assigned for parallel scan, because in
		 * such a case this path will be rejected.  So there is no benefit in
		 * doing extra computation.
		 */
		if (path->path.parallel_workers <= 0)
			return;

		path->path.parallel_aware = true;
	}

	/*
	 * Now interpolate based on estimated index order correlation to get total
	 * disk I/O cost for main table accesses.
	 */
	csquared = indexCorrelation * indexCorrelation;

	run_cost += max_IO_cost + csquared * (min_IO_cost - max_IO_cost);

	/*
	 * Estimate CPU costs per tuple.
	 *
	 * What we want here is cpu_tuple_cost plus the evaluation costs of any
	 * qual clauses that we have to evaluate as qpquals.
	 */
	cost_qual_eval(&qpqual_cost, qpquals, root);

	startup_cost += qpqual_cost.startup;
	cpu_per_tuple = cpu_tuple_cost + qpqual_cost.per_tuple;

	cpu_run_cost += cpu_per_tuple * tuples_fetched;

	/* tlist eval costs are paid per output row, not per tuple scanned */
	startup_cost += path->path.pathtarget->cost.startup;
	cpu_run_cost += path->path.pathtarget->cost.per_tuple * path->path.rows;

	/* Adjust costing for parallelism, if used. */
	if (path->path.parallel_workers > 0)
	{
		double		parallel_divisor = get_parallel_divisor(&path->path);

		path->path.rows = clamp_row_est(path->path.rows / parallel_divisor);

		/* The CPU cost is divided among all the workers. */
		cpu_run_cost /= parallel_divisor;
	}

	run_cost += cpu_run_cost;

	path->path.startup_cost = startup_cost;
	path->path.total_cost = startup_cost + run_cost;
}

/*
 * extract_nonindex_conditions
 *
 * Given a list of quals to be enforced in an indexscan, extract the ones that
 * will have to be applied as qpquals (ie, the index machinery won't handle
 * them).  Here we detect only whether a qual clause is directly redundant
 * with some indexclause.  If the index path is chosen for use, createplan.c
 * will try a bit harder to get rid of redundant qual conditions; specifically
 * it will see if quals can be proven to be implied by the indexquals.  But
 * it does not seem worth the cycles to try to factor that in at this stage,
 * since we're only trying to estimate qual eval costs.  Otherwise this must
 * match the logic in create_indexscan_plan().
 *
 * qual_clauses, and the result, are lists of RestrictInfos.
 * indexclauses is a list of IndexClauses.
 */
static List *
extract_nonindex_conditions(List *qual_clauses, List *indexclauses)
{
	List	   *result = NIL;
	ListCell   *lc;

	foreach(lc, qual_clauses)
	{
		RestrictInfo *rinfo = lfirst_node(RestrictInfo, lc);

		if (rinfo->pseudoconstant)
			continue;			/* we may drop pseudoconstants here */
		if (is_redundant_with_indexclauses(rinfo, indexclauses))
			continue;			/* dup or derived from same EquivalenceClass */

		Assert(list_length(rinfo->yb_batched_rinfo) <= 2);
		if (rinfo->yb_batched_rinfo &&
			(list_member_ptr(indexclauses, linitial(rinfo->yb_batched_rinfo)) ||
			 (list_length(rinfo->yb_batched_rinfo) >= 2 &&
			   list_member_ptr(indexclauses, lsecond(rinfo->yb_batched_rinfo)))))
			continue;
		/* ... skip the predicate proof attempt createplan.c will try ... */
		result = lappend(result, rinfo);
	}
	return result;
}

/*
 * index_pages_fetched
 *	  Estimate the number of pages actually fetched after accounting for
 *	  cache effects.
 *
 * We use an approximation proposed by Mackert and Lohman, "Index Scans
 * Using a Finite LRU Buffer: A Validated I/O Model", ACM Transactions
 * on Database Systems, Vol. 14, No. 3, September 1989, Pages 401-424.
 * The Mackert and Lohman approximation is that the number of pages
 * fetched is
 *	PF =
 *		min(2TNs/(2T+Ns), T)			when T <= b
 *		2TNs/(2T+Ns)					when T > b and Ns <= 2Tb/(2T-b)
 *		b + (Ns - 2Tb/(2T-b))*(T-b)/T	when T > b and Ns > 2Tb/(2T-b)
 * where
 *		T = # pages in table
 *		N = # tuples in table
 *		s = selectivity = fraction of table to be scanned
 *		b = # buffer pages available (we include kernel space here)
 *
 * We assume that effective_cache_size is the total number of buffer pages
 * available for the whole query, and pro-rate that space across all the
 * tables in the query and the index currently under consideration.  (This
 * ignores space needed for other indexes used by the query, but since we
 * don't know which indexes will get used, we can't estimate that very well;
 * and in any case counting all the tables may well be an overestimate, since
 * depending on the join plan not all the tables may be scanned concurrently.)
 *
 * The product Ns is the number of tuples fetched; we pass in that
 * product rather than calculating it here.  "pages" is the number of pages
 * in the object under consideration (either an index or a table).
 * "index_pages" is the amount to add to the total table space, which was
 * computed for us by make_one_rel.
 *
 * Caller is expected to have ensured that tuples_fetched is greater than zero
 * and rounded to integer (see clamp_row_est).  The result will likewise be
 * greater than zero and integral.
 */
double
index_pages_fetched(double tuples_fetched, BlockNumber pages,
					double index_pages, PlannerInfo *root)
{
	double		pages_fetched;
	double		total_pages;
	double		T,
				b;

	/* T is # pages in table, but don't allow it to be zero */
	T = (pages > 1) ? (double) pages : 1.0;

	/* Compute number of pages assumed to be competing for cache space */
	total_pages = root->total_table_pages + index_pages;
	total_pages = Max(total_pages, 1.0);
	Assert(T <= total_pages);

	/* b is pro-rated share of effective_cache_size */
	b = (double) effective_cache_size * T / total_pages;

	/* force it positive and integral */
	if (b <= 1.0)
		b = 1.0;
	else
		b = ceil(b);

	/* This part is the Mackert and Lohman formula */
	if (T <= b)
	{
		pages_fetched =
			(2.0 * T * tuples_fetched) / (2.0 * T + tuples_fetched);
		if (pages_fetched >= T)
			pages_fetched = T;
		else
			pages_fetched = ceil(pages_fetched);
	}
	else
	{
		double		lim;

		lim = (2.0 * T * b) / (2.0 * T - b);
		if (tuples_fetched <= lim)
		{
			pages_fetched =
				(2.0 * T * tuples_fetched) / (2.0 * T + tuples_fetched);
		}
		else
		{
			pages_fetched =
				b + (tuples_fetched - lim) * (T - b) / T;
		}
		pages_fetched = ceil(pages_fetched);
	}
	return pages_fetched;
}

/*
 * get_indexpath_pages
 *		Determine the total size of the indexes used in a bitmap index path.
 *
 * Note: if the same index is used more than once in a bitmap tree, we will
 * count it multiple times, which perhaps is the wrong thing ... but it's
 * not completely clear, and detecting duplicates is difficult, so ignore it
 * for now.
 */
static double
get_indexpath_pages(Path *bitmapqual)
{
	double		result = 0;
	ListCell   *l;

	if (IsA(bitmapqual, BitmapAndPath))
	{
		BitmapAndPath *apath = (BitmapAndPath *) bitmapqual;

		foreach(l, apath->bitmapquals)
		{
			result += get_indexpath_pages((Path *) lfirst(l));
		}
	}
	else if (IsA(bitmapqual, BitmapOrPath))
	{
		BitmapOrPath *opath = (BitmapOrPath *) bitmapqual;

		foreach(l, opath->bitmapquals)
		{
			result += get_indexpath_pages((Path *) lfirst(l));
		}
	}
	else if (IsA(bitmapqual, IndexPath))
	{
		IndexPath  *ipath = (IndexPath *) bitmapqual;

		result = (double) ipath->indexinfo->pages;
	}
	else
		elog(ERROR, "unrecognized node type: %d", nodeTag(bitmapqual));

	return result;
}

/*
 * cost_bitmap_heap_scan
 *	  Determines and returns the cost of scanning a relation using a bitmap
 *	  index-then-heap plan.
 *
 * 'baserel' is the relation to be scanned
 * 'param_info' is the ParamPathInfo if this is a parameterized path, else NULL
 * 'bitmapqual' is a tree of IndexPaths, BitmapAndPaths, and BitmapOrPaths
 * 'loop_count' is the number of repetitions of the indexscan to factor into
 *		estimates of caching behavior
 *
 * Note: the component IndexPaths in bitmapqual should have been costed
 * using the same loop_count.
 */
void
cost_bitmap_heap_scan(Path *path, PlannerInfo *root, RelOptInfo *baserel,
					  ParamPathInfo *param_info,
					  Path *bitmapqual, double loop_count)
{
	Cost		startup_cost = 0;
	Cost		run_cost = 0;
	Cost		indexTotalCost;
	QualCost	qpqual_cost;
	Cost		cpu_per_tuple;
	Cost		cost_per_page;
	Cost		cpu_run_cost;
	double		tuples_fetched;
	double		pages_fetched;
	double		spc_seq_page_cost,
				spc_random_page_cost;
	double		T;

	/* Should only be applied to base relations */
	Assert(IsA(baserel, RelOptInfo));
	Assert(baserel->relid > 0);
	Assert(baserel->rtekind == RTE_RELATION);

	/* Mark the path with the correct row estimate */
	if (param_info)
		path->rows = param_info->ppi_rows;
	else
		path->rows = baserel->rows;

	if (!enable_bitmapscan)
		startup_cost += disable_cost;

	pages_fetched = compute_bitmap_pages(root, baserel, bitmapqual,
										 loop_count, &indexTotalCost,
										 &tuples_fetched);

	startup_cost += indexTotalCost;
	T = (baserel->pages > 1) ? (double) baserel->pages : 1.0;

	/* Fetch estimated page costs for tablespace containing table. */
	get_tablespace_page_costs(baserel->reltablespace,
							  &spc_random_page_cost,
							  &spc_seq_page_cost);

	/*
	 * For small numbers of pages we should charge spc_random_page_cost
	 * apiece, while if nearly all the table's pages are being read, it's more
	 * appropriate to charge spc_seq_page_cost apiece.  The effect is
	 * nonlinear, too. For lack of a better idea, interpolate like this to
	 * determine the cost per page.
	 */
	if (pages_fetched >= 2.0)
		cost_per_page = spc_random_page_cost -
			(spc_random_page_cost - spc_seq_page_cost)
			* sqrt(pages_fetched / T);
	else
		cost_per_page = spc_random_page_cost;

	run_cost += pages_fetched * cost_per_page;

	/*
	 * Estimate CPU costs per tuple.
	 *
	 * Often the indexquals don't need to be rechecked at each tuple ... but
	 * not always, especially not if there are enough tuples involved that the
	 * bitmaps become lossy.  For the moment, just assume they will be
	 * rechecked always.  This means we charge the full freight for all the
	 * scan clauses.
	 */
	get_restriction_qual_cost(root, baserel, param_info, &qpqual_cost);

	startup_cost += qpqual_cost.startup;
	cpu_per_tuple = cpu_tuple_cost + qpqual_cost.per_tuple;
	cpu_run_cost = cpu_per_tuple * tuples_fetched;

	/* Adjust costing for parallelism, if used. */
	if (path->parallel_workers > 0)
	{
		double		parallel_divisor = get_parallel_divisor(path);

		/* The CPU cost is divided among all the workers. */
		cpu_run_cost /= parallel_divisor;

		path->rows = clamp_row_est(path->rows / parallel_divisor);
	}


	run_cost += cpu_run_cost;

	/* tlist eval costs are paid per output row, not per tuple scanned */
	startup_cost += path->pathtarget->cost.startup;
	run_cost += path->pathtarget->cost.per_tuple * path->rows;

	path->startup_cost = startup_cost;
	path->total_cost = startup_cost + run_cost;
}

/*
 * cost_bitmap_tree_node
 *		Extract cost and selectivity from a bitmap tree node (index/and/or)
 */
void
cost_bitmap_tree_node(Path *path, Cost *cost, Selectivity *selec)
{
	if (IsA(path, IndexPath))
	{
		*cost = ((IndexPath *) path)->indextotalcost;
		*selec = ((IndexPath *) path)->indexselectivity;

		/*
		 * Charge a small amount per retrieved tuple to reflect the costs of
		 * manipulating the bitmap.  This is mostly to make sure that a bitmap
		 * scan doesn't look to be the same cost as an indexscan to retrieve a
		 * single tuple.
		 */
		*cost += 0.1 * cpu_operator_cost * path->rows;
	}
	else if (IsA(path, BitmapAndPath))
	{
		*cost = path->total_cost;
		*selec = ((BitmapAndPath *) path)->bitmapselectivity;
	}
	else if (IsA(path, BitmapOrPath))
	{
		*cost = path->total_cost;
		*selec = ((BitmapOrPath *) path)->bitmapselectivity;
	}
	else
	{
		elog(ERROR, "unrecognized node type: %d", nodeTag(path));
		*cost = *selec = 0;		/* keep compiler quiet */
	}
}

/*
 * cost_bitmap_and_node
 *		Estimate the cost of a BitmapAnd node
 *
 * Note that this considers only the costs of index scanning and bitmap
 * creation, not the eventual heap access.  In that sense the object isn't
 * truly a Path, but it has enough path-like properties (costs in particular)
 * to warrant treating it as one.  We don't bother to set the path rows field,
 * however.
 */
void
cost_bitmap_and_node(BitmapAndPath *path, PlannerInfo *root)
{
	Cost		totalCost;
	Selectivity selec;
	ListCell   *l;

	/*
	 * We estimate AND selectivity on the assumption that the inputs are
	 * independent.  This is probably often wrong, but we don't have the info
	 * to do better.
	 *
	 * The runtime cost of the BitmapAnd itself is estimated at 100x
	 * cpu_operator_cost for each tbm_intersect needed.  Probably too small,
	 * definitely too simplistic?
	 */
	totalCost = 0.0;
	selec = 1.0;
	foreach(l, path->bitmapquals)
	{
		Path	   *subpath = (Path *) lfirst(l);
		Cost		subCost;
		Selectivity subselec;

		cost_bitmap_tree_node(subpath, &subCost, &subselec);

		selec *= subselec;

		totalCost += subCost;
		if (l != list_head(path->bitmapquals))
			totalCost += 100.0 * cpu_operator_cost;
	}
	path->bitmapselectivity = selec;
	path->path.rows = 0;		/* per above, not used */
	path->path.startup_cost = totalCost;
	path->path.total_cost = totalCost;
}

/*
 * cost_bitmap_or_node
 *		Estimate the cost of a BitmapOr node
 *
 * See comments for cost_bitmap_and_node.
 */
void
cost_bitmap_or_node(BitmapOrPath *path, PlannerInfo *root)
{
	Cost		totalCost;
	Selectivity selec;
	ListCell   *l;

	/*
	 * We estimate OR selectivity on the assumption that the inputs are
	 * non-overlapping, since that's often the case in "x IN (list)" type
	 * situations.  Of course, we clamp to 1.0 at the end.
	 *
	 * The runtime cost of the BitmapOr itself is estimated at 100x
	 * cpu_operator_cost for each tbm_union needed.  Probably too small,
	 * definitely too simplistic?  We are aware that the tbm_unions are
	 * optimized out when the inputs are BitmapIndexScans.
	 */
	totalCost = 0.0;
	selec = 0.0;
	foreach(l, path->bitmapquals)
	{
		Path	   *subpath = (Path *) lfirst(l);
		Cost		subCost;
		Selectivity subselec;

		cost_bitmap_tree_node(subpath, &subCost, &subselec);

		selec += subselec;

		totalCost += subCost;
		if (l != list_head(path->bitmapquals) &&
			!IsA(subpath, IndexPath))
			totalCost += 100.0 * cpu_operator_cost;
	}
	path->bitmapselectivity = Min(selec, 1.0);
	path->path.rows = 0;		/* per above, not used */
	path->path.startup_cost = totalCost;
	path->path.total_cost = totalCost;
}

/*
 * cost_tidscan
 *	  Determines and returns the cost of scanning a relation using TIDs.
 *
 * 'baserel' is the relation to be scanned
 * 'tidquals' is the list of TID-checkable quals
 * 'param_info' is the ParamPathInfo if this is a parameterized path, else NULL
 */
void
cost_tidscan(Path *path, PlannerInfo *root,
			 RelOptInfo *baserel, List *tidquals, ParamPathInfo *param_info)
{
	Cost		startup_cost = 0;
	Cost		run_cost = 0;
	bool		isCurrentOf = false;
	QualCost	qpqual_cost;
	Cost		cpu_per_tuple;
	QualCost	tid_qual_cost;
	int			ntuples;
	ListCell   *l;
	double		spc_random_page_cost;

	/* Should only be applied to base relations */
	Assert(baserel->relid > 0);
	Assert(baserel->rtekind == RTE_RELATION);

	/* Mark the path with the correct row estimate */
	if (param_info)
		path->rows = param_info->ppi_rows;
	else
		path->rows = baserel->rows;

	/* Count how many tuples we expect to retrieve */
	ntuples = 0;
	foreach(l, tidquals)
	{
		RestrictInfo *rinfo = lfirst_node(RestrictInfo, l);
		Expr	   *qual = rinfo->clause;

		if (IsA(qual, ScalarArrayOpExpr))
		{
			/* Each element of the array yields 1 tuple */
			ScalarArrayOpExpr *saop = (ScalarArrayOpExpr *) qual;
			Node	   *arraynode = (Node *) lsecond(saop->args);

			ntuples += estimate_array_length(arraynode);
		}
		else if (IsA(qual, CurrentOfExpr))
		{
			/* CURRENT OF yields 1 tuple */
			isCurrentOf = true;
			ntuples++;
		}
		else
		{
			/* It's just CTID = something, count 1 tuple */
			ntuples++;
		}
	}

	/*
	 * We must force TID scan for WHERE CURRENT OF, because only nodeTidscan.c
	 * understands how to do it correctly.  Therefore, honor enable_tidscan
	 * only when CURRENT OF isn't present.  Also note that cost_qual_eval
	 * counts a CurrentOfExpr as having startup cost disable_cost, which we
	 * subtract off here; that's to prevent other plan types such as seqscan
	 * from winning.
	 */
	if (isCurrentOf)
	{
		Assert(baserel->baserestrictcost.startup >= disable_cost);
		startup_cost -= disable_cost;
	}
	else if (!enable_tidscan)
		startup_cost += disable_cost;

	/*
	 * The TID qual expressions will be computed once, any other baserestrict
	 * quals once per retrieved tuple.
	 */
	cost_qual_eval(&tid_qual_cost, tidquals, root);

	/* fetch estimated page cost for tablespace containing table */
	get_tablespace_page_costs(baserel->reltablespace,
							  &spc_random_page_cost,
							  NULL);

	/* disk costs --- assume each tuple on a different page */
	run_cost += spc_random_page_cost * ntuples;

	/* Add scanning CPU costs */
	get_restriction_qual_cost(root, baserel, param_info, &qpqual_cost);

	/* XXX currently we assume TID quals are a subset of qpquals */
	startup_cost += qpqual_cost.startup + tid_qual_cost.per_tuple;
	cpu_per_tuple = cpu_tuple_cost + qpqual_cost.per_tuple -
		tid_qual_cost.per_tuple;
	run_cost += cpu_per_tuple * ntuples;

	/* tlist eval costs are paid per output row, not per tuple scanned */
	startup_cost += path->pathtarget->cost.startup;
	run_cost += path->pathtarget->cost.per_tuple * path->rows;

	path->startup_cost = startup_cost;
	path->total_cost = startup_cost + run_cost;
}

/*
 * cost_tidrangescan
 *	  Determines and sets the costs of scanning a relation using a range of
 *	  TIDs for 'path'
 *
 * 'baserel' is the relation to be scanned
 * 'tidrangequals' is the list of TID-checkable range quals
 * 'param_info' is the ParamPathInfo if this is a parameterized path, else NULL
 */
void
cost_tidrangescan(Path *path, PlannerInfo *root,
				  RelOptInfo *baserel, List *tidrangequals,
				  ParamPathInfo *param_info)
{
	Selectivity selectivity;
	double		pages;
	Cost		startup_cost = 0;
	Cost		run_cost = 0;
	QualCost	qpqual_cost;
	Cost		cpu_per_tuple;
	QualCost	tid_qual_cost;
	double		ntuples;
	double		nseqpages;
	double		spc_random_page_cost;
	double		spc_seq_page_cost;

	/* Should only be applied to base relations */
	Assert(baserel->relid > 0);
	Assert(baserel->rtekind == RTE_RELATION);

	/* Mark the path with the correct row estimate */
	if (param_info)
		path->rows = param_info->ppi_rows;
	else
		path->rows = baserel->rows;

	/* Count how many tuples and pages we expect to scan */
	selectivity = clauselist_selectivity(root, tidrangequals, baserel->relid,
										 JOIN_INNER, NULL);
	pages = ceil(selectivity * baserel->pages);

	if (pages <= 0.0)
		pages = 1.0;

	/*
	 * The first page in a range requires a random seek, but each subsequent
	 * page is just a normal sequential page read. NOTE: it's desirable for
	 * TID Range Scans to cost more than the equivalent Sequential Scans,
	 * because Seq Scans have some performance advantages such as scan
	 * synchronization and parallelizability, and we'd prefer one of them to
	 * be picked unless a TID Range Scan really is better.
	 */
	ntuples = selectivity * baserel->tuples;
	nseqpages = pages - 1.0;

	if (!enable_tidscan)
		startup_cost += disable_cost;

	/*
	 * The TID qual expressions will be computed once, any other baserestrict
	 * quals once per retrieved tuple.
	 */
	cost_qual_eval(&tid_qual_cost, tidrangequals, root);

	/* fetch estimated page cost for tablespace containing table */
	get_tablespace_page_costs(baserel->reltablespace,
							  &spc_random_page_cost,
							  &spc_seq_page_cost);

	/* disk costs; 1 random page and the remainder as seq pages */
	run_cost += spc_random_page_cost + spc_seq_page_cost * nseqpages;

	/* Add scanning CPU costs */
	get_restriction_qual_cost(root, baserel, param_info, &qpqual_cost);

	/*
	 * XXX currently we assume TID quals are a subset of qpquals at this
	 * point; they will be removed (if possible) when we create the plan, so
	 * we subtract their cost from the total qpqual cost.  (If the TID quals
	 * can't be removed, this is a mistake and we're going to underestimate
	 * the CPU cost a bit.)
	 */
	startup_cost += qpqual_cost.startup + tid_qual_cost.per_tuple;
	cpu_per_tuple = cpu_tuple_cost + qpqual_cost.per_tuple -
		tid_qual_cost.per_tuple;
	run_cost += cpu_per_tuple * ntuples;

	/* tlist eval costs are paid per output row, not per tuple scanned */
	startup_cost += path->pathtarget->cost.startup;
	run_cost += path->pathtarget->cost.per_tuple * path->rows;

	path->startup_cost = startup_cost;
	path->total_cost = startup_cost + run_cost;
}

/*
 * cost_subqueryscan
 *	  Determines and returns the cost of scanning a subquery RTE.
 *
 * 'baserel' is the relation to be scanned
 * 'param_info' is the ParamPathInfo if this is a parameterized path, else NULL
 */
void
cost_subqueryscan(SubqueryScanPath *path, PlannerInfo *root,
				  RelOptInfo *baserel, ParamPathInfo *param_info)
{
	Cost		startup_cost;
	Cost		run_cost;
	List	   *qpquals;
	QualCost	qpqual_cost;
	Cost		cpu_per_tuple;

	/* Should only be applied to base relations that are subqueries */
	Assert(baserel->relid > 0);
	Assert(baserel->rtekind == RTE_SUBQUERY);

	/*
	 * We compute the rowcount estimate as the subplan's estimate times the
	 * selectivity of relevant restriction clauses.  In simple cases this will
	 * come out the same as baserel->rows; but when dealing with parallelized
	 * paths we must do it like this to get the right answer.
	 */
	if (param_info)
		qpquals = list_concat_copy(param_info->ppi_clauses,
								   baserel->baserestrictinfo);
	else
		qpquals = baserel->baserestrictinfo;

	path->path.rows = clamp_row_est(path->subpath->rows *
									clauselist_selectivity(root,
														   qpquals,
														   0,
														   JOIN_INNER,
														   NULL));

	/*
	 * Cost of path is cost of evaluating the subplan, plus cost of evaluating
	 * any restriction clauses and tlist that will be attached to the
	 * SubqueryScan node, plus cpu_tuple_cost to account for selection and
	 * projection overhead.
	 */
	path->path.startup_cost = path->subpath->startup_cost;
	path->path.total_cost = path->subpath->total_cost;

	get_restriction_qual_cost(root, baserel, param_info, &qpqual_cost);

	startup_cost = qpqual_cost.startup;
	cpu_per_tuple = cpu_tuple_cost + qpqual_cost.per_tuple;
	run_cost = cpu_per_tuple * path->subpath->rows;

	/* tlist eval costs are paid per output row, not per tuple scanned */
	startup_cost += path->path.pathtarget->cost.startup;
	run_cost += path->path.pathtarget->cost.per_tuple * path->path.rows;

	path->path.startup_cost += startup_cost;
	path->path.total_cost += startup_cost + run_cost;
}

/*
 * cost_functionscan
 *	  Determines and returns the cost of scanning a function RTE.
 *
 * 'baserel' is the relation to be scanned
 * 'param_info' is the ParamPathInfo if this is a parameterized path, else NULL
 */
void
cost_functionscan(Path *path, PlannerInfo *root,
				  RelOptInfo *baserel, ParamPathInfo *param_info)
{
	Cost		startup_cost = 0;
	Cost		run_cost = 0;
	QualCost	qpqual_cost;
	Cost		cpu_per_tuple;
	RangeTblEntry *rte;
	QualCost	exprcost;

	/* Should only be applied to base relations that are functions */
	Assert(baserel->relid > 0);
	rte = planner_rt_fetch(baserel->relid, root);
	Assert(rte->rtekind == RTE_FUNCTION);

	/* Mark the path with the correct row estimate */
	if (param_info)
		path->rows = param_info->ppi_rows;
	else
		path->rows = baserel->rows;

	/*
	 * Estimate costs of executing the function expression(s).
	 *
	 * Currently, nodeFunctionscan.c always executes the functions to
	 * completion before returning any rows, and caches the results in a
	 * tuplestore.  So the function eval cost is all startup cost, and per-row
	 * costs are minimal.
	 *
	 * XXX in principle we ought to charge tuplestore spill costs if the
	 * number of rows is large.  However, given how phony our rowcount
	 * estimates for functions tend to be, there's not a lot of point in that
	 * refinement right now.
	 */
	cost_qual_eval_node(&exprcost, (Node *) rte->functions, root);

	startup_cost += exprcost.startup + exprcost.per_tuple;

	/* Add scanning CPU costs */
	get_restriction_qual_cost(root, baserel, param_info, &qpqual_cost);

	startup_cost += qpqual_cost.startup;
	cpu_per_tuple = cpu_tuple_cost + qpqual_cost.per_tuple;
	run_cost += cpu_per_tuple * baserel->tuples;

	/* tlist eval costs are paid per output row, not per tuple scanned */
	startup_cost += path->pathtarget->cost.startup;
	run_cost += path->pathtarget->cost.per_tuple * path->rows;

	path->startup_cost = startup_cost;
	path->total_cost = startup_cost + run_cost;
}

/*
 * cost_tablefuncscan
 *	  Determines and returns the cost of scanning a table function.
 *
 * 'baserel' is the relation to be scanned
 * 'param_info' is the ParamPathInfo if this is a parameterized path, else NULL
 */
void
cost_tablefuncscan(Path *path, PlannerInfo *root,
				   RelOptInfo *baserel, ParamPathInfo *param_info)
{
	Cost		startup_cost = 0;
	Cost		run_cost = 0;
	QualCost	qpqual_cost;
	Cost		cpu_per_tuple;
	RangeTblEntry *rte;
	QualCost	exprcost;

	/* Should only be applied to base relations that are functions */
	Assert(baserel->relid > 0);
	rte = planner_rt_fetch(baserel->relid, root);
	Assert(rte->rtekind == RTE_TABLEFUNC);

	/* Mark the path with the correct row estimate */
	if (param_info)
		path->rows = param_info->ppi_rows;
	else
		path->rows = baserel->rows;

	/*
	 * Estimate costs of executing the table func expression(s).
	 *
	 * XXX in principle we ought to charge tuplestore spill costs if the
	 * number of rows is large.  However, given how phony our rowcount
	 * estimates for tablefuncs tend to be, there's not a lot of point in that
	 * refinement right now.
	 */
	cost_qual_eval_node(&exprcost, (Node *) rte->tablefunc, root);

	startup_cost += exprcost.startup + exprcost.per_tuple;

	/* Add scanning CPU costs */
	get_restriction_qual_cost(root, baserel, param_info, &qpqual_cost);

	startup_cost += qpqual_cost.startup;
	cpu_per_tuple = cpu_tuple_cost + qpqual_cost.per_tuple;
	run_cost += cpu_per_tuple * baserel->tuples;

	/* tlist eval costs are paid per output row, not per tuple scanned */
	startup_cost += path->pathtarget->cost.startup;
	run_cost += path->pathtarget->cost.per_tuple * path->rows;

	path->startup_cost = startup_cost;
	path->total_cost = startup_cost + run_cost;
}

/*
 * cost_valuesscan
 *	  Determines and returns the cost of scanning a VALUES RTE.
 *
 * 'baserel' is the relation to be scanned
 * 'param_info' is the ParamPathInfo if this is a parameterized path, else NULL
 */
void
cost_valuesscan(Path *path, PlannerInfo *root,
				RelOptInfo *baserel, ParamPathInfo *param_info)
{
	Cost		startup_cost = 0;
	Cost		run_cost = 0;
	QualCost	qpqual_cost;
	Cost		cpu_per_tuple;

	/* Should only be applied to base relations that are values lists */
	Assert(baserel->relid > 0);
	Assert(baserel->rtekind == RTE_VALUES);

	/* Mark the path with the correct row estimate */
	if (param_info)
		path->rows = param_info->ppi_rows;
	else
		path->rows = baserel->rows;

	/*
	 * For now, estimate list evaluation cost at one operator eval per list
	 * (probably pretty bogus, but is it worth being smarter?)
	 */
	cpu_per_tuple = cpu_operator_cost;

	/* Add scanning CPU costs */
	get_restriction_qual_cost(root, baserel, param_info, &qpqual_cost);

	startup_cost += qpqual_cost.startup;
	cpu_per_tuple += cpu_tuple_cost + qpqual_cost.per_tuple;
	run_cost += cpu_per_tuple * baserel->tuples;

	/* tlist eval costs are paid per output row, not per tuple scanned */
	startup_cost += path->pathtarget->cost.startup;
	run_cost += path->pathtarget->cost.per_tuple * path->rows;

	path->startup_cost = startup_cost;
	path->total_cost = startup_cost + run_cost;
}

/*
 * cost_ctescan
 *	  Determines and returns the cost of scanning a CTE RTE.
 *
 * Note: this is used for both self-reference and regular CTEs; the
 * possible cost differences are below the threshold of what we could
 * estimate accurately anyway.  Note that the costs of evaluating the
 * referenced CTE query are added into the final plan as initplan costs,
 * and should NOT be counted here.
 */
void
cost_ctescan(Path *path, PlannerInfo *root,
			 RelOptInfo *baserel, ParamPathInfo *param_info)
{
	Cost		startup_cost = 0;
	Cost		run_cost = 0;
	QualCost	qpqual_cost;
	Cost		cpu_per_tuple;

	/* Should only be applied to base relations that are CTEs */
	Assert(baserel->relid > 0);
	Assert(baserel->rtekind == RTE_CTE);

	/* Mark the path with the correct row estimate */
	if (param_info)
		path->rows = param_info->ppi_rows;
	else
		path->rows = baserel->rows;

	/* Charge one CPU tuple cost per row for tuplestore manipulation */
	cpu_per_tuple = cpu_tuple_cost;

	/* Add scanning CPU costs */
	get_restriction_qual_cost(root, baserel, param_info, &qpqual_cost);

	startup_cost += qpqual_cost.startup;
	cpu_per_tuple += cpu_tuple_cost + qpqual_cost.per_tuple;
	run_cost += cpu_per_tuple * baserel->tuples;

	/* tlist eval costs are paid per output row, not per tuple scanned */
	startup_cost += path->pathtarget->cost.startup;
	run_cost += path->pathtarget->cost.per_tuple * path->rows;

	path->startup_cost = startup_cost;
	path->total_cost = startup_cost + run_cost;
}

/*
 * cost_namedtuplestorescan
 *	  Determines and returns the cost of scanning a named tuplestore.
 */
void
cost_namedtuplestorescan(Path *path, PlannerInfo *root,
						 RelOptInfo *baserel, ParamPathInfo *param_info)
{
	Cost		startup_cost = 0;
	Cost		run_cost = 0;
	QualCost	qpqual_cost;
	Cost		cpu_per_tuple;

	/* Should only be applied to base relations that are Tuplestores */
	Assert(baserel->relid > 0);
	Assert(baserel->rtekind == RTE_NAMEDTUPLESTORE);

	/* Mark the path with the correct row estimate */
	if (param_info)
		path->rows = param_info->ppi_rows;
	else
		path->rows = baserel->rows;

	/* Charge one CPU tuple cost per row for tuplestore manipulation */
	cpu_per_tuple = cpu_tuple_cost;

	/* Add scanning CPU costs */
	get_restriction_qual_cost(root, baserel, param_info, &qpqual_cost);

	startup_cost += qpqual_cost.startup;
	cpu_per_tuple += cpu_tuple_cost + qpqual_cost.per_tuple;
	run_cost += cpu_per_tuple * baserel->tuples;

	path->startup_cost = startup_cost;
	path->total_cost = startup_cost + run_cost;
}

/*
 * cost_resultscan
 *	  Determines and returns the cost of scanning an RTE_RESULT relation.
 */
void
cost_resultscan(Path *path, PlannerInfo *root,
				RelOptInfo *baserel, ParamPathInfo *param_info)
{
	Cost		startup_cost = 0;
	Cost		run_cost = 0;
	QualCost	qpqual_cost;
	Cost		cpu_per_tuple;

	/* Should only be applied to RTE_RESULT base relations */
	Assert(baserel->relid > 0);
	Assert(baserel->rtekind == RTE_RESULT);

	/* Mark the path with the correct row estimate */
	if (param_info)
		path->rows = param_info->ppi_rows;
	else
		path->rows = baserel->rows;

	/* We charge qual cost plus cpu_tuple_cost */
	get_restriction_qual_cost(root, baserel, param_info, &qpqual_cost);

	startup_cost += qpqual_cost.startup;
	cpu_per_tuple = cpu_tuple_cost + qpqual_cost.per_tuple;
	run_cost += cpu_per_tuple * baserel->tuples;

	path->startup_cost = startup_cost;
	path->total_cost = startup_cost + run_cost;
}

/*
 * cost_recursive_union
 *	  Determines and returns the cost of performing a recursive union,
 *	  and also the estimated output size.
 *
 * We are given Paths for the nonrecursive and recursive terms.
 */
void
cost_recursive_union(Path *runion, Path *nrterm, Path *rterm)
{
	Cost		startup_cost;
	Cost		total_cost;
	double		total_rows;

	/* We probably have decent estimates for the non-recursive term */
	startup_cost = nrterm->startup_cost;
	total_cost = nrterm->total_cost;
	total_rows = nrterm->rows;

	/*
	 * We arbitrarily assume that about 10 recursive iterations will be
	 * needed, and that we've managed to get a good fix on the cost and output
	 * size of each one of them.  These are mighty shaky assumptions but it's
	 * hard to see how to do better.
	 */
	total_cost += 10 * rterm->total_cost;
	total_rows += 10 * rterm->rows;

	/*
	 * Also charge cpu_tuple_cost per row to account for the costs of
	 * manipulating the tuplestores.  (We don't worry about possible
	 * spill-to-disk costs.)
	 */
	total_cost += cpu_tuple_cost * total_rows;

	runion->startup_cost = startup_cost;
	runion->total_cost = total_cost;
	runion->rows = total_rows;
	runion->pathtarget->width = Max(nrterm->pathtarget->width,
									rterm->pathtarget->width);
}

/*
 * cost_tuplesort
 *	  Determines and returns the cost of sorting a relation using tuplesort,
 *    not including the cost of reading the input data.
 *
 * If the total volume of data to sort is less than sort_mem, we will do
 * an in-memory sort, which requires no I/O and about t*log2(t) tuple
 * comparisons for t tuples.
 *
 * If the total volume exceeds sort_mem, we switch to a tape-style merge
 * algorithm.  There will still be about t*log2(t) tuple comparisons in
 * total, but we will also need to write and read each tuple once per
 * merge pass.  We expect about ceil(logM(r)) merge passes where r is the
 * number of initial runs formed and M is the merge order used by tuplesort.c.
 * Since the average initial run should be about sort_mem, we have
 *		disk traffic = 2 * relsize * ceil(logM(p / sort_mem))
 *		cpu = comparison_cost * t * log2(t)
 *
 * If the sort is bounded (i.e., only the first k result tuples are needed)
 * and k tuples can fit into sort_mem, we use a heap method that keeps only
 * k tuples in the heap; this will require about t*log2(k) tuple comparisons.
 *
 * The disk traffic is assumed to be 3/4ths sequential and 1/4th random
 * accesses (XXX can't we refine that guess?)
 *
 * By default, we charge two operator evals per tuple comparison, which should
 * be in the right ballpark in most cases.  The caller can tweak this by
 * specifying nonzero comparison_cost; typically that's used for any extra
 * work that has to be done to prepare the inputs to the comparison operators.
 *
 * 'tuples' is the number of tuples in the relation
 * 'width' is the average tuple width in bytes
 * 'comparison_cost' is the extra cost per comparison, if any
 * 'sort_mem' is the number of kilobytes of work memory allowed for the sort
 * 'limit_tuples' is the bound on the number of output tuples; -1 if no bound
 */
static void
cost_tuplesort(Cost *startup_cost, Cost *run_cost,
			   double tuples, int width,
			   Cost comparison_cost, int sort_mem,
			   double limit_tuples)
{
	double		input_bytes = relation_byte_size(tuples, width);
	double		output_bytes;
	double		output_tuples;
	long		sort_mem_bytes = sort_mem * 1024L;

	/*
	 * We want to be sure the cost of a sort is never estimated as zero, even
	 * if passed-in tuple count is zero.  Besides, mustn't do log(0)...
	 */
	if (tuples < 2.0)
		tuples = 2.0;

	/* Include the default cost-per-comparison */
	comparison_cost += 2.0 * cpu_operator_cost;

	/* Do we have a useful LIMIT? */
	if (limit_tuples > 0 && limit_tuples < tuples)
	{
		output_tuples = limit_tuples;
		output_bytes = relation_byte_size(output_tuples, width);
	}
	else
	{
		output_tuples = tuples;
		output_bytes = input_bytes;
	}

	if (output_bytes > sort_mem_bytes)
	{
		/*
		 * We'll have to use a disk-based sort of all the tuples
		 */
		double		npages = ceil(input_bytes / BLCKSZ);
		double		nruns = input_bytes / sort_mem_bytes;
		double		mergeorder = tuplesort_merge_order(sort_mem_bytes);
		double		log_runs;
		double		npageaccesses;

		/*
		 * CPU costs
		 *
		 * Assume about N log2 N comparisons
		 */
		*startup_cost = comparison_cost * tuples * LOG2(tuples);

		/* Disk costs */

		/* Compute logM(r) as log(r) / log(M) */
		if (nruns > mergeorder)
			log_runs = ceil(log(nruns) / log(mergeorder));
		else
			log_runs = 1.0;
		npageaccesses = 2.0 * npages * log_runs;
		/* Assume 3/4ths of accesses are sequential, 1/4th are not */
		*startup_cost += npageaccesses *
			(seq_page_cost * 0.75 + random_page_cost * 0.25);
	}
	else if (tuples > 2 * output_tuples || input_bytes > sort_mem_bytes)
	{
		/*
		 * We'll use a bounded heap-sort keeping just K tuples in memory, for
		 * a total number of tuple comparisons of N log2 K; but the constant
		 * factor is a bit higher than for quicksort.  Tweak it so that the
		 * cost curve is continuous at the crossover point.
		 */
		*startup_cost = comparison_cost * tuples * LOG2(2.0 * output_tuples);
	}
	else
	{
		/* We'll use plain quicksort on all the input tuples */
		*startup_cost = comparison_cost * tuples * LOG2(tuples);
	}

	/*
	 * Also charge a small amount (arbitrarily set equal to operator cost) per
	 * extracted tuple.  We don't charge cpu_tuple_cost because a Sort node
	 * doesn't do qual-checking or projection, so it has less overhead than
	 * most plan nodes.  Note it's correct to use tuples not output_tuples
	 * here --- the upper LIMIT will pro-rate the run cost so we'd be double
	 * counting the LIMIT otherwise.
	 */
	*run_cost = cpu_operator_cost * tuples;
}

/*
 * cost_incremental_sort
 * 	Determines and returns the cost of sorting a relation incrementally, when
 *  the input path is presorted by a prefix of the pathkeys.
 *
 * 'presorted_keys' is the number of leading pathkeys by which the input path
 * is sorted.
 *
 * We estimate the number of groups into which the relation is divided by the
 * leading pathkeys, and then calculate the cost of sorting a single group
 * with tuplesort using cost_tuplesort().
 */
void
cost_incremental_sort(Path *path,
					  PlannerInfo *root, List *pathkeys, int presorted_keys,
					  Cost input_startup_cost, Cost input_total_cost,
					  double input_tuples, int width, Cost comparison_cost, int sort_mem,
					  double limit_tuples)
{
	Cost		startup_cost = 0,
				run_cost = 0,
				input_run_cost = input_total_cost - input_startup_cost;
	double		group_tuples,
				input_groups;
	Cost		group_startup_cost,
				group_run_cost,
				group_input_run_cost;
	List	   *presortedExprs = NIL;
	ListCell   *l;
	int			i = 0;
	bool		unknown_varno = false;

	Assert(presorted_keys != 0);

	/*
	 * We want to be sure the cost of a sort is never estimated as zero, even
	 * if passed-in tuple count is zero.  Besides, mustn't do log(0)...
	 */
	if (input_tuples < 2.0)
		input_tuples = 2.0;

	/* Default estimate of number of groups, capped to one group per row. */
	input_groups = Min(input_tuples, DEFAULT_NUM_DISTINCT);

	/*
	 * Extract presorted keys as list of expressions.
	 *
	 * We need to be careful about Vars containing "varno 0" which might have
	 * been introduced by generate_append_tlist, which would confuse
	 * estimate_num_groups (in fact it'd fail for such expressions). See
	 * recurse_set_operations which has to deal with the same issue.
	 *
	 * Unlike recurse_set_operations we can't access the original target list
	 * here, and even if we could it's not very clear how useful would that be
	 * for a set operation combining multiple tables. So we simply detect if
	 * there are any expressions with "varno 0" and use the default
	 * DEFAULT_NUM_DISTINCT in that case.
	 *
	 * We might also use either 1.0 (a single group) or input_tuples (each row
	 * being a separate group), pretty much the worst and best case for
	 * incremental sort. But those are extreme cases and using something in
	 * between seems reasonable. Furthermore, generate_append_tlist is used
	 * for set operations, which are likely to produce mostly unique output
	 * anyway - from that standpoint the DEFAULT_NUM_DISTINCT is defensive
	 * while maintaining lower startup cost.
	 */
	foreach(l, pathkeys)
	{
		PathKey    *key = (PathKey *) lfirst(l);
		EquivalenceMember *member = (EquivalenceMember *)
		linitial(key->pk_eclass->ec_members);

		/*
		 * Check if the expression contains Var with "varno 0" so that we
		 * don't call estimate_num_groups in that case.
		 */
		if (bms_is_member(0, pull_varnos(root, (Node *) member->em_expr)))
		{
			unknown_varno = true;
			break;
		}

		/* expression not containing any Vars with "varno 0" */
		presortedExprs = lappend(presortedExprs, member->em_expr);

		i++;
		if (i >= presorted_keys)
			break;
	}

	/* Estimate number of groups with equal presorted keys. */
	if (!unknown_varno)
		input_groups = estimate_num_groups(root, presortedExprs, input_tuples,
										   NULL, NULL);

	group_tuples = input_tuples / input_groups;
	group_input_run_cost = input_run_cost / input_groups;

	/*
	 * Estimate average cost of sorting of one group where presorted keys are
	 * equal.  Incremental sort is sensitive to distribution of tuples to the
	 * groups, where we're relying on quite rough assumptions.  Thus, we're
	 * pessimistic about incremental sort performance and increase its average
	 * group size by half.
	 */
	cost_tuplesort(&group_startup_cost, &group_run_cost,
				   1.5 * group_tuples, width, comparison_cost, sort_mem,
				   limit_tuples);

	/*
	 * Startup cost of incremental sort is the startup cost of its first group
	 * plus the cost of its input.
	 */
	startup_cost += group_startup_cost
		+ input_startup_cost + group_input_run_cost;

	/*
	 * After we started producing tuples from the first group, the cost of
	 * producing all the tuples is given by the cost to finish processing this
	 * group, plus the total cost to process the remaining groups, plus the
	 * remaining cost of input.
	 */
	run_cost += group_run_cost
		+ (group_run_cost + group_startup_cost) * (input_groups - 1)
		+ group_input_run_cost * (input_groups - 1);

	/*
	 * Incremental sort adds some overhead by itself. Firstly, it has to
	 * detect the sort groups. This is roughly equal to one extra copy and
	 * comparison per tuple. Secondly, it has to reset the tuplesort context
	 * for every group.
	 */
	run_cost += (cpu_tuple_cost + comparison_cost) * input_tuples;
	run_cost += 2.0 * cpu_tuple_cost * input_groups;

	path->rows = input_tuples;
	path->startup_cost = startup_cost;
	path->total_cost = startup_cost + run_cost;
}

/*
 * cost_sort
 *	  Determines and returns the cost of sorting a relation, including
 *	  the cost of reading the input data.
 *
 * NOTE: some callers currently pass NIL for pathkeys because they
 * can't conveniently supply the sort keys.  Since this routine doesn't
 * currently do anything with pathkeys anyway, that doesn't matter...
 * but if it ever does, it should react gracefully to lack of key data.
 * (Actually, the thing we'd most likely be interested in is just the number
 * of sort keys, which all callers *could* supply.)
 */
void
cost_sort(Path *path, PlannerInfo *root,
		  List *pathkeys, Cost input_cost, double tuples, int width,
		  Cost comparison_cost, int sort_mem,
		  double limit_tuples)

{
	Cost		startup_cost;
	Cost		run_cost;

	cost_tuplesort(&startup_cost, &run_cost,
				   tuples, width,
				   comparison_cost, sort_mem,
				   limit_tuples);

	if (!enable_sort)
		startup_cost += disable_cost;

	startup_cost += input_cost;

	path->rows = tuples;
	path->startup_cost = startup_cost;
	path->total_cost = startup_cost + run_cost;
}

/*
 * append_nonpartial_cost
 *	  Estimate the cost of the non-partial paths in a Parallel Append.
 *	  The non-partial paths are assumed to be the first "numpaths" paths
 *	  from the subpaths list, and to be in order of decreasing cost.
 */
static Cost
append_nonpartial_cost(List *subpaths, int numpaths, int parallel_workers)
{
	Cost	   *costarr;
	int			arrlen;
	ListCell   *l;
	ListCell   *cell;
	int			i;
	int			path_index;
	int			min_index;
	int			max_index;

	if (numpaths == 0)
		return 0;

	/*
	 * Array length is number of workers or number of relevant paths,
	 * whichever is less.
	 */
	arrlen = Min(parallel_workers, numpaths);
	costarr = (Cost *) palloc(sizeof(Cost) * arrlen);

	/* The first few paths will each be claimed by a different worker. */
	path_index = 0;
	foreach(cell, subpaths)
	{
		Path	   *subpath = (Path *) lfirst(cell);

		if (path_index == arrlen)
			break;
		costarr[path_index++] = subpath->total_cost;
	}

	/*
	 * Since subpaths are sorted by decreasing cost, the last one will have
	 * the minimum cost.
	 */
	min_index = arrlen - 1;

	/*
	 * For each of the remaining subpaths, add its cost to the array element
	 * with minimum cost.
	 */
	for_each_cell(l, subpaths, cell)
	{
		Path	   *subpath = (Path *) lfirst(l);
		int			i;

		/* Consider only the non-partial paths */
		if (path_index++ == numpaths)
			break;

		costarr[min_index] += subpath->total_cost;

		/* Update the new min cost array index */
		for (min_index = i = 0; i < arrlen; i++)
		{
			if (costarr[i] < costarr[min_index])
				min_index = i;
		}
	}

	/* Return the highest cost from the array */
	for (max_index = i = 0; i < arrlen; i++)
	{
		if (costarr[i] > costarr[max_index])
			max_index = i;
	}

	return costarr[max_index];
}

/*
 * cost_append
 *	  Determines and returns the cost of an Append node.
 */
void
cost_append(AppendPath *apath)
{
	ListCell   *l;

	apath->path.startup_cost = 0;
	apath->path.total_cost = 0;
	apath->path.rows = 0;

	if (apath->subpaths == NIL)
		return;

	if (!apath->path.parallel_aware)
	{
		List	   *pathkeys = apath->path.pathkeys;

		if (pathkeys == NIL)
		{
			Path	   *subpath = (Path *) linitial(apath->subpaths);

			/*
			 * For an unordered, non-parallel-aware Append we take the startup
			 * cost as the startup cost of the first subpath.
			 */
			apath->path.startup_cost = subpath->startup_cost;

			/* Compute rows and costs as sums of subplan rows and costs. */
			foreach(l, apath->subpaths)
			{
				Path	   *subpath = (Path *) lfirst(l);

				apath->path.rows += subpath->rows;
				apath->path.total_cost += subpath->total_cost;
			}
		}
		else
		{
			/*
			 * For an ordered, non-parallel-aware Append we take the startup
			 * cost as the sum of the subpath startup costs.  This ensures
			 * that we don't underestimate the startup cost when a query's
			 * LIMIT is such that several of the children have to be run to
			 * satisfy it.  This might be overkill --- another plausible hack
			 * would be to take the Append's startup cost as the maximum of
			 * the child startup costs.  But we don't want to risk believing
			 * that an ORDER BY LIMIT query can be satisfied at small cost
			 * when the first child has small startup cost but later ones
			 * don't.  (If we had the ability to deal with nonlinear cost
			 * interpolation for partial retrievals, we would not need to be
			 * so conservative about this.)
			 *
			 * This case is also different from the above in that we have to
			 * account for possibly injecting sorts into subpaths that aren't
			 * natively ordered.
			 */
			foreach(l, apath->subpaths)
			{
				Path	   *subpath = (Path *) lfirst(l);
				Path		sort_path;	/* dummy for result of cost_sort */

				if (!pathkeys_contained_in(pathkeys, subpath->pathkeys))
				{
					/*
					 * We'll need to insert a Sort node, so include costs for
					 * that.  We can use the parent's LIMIT if any, since we
					 * certainly won't pull more than that many tuples from
					 * any child.
					 */
					cost_sort(&sort_path,
							  NULL, /* doesn't currently need root */
							  pathkeys,
							  subpath->total_cost,
							  subpath->rows,
							  subpath->pathtarget->width,
							  0.0,
							  work_mem,
							  apath->limit_tuples);
					subpath = &sort_path;
				}

				apath->path.rows += subpath->rows;
				apath->path.startup_cost += subpath->startup_cost;
				apath->path.total_cost += subpath->total_cost;
			}
		}
	}
	else						/* parallel-aware */
	{
		int			i = 0;
		double		parallel_divisor = get_parallel_divisor(&apath->path);

		/* Parallel-aware Append never produces ordered output. */
		Assert(apath->path.pathkeys == NIL);

		/* Calculate startup cost. */
		foreach(l, apath->subpaths)
		{
			Path	   *subpath = (Path *) lfirst(l);

			/*
			 * Append will start returning tuples when the child node having
			 * lowest startup cost is done setting up. We consider only the
			 * first few subplans that immediately get a worker assigned.
			 */
			if (i == 0)
				apath->path.startup_cost = subpath->startup_cost;
			else if (i < apath->path.parallel_workers)
				apath->path.startup_cost = Min(apath->path.startup_cost,
											   subpath->startup_cost);

			/*
			 * Apply parallel divisor to subpaths.  Scale the number of rows
			 * for each partial subpath based on the ratio of the parallel
			 * divisor originally used for the subpath to the one we adopted.
			 * Also add the cost of partial paths to the total cost, but
			 * ignore non-partial paths for now.
			 */
			if (i < apath->first_partial_path)
				apath->path.rows += subpath->rows / parallel_divisor;
			else
			{
				double		subpath_parallel_divisor;

				subpath_parallel_divisor = get_parallel_divisor(subpath);
				apath->path.rows += subpath->rows * (subpath_parallel_divisor /
													 parallel_divisor);
				apath->path.total_cost += subpath->total_cost;
			}

			apath->path.rows = clamp_row_est(apath->path.rows);

			i++;
		}

		/* Add cost for non-partial subpaths. */
		apath->path.total_cost +=
			append_nonpartial_cost(apath->subpaths,
								   apath->first_partial_path,
								   apath->path.parallel_workers);
	}

	/*
	 * Although Append does not do any selection or projection, it's not free;
	 * add a small per-tuple overhead.
	 */
	apath->path.total_cost +=
		cpu_tuple_cost * APPEND_CPU_COST_MULTIPLIER * apath->path.rows;
}

/*
 * cost_merge_append
 *	  Determines and returns the cost of a MergeAppend node.
 *
 * MergeAppend merges several pre-sorted input streams, using a heap that
 * at any given instant holds the next tuple from each stream.  If there
 * are N streams, we need about N*log2(N) tuple comparisons to construct
 * the heap at startup, and then for each output tuple, about log2(N)
 * comparisons to replace the top entry.
 *
 * (The effective value of N will drop once some of the input streams are
 * exhausted, but it seems unlikely to be worth trying to account for that.)
 *
 * The heap is never spilled to disk, since we assume N is not very large.
 * So this is much simpler than cost_sort.
 *
 * As in cost_sort, we charge two operator evals per tuple comparison.
 *
 * 'pathkeys' is a list of sort keys
 * 'n_streams' is the number of input streams
 * 'input_startup_cost' is the sum of the input streams' startup costs
 * 'input_total_cost' is the sum of the input streams' total costs
 * 'tuples' is the number of tuples in all the streams
 */
void
cost_merge_append(Path *path, PlannerInfo *root,
				  List *pathkeys, int n_streams,
				  Cost input_startup_cost, Cost input_total_cost,
				  double tuples)
{
	Cost		startup_cost = 0;
	Cost		run_cost = 0;
	Cost		comparison_cost;
	double		N;
	double		logN;

	/*
	 * Avoid log(0)...
	 */
	N = (n_streams < 2) ? 2.0 : (double) n_streams;
	logN = LOG2(N);

	/* Assumed cost per tuple comparison */
	comparison_cost = 2.0 * cpu_operator_cost;

	/* Heap creation cost */
	startup_cost += comparison_cost * N * logN;

	/* Per-tuple heap maintenance cost */
	run_cost += tuples * comparison_cost * logN;

	/*
	 * Although MergeAppend does not do any selection or projection, it's not
	 * free; add a small per-tuple overhead.
	 */
	run_cost += cpu_tuple_cost * APPEND_CPU_COST_MULTIPLIER * tuples;

	path->startup_cost = startup_cost + input_startup_cost;
	path->total_cost = startup_cost + run_cost + input_total_cost;
}

/*
 * cost_material
 *	  Determines and returns the cost of materializing a relation, including
 *	  the cost of reading the input data.
 *
 * If the total volume of data to materialize exceeds work_mem, we will need
 * to write it to disk, so the cost is much higher in that case.
 *
 * Note that here we are estimating the costs for the first scan of the
 * relation, so the materialization is all overhead --- any savings will
 * occur only on rescan, which is estimated in cost_rescan.
 */
void
cost_material(Path *path,
			  Cost input_startup_cost, Cost input_total_cost,
			  double tuples, int width)
{
	Cost		startup_cost = input_startup_cost;
	Cost		run_cost = input_total_cost - input_startup_cost;
	double		nbytes = relation_byte_size(tuples, width);
	long		work_mem_bytes = work_mem * 1024L;

	path->rows = tuples;

	/*
	 * Whether spilling or not, charge 2x cpu_operator_cost per tuple to
	 * reflect bookkeeping overhead.  (This rate must be more than what
	 * cost_rescan charges for materialize, ie, cpu_operator_cost per tuple;
	 * if it is exactly the same then there will be a cost tie between
	 * nestloop with A outer, materialized B inner and nestloop with B outer,
	 * materialized A inner.  The extra cost ensures we'll prefer
	 * materializing the smaller rel.)	Note that this is normally a good deal
	 * less than cpu_tuple_cost; which is OK because a Material plan node
	 * doesn't do qual-checking or projection, so it's got less overhead than
	 * most plan nodes.
	 */
	run_cost += 2 * cpu_operator_cost * tuples;

	/*
	 * If we will spill to disk, charge at the rate of seq_page_cost per page.
	 * This cost is assumed to be evenly spread through the plan run phase,
	 * which isn't exactly accurate but our cost model doesn't allow for
	 * nonuniform costs within the run phase.
	 */
	if (nbytes > work_mem_bytes)
	{
		double		npages = ceil(nbytes / BLCKSZ);

		run_cost += seq_page_cost * npages;
	}

	path->startup_cost = startup_cost;
	path->total_cost = startup_cost + run_cost;
}

/*
 * cost_memoize_rescan
 *	  Determines the estimated cost of rescanning a Memoize node.
 *
 * In order to estimate this, we must gain knowledge of how often we expect to
 * be called and how many distinct sets of parameters we are likely to be
 * called with. If we expect a good cache hit ratio, then we can set our
 * costs to account for that hit ratio, plus a little bit of cost for the
 * caching itself.  Caching will not work out well if we expect to be called
 * with too many distinct parameter values.  The worst-case here is that we
 * never see any parameter value twice, in which case we'd never get a cache
 * hit and caching would be a complete waste of effort.
 */
static void
cost_memoize_rescan(PlannerInfo *root, MemoizePath *mpath,
					Cost *rescan_startup_cost, Cost *rescan_total_cost)
{
	EstimationInfo estinfo;
	Cost		input_startup_cost = mpath->subpath->startup_cost;
	Cost		input_total_cost = mpath->subpath->total_cost;
	double		tuples = mpath->subpath->rows;
	double		calls = mpath->calls;
	int			width = mpath->subpath->pathtarget->width;

	double		hash_mem_bytes;
	double		est_entry_bytes;
	double		est_cache_entries;
	double		ndistinct;
	double		evict_ratio;
	double		hit_ratio;
	Cost		startup_cost;
	Cost		total_cost;

	/* available cache space */
	hash_mem_bytes = get_hash_memory_limit();

	/*
	 * Set the number of bytes each cache entry should consume in the cache.
	 * To provide us with better estimations on how many cache entries we can
	 * store at once, we make a call to the executor here to ask it what
	 * memory overheads there are for a single cache entry.
	 *
	 * XXX we also store the cache key, but that's not accounted for here.
	 */
	est_entry_bytes = relation_byte_size(tuples, width) +
		ExecEstimateCacheEntryOverheadBytes(tuples);

	/* estimate on the upper limit of cache entries we can hold at once */
	est_cache_entries = floor(hash_mem_bytes / est_entry_bytes);

	/* estimate on the distinct number of parameter values */
	ndistinct = estimate_num_groups(root, mpath->param_exprs, calls, NULL,
									&estinfo);

	/*
	 * When the estimation fell back on using a default value, it's a bit too
	 * risky to assume that it's ok to use a Memoize node.  The use of a
	 * default could cause us to use a Memoize node when it's really
	 * inappropriate to do so.  If we see that this has been done, then we'll
	 * assume that every call will have unique parameters, which will almost
	 * certainly mean a MemoizePath will never survive add_path().
	 */
	if ((estinfo.flags & SELFLAG_USED_DEFAULT) != 0)
		ndistinct = calls;

	/*
	 * Since we've already estimated the maximum number of entries we can
	 * store at once and know the estimated number of distinct values we'll be
	 * called with, we'll take this opportunity to set the path's est_entries.
	 * This will ultimately determine the hash table size that the executor
	 * will use.  If we leave this at zero, the executor will just choose the
	 * size itself.  Really this is not the right place to do this, but it's
	 * convenient since everything is already calculated.
	 */
	mpath->est_entries = Min(Min(ndistinct, est_cache_entries),
							 PG_UINT32_MAX);

	/*
	 * When the number of distinct parameter values is above the amount we can
	 * store in the cache, then we'll have to evict some entries from the
	 * cache.  This is not free. Here we estimate how often we'll incur the
	 * cost of that eviction.
	 */
	evict_ratio = 1.0 - Min(est_cache_entries, ndistinct) / ndistinct;

	/*
	 * In order to estimate how costly a single scan will be, we need to
	 * attempt to estimate what the cache hit ratio will be.  To do that we
	 * must look at how many scans are estimated in total for this node and
	 * how many of those scans we expect to get a cache hit.
	 */
	hit_ratio = 1.0 / ndistinct * Min(est_cache_entries, ndistinct) -
		(ndistinct / calls);

	/* Ensure we don't go negative */
	hit_ratio = Max(hit_ratio, 0.0);

	/*
	 * Set the total_cost accounting for the expected cache hit ratio.  We
	 * also add on a cpu_operator_cost to account for a cache lookup. This
	 * will happen regardless of whether it's a cache hit or not.
	 */
	total_cost = input_total_cost * (1.0 - hit_ratio) + cpu_operator_cost;

	/* Now adjust the total cost to account for cache evictions */

	/* Charge a cpu_tuple_cost for evicting the actual cache entry */
	total_cost += cpu_tuple_cost * evict_ratio;

	/*
	 * Charge a 10th of cpu_operator_cost to evict every tuple in that entry.
	 * The per-tuple eviction is really just a pfree, so charging a whole
	 * cpu_operator_cost seems a little excessive.
	 */
	total_cost += cpu_operator_cost / 10.0 * evict_ratio * tuples;

	/*
	 * Now adjust for storing things in the cache, since that's not free
	 * either.  Everything must go in the cache.  We don't proportion this
	 * over any ratio, just apply it once for the scan.  We charge a
	 * cpu_tuple_cost for the creation of the cache entry and also a
	 * cpu_operator_cost for each tuple we expect to cache.
	 */
	total_cost += cpu_tuple_cost + cpu_operator_cost * tuples;

	/*
	 * Getting the first row must be also be proportioned according to the
	 * expected cache hit ratio.
	 */
	startup_cost = input_startup_cost * (1.0 - hit_ratio);

	/*
	 * Additionally we charge a cpu_tuple_cost to account for cache lookups,
	 * which we'll do regardless of whether it was a cache hit or not.
	 */
	startup_cost += cpu_tuple_cost;

	*rescan_startup_cost = startup_cost;
	*rescan_total_cost = total_cost;
}

/*
 * cost_agg
 *		Determines and returns the cost of performing an Agg plan node,
 *		including the cost of its input.
 *
 * aggcosts can be NULL when there are no actual aggregate functions (i.e.,
 * we are using a hashed Agg node just to do grouping).
 *
 * Note: when aggstrategy == AGG_SORTED, caller must ensure that input costs
 * are for appropriately-sorted input.
 */
void
cost_agg(Path *path, PlannerInfo *root,
		 AggStrategy aggstrategy, const AggClauseCosts *aggcosts,
		 int numGroupCols, double numGroups,
		 List *quals,
		 Cost input_startup_cost, Cost input_total_cost,
		 double input_tuples, double input_width)
{
	double		output_tuples;
	Cost		startup_cost;
	Cost		total_cost;
	AggClauseCosts dummy_aggcosts;

	/* Use all-zero per-aggregate costs if NULL is passed */
	if (aggcosts == NULL)
	{
		Assert(aggstrategy == AGG_HASHED);
		MemSet(&dummy_aggcosts, 0, sizeof(AggClauseCosts));
		aggcosts = &dummy_aggcosts;
	}

	/*
	 * The transCost.per_tuple component of aggcosts should be charged once
	 * per input tuple, corresponding to the costs of evaluating the aggregate
	 * transfns and their input expressions. The finalCost.per_tuple component
	 * is charged once per output tuple, corresponding to the costs of
	 * evaluating the finalfns.  Startup costs are of course charged but once.
	 *
	 * If we are grouping, we charge an additional cpu_operator_cost per
	 * grouping column per input tuple for grouping comparisons.
	 *
	 * We will produce a single output tuple if not grouping, and a tuple per
	 * group otherwise.  We charge cpu_tuple_cost for each output tuple.
	 *
	 * Note: in this cost model, AGG_SORTED and AGG_HASHED have exactly the
	 * same total CPU cost, but AGG_SORTED has lower startup cost.  If the
	 * input path is already sorted appropriately, AGG_SORTED should be
	 * preferred (since it has no risk of memory overflow).  This will happen
	 * as long as the computed total costs are indeed exactly equal --- but if
	 * there's roundoff error we might do the wrong thing.  So be sure that
	 * the computations below form the same intermediate values in the same
	 * order.
	 */
	if (aggstrategy == AGG_PLAIN)
	{
		startup_cost = input_total_cost;
		startup_cost += aggcosts->transCost.startup;
		startup_cost += aggcosts->transCost.per_tuple * input_tuples;
		startup_cost += aggcosts->finalCost.startup;
		startup_cost += aggcosts->finalCost.per_tuple;
		/* we aren't grouping */
		total_cost = startup_cost + cpu_tuple_cost;
		output_tuples = 1;
	}
	else if (aggstrategy == AGG_SORTED || aggstrategy == AGG_MIXED)
	{
		/* Here we are able to deliver output on-the-fly */
		startup_cost = input_startup_cost;
		total_cost = input_total_cost;
		if (aggstrategy == AGG_MIXED && !enable_hashagg)
		{
			startup_cost += disable_cost;
			total_cost += disable_cost;
		}
		/* calcs phrased this way to match HASHED case, see note above */
		total_cost += aggcosts->transCost.startup;
		total_cost += aggcosts->transCost.per_tuple * input_tuples;
		total_cost += (cpu_operator_cost * numGroupCols) * input_tuples;
		total_cost += aggcosts->finalCost.startup;
		total_cost += aggcosts->finalCost.per_tuple * numGroups;
		total_cost += cpu_tuple_cost * numGroups;
		output_tuples = numGroups;
	}
	else
	{
		/* must be AGG_HASHED */
		startup_cost = input_total_cost;
		if (!enable_hashagg)
			startup_cost += disable_cost;
		startup_cost += aggcosts->transCost.startup;
		startup_cost += aggcosts->transCost.per_tuple * input_tuples;
		/* cost of computing hash value */
		startup_cost += (cpu_operator_cost * numGroupCols) * input_tuples;
		startup_cost += aggcosts->finalCost.startup;

		total_cost = startup_cost;
		total_cost += aggcosts->finalCost.per_tuple * numGroups;
		/* cost of retrieving from hash table */
		total_cost += cpu_tuple_cost * numGroups;
		output_tuples = numGroups;
	}

	/*
	 * Add the disk costs of hash aggregation that spills to disk.
	 *
	 * Groups that go into the hash table stay in memory until finalized, so
	 * spilling and reprocessing tuples doesn't incur additional invocations
	 * of transCost or finalCost. Furthermore, the computed hash value is
	 * stored with the spilled tuples, so we don't incur extra invocations of
	 * the hash function.
	 *
	 * Hash Agg begins returning tuples after the first batch is complete.
	 * Accrue writes (spilled tuples) to startup_cost and to total_cost;
	 * accrue reads only to total_cost.
	 */
	if (aggstrategy == AGG_HASHED || aggstrategy == AGG_MIXED)
	{
		double		pages;
		double		pages_written = 0.0;
		double		pages_read = 0.0;
		double		spill_cost;
		double		hashentrysize;
		double		nbatches;
		Size		mem_limit;
		uint64		ngroups_limit;
		int			num_partitions;
		int			depth;

		/*
		 * Estimate number of batches based on the computed limits. If less
		 * than or equal to one, all groups are expected to fit in memory;
		 * otherwise we expect to spill.
		 */
		hashentrysize = hash_agg_entry_size(list_length(root->aggtransinfos),
											input_width,
											aggcosts->transitionSpace);
		hash_agg_set_limits(hashentrysize, numGroups, 0, &mem_limit,
							&ngroups_limit, &num_partitions);

		nbatches = Max((numGroups * hashentrysize) / mem_limit,
					   numGroups / ngroups_limit);

		nbatches = Max(ceil(nbatches), 1.0);
		num_partitions = Max(num_partitions, 2);

		/*
		 * The number of partitions can change at different levels of
		 * recursion; but for the purposes of this calculation assume it stays
		 * constant.
		 */
		depth = ceil(log(nbatches) / log(num_partitions));

		/*
		 * Estimate number of pages read and written. For each level of
		 * recursion, a tuple must be written and then later read.
		 */
		pages = relation_byte_size(input_tuples, input_width) / BLCKSZ;
		pages_written = pages_read = pages * depth;

		/*
		 * HashAgg has somewhat worse IO behavior than Sort on typical
		 * hardware/OS combinations. Account for this with a generic penalty.
		 */
		pages_read *= 2.0;
		pages_written *= 2.0;

		startup_cost += pages_written * random_page_cost;
		total_cost += pages_written * random_page_cost;
		total_cost += pages_read * seq_page_cost;

		/* account for CPU cost of spilling a tuple and reading it back */
		spill_cost = depth * input_tuples * 2.0 * cpu_tuple_cost;
		startup_cost += spill_cost;
		total_cost += spill_cost;
	}

	/*
	 * If there are quals (HAVING quals), account for their cost and
	 * selectivity.
	 */
	if (quals)
	{
		QualCost	qual_cost;

		cost_qual_eval(&qual_cost, quals, root);
		startup_cost += qual_cost.startup;
		total_cost += qual_cost.startup + output_tuples * qual_cost.per_tuple;

		output_tuples = clamp_row_est(output_tuples *
									  clauselist_selectivity(root,
															 quals,
															 0,
															 JOIN_INNER,
															 NULL));
	}

	path->rows = output_tuples;
	path->startup_cost = startup_cost;
	path->total_cost = total_cost;
}

/*
 * cost_windowagg
 *		Determines and returns the cost of performing a WindowAgg plan node,
 *		including the cost of its input.
 *
 * Input is assumed already properly sorted.
 */
void
cost_windowagg(Path *path, PlannerInfo *root,
			   List *windowFuncs, int numPartCols, int numOrderCols,
			   Cost input_startup_cost, Cost input_total_cost,
			   double input_tuples)
{
	Cost		startup_cost;
	Cost		total_cost;
	ListCell   *lc;

	startup_cost = input_startup_cost;
	total_cost = input_total_cost;

	/*
	 * Window functions are assumed to cost their stated execution cost, plus
	 * the cost of evaluating their input expressions, per tuple.  Since they
	 * may in fact evaluate their inputs at multiple rows during each cycle,
	 * this could be a drastic underestimate; but without a way to know how
	 * many rows the window function will fetch, it's hard to do better.  In
	 * any case, it's a good estimate for all the built-in window functions,
	 * so we'll just do this for now.
	 */
	foreach(lc, windowFuncs)
	{
		WindowFunc *wfunc = lfirst_node(WindowFunc, lc);
		Cost		wfunccost;
		QualCost	argcosts;

		argcosts.startup = argcosts.per_tuple = 0;
		add_function_cost(root, wfunc->winfnoid, (Node *) wfunc,
						  &argcosts);
		startup_cost += argcosts.startup;
		wfunccost = argcosts.per_tuple;

		/* also add the input expressions' cost to per-input-row costs */
		cost_qual_eval_node(&argcosts, (Node *) wfunc->args, root);
		startup_cost += argcosts.startup;
		wfunccost += argcosts.per_tuple;

		/*
		 * Add the filter's cost to per-input-row costs.  XXX We should reduce
		 * input expression costs according to filter selectivity.
		 */
		cost_qual_eval_node(&argcosts, (Node *) wfunc->aggfilter, root);
		startup_cost += argcosts.startup;
		wfunccost += argcosts.per_tuple;

		total_cost += wfunccost * input_tuples;
	}

	/*
	 * We also charge cpu_operator_cost per grouping column per tuple for
	 * grouping comparisons, plus cpu_tuple_cost per tuple for general
	 * overhead.
	 *
	 * XXX this neglects costs of spooling the data to disk when it overflows
	 * work_mem.  Sooner or later that should get accounted for.
	 */
	total_cost += cpu_operator_cost * (numPartCols + numOrderCols) * input_tuples;
	total_cost += cpu_tuple_cost * input_tuples;

	path->rows = input_tuples;
	path->startup_cost = startup_cost;
	path->total_cost = total_cost;
}

/*
 * cost_group
 *		Determines and returns the cost of performing a Group plan node,
 *		including the cost of its input.
 *
 * Note: caller must ensure that input costs are for appropriately-sorted
 * input.
 */
void
cost_group(Path *path, PlannerInfo *root,
		   int numGroupCols, double numGroups,
		   List *quals,
		   Cost input_startup_cost, Cost input_total_cost,
		   double input_tuples)
{
	double		output_tuples;
	Cost		startup_cost;
	Cost		total_cost;

	output_tuples = numGroups;
	startup_cost = input_startup_cost;
	total_cost = input_total_cost;

	/*
	 * Charge one cpu_operator_cost per comparison per input tuple. We assume
	 * all columns get compared at most of the tuples.
	 */
	total_cost += cpu_operator_cost * input_tuples * numGroupCols;

	/*
	 * If there are quals (HAVING quals), account for their cost and
	 * selectivity.
	 */
	if (quals)
	{
		QualCost	qual_cost;

		cost_qual_eval(&qual_cost, quals, root);
		startup_cost += qual_cost.startup;
		total_cost += qual_cost.startup + output_tuples * qual_cost.per_tuple;

		output_tuples = clamp_row_est(output_tuples *
									  clauselist_selectivity(root,
															 quals,
															 0,
															 JOIN_INNER,
															 NULL));
	}

	path->rows = output_tuples;
	path->startup_cost = startup_cost;
	path->total_cost = total_cost;
}

/*
 * initial_cost_nestloop
 *	  Preliminary estimate of the cost of a nestloop join path.
 *
 * This must quickly produce lower-bound estimates of the path's startup and
 * total costs.  If we are unable to eliminate the proposed path from
 * consideration using the lower bounds, final_cost_nestloop will be called
 * to obtain the final estimates.
 *
 * The exact division of labor between this function and final_cost_nestloop
 * is private to them, and represents a tradeoff between speed of the initial
 * estimate and getting a tight lower bound.  We choose to not examine the
 * join quals here, since that's by far the most expensive part of the
 * calculations.  The end result is that CPU-cost considerations must be
 * left for the second phase; and for SEMI/ANTI joins, we must also postpone
 * incorporation of the inner path's run cost.
 *
 * 'workspace' is to be filled with startup_cost, total_cost, and perhaps
 *		other data to be used by final_cost_nestloop
 * 'jointype' is the type of join to be performed
 * 'outer_path' is the outer input to the join
 * 'inner_path' is the inner input to the join
 * 'extra' contains miscellaneous information about the join
 */
void
initial_cost_nestloop(PlannerInfo *root, JoinCostWorkspace *workspace,
					  JoinType jointype,
					  Path *outer_path, Path *inner_path,
					  JoinPathExtraData *extra)
{
	Cost		startup_cost = 0;
	Cost		run_cost = 0;
	double		outer_path_rows = outer_path->rows;
	Cost		inner_rescan_start_cost;
	Cost		inner_rescan_total_cost;
	Cost		inner_run_cost;
	Cost		inner_rescan_run_cost;

	/* estimate costs to rescan the inner relation */
	cost_rescan(root, inner_path,
				&inner_rescan_start_cost,
				&inner_rescan_total_cost);

	/* cost of source data */
	int yb_batch_size = 1;
	if (IsYugaByteEnabled() && yb_enable_base_scans_cost_model)
	{
		bool is_batched = yb_is_outer_inner_batched(outer_path, inner_path);
		if (is_batched)
			yb_batch_size = yb_bnl_batch_size;
	}

	/*
	 * NOTE: clearly, we must pay both outer and inner paths' startup_cost
	 * before we can start returning tuples, so the join's startup cost is
	 * their sum.  We'll also pay the inner path's rescan startup cost
	 * multiple times.
	 */
	startup_cost += outer_path->startup_cost + inner_path->startup_cost;
	run_cost += outer_path->total_cost - outer_path->startup_cost;
	if (outer_path_rows > yb_batch_size)
		run_cost += (outer_path_rows - yb_batch_size) * inner_rescan_start_cost
			/ yb_batch_size;

	inner_run_cost = inner_path->total_cost - inner_path->startup_cost;
	inner_rescan_run_cost = (inner_rescan_total_cost - inner_rescan_start_cost);

	if (jointype == JOIN_SEMI || jointype == JOIN_ANTI ||
		extra->inner_unique)
	{
		/*
		 * With a SEMI or ANTI join, or if the innerrel is known unique, the
		 * executor will stop after the first match.
		 *
		 * Getting decent estimates requires inspection of the join quals,
		 * which we choose to postpone to final_cost_nestloop.
		 */

		/* Save private data for final_cost_nestloop */
		workspace->inner_run_cost = inner_run_cost;
		workspace->inner_rescan_run_cost = inner_rescan_run_cost;
	}
	else
	{
		/* Normal case; we'll scan whole input rel for each outer row */
		/*
		 * In the case of a BNL, yb_batch_size would be whatever the batch
		 * batch size of outer tuples we are working with. We effectively
		 * rescan the inner path for each outer tuple batch.
		 */
		run_cost += inner_run_cost;
		if (outer_path_rows > yb_batch_size)
			run_cost += ((outer_path_rows - yb_batch_size) / yb_batch_size) *
				inner_rescan_run_cost;
	}

	/* CPU costs left for later */

	/* Public result fields */
	workspace->startup_cost = startup_cost;
	workspace->total_cost = startup_cost + run_cost;
	/* Save private data for final_cost_nestloop */
	workspace->run_cost = run_cost;
}

/*
 * final_cost_nestloop
 *	  Final estimate of the cost and result size of a nestloop join path.
 *
 * 'path' is already filled in except for the rows and cost fields
 * 'workspace' is the result from initial_cost_nestloop
 * 'extra' contains miscellaneous information about the join
 */
void
final_cost_nestloop(PlannerInfo *root, NestPath *path,
					JoinCostWorkspace *workspace,
					JoinPathExtraData *extra)
{
	Path	   *outer_path = path->jpath.outerjoinpath;
	Path	   *inner_path = path->jpath.innerjoinpath;
	double		outer_path_rows = outer_path->rows;
	double		inner_path_rows = inner_path->rows;
	Cost		startup_cost = workspace->startup_cost;
	Cost		run_cost = workspace->run_cost;
	Cost		cpu_per_tuple;
	QualCost	restrict_qual_cost;
	double		ntuples;

	/* Protect some assumptions below that rowcounts aren't zero */
	if (outer_path_rows <= 0)
		outer_path_rows = 1;
	if (inner_path_rows <= 0)
		inner_path_rows = 1;
	/* Mark the path with the correct row estimate */
	if (path->jpath.path.param_info)
		path->jpath.path.rows = path->jpath.path.param_info->ppi_rows;
	else
		path->jpath.path.rows = path->jpath.path.parent->rows;

	int yb_batch_size = 1;
	bool yb_is_batched = IsYugaByteEnabled() && yb_is_nestloop_batched(path);

	if (IsYugaByteEnabled() && yb_enable_base_scans_cost_model && yb_is_batched)
		yb_batch_size = yb_bnl_batch_size;

	/* For partial paths, scale row estimate. */
	if (path->jpath.path.parallel_workers > 0)
	{
		double		parallel_divisor = get_parallel_divisor(&path->jpath.path);

		path->jpath.path.rows =
			clamp_row_est(path->jpath.path.rows / parallel_divisor);
	}

	/*
	 * We could include disable_cost in the preliminary estimate, but that
	 * would amount to optimizing for the case where the join method is
	 * disabled, which doesn't seem like the way to bet.
	 */
	if ((!yb_is_batched && !enable_nestloop) ||
		 (yb_is_batched && !yb_enable_batchednl))
		startup_cost += disable_cost;

	/* cost of inner-relation source data (we already dealt with outer rel) */

	if (path->jpath.jointype == JOIN_SEMI || path->jpath.jointype == JOIN_ANTI ||
		extra->inner_unique)
	{
		/*
		 * With a SEMI or ANTI join, or if the innerrel is known unique, the
		 * executor will stop after the first match.
		 */
		Cost		inner_run_cost = workspace->inner_run_cost;
		Cost		inner_rescan_run_cost = workspace->inner_rescan_run_cost;
		double		outer_matched_rows;
		double		outer_unmatched_rows;
		Selectivity inner_scan_frac;

		/*
		 * For an outer-rel row that has at least one match, we can expect the
		 * inner scan to stop after a fraction 1/(match_count+1) of the inner
		 * rows, if the matches are evenly distributed.  Since they probably
		 * aren't quite evenly distributed, we apply a fuzz factor of 2.0 to
		 * that fraction.  (If we used a larger fuzz factor, we'd have to
		 * clamp inner_scan_frac to at most 1.0; but since match_count is at
		 * least 1, no such clamp is needed now.)
		 */
		outer_matched_rows = rint(outer_path_rows * extra->semifactors.outer_match_frac);
		outer_unmatched_rows = outer_path_rows - outer_matched_rows;
		inner_scan_frac = 2.0 / (extra->semifactors.match_count + 1.0);

		/*
		 * Compute number of tuples processed (not number emitted!).  First,
		 * account for successfully-matched outer rows.
		 */
		 /*
		  * YB: Note that in the case of BNL, the inner_path_rows gives us the
		  * number of rows returned by the inner side per BATCH of outer tuples.
		  * We correct for such cases by dividing by yb_batch_size.
		  */
		ntuples = (outer_matched_rows / yb_batch_size)
			* inner_path_rows * inner_scan_frac;

		/*
		 * Now we need to estimate the actual costs of scanning the inner
		 * relation, which may be quite a bit less than N times inner_run_cost
		 * due to early scan stops.  We consider two cases.  If the inner path
		 * is an indexscan using all the joinquals as indexquals, then an
		 * unmatched outer row results in an indexscan returning no rows,
		 * which is probably quite cheap.  Otherwise, the executor will have
		 * to scan the whole inner rel for an unmatched row; not so cheap.
		 */
		if (has_indexed_join_quals(path))
		{
			/*
			 * Successfully-matched outer rows will only require scanning
			 * inner_scan_frac of the inner relation.  In this case, we don't
			 * need to charge the full inner_run_cost even when that's more
			 * than inner_rescan_run_cost, because we can assume that none of
			 * the inner scans ever scan the whole inner relation.  So it's
			 * okay to assume that all the inner scan executions can be
			 * fractions of the full cost, even if materialization is reducing
			 * the rescan cost.  At this writing, it's impossible to get here
			 * for a materialized inner scan, so inner_run_cost and
			 * inner_rescan_run_cost will be the same anyway; but just in
			 * case, use inner_run_cost for the first matched tuple and
			 * inner_rescan_run_cost for additional ones.
			 */

			if (outer_matched_rows > 0)
				run_cost += inner_run_cost * inner_scan_frac;

			if (outer_matched_rows > yb_batch_size)
				run_cost +=
					((outer_matched_rows - yb_batch_size) / yb_batch_size) *
						inner_rescan_run_cost * inner_scan_frac;

			/*
			 * Add the cost of inner-scan executions for unmatched outer rows.
			 * We estimate this as the same cost as returning the first tuple
			 * of a nonempty scan.  We consider that these are all rescans,
			 * since we used inner_run_cost once already.
			 */

			/*
			 * YB: We assume that when we are using batched nested loop joins,
			 * the chances of us coming up with a non-matching batch are
			 * negligible.
			 */
			if (yb_batch_size == 1)
				run_cost += outer_unmatched_rows *
					inner_rescan_run_cost / inner_path_rows;

			/*
			 * We won't be evaluating any quals at all for unmatched rows, so
			 * don't add them to ntuples.
			 */
		}
		else
		{
			/*
			 * Here, a complicating factor is that rescans may be cheaper than
			 * first scans.  If we never scan all the way to the end of the
			 * inner rel, it might be (depending on the plan type) that we'd
			 * never pay the whole inner first-scan run cost.  However it is
			 * difficult to estimate whether that will happen (and it could
			 * not happen if there are any unmatched outer rows!), so be
			 * conservative and always charge the whole first-scan cost once.
			 * We consider this charge to correspond to the first unmatched
			 * outer row, unless there isn't one in our estimate, in which
			 * case blame it on the first matched row.
			 */

			/* First, count all unmatched join tuples as being processed */
			ntuples += (outer_unmatched_rows / yb_batch_size) * inner_path_rows;

			/* Now add the forced full scan, and decrement appropriate count */
			run_cost += inner_run_cost;
			if (outer_unmatched_rows >= yb_batch_size)
				outer_unmatched_rows -= yb_batch_size;
			else
				outer_matched_rows -=
					outer_matched_rows < yb_batch_size ?
						outer_matched_rows : yb_batch_size;

			/* Add inner run cost for additional outer tuples having matches */
			if (outer_matched_rows > 0)
				run_cost += (outer_matched_rows / yb_batch_size) *
					inner_rescan_run_cost * inner_scan_frac ;

			/* Add inner run cost for additional unmatched outer tuples */
			if (outer_unmatched_rows > 0)
				run_cost += (outer_unmatched_rows / yb_batch_size) *
					inner_rescan_run_cost;
		}
	}
	else
	{
		/* Normal-case source costs were included in preliminary estimate */

		/* Compute number of tuples processed (not number emitted!) */
		ntuples = (outer_path_rows / yb_batch_size) * inner_path_rows;
	}

	/* CPU costs */
	cost_qual_eval(&restrict_qual_cost, path->jpath.joinrestrictinfo, root);

	/*
	 * YB: If BNL is enabled, it is possible for the enhanced CBO to be
	 * disabled. In this case, the batched join filter will inaccurately
	 * cost the BNL higher than its classic NL counterpart. This is a
	 * temporary measure to sidestep that until we enable the CBO by default
	 * and this measure is no longer necessary.
	 * TODO: Get rid of this after CBO is GA.
	 */
	if (IsYugaByteEnabled() &&
		 yb_is_outer_inner_batched(outer_path, inner_path) &&
		 !yb_enable_base_scans_cost_model)
	{
		restrict_qual_cost.startup = 0.0;
		restrict_qual_cost.per_tuple = 0.0;
		cost_qual_eval(&restrict_qual_cost,
					   yb_get_bnl_extra_quals(&path->jpath), root);
	}

	startup_cost += restrict_qual_cost.startup;
	cpu_per_tuple = cpu_tuple_cost + restrict_qual_cost.per_tuple;
	run_cost += cpu_per_tuple * ntuples;

	/* tlist eval costs are paid per output row, not per tuple scanned */
	startup_cost += path->jpath.path.pathtarget->cost.startup;
	run_cost += path->jpath.path.pathtarget->cost.per_tuple * path->jpath.path.rows;

	path->jpath.path.startup_cost = startup_cost;
	path->jpath.path.total_cost = startup_cost + run_cost;
}

/*
 * initial_cost_mergejoin
 *	  Preliminary estimate of the cost of a mergejoin path.
 *
 * This must quickly produce lower-bound estimates of the path's startup and
 * total costs.  If we are unable to eliminate the proposed path from
 * consideration using the lower bounds, final_cost_mergejoin will be called
 * to obtain the final estimates.
 *
 * The exact division of labor between this function and final_cost_mergejoin
 * is private to them, and represents a tradeoff between speed of the initial
 * estimate and getting a tight lower bound.  We choose to not examine the
 * join quals here, except for obtaining the scan selectivity estimate which
 * is really essential (but fortunately, use of caching keeps the cost of
 * getting that down to something reasonable).
 * We also assume that cost_sort is cheap enough to use here.
 *
 * 'workspace' is to be filled with startup_cost, total_cost, and perhaps
 *		other data to be used by final_cost_mergejoin
 * 'jointype' is the type of join to be performed
 * 'mergeclauses' is the list of joinclauses to be used as merge clauses
 * 'outer_path' is the outer input to the join
 * 'inner_path' is the inner input to the join
 * 'outersortkeys' is the list of sort keys for the outer path
 * 'innersortkeys' is the list of sort keys for the inner path
 * 'extra' contains miscellaneous information about the join
 *
 * Note: outersortkeys and innersortkeys should be NIL if no explicit
 * sort is needed because the respective source path is already ordered.
 */
void
initial_cost_mergejoin(PlannerInfo *root, JoinCostWorkspace *workspace,
					   JoinType jointype,
					   List *mergeclauses,
					   Path *outer_path, Path *inner_path,
					   List *outersortkeys, List *innersortkeys,
					   JoinPathExtraData *extra)
{
	Cost		startup_cost = 0;
	Cost		run_cost = 0;
	double		outer_path_rows = outer_path->rows;
	double		inner_path_rows = inner_path->rows;
	Cost		inner_run_cost;
	double		outer_rows,
				inner_rows,
				outer_skip_rows,
				inner_skip_rows;
	Selectivity outerstartsel,
				outerendsel,
				innerstartsel,
				innerendsel;
	Path		sort_path;		/* dummy for result of cost_sort */

	/* Protect some assumptions below that rowcounts aren't zero */
	if (outer_path_rows <= 0)
		outer_path_rows = 1;
	if (inner_path_rows <= 0)
		inner_path_rows = 1;

	/*
	 * A merge join will stop as soon as it exhausts either input stream
	 * (unless it's an outer join, in which case the outer side has to be
	 * scanned all the way anyway).  Estimate fraction of the left and right
	 * inputs that will actually need to be scanned.  Likewise, we can
	 * estimate the number of rows that will be skipped before the first join
	 * pair is found, which should be factored into startup cost. We use only
	 * the first (most significant) merge clause for this purpose. Since
	 * mergejoinscansel() is a fairly expensive computation, we cache the
	 * results in the merge clause RestrictInfo.
	 */
	if (mergeclauses && jointype != JOIN_FULL)
	{
		RestrictInfo *firstclause = (RestrictInfo *) linitial(mergeclauses);
		List	   *opathkeys;
		List	   *ipathkeys;
		PathKey    *opathkey;
		PathKey    *ipathkey;
		MergeScanSelCache *cache;

		/* Get the input pathkeys to determine the sort-order details */
		opathkeys = outersortkeys ? outersortkeys : outer_path->pathkeys;
		ipathkeys = innersortkeys ? innersortkeys : inner_path->pathkeys;
		Assert(opathkeys);
		Assert(ipathkeys);
		opathkey = (PathKey *) linitial(opathkeys);
		ipathkey = (PathKey *) linitial(ipathkeys);
		/* debugging check */
		if (opathkey->pk_opfamily != ipathkey->pk_opfamily ||
			opathkey->pk_eclass->ec_collation != ipathkey->pk_eclass->ec_collation ||
			opathkey->pk_strategy != ipathkey->pk_strategy ||
			opathkey->pk_nulls_first != ipathkey->pk_nulls_first)
			elog(ERROR, "left and right pathkeys do not match in mergejoin");

		/* Get the selectivity with caching */
		cache = cached_scansel(root, firstclause, opathkey);

		if (bms_is_subset(firstclause->left_relids,
						  outer_path->parent->relids))
		{
			/* left side of clause is outer */
			outerstartsel = cache->leftstartsel;
			outerendsel = cache->leftendsel;
			innerstartsel = cache->rightstartsel;
			innerendsel = cache->rightendsel;
		}
		else
		{
			/* left side of clause is inner */
			outerstartsel = cache->rightstartsel;
			outerendsel = cache->rightendsel;
			innerstartsel = cache->leftstartsel;
			innerendsel = cache->leftendsel;
		}
		if (jointype == JOIN_LEFT ||
			jointype == JOIN_ANTI)
		{
			outerstartsel = 0.0;
			outerendsel = 1.0;
		}
		else if (jointype == JOIN_RIGHT)
		{
			innerstartsel = 0.0;
			innerendsel = 1.0;
		}
	}
	else
	{
		/* cope with clauseless or full mergejoin */
		outerstartsel = innerstartsel = 0.0;
		outerendsel = innerendsel = 1.0;
	}

	/*
	 * Convert selectivities to row counts.  We force outer_rows and
	 * inner_rows to be at least 1, but the skip_rows estimates can be zero.
	 */
	outer_skip_rows = rint(outer_path_rows * outerstartsel);
	inner_skip_rows = rint(inner_path_rows * innerstartsel);
	outer_rows = clamp_row_est(outer_path_rows * outerendsel);
	inner_rows = clamp_row_est(inner_path_rows * innerendsel);

	Assert(outer_skip_rows <= outer_rows);
	Assert(inner_skip_rows <= inner_rows);

	/*
	 * Readjust scan selectivities to account for above rounding.  This is
	 * normally an insignificant effect, but when there are only a few rows in
	 * the inputs, failing to do this makes for a large percentage error.
	 */
	outerstartsel = outer_skip_rows / outer_path_rows;
	innerstartsel = inner_skip_rows / inner_path_rows;
	outerendsel = outer_rows / outer_path_rows;
	innerendsel = inner_rows / inner_path_rows;

	Assert(outerstartsel <= outerendsel);
	Assert(innerstartsel <= innerendsel);

	/* cost of source data */

	if (outersortkeys)			/* do we need to sort outer? */
	{
		cost_sort(&sort_path,
				  root,
				  outersortkeys,
				  outer_path->total_cost,
				  outer_path_rows,
				  outer_path->pathtarget->width,
				  0.0,
				  work_mem,
				  -1.0);
		startup_cost += sort_path.startup_cost;
		startup_cost += (sort_path.total_cost - sort_path.startup_cost)
			* outerstartsel;
		run_cost += (sort_path.total_cost - sort_path.startup_cost)
			* (outerendsel - outerstartsel);
	}
	else
	{
		startup_cost += outer_path->startup_cost;
		startup_cost += (outer_path->total_cost - outer_path->startup_cost)
			* outerstartsel;
		run_cost += (outer_path->total_cost - outer_path->startup_cost)
			* (outerendsel - outerstartsel);
	}

	if (innersortkeys)			/* do we need to sort inner? */
	{
		cost_sort(&sort_path,
				  root,
				  innersortkeys,
				  inner_path->total_cost,
				  inner_path_rows,
				  inner_path->pathtarget->width,
				  0.0,
				  work_mem,
				  -1.0);
		startup_cost += sort_path.startup_cost;
		startup_cost += (sort_path.total_cost - sort_path.startup_cost)
			* innerstartsel;
		inner_run_cost = (sort_path.total_cost - sort_path.startup_cost)
			* (innerendsel - innerstartsel);
	}
	else
	{
		startup_cost += inner_path->startup_cost;
		startup_cost += (inner_path->total_cost - inner_path->startup_cost)
			* innerstartsel;
		inner_run_cost = (inner_path->total_cost - inner_path->startup_cost)
			* (innerendsel - innerstartsel);
	}

	/*
	 * We can't yet determine whether rescanning occurs, or whether
	 * materialization of the inner input should be done.  The minimum
	 * possible inner input cost, regardless of rescan and materialization
	 * considerations, is inner_run_cost.  We include that in
	 * workspace->total_cost, but not yet in run_cost.
	 */

	/* CPU costs left for later */

	/* Public result fields */
	workspace->startup_cost = startup_cost;
	workspace->total_cost = startup_cost + run_cost + inner_run_cost;
	/* Save private data for final_cost_mergejoin */
	workspace->run_cost = run_cost;
	workspace->inner_run_cost = inner_run_cost;
	workspace->outer_rows = outer_rows;
	workspace->inner_rows = inner_rows;
	workspace->outer_skip_rows = outer_skip_rows;
	workspace->inner_skip_rows = inner_skip_rows;
}

/*
 * final_cost_mergejoin
 *	  Final estimate of the cost and result size of a mergejoin path.
 *
 * Unlike other costsize functions, this routine makes two actual decisions:
 * whether the executor will need to do mark/restore, and whether we should
 * materialize the inner path.  It would be logically cleaner to build
 * separate paths testing these alternatives, but that would require repeating
 * most of the cost calculations, which are not all that cheap.  Since the
 * choice will not affect output pathkeys or startup cost, only total cost,
 * there is no possibility of wanting to keep more than one path.  So it seems
 * best to make the decisions here and record them in the path's
 * skip_mark_restore and materialize_inner fields.
 *
 * Mark/restore overhead is usually required, but can be skipped if we know
 * that the executor need find only one match per outer tuple, and that the
 * mergeclauses are sufficient to identify a match.
 *
 * We materialize the inner path if we need mark/restore and either the inner
 * path can't support mark/restore, or it's cheaper to use an interposed
 * Material node to handle mark/restore.
 *
 * 'path' is already filled in except for the rows and cost fields and
 *		skip_mark_restore and materialize_inner
 * 'workspace' is the result from initial_cost_mergejoin
 * 'extra' contains miscellaneous information about the join
 */
void
final_cost_mergejoin(PlannerInfo *root, MergePath *path,
					 JoinCostWorkspace *workspace,
					 JoinPathExtraData *extra)
{
	Path	   *outer_path = path->jpath.outerjoinpath;
	Path	   *inner_path = path->jpath.innerjoinpath;
	double		inner_path_rows = inner_path->rows;
	List	   *mergeclauses = path->path_mergeclauses;
	List	   *innersortkeys = path->innersortkeys;
	Cost		startup_cost = workspace->startup_cost;
	Cost		run_cost = workspace->run_cost;
	Cost		inner_run_cost = workspace->inner_run_cost;
	double		outer_rows = workspace->outer_rows;
	double		inner_rows = workspace->inner_rows;
	double		outer_skip_rows = workspace->outer_skip_rows;
	double		inner_skip_rows = workspace->inner_skip_rows;
	Cost		cpu_per_tuple,
				bare_inner_cost,
				mat_inner_cost;
	QualCost	merge_qual_cost;
	QualCost	qp_qual_cost;
	double		mergejointuples,
				rescannedtuples;
	double		rescanratio;

	/* Protect some assumptions below that rowcounts aren't zero */
	if (inner_path_rows <= 0)
		inner_path_rows = 1;

	/* Mark the path with the correct row estimate */
	if (path->jpath.path.param_info)
		path->jpath.path.rows = path->jpath.path.param_info->ppi_rows;
	else
		path->jpath.path.rows = path->jpath.path.parent->rows;

	/* For partial paths, scale row estimate. */
	if (path->jpath.path.parallel_workers > 0)
	{
		double		parallel_divisor = get_parallel_divisor(&path->jpath.path);

		path->jpath.path.rows =
			clamp_row_est(path->jpath.path.rows / parallel_divisor);
	}

	/*
	 * We could include disable_cost in the preliminary estimate, but that
	 * would amount to optimizing for the case where the join method is
	 * disabled, which doesn't seem like the way to bet.
	 */
	if (!enable_mergejoin)
		startup_cost += disable_cost;

	/*
	 * Compute cost of the mergequals and qpquals (other restriction clauses)
	 * separately.
	 */
	cost_qual_eval(&merge_qual_cost, mergeclauses, root);
	cost_qual_eval(&qp_qual_cost, path->jpath.joinrestrictinfo, root);
	qp_qual_cost.startup -= merge_qual_cost.startup;
	qp_qual_cost.per_tuple -= merge_qual_cost.per_tuple;

	/*
	 * With a SEMI or ANTI join, or if the innerrel is known unique, the
	 * executor will stop scanning for matches after the first match.  When
	 * all the joinclauses are merge clauses, this means we don't ever need to
	 * back up the merge, and so we can skip mark/restore overhead.
	 */
	if ((path->jpath.jointype == JOIN_SEMI ||
		 path->jpath.jointype == JOIN_ANTI ||
		 extra->inner_unique) &&
		(list_length(path->jpath.joinrestrictinfo) ==
		 list_length(path->path_mergeclauses)))
		path->skip_mark_restore = true;
	else
		path->skip_mark_restore = false;

	/*
	 * Get approx # tuples passing the mergequals.  We use approx_tuple_count
	 * here because we need an estimate done with JOIN_INNER semantics.
	 */
	mergejointuples = approx_tuple_count(root, &path->jpath, mergeclauses);

	/*
	 * When there are equal merge keys in the outer relation, the mergejoin
	 * must rescan any matching tuples in the inner relation. This means
	 * re-fetching inner tuples; we have to estimate how often that happens.
	 *
	 * For regular inner and outer joins, the number of re-fetches can be
	 * estimated approximately as size of merge join output minus size of
	 * inner relation. Assume that the distinct key values are 1, 2, ..., and
	 * denote the number of values of each key in the outer relation as m1,
	 * m2, ...; in the inner relation, n1, n2, ...  Then we have
	 *
	 * size of join = m1 * n1 + m2 * n2 + ...
	 *
	 * number of rescanned tuples = (m1 - 1) * n1 + (m2 - 1) * n2 + ... = m1 *
	 * n1 + m2 * n2 + ... - (n1 + n2 + ...) = size of join - size of inner
	 * relation
	 *
	 * This equation works correctly for outer tuples having no inner match
	 * (nk = 0), but not for inner tuples having no outer match (mk = 0); we
	 * are effectively subtracting those from the number of rescanned tuples,
	 * when we should not.  Can we do better without expensive selectivity
	 * computations?
	 *
	 * The whole issue is moot if we are working from a unique-ified outer
	 * input, or if we know we don't need to mark/restore at all.
	 */
	if (IsA(outer_path, UniquePath) || path->skip_mark_restore)
		rescannedtuples = 0;
	else
	{
		rescannedtuples = mergejointuples - inner_path_rows;
		/* Must clamp because of possible underestimate */
		if (rescannedtuples < 0)
			rescannedtuples = 0;
	}

	/*
	 * We'll inflate various costs this much to account for rescanning.  Note
	 * that this is to be multiplied by something involving inner_rows, or
	 * another number related to the portion of the inner rel we'll scan.
	 */
	rescanratio = 1.0 + (rescannedtuples / inner_rows);

	/*
	 * Decide whether we want to materialize the inner input to shield it from
	 * mark/restore and performing re-fetches.  Our cost model for regular
	 * re-fetches is that a re-fetch costs the same as an original fetch,
	 * which is probably an overestimate; but on the other hand we ignore the
	 * bookkeeping costs of mark/restore.  Not clear if it's worth developing
	 * a more refined model.  So we just need to inflate the inner run cost by
	 * rescanratio.
	 */
	bare_inner_cost = inner_run_cost * rescanratio;

	/*
	 * When we interpose a Material node the re-fetch cost is assumed to be
	 * just cpu_operator_cost per tuple, independently of the underlying
	 * plan's cost; and we charge an extra cpu_operator_cost per original
	 * fetch as well.  Note that we're assuming the materialize node will
	 * never spill to disk, since it only has to remember tuples back to the
	 * last mark.  (If there are a huge number of duplicates, our other cost
	 * factors will make the path so expensive that it probably won't get
	 * chosen anyway.)	So we don't use cost_rescan here.
	 *
	 * Note: keep this estimate in sync with create_mergejoin_plan's labeling
	 * of the generated Material node.
	 */
	mat_inner_cost = inner_run_cost +
		cpu_operator_cost * inner_rows * rescanratio;

	/*
	 * If we don't need mark/restore at all, we don't need materialization.
	 */
	if (path->skip_mark_restore)
		path->materialize_inner = false;

	/*
	 * Prefer materializing if it looks cheaper, unless the user has asked to
	 * suppress materialization.
	 */
	else if (enable_material && mat_inner_cost < bare_inner_cost)
		path->materialize_inner = true;

	/*
	 * Even if materializing doesn't look cheaper, we *must* do it if the
	 * inner path is to be used directly (without sorting) and it doesn't
	 * support mark/restore.
	 *
	 * Since the inner side must be ordered, and only Sorts and IndexScans can
	 * create order to begin with, and they both support mark/restore, you
	 * might think there's no problem --- but you'd be wrong.  Nestloop and
	 * merge joins can *preserve* the order of their inputs, so they can be
	 * selected as the input of a mergejoin, and they don't support
	 * mark/restore at present.
	 *
	 * We don't test the value of enable_material here, because
	 * materialization is required for correctness in this case, and turning
	 * it off does not entitle us to deliver an invalid plan.
	 */
	else if (innersortkeys == NIL &&
			 !ExecSupportsMarkRestore(inner_path))
		path->materialize_inner = true;

	/*
	 * Also, force materializing if the inner path is to be sorted and the
	 * sort is expected to spill to disk.  This is because the final merge
	 * pass can be done on-the-fly if it doesn't have to support mark/restore.
	 * We don't try to adjust the cost estimates for this consideration,
	 * though.
	 *
	 * Since materialization is a performance optimization in this case,
	 * rather than necessary for correctness, we skip it if enable_material is
	 * off.
	 */
	else if (enable_material && innersortkeys != NIL &&
			 relation_byte_size(inner_path_rows,
								inner_path->pathtarget->width) >
			 (work_mem * 1024L))
		path->materialize_inner = true;
	else
		path->materialize_inner = false;

	/* Charge the right incremental cost for the chosen case */
	if (path->materialize_inner)
		run_cost += mat_inner_cost;
	else
		run_cost += bare_inner_cost;

	/* CPU costs */

	/*
	 * The number of tuple comparisons needed is approximately number of outer
	 * rows plus number of inner rows plus number of rescanned tuples (can we
	 * refine this?).  At each one, we need to evaluate the mergejoin quals.
	 */
	startup_cost += merge_qual_cost.startup;
	startup_cost += merge_qual_cost.per_tuple *
		(outer_skip_rows + inner_skip_rows * rescanratio);
	run_cost += merge_qual_cost.per_tuple *
		((outer_rows - outer_skip_rows) +
		 (inner_rows - inner_skip_rows) * rescanratio);

	/*
	 * For each tuple that gets through the mergejoin proper, we charge
	 * cpu_tuple_cost plus the cost of evaluating additional restriction
	 * clauses that are to be applied at the join.  (This is pessimistic since
	 * not all of the quals may get evaluated at each tuple.)
	 *
	 * Note: we could adjust for SEMI/ANTI joins skipping some qual
	 * evaluations here, but it's probably not worth the trouble.
	 */
	startup_cost += qp_qual_cost.startup;
	cpu_per_tuple = cpu_tuple_cost + qp_qual_cost.per_tuple;
	run_cost += cpu_per_tuple * mergejointuples;

	/* tlist eval costs are paid per output row, not per tuple scanned */
	startup_cost += path->jpath.path.pathtarget->cost.startup;
	run_cost += path->jpath.path.pathtarget->cost.per_tuple * path->jpath.path.rows;

	path->jpath.path.startup_cost = startup_cost;
	path->jpath.path.total_cost = startup_cost + run_cost;
}

/*
 * run mergejoinscansel() with caching
 */
static MergeScanSelCache *
cached_scansel(PlannerInfo *root, RestrictInfo *rinfo, PathKey *pathkey)
{
	MergeScanSelCache *cache;
	ListCell   *lc;
	Selectivity leftstartsel,
				leftendsel,
				rightstartsel,
				rightendsel;
	MemoryContext oldcontext;

	/* Do we have this result already? */
	foreach(lc, rinfo->scansel_cache)
	{
		cache = (MergeScanSelCache *) lfirst(lc);
		if (cache->opfamily == pathkey->pk_opfamily &&
			cache->collation == pathkey->pk_eclass->ec_collation &&
			cache->strategy == pathkey->pk_strategy &&
			cache->nulls_first == pathkey->pk_nulls_first)
			return cache;
	}

	/* Nope, do the computation */
	mergejoinscansel(root,
					 (Node *) rinfo->clause,
					 pathkey->pk_opfamily,
					 pathkey->pk_strategy,
					 pathkey->pk_nulls_first,
					 &leftstartsel,
					 &leftendsel,
					 &rightstartsel,
					 &rightendsel);

	/* Cache the result in suitably long-lived workspace */
	oldcontext = MemoryContextSwitchTo(root->planner_cxt);

	cache = (MergeScanSelCache *) palloc(sizeof(MergeScanSelCache));
	cache->opfamily = pathkey->pk_opfamily;
	cache->collation = pathkey->pk_eclass->ec_collation;
	cache->strategy = pathkey->pk_strategy;
	cache->nulls_first = pathkey->pk_nulls_first;
	cache->leftstartsel = leftstartsel;
	cache->leftendsel = leftendsel;
	cache->rightstartsel = rightstartsel;
	cache->rightendsel = rightendsel;

	rinfo->scansel_cache = lappend(rinfo->scansel_cache, cache);

	MemoryContextSwitchTo(oldcontext);

	return cache;
}

/*
 * initial_cost_hashjoin
 *	  Preliminary estimate of the cost of a hashjoin path.
 *
 * This must quickly produce lower-bound estimates of the path's startup and
 * total costs.  If we are unable to eliminate the proposed path from
 * consideration using the lower bounds, final_cost_hashjoin will be called
 * to obtain the final estimates.
 *
 * The exact division of labor between this function and final_cost_hashjoin
 * is private to them, and represents a tradeoff between speed of the initial
 * estimate and getting a tight lower bound.  We choose to not examine the
 * join quals here (other than by counting the number of hash clauses),
 * so we can't do much with CPU costs.  We do assume that
 * ExecChooseHashTableSize is cheap enough to use here.
 *
 * 'workspace' is to be filled with startup_cost, total_cost, and perhaps
 *		other data to be used by final_cost_hashjoin
 * 'jointype' is the type of join to be performed
 * 'hashclauses' is the list of joinclauses to be used as hash clauses
 * 'outer_path' is the outer input to the join
 * 'inner_path' is the inner input to the join
 * 'extra' contains miscellaneous information about the join
 * 'parallel_hash' indicates that inner_path is partial and that a shared
 *		hash table will be built in parallel
 */
void
initial_cost_hashjoin(PlannerInfo *root, JoinCostWorkspace *workspace,
					  JoinType jointype,
					  List *hashclauses,
					  Path *outer_path, Path *inner_path,
					  JoinPathExtraData *extra,
					  bool parallel_hash)
{
	Cost		startup_cost = 0;
	Cost		run_cost = 0;
	double		outer_path_rows = outer_path->rows;
	double		inner_path_rows = inner_path->rows;
	double		inner_path_rows_total = inner_path_rows;
	int			num_hashclauses = list_length(hashclauses);
	int			numbuckets;
	int			numbatches;
	int			num_skew_mcvs;
	size_t		space_allowed;	/* unused */

	/* cost of source data */
	startup_cost += outer_path->startup_cost;
	run_cost += outer_path->total_cost - outer_path->startup_cost;
	startup_cost += inner_path->total_cost;

	/*
	 * Cost of computing hash function: must do it once per input tuple. We
	 * charge one cpu_operator_cost for each column's hash function.  Also,
	 * tack on one cpu_tuple_cost per inner row, to model the costs of
	 * inserting the row into the hashtable.
	 *
	 * XXX when a hashclause is more complex than a single operator, we really
	 * should charge the extra eval costs of the left or right side, as
	 * appropriate, here.  This seems more work than it's worth at the moment.
	 */
	startup_cost += (cpu_operator_cost * num_hashclauses + cpu_tuple_cost)
		* inner_path_rows;
	run_cost += cpu_operator_cost * num_hashclauses * outer_path_rows;

	/*
	 * If this is a parallel hash build, then the value we have for
	 * inner_rows_total currently refers only to the rows returned by each
	 * participant.  For shared hash table size estimation, we need the total
	 * number, so we need to undo the division.
	 */
	if (parallel_hash)
		inner_path_rows_total *= get_parallel_divisor(inner_path);

	/*
	 * Get hash table size that executor would use for inner relation.
	 *
	 * XXX for the moment, always assume that skew optimization will be
	 * performed.  As long as SKEW_HASH_MEM_PERCENT is small, it's not worth
	 * trying to determine that for sure.
	 *
	 * XXX at some point it might be interesting to try to account for skew
	 * optimization in the cost estimate, but for now, we don't.
	 */
	ExecChooseHashTableSize(inner_path_rows_total,
							inner_path->pathtarget->width,
							true,	/* useskew */
							parallel_hash,	/* try_combined_hash_mem */
							outer_path->parallel_workers,
							&space_allowed,
							&numbuckets,
							&numbatches,
							&num_skew_mcvs);

	/*
	 * If inner relation is too big then we will need to "batch" the join,
	 * which implies writing and reading most of the tuples to disk an extra
	 * time.  Charge seq_page_cost per page, since the I/O should be nice and
	 * sequential.  Writing the inner rel counts as startup cost, all the rest
	 * as run cost.
	 */
	if (numbatches > 1)
	{
		double		outerpages = page_size(outer_path_rows,
										   outer_path->pathtarget->width);
		double		innerpages = page_size(inner_path_rows,
										   inner_path->pathtarget->width);

		startup_cost += seq_page_cost * innerpages;
		run_cost += seq_page_cost * (innerpages + 2 * outerpages);
	}

	/* CPU costs left for later */

	/* Public result fields */
	workspace->startup_cost = startup_cost;
	workspace->total_cost = startup_cost + run_cost;
	/* Save private data for final_cost_hashjoin */
	workspace->run_cost = run_cost;
	workspace->numbuckets = numbuckets;
	workspace->numbatches = numbatches;
	workspace->inner_rows_total = inner_path_rows_total;
}

/*
 * final_cost_hashjoin
 *	  Final estimate of the cost and result size of a hashjoin path.
 *
 * Note: the numbatches estimate is also saved into 'path' for use later
 *
 * 'path' is already filled in except for the rows and cost fields and
 *		num_batches
 * 'workspace' is the result from initial_cost_hashjoin
 * 'extra' contains miscellaneous information about the join
 */
void
final_cost_hashjoin(PlannerInfo *root, HashPath *path,
					JoinCostWorkspace *workspace,
					JoinPathExtraData *extra)
{
	Path	   *outer_path = path->jpath.outerjoinpath;
	Path	   *inner_path = path->jpath.innerjoinpath;
	double		outer_path_rows = outer_path->rows;
	double		inner_path_rows = inner_path->rows;
	double		inner_path_rows_total = workspace->inner_rows_total;
	List	   *hashclauses = path->path_hashclauses;
	Cost		startup_cost = workspace->startup_cost;
	Cost		run_cost = workspace->run_cost;
	int			numbuckets = workspace->numbuckets;
	int			numbatches = workspace->numbatches;
	Cost		cpu_per_tuple;
	QualCost	hash_qual_cost;
	QualCost	qp_qual_cost;
	double		hashjointuples;
	double		virtualbuckets;
	Selectivity innerbucketsize;
	Selectivity innermcvfreq;
	ListCell   *hcl;

	/* Mark the path with the correct row estimate */
	if (path->jpath.path.param_info)
		path->jpath.path.rows = path->jpath.path.param_info->ppi_rows;
	else
		path->jpath.path.rows = path->jpath.path.parent->rows;

	/* For partial paths, scale row estimate. */
	if (path->jpath.path.parallel_workers > 0)
	{
		double		parallel_divisor = get_parallel_divisor(&path->jpath.path);

		path->jpath.path.rows =
			clamp_row_est(path->jpath.path.rows / parallel_divisor);
	}

	/*
	 * We could include disable_cost in the preliminary estimate, but that
	 * would amount to optimizing for the case where the join method is
	 * disabled, which doesn't seem like the way to bet.
	 */
	if (!enable_hashjoin)
		startup_cost += disable_cost;

	/* mark the path with estimated # of batches */
	path->num_batches = numbatches;

	/* store the total number of tuples (sum of partial row estimates) */
	path->inner_rows_total = inner_path_rows_total;

	/* and compute the number of "virtual" buckets in the whole join */
	virtualbuckets = (double) numbuckets * (double) numbatches;

	/*
	 * Determine bucketsize fraction and MCV frequency for the inner relation.
	 * We use the smallest bucketsize or MCV frequency estimated for any
	 * individual hashclause; this is undoubtedly conservative.
	 *
	 * BUT: if inner relation has been unique-ified, we can assume it's good
	 * for hashing.  This is important both because it's the right answer, and
	 * because we avoid contaminating the cache with a value that's wrong for
	 * non-unique-ified paths.
	 */
	if (IsA(inner_path, UniquePath))
	{
		innerbucketsize = 1.0 / virtualbuckets;
		innermcvfreq = 0.0;
	}
	else
	{
		innerbucketsize = 1.0;
		innermcvfreq = 1.0;
		foreach(hcl, hashclauses)
		{
			RestrictInfo *restrictinfo = lfirst_node(RestrictInfo, hcl);
			Selectivity thisbucketsize;
			Selectivity thismcvfreq;

			/*
			 * First we have to figure out which side of the hashjoin clause
			 * is the inner side.
			 *
			 * Since we tend to visit the same clauses over and over when
			 * planning a large query, we cache the bucket stats estimates in
			 * the RestrictInfo node to avoid repeated lookups of statistics.
			 */
			if (bms_is_subset(restrictinfo->right_relids,
							  inner_path->parent->relids))
			{
				/* righthand side is inner */
				thisbucketsize = restrictinfo->right_bucketsize;
				if (thisbucketsize < 0)
				{
					/* not cached yet */
					estimate_hash_bucket_stats(root,
											   get_rightop(restrictinfo->clause),
											   virtualbuckets,
											   &restrictinfo->right_mcvfreq,
											   &restrictinfo->right_bucketsize);
					thisbucketsize = restrictinfo->right_bucketsize;
				}
				thismcvfreq = restrictinfo->right_mcvfreq;
			}
			else
			{
				Assert(bms_is_subset(restrictinfo->left_relids,
									 inner_path->parent->relids));
				/* lefthand side is inner */
				thisbucketsize = restrictinfo->left_bucketsize;
				if (thisbucketsize < 0)
				{
					/* not cached yet */
					estimate_hash_bucket_stats(root,
											   get_leftop(restrictinfo->clause),
											   virtualbuckets,
											   &restrictinfo->left_mcvfreq,
											   &restrictinfo->left_bucketsize);
					thisbucketsize = restrictinfo->left_bucketsize;
				}
				thismcvfreq = restrictinfo->left_mcvfreq;
			}

			if (innerbucketsize > thisbucketsize)
				innerbucketsize = thisbucketsize;
			if (innermcvfreq > thismcvfreq)
				innermcvfreq = thismcvfreq;
		}
	}

	/*
	 * If the bucket holding the inner MCV would exceed hash_mem, we don't
	 * want to hash unless there is really no other alternative, so apply
	 * disable_cost.  (The executor normally copes with excessive memory usage
	 * by splitting batches, but obviously it cannot separate equal values
	 * that way, so it will be unable to drive the batch size below hash_mem
	 * when this is true.)
	 */
	if (relation_byte_size(clamp_row_est(inner_path_rows * innermcvfreq),
						   inner_path->pathtarget->width) > get_hash_memory_limit())
		startup_cost += disable_cost;

	/*
	 * Compute cost of the hashquals and qpquals (other restriction clauses)
	 * separately.
	 */
	cost_qual_eval(&hash_qual_cost, hashclauses, root);
	cost_qual_eval(&qp_qual_cost, path->jpath.joinrestrictinfo, root);
	qp_qual_cost.startup -= hash_qual_cost.startup;
	qp_qual_cost.per_tuple -= hash_qual_cost.per_tuple;

	/* CPU costs */

	if (path->jpath.jointype == JOIN_SEMI ||
		path->jpath.jointype == JOIN_ANTI ||
		extra->inner_unique)
	{
		double		outer_matched_rows;
		Selectivity inner_scan_frac;

		/*
		 * With a SEMI or ANTI join, or if the innerrel is known unique, the
		 * executor will stop after the first match.
		 *
		 * For an outer-rel row that has at least one match, we can expect the
		 * bucket scan to stop after a fraction 1/(match_count+1) of the
		 * bucket's rows, if the matches are evenly distributed.  Since they
		 * probably aren't quite evenly distributed, we apply a fuzz factor of
		 * 2.0 to that fraction.  (If we used a larger fuzz factor, we'd have
		 * to clamp inner_scan_frac to at most 1.0; but since match_count is
		 * at least 1, no such clamp is needed now.)
		 */
		outer_matched_rows = rint(outer_path_rows * extra->semifactors.outer_match_frac);
		inner_scan_frac = 2.0 / (extra->semifactors.match_count + 1.0);

		startup_cost += hash_qual_cost.startup;
		run_cost += hash_qual_cost.per_tuple * outer_matched_rows *
			clamp_row_est(inner_path_rows * innerbucketsize * inner_scan_frac) * 0.5;

		/*
		 * For unmatched outer-rel rows, the picture is quite a lot different.
		 * In the first place, there is no reason to assume that these rows
		 * preferentially hit heavily-populated buckets; instead assume they
		 * are uncorrelated with the inner distribution and so they see an
		 * average bucket size of inner_path_rows / virtualbuckets.  In the
		 * second place, it seems likely that they will have few if any exact
		 * hash-code matches and so very few of the tuples in the bucket will
		 * actually require eval of the hash quals.  We don't have any good
		 * way to estimate how many will, but for the moment assume that the
		 * effective cost per bucket entry is one-tenth what it is for
		 * matchable tuples.
		 */
		run_cost += hash_qual_cost.per_tuple *
			(outer_path_rows - outer_matched_rows) *
			clamp_row_est(inner_path_rows / virtualbuckets) * 0.05;

		/* Get # of tuples that will pass the basic join */
		if (path->jpath.jointype == JOIN_ANTI)
			hashjointuples = outer_path_rows - outer_matched_rows;
		else
			hashjointuples = outer_matched_rows;
	}
	else
	{
		/*
		 * The number of tuple comparisons needed is the number of outer
		 * tuples times the typical number of tuples in a hash bucket, which
		 * is the inner relation size times its bucketsize fraction.  At each
		 * one, we need to evaluate the hashjoin quals.  But actually,
		 * charging the full qual eval cost at each tuple is pessimistic,
		 * since we don't evaluate the quals unless the hash values match
		 * exactly.  For lack of a better idea, halve the cost estimate to
		 * allow for that.
		 */
		startup_cost += hash_qual_cost.startup;
		run_cost += hash_qual_cost.per_tuple * outer_path_rows *
			clamp_row_est(inner_path_rows * innerbucketsize) * 0.5;

		/*
		 * Get approx # tuples passing the hashquals.  We use
		 * approx_tuple_count here because we need an estimate done with
		 * JOIN_INNER semantics.
		 */
		hashjointuples = approx_tuple_count(root, &path->jpath, hashclauses);
	}

	/*
	 * For each tuple that gets through the hashjoin proper, we charge
	 * cpu_tuple_cost plus the cost of evaluating additional restriction
	 * clauses that are to be applied at the join.  (This is pessimistic since
	 * not all of the quals may get evaluated at each tuple.)
	 */
	startup_cost += qp_qual_cost.startup;
	cpu_per_tuple = cpu_tuple_cost + qp_qual_cost.per_tuple;
	run_cost += cpu_per_tuple * hashjointuples;

	/* tlist eval costs are paid per output row, not per tuple scanned */
	startup_cost += path->jpath.path.pathtarget->cost.startup;
	run_cost += path->jpath.path.pathtarget->cost.per_tuple * path->jpath.path.rows;

	path->jpath.path.startup_cost = startup_cost;
	path->jpath.path.total_cost = startup_cost + run_cost;
}


/*
 * cost_subplan
 *		Figure the costs for a SubPlan (or initplan).
 *
 * Note: we could dig the subplan's Plan out of the root list, but in practice
 * all callers have it handy already, so we make them pass it.
 */
void
cost_subplan(PlannerInfo *root, SubPlan *subplan, Plan *plan)
{
	QualCost	sp_cost;

	/* Figure any cost for evaluating the testexpr */
	cost_qual_eval(&sp_cost,
				   make_ands_implicit((Expr *) subplan->testexpr),
				   root);

	if (subplan->useHashTable)
	{
		/*
		 * If we are using a hash table for the subquery outputs, then the
		 * cost of evaluating the query is a one-time cost.  We charge one
		 * cpu_operator_cost per tuple for the work of loading the hashtable,
		 * too.
		 */
		sp_cost.startup += plan->total_cost +
			cpu_operator_cost * plan->plan_rows;

		/*
		 * The per-tuple costs include the cost of evaluating the lefthand
		 * expressions, plus the cost of probing the hashtable.  We already
		 * accounted for the lefthand expressions as part of the testexpr, and
		 * will also have counted one cpu_operator_cost for each comparison
		 * operator.  That is probably too low for the probing cost, but it's
		 * hard to make a better estimate, so live with it for now.
		 */
	}
	else
	{
		/*
		 * Otherwise we will be rescanning the subplan output on each
		 * evaluation.  We need to estimate how much of the output we will
		 * actually need to scan.  NOTE: this logic should agree with the
		 * tuple_fraction estimates used by make_subplan() in
		 * plan/subselect.c.
		 */
		Cost		plan_run_cost = plan->total_cost - plan->startup_cost;

		if (subplan->subLinkType == EXISTS_SUBLINK)
		{
			/* we only need to fetch 1 tuple; clamp to avoid zero divide */
			sp_cost.per_tuple += plan_run_cost / clamp_row_est(plan->plan_rows);
		}
		else if (subplan->subLinkType == ALL_SUBLINK ||
				 subplan->subLinkType == ANY_SUBLINK)
		{
			/* assume we need 50% of the tuples */
			sp_cost.per_tuple += 0.50 * plan_run_cost;
			/* also charge a cpu_operator_cost per row examined */
			sp_cost.per_tuple += 0.50 * plan->plan_rows * cpu_operator_cost;
		}
		else
		{
			/* assume we need all tuples */
			sp_cost.per_tuple += plan_run_cost;
		}

		/*
		 * Also account for subplan's startup cost. If the subplan is
		 * uncorrelated or undirect correlated, AND its topmost node is one
		 * that materializes its output, assume that we'll only need to pay
		 * its startup cost once; otherwise assume we pay the startup cost
		 * every time.
		 */
		if (subplan->parParam == NIL &&
			ExecMaterializesOutput(nodeTag(plan)))
			sp_cost.startup += plan->startup_cost;
		else
			sp_cost.per_tuple += plan->startup_cost;
	}

	subplan->startup_cost = sp_cost.startup;
	subplan->per_call_cost = sp_cost.per_tuple;
}


/*
 * cost_rescan
 *		Given a finished Path, estimate the costs of rescanning it after
 *		having done so the first time.  For some Path types a rescan is
 *		cheaper than an original scan (if no parameters change), and this
 *		function embodies knowledge about that.  The default is to return
 *		the same costs stored in the Path.  (Note that the cost estimates
 *		actually stored in Paths are always for first scans.)
 *
 * This function is not currently intended to model effects such as rescans
 * being cheaper due to disk block caching; what we are concerned with is
 * plan types wherein the executor caches results explicitly, or doesn't
 * redo startup calculations, etc.
 */
static void
cost_rescan(PlannerInfo *root, Path *path,
			Cost *rescan_startup_cost,	/* output parameters */
			Cost *rescan_total_cost)
{
	switch (path->pathtype)
	{
		case T_FunctionScan:

			/*
			 * Currently, nodeFunctionscan.c always executes the function to
			 * completion before returning any rows, and caches the results in
			 * a tuplestore.  So the function eval cost is all startup cost
			 * and isn't paid over again on rescans. However, all run costs
			 * will be paid over again.
			 */
			*rescan_startup_cost = 0;
			*rescan_total_cost = path->total_cost - path->startup_cost;
			break;
		case T_HashJoin:

			/*
			 * If it's a single-batch join, we don't need to rebuild the hash
			 * table during a rescan.
			 */
			if (((HashPath *) path)->num_batches == 1)
			{
				/* Startup cost is exactly the cost of hash table building */
				*rescan_startup_cost = 0;
				*rescan_total_cost = path->total_cost - path->startup_cost;
			}
			else
			{
				/* Otherwise, no special treatment */
				*rescan_startup_cost = path->startup_cost;
				*rescan_total_cost = path->total_cost;
			}
			break;
		case T_CteScan:
		case T_WorkTableScan:
			{
				/*
				 * These plan types materialize their final result in a
				 * tuplestore or tuplesort object.  So the rescan cost is only
				 * cpu_tuple_cost per tuple, unless the result is large enough
				 * to spill to disk.
				 */
				Cost		run_cost = cpu_tuple_cost * path->rows;
				double		nbytes = relation_byte_size(path->rows,
														path->pathtarget->width);
				long		work_mem_bytes = work_mem * 1024L;

				if (nbytes > work_mem_bytes)
				{
					/* It will spill, so account for re-read cost */
					double		npages = ceil(nbytes / BLCKSZ);

					run_cost += seq_page_cost * npages;
				}
				*rescan_startup_cost = 0;
				*rescan_total_cost = run_cost;
			}
			break;
		case T_Material:
		case T_Sort:
			{
				/*
				 * These plan types not only materialize their results, but do
				 * not implement qual filtering or projection.  So they are
				 * even cheaper to rescan than the ones above.  We charge only
				 * cpu_operator_cost per tuple.  (Note: keep that in sync with
				 * the run_cost charge in cost_sort, and also see comments in
				 * cost_material before you change it.)
				 */
				Cost		run_cost = cpu_operator_cost * path->rows;
				double		nbytes = relation_byte_size(path->rows,
														path->pathtarget->width);
				long		work_mem_bytes = work_mem * 1024L;

				if (nbytes > work_mem_bytes)
				{
					/* It will spill, so account for re-read cost */
					double		npages = ceil(nbytes / BLCKSZ);

					run_cost += seq_page_cost * npages;
				}
				*rescan_startup_cost = 0;
				*rescan_total_cost = run_cost;
			}
			break;
		case T_Memoize:
			/* All the hard work is done by cost_memoize_rescan */
			cost_memoize_rescan(root, (MemoizePath *) path,
								rescan_startup_cost, rescan_total_cost);
			break;
		default:
			*rescan_startup_cost = path->startup_cost;
			*rescan_total_cost = path->total_cost;
			break;
	}
}


/*
 * cost_qual_eval
 *		Estimate the CPU costs of evaluating a WHERE clause.
 *		The input can be either an implicitly-ANDed list of boolean
 *		expressions, or a list of RestrictInfo nodes.  (The latter is
 *		preferred since it allows caching of the results.)
 *		The result includes both a one-time (startup) component,
 *		and a per-evaluation component.
 */
void
cost_qual_eval(QualCost *cost, List *quals, PlannerInfo *root)
{
	cost_qual_eval_context context;
	ListCell   *l;

	context.root = root;
	context.total.startup = 0;
	context.total.per_tuple = 0;

	/* We don't charge any cost for the implicit ANDing at top level ... */

	foreach(l, quals)
	{
		Node	   *qual = (Node *) lfirst(l);

		cost_qual_eval_walker(qual, &context);
	}

	*cost = context.total;
}

/*
 * cost_qual_eval_node
 *		As above, for a single RestrictInfo or expression.
 */
void
cost_qual_eval_node(QualCost *cost, Node *qual, PlannerInfo *root)
{
	cost_qual_eval_context context;

	context.root = root;
	context.total.startup = 0;
	context.total.per_tuple = 0;

	cost_qual_eval_walker(qual, &context);

	*cost = context.total;
}

static bool
cost_qual_eval_walker(Node *node, cost_qual_eval_context *context)
{
	if (node == NULL)
		return false;

	/*
	 * RestrictInfo nodes contain an eval_cost field reserved for this
	 * routine's use, so that it's not necessary to evaluate the qual clause's
	 * cost more than once.  If the clause's cost hasn't been computed yet,
	 * the field's startup value will contain -1.
	 */
	if (IsA(node, RestrictInfo))
	{
		RestrictInfo *rinfo = (RestrictInfo *) node;

		if (rinfo->eval_cost.startup < 0)
		{
			cost_qual_eval_context locContext;

			locContext.root = context->root;
			locContext.total.startup = 0;
			locContext.total.per_tuple = 0;

			/*
			 * For an OR clause, recurse into the marked-up tree so that we
			 * set the eval_cost for contained RestrictInfos too.
			 */
			if (rinfo->orclause)
				cost_qual_eval_walker((Node *) rinfo->orclause, &locContext);
			else
				cost_qual_eval_walker((Node *) rinfo->clause, &locContext);

			/*
			 * If the RestrictInfo is marked pseudoconstant, it will be tested
			 * only once, so treat its cost as all startup cost.
			 */
			if (rinfo->pseudoconstant)
			{
				/* count one execution during startup */
				locContext.total.startup += locContext.total.per_tuple;
				locContext.total.per_tuple = 0;
			}
			rinfo->eval_cost = locContext.total;
		}
		context->total.startup += rinfo->eval_cost.startup;
		context->total.per_tuple += rinfo->eval_cost.per_tuple;
		/* do NOT recurse into children */
		return false;
	}

	/*
	 * For each operator or function node in the given tree, we charge the
	 * estimated execution cost given by pg_proc.procost (remember to multiply
	 * this by cpu_operator_cost).
	 *
	 * Vars and Consts are charged zero, and so are boolean operators (AND,
	 * OR, NOT). Simplistic, but a lot better than no model at all.
	 *
	 * Should we try to account for the possibility of short-circuit
	 * evaluation of AND/OR?  Probably *not*, because that would make the
	 * results depend on the clause ordering, and we are not in any position
	 * to expect that the current ordering of the clauses is the one that's
	 * going to end up being used.  The above per-RestrictInfo caching would
	 * not mix well with trying to re-order clauses anyway.
	 *
	 * Another issue that is entirely ignored here is that if a set-returning
	 * function is below top level in the tree, the functions/operators above
	 * it will need to be evaluated multiple times.  In practical use, such
	 * cases arise so seldom as to not be worth the added complexity needed;
	 * moreover, since our rowcount estimates for functions tend to be pretty
	 * phony, the results would also be pretty phony.
	 */
	if (IsA(node, FuncExpr))
	{
		add_function_cost(context->root, ((FuncExpr *) node)->funcid, node,
						  &context->total);
	}
	else if (IsA(node, OpExpr) ||
			 IsA(node, DistinctExpr) ||
			 IsA(node, NullIfExpr))
	{
		/* rely on struct equivalence to treat these all alike */
		set_opfuncid((OpExpr *) node);
		add_function_cost(context->root, ((OpExpr *) node)->opfuncid, node,
						  &context->total);
	}
	else if (IsA(node, ScalarArrayOpExpr))
	{
		ScalarArrayOpExpr *saop = (ScalarArrayOpExpr *) node;
		Node	   *arraynode = (Node *) lsecond(saop->args);
		QualCost	sacosts;
		QualCost	hcosts;
		int			estarraylen = estimate_array_length(arraynode);

		set_sa_opfuncid(saop);
		sacosts.startup = sacosts.per_tuple = 0;
		add_function_cost(context->root, saop->opfuncid, NULL,
						  &sacosts);

		if (OidIsValid(saop->hashfuncid))
		{
			/* Handle costs for hashed ScalarArrayOpExpr */
			hcosts.startup = hcosts.per_tuple = 0;

			add_function_cost(context->root, saop->hashfuncid, NULL, &hcosts);
			context->total.startup += sacosts.startup + hcosts.startup;

			/* Estimate the cost of building the hashtable. */
			context->total.startup += estarraylen * hcosts.per_tuple;

			/*
			 * XXX should we charge a little bit for sacosts.per_tuple when
			 * building the table, or is it ok to assume there will be zero
			 * hash collision?
			 */

			/*
			 * Charge for hashtable lookups.  Charge a single hash and a
			 * single comparison.
			 */
			context->total.per_tuple += hcosts.per_tuple + sacosts.per_tuple;
		}
		else
		{
			/*
			 * Estimate that the operator will be applied to about half of the
			 * array elements before the answer is determined.
			 */
			context->total.startup += sacosts.startup;
			context->total.per_tuple += sacosts.per_tuple *
				estimate_array_length(arraynode) * 0.5;
		}
	}
	else if (IsA(node, Aggref) ||
			 IsA(node, WindowFunc))
	{
		/*
		 * Aggref and WindowFunc nodes are (and should be) treated like Vars,
		 * ie, zero execution cost in the current model, because they behave
		 * essentially like Vars at execution.  We disregard the costs of
		 * their input expressions for the same reason.  The actual execution
		 * costs of the aggregate/window functions and their arguments have to
		 * be factored into plan-node-specific costing of the Agg or WindowAgg
		 * plan node.
		 */
		return false;			/* don't recurse into children */
	}
	else if (IsA(node, GroupingFunc))
	{
		/* Treat this as having cost 1 */
		context->total.per_tuple += cpu_operator_cost;
		return false;			/* don't recurse into children */
	}
	else if (IsA(node, CoerceViaIO))
	{
		CoerceViaIO *iocoerce = (CoerceViaIO *) node;
		Oid			iofunc;
		Oid			typioparam;
		bool		typisvarlena;

		/* check the result type's input function */
		getTypeInputInfo(iocoerce->resulttype,
						 &iofunc, &typioparam);
		add_function_cost(context->root, iofunc, NULL,
						  &context->total);
		/* check the input type's output function */
		getTypeOutputInfo(exprType((Node *) iocoerce->arg),
						  &iofunc, &typisvarlena);
		add_function_cost(context->root, iofunc, NULL,
						  &context->total);
	}
	else if (IsA(node, ArrayCoerceExpr))
	{
		ArrayCoerceExpr *acoerce = (ArrayCoerceExpr *) node;
		QualCost	perelemcost;

		cost_qual_eval_node(&perelemcost, (Node *) acoerce->elemexpr,
							context->root);
		context->total.startup += perelemcost.startup;
		if (perelemcost.per_tuple > 0)
			context->total.per_tuple += perelemcost.per_tuple *
				estimate_array_length((Node *) acoerce->arg);
	}
	else if (IsA(node, RowCompareExpr))
	{
		/* Conservatively assume we will check all the columns */
		RowCompareExpr *rcexpr = (RowCompareExpr *) node;
		ListCell   *lc;

		foreach(lc, rcexpr->opnos)
		{
			Oid			opid = lfirst_oid(lc);

			add_function_cost(context->root, get_opcode(opid), NULL,
							  &context->total);
		}
	}
	else if (IsA(node, MinMaxExpr) ||
			 IsA(node, SQLValueFunction) ||
			 IsA(node, XmlExpr) ||
			 IsA(node, CoerceToDomain) ||
			 IsA(node, NextValueExpr))
	{
		/* Treat all these as having cost 1 */
		context->total.per_tuple += cpu_operator_cost;
	}
	else if (IsA(node, CurrentOfExpr))
	{
		/* Report high cost to prevent selection of anything but TID scan */
		context->total.startup += disable_cost;
	}
	else if (IsA(node, SubLink))
	{
		/* This routine should not be applied to un-planned expressions */
		elog(ERROR, "cannot handle unplanned sub-select");
	}
	else if (IsA(node, SubPlan))
	{
		/*
		 * A subplan node in an expression typically indicates that the
		 * subplan will be executed on each evaluation, so charge accordingly.
		 * (Sub-selects that can be executed as InitPlans have already been
		 * removed from the expression.)
		 */
		SubPlan    *subplan = (SubPlan *) node;

		context->total.startup += subplan->startup_cost;
		context->total.per_tuple += subplan->per_call_cost;

		/*
		 * We don't want to recurse into the testexpr, because it was already
		 * counted in the SubPlan node's costs.  So we're done.
		 */
		return false;
	}
	else if (IsA(node, AlternativeSubPlan))
	{
		/*
		 * Arbitrarily use the first alternative plan for costing.  (We should
		 * certainly only include one alternative, and we don't yet have
		 * enough information to know which one the executor is most likely to
		 * use.)
		 */
		AlternativeSubPlan *asplan = (AlternativeSubPlan *) node;

		return cost_qual_eval_walker((Node *) linitial(asplan->subplans),
									 context);
	}
	else if (IsA(node, PlaceHolderVar))
	{
		/*
		 * A PlaceHolderVar should be given cost zero when considering general
		 * expression evaluation costs.  The expense of doing the contained
		 * expression is charged as part of the tlist eval costs of the scan
		 * or join where the PHV is first computed (see set_rel_width and
		 * add_placeholders_to_joinrel).  If we charged it again here, we'd be
		 * double-counting the cost for each level of plan that the PHV
		 * bubbles up through.  Hence, return without recursing into the
		 * phexpr.
		 */
		return false;
	}

	/* recurse into children */
	return expression_tree_walker(node, cost_qual_eval_walker,
								  (void *) context);
}

/*
 * get_restriction_qual_cost
 *	  Compute evaluation costs of a baserel's restriction quals, plus any
 *	  movable join quals that have been pushed down to the scan.
 *	  Results are returned into *qpqual_cost.
 *
 * This is a convenience subroutine that works for seqscans and other cases
 * where all the given quals will be evaluated the hard way.  It's not useful
 * for cost_index(), for example, where the index machinery takes care of
 * some of the quals.  We assume baserestrictcost was previously set by
 * set_baserel_size_estimates().
 */
static void
get_restriction_qual_cost(PlannerInfo *root, RelOptInfo *baserel,
						  ParamPathInfo *param_info,
						  QualCost *qpqual_cost)
{
	if (param_info)
	{
		/* Include costs of pushed-down clauses */
		cost_qual_eval(qpqual_cost, param_info->ppi_clauses, root);

		qpqual_cost->startup += baserel->baserestrictcost.startup;
		qpqual_cost->per_tuple += baserel->baserestrictcost.per_tuple;
	}
	else
		*qpqual_cost = baserel->baserestrictcost;
}


/*
 * compute_semi_anti_join_factors
 *	  Estimate how much of the inner input a SEMI, ANTI, or inner_unique join
 *	  can be expected to scan.
 *
 * In a hash or nestloop SEMI/ANTI join, the executor will stop scanning
 * inner rows as soon as it finds a match to the current outer row.
 * The same happens if we have detected the inner rel is unique.
 * We should therefore adjust some of the cost components for this effect.
 * This function computes some estimates needed for these adjustments.
 * These estimates will be the same regardless of the particular paths used
 * for the outer and inner relation, so we compute these once and then pass
 * them to all the join cost estimation functions.
 *
 * Input parameters:
 *	joinrel: join relation under consideration
 *	outerrel: outer relation under consideration
 *	innerrel: inner relation under consideration
 *	jointype: if not JOIN_SEMI or JOIN_ANTI, we assume it's inner_unique
 *	sjinfo: SpecialJoinInfo relevant to this join
 *	restrictlist: join quals
 * Output parameters:
 *	*semifactors is filled in (see pathnodes.h for field definitions)
 */
void
compute_semi_anti_join_factors(PlannerInfo *root,
							   RelOptInfo *joinrel,
							   RelOptInfo *outerrel,
							   RelOptInfo *innerrel,
							   JoinType jointype,
							   SpecialJoinInfo *sjinfo,
							   List *restrictlist,
							   SemiAntiJoinFactors *semifactors)
{
	Selectivity jselec;
	Selectivity nselec;
	Selectivity avgmatch;
	SpecialJoinInfo temp_sjinfo;
	List	   *joinquals;
	ListCell   *l;

	/*
	 * In an ANTI join, we must ignore clauses that are "pushed down", since
	 * those won't affect the match logic.  In a SEMI join, we do not
	 * distinguish joinquals from "pushed down" quals, so just use the whole
	 * restrictinfo list.  For other outer join types, we should consider only
	 * non-pushed-down quals, so that this devolves to an IS_OUTER_JOIN check.
	 */
	if (IS_OUTER_JOIN(jointype))
	{
		joinquals = NIL;
		foreach(l, restrictlist)
		{
			RestrictInfo *rinfo = lfirst_node(RestrictInfo, l);

			if (!RINFO_IS_PUSHED_DOWN(rinfo, joinrel->relids))
				joinquals = lappend(joinquals, rinfo);
		}
	}
	else
		joinquals = restrictlist;

	/*
	 * YB: The following code was modified to fix a PG bug detailed in #19021.
	 * Note to PG15 mergers: temp_sjinfo was previously known as "norm_sjinfo".
	 */
	temp_sjinfo.type = T_SpecialJoinInfo;
	temp_sjinfo.min_lefthand = outerrel->relids;
	temp_sjinfo.min_righthand = innerrel->relids;
	temp_sjinfo.syn_lefthand = outerrel->relids;
	temp_sjinfo.syn_righthand = innerrel->relids;
	temp_sjinfo.jointype = (jointype == JOIN_ANTI) ? JOIN_ANTI : JOIN_SEMI;
	/* we don't bother trying to make the remaining fields valid */
	temp_sjinfo.lhs_strict = false;
	temp_sjinfo.delay_upper_joins = false;
	temp_sjinfo.semi_can_btree = false;
	temp_sjinfo.semi_can_hash = false;
	temp_sjinfo.semi_operators = NIL;
	temp_sjinfo.semi_rhs_exprs = NIL;

	/*
	 * Get the JOIN_SEMI or JOIN_ANTI selectivity of the join clauses.
	 */
	jselec = clauselist_selectivity(root,
									joinquals,
									0,
									(jointype == JOIN_ANTI) ? JOIN_ANTI : JOIN_SEMI,
									&temp_sjinfo);

	/*
	 * Also get the normal inner-join selectivity of the join clauses.
	 */
	temp_sjinfo.type = T_SpecialJoinInfo;
	temp_sjinfo.min_lefthand = outerrel->relids;
	temp_sjinfo.min_righthand = innerrel->relids;
	temp_sjinfo.syn_lefthand = outerrel->relids;
	temp_sjinfo.syn_righthand = innerrel->relids;
	temp_sjinfo.jointype = JOIN_INNER;
	/* we don't bother trying to make the remaining fields valid */
	temp_sjinfo.lhs_strict = false;
	temp_sjinfo.delay_upper_joins = false;
	temp_sjinfo.semi_can_btree = false;
	temp_sjinfo.semi_can_hash = false;
	temp_sjinfo.semi_operators = NIL;
	temp_sjinfo.semi_rhs_exprs = NIL;

	nselec = clauselist_selectivity(root,
									joinquals,
									0,
									JOIN_INNER,
									&temp_sjinfo);

	/* Avoid leaking a lot of ListCells */
	if (IS_OUTER_JOIN(jointype))
		list_free(joinquals);

	/*
	 * jselec can be interpreted as the fraction of outer-rel rows that have
	 * any matches (this is true for both SEMI and ANTI cases).  And nselec is
	 * the fraction of the Cartesian product that matches.  So, the average
	 * number of matches for each outer-rel row that has at least one match is
	 * nselec * inner_rows / jselec.
	 *
	 * Note: it is correct to use the inner rel's "rows" count here, even
	 * though we might later be considering a parameterized inner path with
	 * fewer rows.  This is because we have included all the join clauses in
	 * the selectivity estimate.
	 */
	if (jselec > 0)				/* protect against zero divide */
	{
		avgmatch = nselec * innerrel->rows / jselec;
		/* Clamp to sane range */
		avgmatch = Max(1.0, avgmatch);
	}
	else
		avgmatch = 1.0;

	semifactors->outer_match_frac = jselec;
	semifactors->match_count = avgmatch;
}

static List*
yb_get_bnl_extra_quals(JoinPath *joinpath)
{
	bool yb_is_batched =
		yb_is_outer_inner_batched(joinpath->outerjoinpath, joinpath->innerjoinpath);

	if (!yb_is_batched)
		return joinpath->joinrestrictinfo;

	List *bnl_extra_quals = NULL;
	ListCell *lc;
	foreach(lc, joinpath->joinrestrictinfo)
	{
		RestrictInfo *rinfo = (RestrictInfo *) lfirst(lc);
		if (!yb_can_batch_rinfo(rinfo, joinpath->outerjoinpath->parent->relids,
										joinpath->innerjoinpath->parent->relids))
		{
			bnl_extra_quals = lappend(bnl_extra_quals, rinfo);
		}
	}
	return bnl_extra_quals;
}

/*
 * has_indexed_join_quals
 *	  Check whether all the joinquals of a nestloop join are used as
 *	  inner index quals.
 *
 * If the inner path of a SEMI/ANTI join is an indexscan (including bitmap
 * indexscan) that uses all the joinquals as indexquals, we can assume that an
 * unmatched outer tuple is cheap to process, whereas otherwise it's probably
 * expensive.
 */
static bool
has_indexed_join_quals(NestPath *path)
{
	JoinPath   *joinpath = &path->jpath;
	Relids		joinrelids = joinpath->path.parent->relids;
	Path	   *innerpath = joinpath->innerjoinpath;
	List	   *indexclauses;
	bool		found_one;
	ListCell   *lc;

	/* If join still has quals to evaluate, it's not fast */
	/*
	 * YB: Technically, we can remove the first condition as it is redundant
	 * with the second. However, keeping it around to aid those who are merging
	 * future PG code.
	 */
	if (joinpath->joinrestrictinfo != NIL &&
		 yb_get_bnl_extra_quals(joinpath))
		return false;
	/* Nor if the inner path isn't parameterized at all */
	if (innerpath->param_info == NULL)
		return false;

	/* Find the indexclauses list for the inner scan */
	switch (innerpath->pathtype)
	{
		case T_IndexScan:
		case T_IndexOnlyScan:
			indexclauses = ((IndexPath *) innerpath)->indexclauses;
			break;
		case T_BitmapHeapScan:
			{
				/* Accept only a simple bitmap scan, not AND/OR cases */
				Path	   *bmqual = ((BitmapHeapPath *) innerpath)->bitmapqual;

				if (IsA(bmqual, IndexPath))
					indexclauses = ((IndexPath *) bmqual)->indexclauses;
				else
					return false;
				break;
			}
		default:

			/*
			 * If it's not a simple indexscan, it probably doesn't run quickly
			 * for zero rows out, even if it's a parameterized path using all
			 * the joinquals.
			 */
			return false;
	}

	/*
	 * Examine the inner path's param clauses.  Any that are from the outer
	 * path must be found in the indexclauses list, either exactly or in an
	 * equivalent form generated by equivclass.c.  Also, we must find at least
	 * one such clause, else it's a clauseless join which isn't fast.
	 */
	found_one = false;
	foreach(lc, innerpath->param_info->ppi_clauses)
	{
		RestrictInfo *rinfo = (RestrictInfo *) lfirst(lc);

		if (join_clause_is_movable_into(rinfo,
										innerpath->parent->relids,
										joinrelids))
		{
			if (!is_redundant_with_indexclauses(rinfo, indexclauses))
				return false;
			found_one = true;
		}
	}
	return found_one;
}


/*
 * approx_tuple_count
 *		Quick-and-dirty estimation of the number of join rows passing
 *		a set of qual conditions.
 *
 * The quals can be either an implicitly-ANDed list of boolean expressions,
 * or a list of RestrictInfo nodes (typically the latter).
 *
 * We intentionally compute the selectivity under JOIN_INNER rules, even
 * if it's some type of outer join.  This is appropriate because we are
 * trying to figure out how many tuples pass the initial merge or hash
 * join step.
 *
 * This is quick-and-dirty because we bypass clauselist_selectivity, and
 * simply multiply the independent clause selectivities together.  Now
 * clauselist_selectivity often can't do any better than that anyhow, but
 * for some situations (such as range constraints) it is smarter.  However,
 * we can't effectively cache the results of clauselist_selectivity, whereas
 * the individual clause selectivities can be and are cached.
 *
 * Since we are only using the results to estimate how many potential
 * output tuples are generated and passed through qpqual checking, it
 * seems OK to live with the approximation.
 */
static double
approx_tuple_count(PlannerInfo *root, JoinPath *path, List *quals)
{
	double		tuples;
	double		outer_tuples = path->outerjoinpath->rows;
	double		inner_tuples = path->innerjoinpath->rows;
	SpecialJoinInfo sjinfo;
	Selectivity selec = 1.0;
	ListCell   *l;

	/*
	 * Make up a SpecialJoinInfo for JOIN_INNER semantics.
	 */
	sjinfo.type = T_SpecialJoinInfo;
	sjinfo.min_lefthand = path->outerjoinpath->parent->relids;
	sjinfo.min_righthand = path->innerjoinpath->parent->relids;
	sjinfo.syn_lefthand = path->outerjoinpath->parent->relids;
	sjinfo.syn_righthand = path->innerjoinpath->parent->relids;
	sjinfo.jointype = JOIN_INNER;
	/* we don't bother trying to make the remaining fields valid */
	sjinfo.lhs_strict = false;
	sjinfo.delay_upper_joins = false;
	sjinfo.semi_can_btree = false;
	sjinfo.semi_can_hash = false;
	sjinfo.semi_operators = NIL;
	sjinfo.semi_rhs_exprs = NIL;

	/* Get the approximate selectivity */
	foreach(l, quals)
	{
		Node	   *qual = (Node *) lfirst(l);

		/* Note that clause_selectivity will be able to cache its result */
		selec *= clause_selectivity(root, qual, 0, JOIN_INNER, &sjinfo);
	}

	/* Apply it to the input relation sizes */
	tuples = selec * outer_tuples * inner_tuples;

	return clamp_row_est(tuples);
}


/*
 * set_baserel_size_estimates
 *		Set the size estimates for the given base relation.
 *
 * The rel's targetlist and restrictinfo list must have been constructed
 * already, and rel->tuples must be set.
 *
 * We set the following fields of the rel node:
 *	rows: the estimated number of output tuples (after applying
 *		  restriction clauses).
 *	width: the estimated average output tuple width in bytes.
 *	baserestrictcost: estimated cost of evaluating baserestrictinfo clauses.
 */
void
set_baserel_size_estimates(PlannerInfo *root, RelOptInfo *rel)
{
	double		nrows;

	/* Should only be applied to base relations */
	Assert(rel->relid > 0);

	nrows = rel->tuples *
		clauselist_selectivity(root,
							   rel->baserestrictinfo,
							   0,
							   JOIN_INNER,
							   NULL);

	rel->rows = clamp_row_est(nrows);

	cost_qual_eval(&rel->baserestrictcost, rel->baserestrictinfo, root);

	set_rel_width(root, rel);
}

/*
 * get_parameterized_baserel_size
 *		Make a size estimate for a parameterized scan of a base relation.
 *
 * 'param_clauses' lists the additional join clauses to be used.
 *
 * set_baserel_size_estimates must have been applied already.
 */
double
get_parameterized_baserel_size(PlannerInfo *root, RelOptInfo *rel,
							   List *param_clauses)
{
	List	   *allclauses;
	double		nrows;

	/*
	 * Estimate the number of rows returned by the parameterized scan, knowing
	 * that it will apply all the extra join clauses as well as the rel's own
	 * restriction clauses.  Note that we force the clauses to be treated as
	 * non-join clauses during selectivity estimation.
	 */
	allclauses = list_concat_copy(param_clauses, rel->baserestrictinfo);
	nrows = rel->tuples *
		clauselist_selectivity(root,
							   allclauses,
							   rel->relid,	/* do not use 0! */
							   JOIN_INNER,
							   NULL);
	nrows = clamp_row_est(nrows);
	/* For safety, make sure result is not more than the base estimate */
	if (nrows > rel->rows)
		nrows = rel->rows;
	return nrows;
}

/*
 * set_joinrel_size_estimates
 *		Set the size estimates for the given join relation.
 *
 * The rel's targetlist must have been constructed already, and a
 * restriction clause list that matches the given component rels must
 * be provided.
 *
 * Since there is more than one way to make a joinrel for more than two
 * base relations, the results we get here could depend on which component
 * rel pair is provided.  In theory we should get the same answers no matter
 * which pair is provided; in practice, since the selectivity estimation
 * routines don't handle all cases equally well, we might not.  But there's
 * not much to be done about it.  (Would it make sense to repeat the
 * calculations for each pair of input rels that's encountered, and somehow
 * average the results?  Probably way more trouble than it's worth, and
 * anyway we must keep the rowcount estimate the same for all paths for the
 * joinrel.)
 *
 * We set only the rows field here.  The reltarget field was already set by
 * build_joinrel_tlist, and baserestrictcost is not used for join rels.
 */
void
set_joinrel_size_estimates(PlannerInfo *root, RelOptInfo *rel,
						   RelOptInfo *outer_rel,
						   RelOptInfo *inner_rel,
						   SpecialJoinInfo *sjinfo,
						   List *restrictlist)
{
	rel->rows = calc_joinrel_size_estimate(root,
										   rel,
										   outer_rel,
										   inner_rel,
										   outer_rel->rows,
										   inner_rel->rows,
										   sjinfo,
										   restrictlist);
}

/*
 * get_parameterized_joinrel_size
 *		Make a size estimate for a parameterized scan of a join relation.
 *
 * 'rel' is the joinrel under consideration.
 * 'outer_path', 'inner_path' are (probably also parameterized) Paths that
 *		produce the relations being joined.
 * 'sjinfo' is any SpecialJoinInfo relevant to this join.
 * 'restrict_clauses' lists the join clauses that need to be applied at the
 * join node (including any movable clauses that were moved down to this join,
 * and not including any movable clauses that were pushed down into the
 * child paths).
 *
 * set_joinrel_size_estimates must have been applied already.
 */
double
get_parameterized_joinrel_size(PlannerInfo *root, RelOptInfo *rel,
							   Path *outer_path,
							   Path *inner_path,
							   SpecialJoinInfo *sjinfo,
							   List *restrict_clauses)
{
	double		nrows;

	/*
	 * Estimate the number of rows returned by the parameterized join as the
	 * sizes of the input paths times the selectivity of the clauses that have
	 * ended up at this join node.
	 *
	 * As with set_joinrel_size_estimates, the rowcount estimate could depend
	 * on the pair of input paths provided, though ideally we'd get the same
	 * estimate for any pair with the same parameterization.
	 */
	nrows = calc_joinrel_size_estimate(root,
									   rel,
									   outer_path->parent,
									   inner_path->parent,
									   outer_path->rows,
									   inner_path->rows,
									   sjinfo,
									   restrict_clauses);
	/* For safety, make sure result is not more than the base estimate */
	if (nrows > rel->rows)
		nrows = rel->rows;
	return nrows;
}

/*
 * calc_joinrel_size_estimate
 *		Workhorse for set_joinrel_size_estimates and
 *		get_parameterized_joinrel_size.
 *
 * outer_rel/inner_rel are the relations being joined, but they should be
 * assumed to have sizes outer_rows/inner_rows; those numbers might be less
 * than what rel->rows says, when we are considering parameterized paths.
 */
static double
calc_joinrel_size_estimate(PlannerInfo *root,
						   RelOptInfo *joinrel,
						   RelOptInfo *outer_rel,
						   RelOptInfo *inner_rel,
						   double outer_rows,
						   double inner_rows,
						   SpecialJoinInfo *sjinfo,
						   List *restrictlist_in)
{
	/* This apparently-useless variable dodges a compiler bug in VS2013: */
	List	   *restrictlist = restrictlist_in;
	JoinType	jointype = sjinfo->jointype;
	Selectivity fkselec;
	Selectivity jselec;
	Selectivity pselec;
	double		nrows;

	/*
	 * Compute joinclause selectivity.  Note that we are only considering
	 * clauses that become restriction clauses at this join level; we are not
	 * double-counting them because they were not considered in estimating the
	 * sizes of the component rels.
	 *
	 * First, see whether any of the joinclauses can be matched to known FK
	 * constraints.  If so, drop those clauses from the restrictlist, and
	 * instead estimate their selectivity using FK semantics.  (We do this
	 * without regard to whether said clauses are local or "pushed down".
	 * Probably, an FK-matching clause could never be seen as pushed down at
	 * an outer join, since it would be strict and hence would be grounds for
	 * join strength reduction.)  fkselec gets the net selectivity for
	 * FK-matching clauses, or 1.0 if there are none.
	 */
	fkselec = get_foreign_key_join_selectivity(root,
											   outer_rel->relids,
											   inner_rel->relids,
											   sjinfo,
											   &restrictlist);

	/*
	 * For an outer join, we have to distinguish the selectivity of the join's
	 * own clauses (JOIN/ON conditions) from any clauses that were "pushed
	 * down".  For inner joins we just count them all as joinclauses.
	 */
	if (IS_OUTER_JOIN(jointype))
	{
		List	   *joinquals = NIL;
		List	   *pushedquals = NIL;
		ListCell   *l;

		/* Grovel through the clauses to separate into two lists */
		foreach(l, restrictlist)
		{
			RestrictInfo *rinfo = lfirst_node(RestrictInfo, l);

			if (RINFO_IS_PUSHED_DOWN(rinfo, joinrel->relids))
				pushedquals = lappend(pushedquals, rinfo);
			else
				joinquals = lappend(joinquals, rinfo);
		}

		/* Get the separate selectivities */
		jselec = clauselist_selectivity(root,
										joinquals,
										0,
										jointype,
										sjinfo);
		pselec = clauselist_selectivity(root,
										pushedquals,
										0,
										jointype,
										sjinfo);

		/* Avoid leaking a lot of ListCells */
		list_free(joinquals);
		list_free(pushedquals);
	}
	else
	{
		jselec = clauselist_selectivity(root,
										restrictlist,
										0,
										jointype,
										sjinfo);
		pselec = 0.0;			/* not used, keep compiler quiet */
	}

	/*
	 * Basically, we multiply size of Cartesian product by selectivity.
	 *
	 * If we are doing an outer join, take that into account: the joinqual
	 * selectivity has to be clamped using the knowledge that the output must
	 * be at least as large as the non-nullable input.  However, any
	 * pushed-down quals are applied after the outer join, so their
	 * selectivity applies fully.
	 *
	 * For JOIN_SEMI and JOIN_ANTI, the selectivity is defined as the fraction
	 * of LHS rows that have matches, and we apply that straightforwardly.
	 */
	switch (jointype)
	{
		case JOIN_INNER:
			nrows = outer_rows * inner_rows * fkselec * jselec;
			/* pselec not used */
			break;
		case JOIN_LEFT:
			nrows = outer_rows * inner_rows * fkselec * jselec;
			if (nrows < outer_rows)
				nrows = outer_rows;
			nrows *= pselec;
			break;
		case JOIN_FULL:
			nrows = outer_rows * inner_rows * fkselec * jselec;
			if (nrows < outer_rows)
				nrows = outer_rows;
			if (nrows < inner_rows)
				nrows = inner_rows;
			nrows *= pselec;
			break;
		case JOIN_SEMI:
			nrows = outer_rows * fkselec * jselec;
			/* pselec not used */
			break;
		case JOIN_ANTI:
			nrows = outer_rows * (1.0 - fkselec * jselec);
			nrows *= pselec;
			break;
		default:
			/* other values not expected here */
			elog(ERROR, "unrecognized join type: %d", (int) jointype);
			nrows = 0;			/* keep compiler quiet */
			break;
	}

	return clamp_row_est(nrows);
}

/*
 * get_foreign_key_join_selectivity
 *		Estimate join selectivity for foreign-key-related clauses.
 *
 * Remove any clauses that can be matched to FK constraints from *restrictlist,
 * and return a substitute estimate of their selectivity.  1.0 is returned
 * when there are no such clauses.
 *
 * The reason for treating such clauses specially is that we can get better
 * estimates this way than by relying on clauselist_selectivity(), especially
 * for multi-column FKs where that function's assumption that the clauses are
 * independent falls down badly.  But even with single-column FKs, we may be
 * able to get a better answer when the pg_statistic stats are missing or out
 * of date.
 */
static Selectivity
get_foreign_key_join_selectivity(PlannerInfo *root,
								 Relids outer_relids,
								 Relids inner_relids,
								 SpecialJoinInfo *sjinfo,
								 List **restrictlist)
{
	Selectivity fkselec = 1.0;
	JoinType	jointype = sjinfo->jointype;
	List	   *worklist = *restrictlist;
	ListCell   *lc;

	/* Consider each FK constraint that is known to match the query */
	foreach(lc, root->fkey_list)
	{
		ForeignKeyOptInfo *fkinfo = (ForeignKeyOptInfo *) lfirst(lc);
		bool		ref_is_outer;
		List	   *removedlist;
		ListCell   *cell;

		/*
		 * This FK is not relevant unless it connects a baserel on one side of
		 * this join to a baserel on the other side.
		 */
		if (bms_is_member(fkinfo->con_relid, outer_relids) &&
			bms_is_member(fkinfo->ref_relid, inner_relids))
			ref_is_outer = false;
		else if (bms_is_member(fkinfo->ref_relid, outer_relids) &&
				 bms_is_member(fkinfo->con_relid, inner_relids))
			ref_is_outer = true;
		else
			continue;

		/*
		 * If we're dealing with a semi/anti join, and the FK's referenced
		 * relation is on the outside, then knowledge of the FK doesn't help
		 * us figure out what we need to know (which is the fraction of outer
		 * rows that have matches).  On the other hand, if the referenced rel
		 * is on the inside, then all outer rows must have matches in the
		 * referenced table (ignoring nulls).  But any restriction or join
		 * clauses that filter that table will reduce the fraction of matches.
		 * We can account for restriction clauses, but it's too hard to guess
		 * how many table rows would get through a join that's inside the RHS.
		 * Hence, if either case applies, punt and ignore the FK.
		 */
		if ((jointype == JOIN_SEMI || jointype == JOIN_ANTI) &&
			(ref_is_outer || bms_membership(inner_relids) != BMS_SINGLETON))
			continue;

		/*
		 * Modify the restrictlist by removing clauses that match the FK (and
		 * putting them into removedlist instead).  It seems unsafe to modify
		 * the originally-passed List structure, so we make a shallow copy the
		 * first time through.
		 */
		if (worklist == *restrictlist)
			worklist = list_copy(worklist);

		removedlist = NIL;
		foreach(cell, worklist)
		{
			RestrictInfo *rinfo = (RestrictInfo *) lfirst(cell);
			bool		remove_it = false;
			int			i;

			/* Drop this clause if it matches any column of the FK */
			for (i = 0; i < fkinfo->nkeys; i++)
			{
				if (rinfo->parent_ec)
				{
					/*
					 * EC-derived clauses can only match by EC.  It is okay to
					 * consider any clause derived from the same EC as
					 * matching the FK: even if equivclass.c chose to generate
					 * a clause equating some other pair of Vars, it could
					 * have generated one equating the FK's Vars.  So for
					 * purposes of estimation, we can act as though it did so.
					 *
					 * Note: checking parent_ec is a bit of a cheat because
					 * there are EC-derived clauses that don't have parent_ec
					 * set; but such clauses must compare expressions that
					 * aren't just Vars, so they cannot match the FK anyway.
					 */
					if (fkinfo->eclass[i] == rinfo->parent_ec)
					{
						remove_it = true;
						break;
					}
				}
				else
				{
					/*
					 * Otherwise, see if rinfo was previously matched to FK as
					 * a "loose" clause.
					 */
					if (list_member_ptr(fkinfo->rinfos[i], rinfo))
					{
						remove_it = true;
						break;
					}
				}
			}
			if (remove_it)
			{
				worklist = foreach_delete_current(worklist, cell);
				removedlist = lappend(removedlist, rinfo);
			}
		}

		/*
		 * If we failed to remove all the matching clauses we expected to
		 * find, chicken out and ignore this FK; applying its selectivity
		 * might result in double-counting.  Put any clauses we did manage to
		 * remove back into the worklist.
		 *
		 * Since the matching clauses are known not outerjoin-delayed, they
		 * would normally have appeared in the initial joinclause list.  If we
		 * didn't find them, there are two possibilities:
		 *
		 * 1. If the FK match is based on an EC that is ec_has_const, it won't
		 * have generated any join clauses at all.  We discount such ECs while
		 * checking to see if we have "all" the clauses.  (Below, we'll adjust
		 * the selectivity estimate for this case.)
		 *
		 * 2. The clauses were matched to some other FK in a previous
		 * iteration of this loop, and thus removed from worklist.  (A likely
		 * case is that two FKs are matched to the same EC; there will be only
		 * one EC-derived clause in the initial list, so the first FK will
		 * consume it.)  Applying both FKs' selectivity independently risks
		 * underestimating the join size; in particular, this would undo one
		 * of the main things that ECs were invented for, namely to avoid
		 * double-counting the selectivity of redundant equality conditions.
		 * Later we might think of a reasonable way to combine the estimates,
		 * but for now, just punt, since this is a fairly uncommon situation.
		 */
		if (removedlist == NIL ||
			list_length(removedlist) !=
			(fkinfo->nmatched_ec - fkinfo->nconst_ec + fkinfo->nmatched_ri))
		{
			worklist = list_concat(worklist, removedlist);
			continue;
		}

		/*
		 * Finally we get to the payoff: estimate selectivity using the
		 * knowledge that each referencing row will match exactly one row in
		 * the referenced table.
		 *
		 * XXX that's not true in the presence of nulls in the referencing
		 * column(s), so in principle we should derate the estimate for those.
		 * However (1) if there are any strict restriction clauses for the
		 * referencing column(s) elsewhere in the query, derating here would
		 * be double-counting the null fraction, and (2) it's not very clear
		 * how to combine null fractions for multiple referencing columns. So
		 * we do nothing for now about correcting for nulls.
		 *
		 * XXX another point here is that if either side of an FK constraint
		 * is an inheritance parent, we estimate as though the constraint
		 * covers all its children as well.  This is not an unreasonable
		 * assumption for a referencing table, ie the user probably applied
		 * identical constraints to all child tables (though perhaps we ought
		 * to check that).  But it's not possible to have done that for a
		 * referenced table.  Fortunately, precisely because that doesn't
		 * work, it is uncommon in practice to have an FK referencing a parent
		 * table.  So, at least for now, disregard inheritance here.
		 */
		if (jointype == JOIN_SEMI || jointype == JOIN_ANTI)
		{
			/*
			 * For JOIN_SEMI and JOIN_ANTI, we only get here when the FK's
			 * referenced table is exactly the inside of the join.  The join
			 * selectivity is defined as the fraction of LHS rows that have
			 * matches.  The FK implies that every LHS row has a match *in the
			 * referenced table*; but any restriction clauses on it will
			 * reduce the number of matches.  Hence we take the join
			 * selectivity as equal to the selectivity of the table's
			 * restriction clauses, which is rows / tuples; but we must guard
			 * against tuples == 0.
			 */
			RelOptInfo *ref_rel = find_base_rel(root, fkinfo->ref_relid);
			double		ref_tuples = Max(ref_rel->tuples, 1.0);

			fkselec *= ref_rel->rows / ref_tuples;
		}
		else
		{
			/*
			 * Otherwise, selectivity is exactly 1/referenced-table-size; but
			 * guard against tuples == 0.  Note we should use the raw table
			 * tuple count, not any estimate of its filtered or joined size.
			 */
			RelOptInfo *ref_rel = find_base_rel(root, fkinfo->ref_relid);
			double		ref_tuples = Max(ref_rel->tuples, 1.0);

			fkselec *= 1.0 / ref_tuples;
		}

		/*
		 * If any of the FK columns participated in ec_has_const ECs, then
		 * equivclass.c will have generated "var = const" restrictions for
		 * each side of the join, thus reducing the sizes of both input
		 * relations.  Taking the fkselec at face value would amount to
		 * double-counting the selectivity of the constant restriction for the
		 * referencing Var.  Hence, look for the restriction clause(s) that
		 * were applied to the referencing Var(s), and divide out their
		 * selectivity to correct for this.
		 */
		if (fkinfo->nconst_ec > 0)
		{
			for (int i = 0; i < fkinfo->nkeys; i++)
			{
				EquivalenceClass *ec = fkinfo->eclass[i];

				if (ec && ec->ec_has_const)
				{
					EquivalenceMember *em = fkinfo->fk_eclass_member[i];
					RestrictInfo *rinfo = find_derived_clause_for_ec_member(ec,
																			em);

					if (rinfo)
					{
						Selectivity s0;

						s0 = clause_selectivity(root,
												(Node *) rinfo,
												0,
												jointype,
												sjinfo);
						if (s0 > 0)
							fkselec /= s0;
					}
				}
			}
		}
	}

	*restrictlist = worklist;
	CLAMP_PROBABILITY(fkselec);
	return fkselec;
}

/*
 * set_subquery_size_estimates
 *		Set the size estimates for a base relation that is a subquery.
 *
 * The rel's targetlist and restrictinfo list must have been constructed
 * already, and the Paths for the subquery must have been completed.
 * We look at the subquery's PlannerInfo to extract data.
 *
 * We set the same fields as set_baserel_size_estimates.
 */
void
set_subquery_size_estimates(PlannerInfo *root, RelOptInfo *rel)
{
	PlannerInfo *subroot = rel->subroot;
	RelOptInfo *sub_final_rel;
	ListCell   *lc;

	/* Should only be applied to base relations that are subqueries */
	Assert(rel->relid > 0);
	Assert(planner_rt_fetch(rel->relid, root)->rtekind == RTE_SUBQUERY);

	/*
	 * Copy raw number of output rows from subquery.  All of its paths should
	 * have the same output rowcount, so just look at cheapest-total.
	 */
	sub_final_rel = fetch_upper_rel(subroot, UPPERREL_FINAL, NULL);
	rel->tuples = sub_final_rel->cheapest_total_path->rows;

	/*
	 * Compute per-output-column width estimates by examining the subquery's
	 * targetlist.  For any output that is a plain Var, get the width estimate
	 * that was made while planning the subquery.  Otherwise, we leave it to
	 * set_rel_width to fill in a datatype-based default estimate.
	 */
	foreach(lc, subroot->parse->targetList)
	{
		TargetEntry *te = lfirst_node(TargetEntry, lc);
		Node	   *texpr = (Node *) te->expr;
		int32		item_width = 0;

		/* junk columns aren't visible to upper query */
		if (te->resjunk)
			continue;

		/*
		 * The subquery could be an expansion of a view that's had columns
		 * added to it since the current query was parsed, so that there are
		 * non-junk tlist columns in it that don't correspond to any column
		 * visible at our query level.  Ignore such columns.
		 */
		if (te->resno < rel->min_attr || te->resno > rel->max_attr)
			continue;

		/*
		 * XXX This currently doesn't work for subqueries containing set
		 * operations, because the Vars in their tlists are bogus references
		 * to the first leaf subquery, which wouldn't give the right answer
		 * even if we could still get to its PlannerInfo.
		 *
		 * Also, the subquery could be an appendrel for which all branches are
		 * known empty due to constraint exclusion, in which case
		 * set_append_rel_pathlist will have left the attr_widths set to zero.
		 *
		 * In either case, we just leave the width estimate zero until
		 * set_rel_width fixes it.
		 */
		if (IsA(texpr, Var) &&
			subroot->parse->setOperations == NULL)
		{
			Var		   *var = (Var *) texpr;
			RelOptInfo *subrel = find_base_rel(subroot, var->varno);

			item_width = subrel->attr_widths[var->varattno - subrel->min_attr];
		}
		rel->attr_widths[te->resno - rel->min_attr] = item_width;
	}

	/* Now estimate number of output rows, etc */
	set_baserel_size_estimates(root, rel);
}

/*
 * set_function_size_estimates
 *		Set the size estimates for a base relation that is a function call.
 *
 * The rel's targetlist and restrictinfo list must have been constructed
 * already.
 *
 * We set the same fields as set_baserel_size_estimates.
 */
void
set_function_size_estimates(PlannerInfo *root, RelOptInfo *rel)
{
	RangeTblEntry *rte;
	ListCell   *lc;

	/* Should only be applied to base relations that are functions */
	Assert(rel->relid > 0);
	rte = planner_rt_fetch(rel->relid, root);
	Assert(rte->rtekind == RTE_FUNCTION);

	/*
	 * Estimate number of rows the functions will return. The rowcount of the
	 * node is that of the largest function result.
	 */
	rel->tuples = 0;
	foreach(lc, rte->functions)
	{
		RangeTblFunction *rtfunc = (RangeTblFunction *) lfirst(lc);
		double		ntup = expression_returns_set_rows(root, rtfunc->funcexpr);

		if (ntup > rel->tuples)
			rel->tuples = ntup;
	}

	/* Now estimate number of output rows, etc */
	set_baserel_size_estimates(root, rel);
}

/*
 * set_function_size_estimates
 *		Set the size estimates for a base relation that is a function call.
 *
 * The rel's targetlist and restrictinfo list must have been constructed
 * already.
 *
 * We set the same fields as set_tablefunc_size_estimates.
 */
void
set_tablefunc_size_estimates(PlannerInfo *root, RelOptInfo *rel)
{
	/* Should only be applied to base relations that are functions */
	Assert(rel->relid > 0);
	Assert(planner_rt_fetch(rel->relid, root)->rtekind == RTE_TABLEFUNC);

	rel->tuples = 100;

	/* Now estimate number of output rows, etc */
	set_baserel_size_estimates(root, rel);
}

/*
 * set_values_size_estimates
 *		Set the size estimates for a base relation that is a values list.
 *
 * The rel's targetlist and restrictinfo list must have been constructed
 * already.
 *
 * We set the same fields as set_baserel_size_estimates.
 */
void
set_values_size_estimates(PlannerInfo *root, RelOptInfo *rel)
{
	RangeTblEntry *rte;

	/* Should only be applied to base relations that are values lists */
	Assert(rel->relid > 0);
	rte = planner_rt_fetch(rel->relid, root);
	Assert(rte->rtekind == RTE_VALUES);

	/*
	 * Estimate number of rows the values list will return. We know this
	 * precisely based on the list length (well, barring set-returning
	 * functions in list items, but that's a refinement not catered for
	 * anywhere else either).
	 */
	rel->tuples = list_length(rte->values_lists);

	/* Now estimate number of output rows, etc */
	set_baserel_size_estimates(root, rel);
}

/*
 * set_cte_size_estimates
 *		Set the size estimates for a base relation that is a CTE reference.
 *
 * The rel's targetlist and restrictinfo list must have been constructed
 * already, and we need an estimate of the number of rows returned by the CTE
 * (if a regular CTE) or the non-recursive term (if a self-reference).
 *
 * We set the same fields as set_baserel_size_estimates.
 */
void
set_cte_size_estimates(PlannerInfo *root, RelOptInfo *rel, double cte_rows)
{
	RangeTblEntry *rte;

	/* Should only be applied to base relations that are CTE references */
	Assert(rel->relid > 0);
	rte = planner_rt_fetch(rel->relid, root);
	Assert(rte->rtekind == RTE_CTE);

	if (rte->self_reference)
	{
		/*
		 * In a self-reference, we assume the average worktable size is a
		 * multiple of the nonrecursive term's size.  The best multiplier will
		 * vary depending on query "fan-out", so make its value adjustable.
		 */
		rel->tuples = clamp_row_est(recursive_worktable_factor * cte_rows);
	}
	else
	{
		/* Otherwise just believe the CTE's rowcount estimate */
		rel->tuples = cte_rows;
	}

	/* Now estimate number of output rows, etc */
	set_baserel_size_estimates(root, rel);
}

/*
 * set_namedtuplestore_size_estimates
 *		Set the size estimates for a base relation that is a tuplestore reference.
 *
 * The rel's targetlist and restrictinfo list must have been constructed
 * already.
 *
 * We set the same fields as set_baserel_size_estimates.
 */
void
set_namedtuplestore_size_estimates(PlannerInfo *root, RelOptInfo *rel)
{
	RangeTblEntry *rte;

	/* Should only be applied to base relations that are tuplestore references */
	Assert(rel->relid > 0);
	rte = planner_rt_fetch(rel->relid, root);
	Assert(rte->rtekind == RTE_NAMEDTUPLESTORE);

	/*
	 * Use the estimate provided by the code which is generating the named
	 * tuplestore.  In some cases, the actual number might be available; in
	 * others the same plan will be re-used, so a "typical" value might be
	 * estimated and used.
	 */
	rel->tuples = rte->enrtuples;
	if (rel->tuples < 0)
		rel->tuples = 1000;

	/* Now estimate number of output rows, etc */
	set_baserel_size_estimates(root, rel);
}

/*
 * set_result_size_estimates
 *		Set the size estimates for an RTE_RESULT base relation
 *
 * The rel's targetlist and restrictinfo list must have been constructed
 * already.
 *
 * We set the same fields as set_baserel_size_estimates.
 */
void
set_result_size_estimates(PlannerInfo *root, RelOptInfo *rel)
{
	/* Should only be applied to RTE_RESULT base relations */
	Assert(rel->relid > 0);
	Assert(planner_rt_fetch(rel->relid, root)->rtekind == RTE_RESULT);

	/* RTE_RESULT always generates a single row, natively */
	rel->tuples = 1;

	/* Now estimate number of output rows, etc */
	set_baserel_size_estimates(root, rel);
}

/*
 * set_foreign_size_estimates
 *		Set the size estimates for a base relation that is a foreign table.
 *
 * There is not a whole lot that we can do here; the foreign-data wrapper
 * is responsible for producing useful estimates.  We can do a decent job
 * of estimating baserestrictcost, so we set that, and we also set up width
 * using what will be purely datatype-driven estimates from the targetlist.
 * There is no way to do anything sane with the rows value, so we just put
 * a default estimate and hope that the wrapper can improve on it.  The
 * wrapper's GetForeignRelSize function will be called momentarily.
 *
 * The rel's targetlist and restrictinfo list must have been constructed
 * already.
 */
void
set_foreign_size_estimates(PlannerInfo *root, RelOptInfo *rel)
{
	/* Should only be applied to base relations */
	Assert(rel->relid > 0);

	rel->rows = 1000;			/* entirely bogus default estimate */

	cost_qual_eval(&rel->baserestrictcost, rel->baserestrictinfo, root);

	set_rel_width(root, rel);
}


/*
 * set_rel_width
 *		Set the estimated output width of a base relation.
 *
 * The estimated output width is the sum of the per-attribute width estimates
 * for the actually-referenced columns, plus any PHVs or other expressions
 * that have to be calculated at this relation.  This is the amount of data
 * we'd need to pass upwards in case of a sort, hash, etc.
 *
 * This function also sets reltarget->cost, so it's a bit misnamed now.
 *
 * NB: this works best on plain relations because it prefers to look at
 * real Vars.  For subqueries, set_subquery_size_estimates will already have
 * copied up whatever per-column estimates were made within the subquery,
 * and for other types of rels there isn't much we can do anyway.  We fall
 * back on (fairly stupid) datatype-based width estimates if we can't get
 * any better number.
 *
 * The per-attribute width estimates are cached for possible re-use while
 * building join relations or post-scan/join pathtargets.
 */
static void
set_rel_width(PlannerInfo *root, RelOptInfo *rel)
{
	Oid			reloid = planner_rt_fetch(rel->relid, root)->relid;
	int32		tuple_width = 0;
	bool		have_wholerow_var = false;
	ListCell   *lc;

	/* Vars are assumed to have cost zero, but other exprs do not */
	rel->reltarget->cost.startup = 0;
	rel->reltarget->cost.per_tuple = 0;

	foreach(lc, rel->reltarget->exprs)
	{
		Node	   *node = (Node *) lfirst(lc);

		/*
		 * Ordinarily, a Var in a rel's targetlist must belong to that rel;
		 * but there are corner cases involving LATERAL references where that
		 * isn't so.  If the Var has the wrong varno, fall through to the
		 * generic case (it doesn't seem worth the trouble to be any smarter).
		 */
		if (IsA(node, Var) &&
			((Var *) node)->varno == rel->relid)
		{
			Var		   *var = (Var *) node;
			int			ndx;
			int32		item_width;

			Assert(var->varattno >= rel->min_attr);
			Assert(var->varattno <= rel->max_attr);

			ndx = var->varattno - rel->min_attr;

			/*
			 * If it's a whole-row Var, we'll deal with it below after we have
			 * already cached as many attr widths as possible.
			 */
			if (var->varattno == 0)
			{
				have_wholerow_var = true;
				continue;
			}

			/*
			 * The width may have been cached already (especially if it's a
			 * subquery), so don't duplicate effort.
			 */
			if (rel->attr_widths[ndx] > 0)
			{
				tuple_width += rel->attr_widths[ndx];
				continue;
			}

			/* Try to get column width from statistics */
			if (reloid != InvalidOid && var->varattno > 0)
			{
				item_width = get_attavgwidth(reloid, var->varattno);
				if (item_width > 0)
				{
					rel->attr_widths[ndx] = item_width;
					tuple_width += item_width;
					continue;
				}
			}

			/*
			 * Not a plain relation, or can't find statistics for it. Estimate
			 * using just the type info.
			 */
			item_width = get_typavgwidth(var->vartype, var->vartypmod);
			Assert(item_width > 0);
			rel->attr_widths[ndx] = item_width;
			tuple_width += item_width;
		}
		else if (IsA(node, PlaceHolderVar))
		{
			/*
			 * We will need to evaluate the PHV's contained expression while
			 * scanning this rel, so be sure to include it in reltarget->cost.
			 */
			PlaceHolderVar *phv = (PlaceHolderVar *) node;
			PlaceHolderInfo *phinfo = find_placeholder_info(root, phv, false);
			QualCost	cost;

			tuple_width += phinfo->ph_width;
			cost_qual_eval_node(&cost, (Node *) phv->phexpr, root);
			rel->reltarget->cost.startup += cost.startup;
			rel->reltarget->cost.per_tuple += cost.per_tuple;
		}
		else
		{
			/*
			 * We could be looking at an expression pulled up from a subquery,
			 * or a ROW() representing a whole-row child Var, etc.  Do what we
			 * can using the expression type information.
			 */
			int32		item_width;
			QualCost	cost;

			item_width = get_typavgwidth(exprType(node), exprTypmod(node));
			Assert(item_width > 0);
			tuple_width += item_width;
			/* Not entirely clear if we need to account for cost, but do so */
			cost_qual_eval_node(&cost, node, root);
			rel->reltarget->cost.startup += cost.startup;
			rel->reltarget->cost.per_tuple += cost.per_tuple;
		}
	}

	/*
	 * If we have a whole-row reference, estimate its width as the sum of
	 * per-column widths plus heap tuple header overhead.
	 */
	if (have_wholerow_var)
	{
		int32		wholerow_width = MAXALIGN(SizeofHeapTupleHeader);

		if (reloid != InvalidOid)
		{
			/* Real relation, so estimate true tuple width */
			wholerow_width += get_relation_data_width(reloid,
													  rel->attr_widths - rel->min_attr);
		}
		else
		{
			/* Do what we can with info for a phony rel */
			AttrNumber	i;

			for (i = 1; i <= rel->max_attr; i++)
				wholerow_width += rel->attr_widths[i - rel->min_attr];
		}

		rel->attr_widths[0 - rel->min_attr] = wholerow_width;

		/*
		 * Include the whole-row Var as part of the output tuple.  Yes, that
		 * really is what happens at runtime.
		 */
		tuple_width += wholerow_width;
	}

	Assert(tuple_width >= 0);
	rel->reltarget->width = tuple_width;
}

/*
 * set_pathtarget_cost_width
 *		Set the estimated eval cost and output width of a PathTarget tlist.
 *
 * As a notational convenience, returns the same PathTarget pointer passed in.
 *
 * Most, though not quite all, uses of this function occur after we've run
 * set_rel_width() for base relations; so we can usually obtain cached width
 * estimates for Vars.  If we can't, fall back on datatype-based width
 * estimates.  Present early-planning uses of PathTargets don't need accurate
 * widths badly enough to justify going to the catalogs for better data.
 */
PathTarget *
set_pathtarget_cost_width(PlannerInfo *root, PathTarget *target)
{
	int32		tuple_width = 0;
	ListCell   *lc;

	/* Vars are assumed to have cost zero, but other exprs do not */
	target->cost.startup = 0;
	target->cost.per_tuple = 0;

	foreach(lc, target->exprs)
	{
		Node	   *node = (Node *) lfirst(lc);

		if (IsA(node, Var))
		{
			Var		   *var = (Var *) node;
			int32		item_width;

			/* We should not see any upper-level Vars here */
			Assert(var->varlevelsup == 0);

			/* Try to get data from RelOptInfo cache */
			if (!IS_SPECIAL_VARNO(var->varno) &&
				var->varno < root->simple_rel_array_size)
			{
				RelOptInfo *rel = root->simple_rel_array[var->varno];

				if (rel != NULL &&
					var->varattno >= rel->min_attr &&
					var->varattno <= rel->max_attr)
				{
					int			ndx = var->varattno - rel->min_attr;

					if (rel->attr_widths[ndx] > 0)
					{
						tuple_width += rel->attr_widths[ndx];
						continue;
					}
				}
			}

			/*
			 * No cached data available, so estimate using just the type info.
			 */
			item_width = get_typavgwidth(var->vartype, var->vartypmod);
			Assert(item_width > 0);
			tuple_width += item_width;
		}
		else
		{
			/*
			 * Handle general expressions using type info.
			 */
			int32		item_width;
			QualCost	cost;

			item_width = get_typavgwidth(exprType(node), exprTypmod(node));
			Assert(item_width > 0);
			tuple_width += item_width;

			/* Account for cost, too */
			cost_qual_eval_node(&cost, node, root);
			target->cost.startup += cost.startup;
			target->cost.per_tuple += cost.per_tuple;
		}
	}

	Assert(tuple_width >= 0);
	target->width = tuple_width;

	return target;
}

/*
 * relation_byte_size
 *	  Estimate the storage space in bytes for a given number of tuples
 *	  of a given width (size in bytes).
 */
static double
relation_byte_size(double tuples, int width)
{
	return tuples * (MAXALIGN(width) + MAXALIGN(SizeofHeapTupleHeader));
}

/*
 * page_size
 *	  Returns an estimate of the number of pages covered by a given
 *	  number of tuples of a given width (size in bytes).
 */
static double
page_size(double tuples, int width)
{
	return ceil(relation_byte_size(tuples, width) / BLCKSZ);
}

/*
 * Estimate the fraction of the work that each worker will do given the
 * number of workers budgeted for the path.
 */
static double
get_parallel_divisor(Path *path)
{
	double		parallel_divisor = path->parallel_workers;

	/*
	 * Early experience with parallel query suggests that when there is only
	 * one worker, the leader often makes a very substantial contribution to
	 * executing the parallel portion of the plan, but as more workers are
	 * added, it does less and less, because it's busy reading tuples from the
	 * workers and doing whatever non-parallel post-processing is needed.  By
	 * the time we reach 4 workers, the leader no longer makes a meaningful
	 * contribution.  Thus, for now, estimate that the leader spends 30% of
	 * its time servicing each worker, and the remainder executing the
	 * parallel plan.
	 */
	if (parallel_leader_participation)
	{
		double		leader_contribution;

		leader_contribution = 1.0 - (0.3 * path->parallel_workers);
		if (leader_contribution > 0)
			parallel_divisor += leader_contribution;
	}

	return parallel_divisor;
}

/*
 * compute_bitmap_pages
 *
 * compute number of pages fetched from heap in bitmap heap scan.
 */
double
compute_bitmap_pages(PlannerInfo *root, RelOptInfo *baserel, Path *bitmapqual,
					 int loop_count, Cost *cost, double *tuple)
{
	Cost		indexTotalCost;
	Selectivity indexSelectivity;
	double		T;
	double		pages_fetched;
	double		tuples_fetched;
	double		heap_pages;
	long		maxentries;

	/*
	 * Fetch total cost of obtaining the bitmap, as well as its total
	 * selectivity.
	 */
	cost_bitmap_tree_node(bitmapqual, &indexTotalCost, &indexSelectivity);

	/*
	 * Estimate number of main-table pages fetched.
	 */
	tuples_fetched = clamp_row_est(indexSelectivity * baserel->tuples);

	T = (baserel->pages > 1) ? (double) baserel->pages : 1.0;

	/*
	 * For a single scan, the number of heap pages that need to be fetched is
	 * the same as the Mackert and Lohman formula for the case T <= b (ie, no
	 * re-reads needed).
	 */
	pages_fetched = (2.0 * T * tuples_fetched) / (2.0 * T + tuples_fetched);

	/*
	 * Calculate the number of pages fetched from the heap.  Then based on
	 * current work_mem estimate get the estimated maxentries in the bitmap.
	 * (Note that we always do this calculation based on the number of pages
	 * that would be fetched in a single iteration, even if loop_count > 1.
	 * That's correct, because only that number of entries will be stored in
	 * the bitmap at one time.)
	 */
	heap_pages = Min(pages_fetched, baserel->pages);
	maxentries = tbm_calculate_entries(work_mem * 1024L);

	if (loop_count > 1)
	{
		/*
		 * For repeated bitmap scans, scale up the number of tuples fetched in
		 * the Mackert and Lohman formula by the number of scans, so that we
		 * estimate the number of pages fetched by all the scans. Then
		 * pro-rate for one scan.
		 */
		pages_fetched = index_pages_fetched(tuples_fetched * loop_count,
											baserel->pages,
											get_indexpath_pages(bitmapqual),
											root);
		pages_fetched /= loop_count;
	}

	if (pages_fetched >= T)
		pages_fetched = T;
	else
		pages_fetched = ceil(pages_fetched);

	if (maxentries < heap_pages)
	{
		double		exact_pages;
		double		lossy_pages;

		/*
		 * Crude approximation of the number of lossy pages.  Because of the
		 * way tbm_lossify() is coded, the number of lossy pages increases
		 * very sharply as soon as we run short of memory; this formula has
		 * that property and seems to perform adequately in testing, but it's
		 * possible we could do better somehow.
		 */
		lossy_pages = Max(0, heap_pages - maxentries / 2);
		exact_pages = heap_pages - lossy_pages;

		/*
		 * If there are lossy pages then recompute the number of tuples
		 * processed by the bitmap heap node.  We assume here that the chance
		 * of a given tuple coming from an exact page is the same as the
		 * chance that a given page is exact.  This might not be true, but
		 * it's not clear how we can do any better.
		 */
		if (lossy_pages > 0)
			tuples_fetched =
				clamp_row_est(indexSelectivity *
							  (exact_pages / heap_pages) * baserel->tuples +
							  (lossy_pages / heap_pages) * baserel->tuples);
	}

	if (cost)
		*cost = indexTotalCost;
	if (tuple)
		*tuple = tuples_fetched;

	return pages_fetched;
}

/*
 * yb_compute_result_transfer_cost
 *	  Computes the cost of transferring result tuples to PG over network.
 *
 * This function takes into account the paging limits enforced by
 * `yb_fetch_size_limit` and `yb_fetch_row_limit` to compute the size and
 * number of result pages. It considers the cost of round trip latency for
 * RPC requests for each page and the cost of transferring the data given the
 * bandwidth of the connection.
 */
static Cost
yb_compute_result_transfer_cost(double result_tuples, int result_width)
{
	Cost 		total_cost = 0.0;
	int32		num_result_pages;
	double		result_page_size_mb;
	Cost 		per_result_page_cost;

	/* Network costs */
	if (yb_fetch_size_limit == 0 &&
		yb_fetch_row_limit == 0)
	{
		num_result_pages = 1;
		result_page_size_mb =
			result_tuples * result_width / MEGA;
	}
	else if (yb_fetch_size_limit > 0 &&
			 (yb_fetch_row_limit == 0 ||
			  result_width * yb_fetch_row_limit > yb_fetch_size_limit))
	{
		int results_per_page = yb_fetch_size_limit / (result_width * 1.25);
		// TODO(#19113): tuple size is inflated on DocDB side. Estimate it at
		// 25% larger.

		num_result_pages = ceil(result_tuples / results_per_page);
		result_page_size_mb = (double) results_per_page * result_width / MEGA;
	}
	else
	{
		num_result_pages = ceil(result_tuples / yb_fetch_row_limit);
		result_page_size_mb =
			fmin(result_tuples, yb_fetch_row_limit) *
			result_width / MEGA;
	}

	per_result_page_cost =
		(2 * yb_local_latency_cost +
		 yb_local_throughput_cost * result_page_size_mb);

	total_cost += per_result_page_cost * num_result_pages;

	return total_cost;
}

/*
 * yb_get_num_result_pages
 *	  Returns the number of result pages will be transferred over network.
 */
static uint32_t
yb_get_num_result_pages(double result_tuples, int result_width)
{
	uint32_t	num_result_pages = 0;

	if (yb_fetch_size_limit == 0 &&
		yb_fetch_row_limit == 0)
	{
		num_result_pages = 1;
	}
	else if (yb_fetch_size_limit > 0 &&
			 (yb_fetch_row_limit == 0 ||
			  result_width * yb_fetch_row_limit > yb_fetch_size_limit))
	{
		int 		results_per_page =
			floor(((double)yb_fetch_size_limit) / result_width);
		num_result_pages = ceil(result_tuples / results_per_page);
	}
	else
	{
		num_result_pages = ceil(result_tuples / yb_fetch_row_limit);
	}

	return num_result_pages;
}

/*
 * yb_get_relation_data_width
 *	  Returns the tuple width of the relation.
 */
static int32
yb_get_relation_data_width(RelOptInfo *relinfo, Oid reloid)
{
	int32		baserel_tuple_width = 0;

	if (reloid != InvalidOid)
	{
		/* Real relation, so estimate true tuple width */
		baserel_tuple_width =
			get_relation_data_width(reloid,
									relinfo->attr_widths - relinfo->min_attr);
	}
	else
	{
		/* Do what we can with info for a phony rel */
		AttrNumber	i;

		for (i = 1; i <= relinfo->max_attr; i++)
			baserel_tuple_width +=
				relinfo->attr_widths[i - relinfo->min_attr];
	}
	baserel_tuple_width += HIDDEN_COLUMNS_SIZE;
	return baserel_tuple_width;
}

/*
 * yb_get_lsm_seek_cost
 * 	  Estimates the cost of looking up a key in the LSM Index
 *
 * We use a simplified time complexity formula for computing the cost of lookup
 * which deliberately overlooks some factors that affect performance because
 * currently we cannot accurately estimate the effect of those.
 * * We ignore the effect of multiple levels in LSM and assume the complexity of
 *   lookup is O(log(n)) where n is the number of keys.
 * * We ignore that DocDB can limit the number of SST files that need to be
 *   searched by looking at the filters and min/max values for various key
 *   columns in each SST file. We assume that each SST file must be searched.
 */
static Cost
yb_get_lsm_seek_cost(double num_tuples, int num_key_value_pairs_per_tuple,
					 int num_sst_files)
{
	Cost 		seek_cost;
	seek_cost = log2(num_tuples * num_key_value_pairs_per_tuple) *
				num_sst_files * yb_seek_cost_factor *
				cpu_operator_cost;
	return seek_cost;
}

static void
yb_parallel_cost(Path *path)
{
	if (path->parallel_aware)
	{
		/* bg workers + main backend */
		double parallel_divisor = get_parallel_divisor(path);
		/*
		 * parallelization doesn't help with startup cost, but the rest
		 * can be equally divided among the workers.
		 */
		path->total_cost = path->startup_cost +
			(path->total_cost - path->startup_cost) / parallel_divisor;
		path->rows = clamp_row_est(path->rows / parallel_divisor);
	}
}

/*
 * yb_cost_seqscan
 *	  Determines and returns the cost of scanning a relation sequentially.
 *	  This is simlar to cost_seqscan function but tailored for YB.
 *
 * 'baserel' is the relation to be scanned
 * 'param_info' is the ParamPathInfo if this is a parameterized path, else NULL
 */
void
yb_cost_seqscan(Path *path, PlannerInfo *root, RelOptInfo *baserel,
				ParamPathInfo *param_info)
{
	Cost		startup_cost = 0;
	Cost		total_cost = 0;
	int32		tuple_width = 0;
	Oid			reloid = planner_rt_fetch(baserel->relid, root)->relid;
	int32		num_blocks;
	QualCost	qual_cost;
	/* TODO: Plug here the actual number of key-value pairs per tuple */
	int			num_key_value_pairs_per_tuple =
		YB_DEFAULT_NUM_KEY_VALUE_PAIRS_PER_TUPLE;
	/* TODO: Plug here the actual number of SST files for this index */
	int			num_sst_files = YB_DEFAULT_NUM_SST_FILES_PER_TABLE;
	Cost		per_merge_cost = 0.0;
	Cost		per_seek_cost = 0.0;
	Cost		per_next_cost = 0.0;
	List	   *all_filter_clauses = NIL;
	List	   *pushed_down_clauses = NIL;
	List	   *local_clauses = NIL;
	ListCell   *lc;
	double		remote_filtered_rows;
	int 		num_result_pages;
	int 		num_nexts;
	int 		num_seeks;

	if (!enable_seqscan)
	{
		startup_cost += disable_cost;
		total_cost += disable_cost;
	}

	/* DocDB costs */
	/* Compute tuple width */
	tuple_width = yb_get_relation_data_width(baserel, reloid);

	/* Block fetch cost from disk */
	num_blocks = ceil(baserel->tuples * tuple_width / YB_DEFAULT_DOCDB_BLOCK_SIZE);
	total_cost += yb_seq_block_cost * num_blocks;

	/* DocDB costs for merging key-value pairs to form tuples */
	per_merge_cost = num_key_value_pairs_per_tuple *
					 yb_docdb_merge_cpu_cycles * cpu_operator_cost;

	/* Seek to first key cost */
	if (baserel->tuples > 1)
	{
		per_seek_cost = yb_get_lsm_seek_cost(baserel->tuples,
											 num_key_value_pairs_per_tuple,
											 num_sst_files) +
						per_merge_cost;
	}
	startup_cost += per_seek_cost;

	/* Next for remaining keys */
	per_next_cost = (yb_docdb_next_cpu_cycles * cpu_operator_cost) +
					per_merge_cost;

	/* Identify pushed down clauses */
	foreach(lc, baserel->baserestrictinfo)
	{
		RestrictInfo *ri = lfirst_node(RestrictInfo, lc);

		if (ri->yb_pushable)
		{
			pushed_down_clauses = lappend(pushed_down_clauses, ri);
		}
		else
		{
			local_clauses = lappend(local_clauses, ri);
		}
	}

	cost_qual_eval(&qual_cost, pushed_down_clauses, root);
	startup_cost += qual_cost.startup;
	total_cost +=
		(qual_cost.per_tuple + list_length(pushed_down_clauses) *
		 yb_docdb_remote_filter_overhead_cycles *
		 cpu_operator_cost) *
		baserel->tuples;

	remote_filtered_rows =
		clamp_row_est(baserel->tuples *
					  clauselist_selectivity(root, pushed_down_clauses,
											 baserel->relid, JOIN_INNER, NULL));

	num_result_pages = yb_get_num_result_pages(remote_filtered_rows,
											   path->pathtarget->width);
	num_seeks = num_result_pages;
	num_nexts = (num_result_pages - 1) + (baserel->tuples - 1);

	path->yb_estimated_num_nexts = num_nexts;
	path->yb_estimated_num_seeks = num_seeks;

	total_cost += (num_seeks * per_seek_cost) +
				  (num_nexts * per_next_cost);

	total_cost += yb_compute_result_transfer_cost(remote_filtered_rows,
												  path->pathtarget->width);

	/* Local filter costs */
	cost_qual_eval(&qual_cost, local_clauses, root);
	startup_cost += qual_cost.startup;
	total_cost += qual_cost.per_tuple * remote_filtered_rows;
	all_filter_clauses = list_concat(pushed_down_clauses, local_clauses);

	path->rows =
		clamp_row_est(baserel->tuples *
					  clauselist_selectivity(root, all_filter_clauses,
											 baserel->relid, JOIN_INNER, NULL));

	path->startup_cost = startup_cost;
	path->total_cost = total_cost;
	yb_parallel_cost(path);
}

/*
 * yb_get_index_tuple_width
 *	  Returns the tuple width of the index.
 *
 * In case of primary index, this function will return the width of the baserel
 * since the primary index is the same as the base table in YB. For a secondary
 * index it will aggregate the width of the columns used.
 */
static int32
yb_get_index_tuple_width(IndexOptInfo *index, Oid baserel_oid,
						 bool is_primary_index)
{
	int32		index_tuple_width = 0;
	int32		baserel_tuple_width = yb_get_relation_data_width(index->rel,
																 baserel_oid);

	if (is_primary_index)
	{
		/* Primary index is same as the baserel */
		index_tuple_width = baserel_tuple_width;
	}
	else
	{
		/* Aggregate the width of the columns in the secondary index */
		for (int i = 0; i < index->ncolumns; i++)
		{
			index_tuple_width += index->rel->attr_widths[index->indexkeys[i]];
		}
		index_tuple_width += HIDDEN_COLUMNS_SIZE;
	}
	return index_tuple_width;
}

/*
 * add_predicate_to_quals
 *	  Adds the partial index quals to index quals from the query
 */
static List *
add_predicate_to_quals(IndexOptInfo *index, List *indexQuals)
{
	List	   *predExtraQuals = NIL;
	ListCell   *lc;

	if (index->indpred == NIL)
		return indexQuals;

	foreach(lc, index->indpred)
	{
		Node	   *predQual = (Node *) lfirst(lc);
		List	   *oneQual = list_make1(predQual);

		if (!predicate_implied_by(oneQual, indexQuals, false))
			predExtraQuals = list_concat(predExtraQuals, oneQual);
	}
	/* list_concat avoids modifying the passed-in indexQuals list */
	return list_concat(predExtraQuals, indexQuals);
}

/*
 * yb_cost_index
 *	  Determines and returns the cost of scanning a relation using an index.
 *	  This is simlar to cost_index function but tailored for YB.
 *
 * 'path' describes the indexscan under consideration, and is complete
 *		except for the fields to be set by this routine
 * 'loop_count' is the number of repetitions of the indexscan to factor into
 *		estimates of caching behavior.
 *
 * In addition to rows, startup_cost and total_cost, yb_cost_index() sets the
 * path's indextotalcost and indexselectivity fields.  These values will be
 * needed if the IndexPath is used in a BitmapIndexScan.
 *
 * NOTE: path->indexquals must contain only clauses usable as index
 * restrictions.  Any additional quals evaluated as qpquals may reduce the
 * number of returned tuples, but they won't reduce the number of tuples
 * we have to fetch from the table, so they don't reduce the scan cost.
 */
void
yb_cost_index(IndexPath *path, PlannerInfo *root, double loop_count,
			  bool partial_path)
{
#ifdef YB_TODO
	/*
	 * Gaurav: this function needs changes to work with pg15.  Particularly,
	 * deconstruct_indexquals no longer exists
	 */
	IndexOptInfo *index = path->indexinfo;
	Relation	index_rel = RelationIdGetRelation(path->indexinfo->indexoid);
	bool		is_primary_index = index_rel->rd_index->indisprimary;
	RelationClose(index_rel);
	RelOptInfo *baserel = index->rel;
	bool		index_only = (path->path.pathtype == T_IndexOnlyScan);
	List	   *qpquals;
	Cost		startup_cost = 0;
	Cost		run_cost = 0;
	Cost		cpu_run_cost = 0;
	Cost		index_startup_cost = 0;
	Cost		index_total_cost = 0;
	Selectivity index_selectivity;
	List	   *qinfos;
	double		num_index_tuples;
	List	   *index_bound_quals;
	int			index_col;
	ListCell   *lc;
	RangeTblEntry *rte;
	Oid			baserel_oid;
	int32		index_tuple_width;
	/* TODO: Plug here the actual number of key-value pairs per tuple */
	int			num_key_value_pairs_per_tuple =
		YB_DEFAULT_NUM_KEY_VALUE_PAIRS_PER_TUPLE;
	/* TODO: Plug here the actual number of SST files for this index */
	int			num_sst_files = YB_DEFAULT_NUM_SST_FILES_PER_TABLE;
	Cost		per_merge_cost;
	Cost		per_seek_cost;
	Cost		per_next_cost;
	double		num_seeks;
	double		num_nexts;
	QualCost	qual_cost;
	double		remote_filtered_rows;
	List	   *pushed_down_clauses = NIL;
	List	   *local_clauses = NIL;
	int			index_total_pages;
	int			index_pages_fetched;
	int			index_random_pages_fetched;
	int			index_sequential_pages_fetched;
	List	  **filters_on_each_column;
	List	  **index_qual_infos_on_each_column;
	bool		previous_column_had_lower_bound;
	bool		previous_column_had_upper_bound;
	int			max_nexts_to_avoid_seek = 2;
	int			num_result_pages;

	/* Should only be applied to base relations */
	Assert(IsA(baserel, RelOptInfo) && IsA(index, IndexOptInfo));
	Assert(baserel->relid > 0);
	Assert(baserel->rtekind == RTE_RELATION);

	rte = planner_rt_fetch(index->rel->relid, root);
	Assert(rte->rtekind == RTE_RELATION);
	baserel_oid = rte->relid;

	if (partial_path)
	{
		path->path.parallel_workers = compute_parallel_worker(
			baserel, -1, -1, max_parallel_workers_per_gather);

		/*
		 * Fall out if workers can't be assigned for parallel scan, because in
		 * such a case this path will be rejected.  So there is no benefit in
		 * doing extra computation.
		 */
		if (path->path.parallel_workers <= 0)
			return;

		path->path.parallel_aware = true;
	}

	/*
	 * Mark the path with the correct row estimate, and identify which quals
	 * will need to be enforced as qpquals.  We need not check any quals that
	 * are implied by the index's predicate, so we can use indrestrictinfo not
	 * baserestrictinfo as the list of relevant restriction clauses for the
	 * rel.
	 */
	if (path->path.param_info)
	{
		path->path.rows = path->path.param_info->ppi_rows;
		/* qpquals come from the rel's restriction clauses and ppi_clauses */
		qpquals =
			list_concat(extract_nonindex_conditions(path->indexinfo->indrestrictinfo,
													path->indexclauses),
						extract_nonindex_conditions(path->path.param_info->ppi_clauses,
													path->indexclauses));
	}
	else
	{
		path->path.rows = baserel->rows;
		/* qpquals come from just the rel's restriction clauses */
		qpquals = extract_nonindex_conditions(path->indexinfo->indrestrictinfo,
											  path->indexclauses);
	}

	if (!enable_indexscan)
		startup_cost += disable_cost;
	/* we don't need to check enable_index_onlyscan; indxpath.c does that */

	/* Do preliminary analysis of indexquals */
	qinfos = deconstruct_indexquals(path);

	/* Collect the filters for each index in a list of list structure */
	filters_on_each_column = palloc0(sizeof(List*) * index->nkeycolumns);
	index_qual_infos_on_each_column =
		palloc0(sizeof(List*) * index->nkeycolumns);
	index_bound_quals = NIL;
	index_col = 0;
	foreach(lc, qinfos)
	{
		IndexQualInfo *qinfo = (IndexQualInfo *) lfirst(lc);
		RestrictInfo *rinfo = qinfo->rinfo;

		while (index_col != qinfo->indexcol)
		{
			++index_col;
			Assert(index_col < index->nkeycolumns);
		}

		filters_on_each_column[index_col] =
			lappend(filters_on_each_column[index_col], rinfo);
		index_qual_infos_on_each_column[index_col] =
			lappend(index_qual_infos_on_each_column[index_col], qinfo);
		index_bound_quals = lappend(index_bound_quals, rinfo);
	}

	/*
	 * In the following logic, we estimate number of seeks and only the number
	 * of nexts caused by seek forward optimization. Additional seeks are needed
	 * which will be added later.
	 */
	num_seeks = 0;
	num_nexts = 0;
	previous_column_had_lower_bound = false;
	previous_column_had_upper_bound = false;
	for (int index_col = index->nkeycolumns - 1; index_col >= 0; --index_col)
	{
		List 	   *filtersOnCurrentColumn =
			filters_on_each_column[index_col];
		if (filtersOnCurrentColumn == NIL)
		{
			/* No filters on this index column */
			double 		ndistinct =
				yb_get_attdistinctcount(baserel_oid, index->indexkeys[index_col]);
			num_seeks *= ndistinct;
			num_nexts *= ndistinct;
			if (previous_column_had_lower_bound)
			{
				num_seeks += ndistinct;
				num_nexts += ndistinct * max_nexts_to_avoid_seek;
			}
			if (previous_column_had_upper_bound)
			{
				num_seeks += ndistinct;
				num_nexts += ndistinct * max_nexts_to_avoid_seek;
			}
			previous_column_had_lower_bound = false;
			previous_column_had_upper_bound = false;
		}
		else
		{
			/* Check if exist equality or IN filters on the index column */
			bool	current_column_has_in_filter = false;
			bool	current_column_has_equality_filter = false;
			int		in_filter_array_length = 0;
			foreach (lc, index_qual_infos_on_each_column[index_col])
			{
				IndexQualInfo *qinfo = (IndexQualInfo *) lfirst(lc);
				Expr	   *clause = qinfo->rinfo->clause;
				Oid 		clause_op = qinfo->clause_op;
				if (IsA(clause, ScalarArrayOpExpr))
				{
					current_column_has_in_filter = true;
					in_filter_array_length =
						estimate_array_length(qinfo->other_operand);
				}
				else if (OidIsValid(clause_op))
				{
					int 		op_strategy =
						get_op_opfamily_strategy(clause_op,
													index->opfamily[index_col]);
					if (op_strategy == BTEqualStrategyNumber)
					{
						if (IsA(qinfo->other_operand, YbBatchedExpr))
						{
							current_column_has_in_filter = true;
							in_filter_array_length =
								yb_batch_expr_size(root,
												   baserel->relid,
												   qinfo->other_operand);
						}
						else
						{
							current_column_has_equality_filter = true;
						}
					}
				}
			}

			if (current_column_has_equality_filter)
			{
				/* No additional seeks and nexts needed for equality filter */
				previous_column_had_lower_bound = true;
				previous_column_had_upper_bound = true;
			}
			else if (current_column_has_in_filter)
			{
				num_seeks *= in_filter_array_length;
				num_nexts *= in_filter_array_length;
				/* We assume that seek forward optimization will fail to find
				 * the next key and we would have to seek for each value in the
				 * array.
				 */
				num_seeks += in_filter_array_length;
				num_nexts += in_filter_array_length * max_nexts_to_avoid_seek;
				previous_column_had_lower_bound = false;
				previous_column_had_upper_bound = true;
			}
			else
			{
				/* Inequality or BETWEEN filters */
				Selectivity	column_filters_selectivity =
					clauselist_selectivity(root, filtersOnCurrentColumn,
										index->rel->relid, JOIN_INNER, NULL);
				double 		ndistinct =
					yb_get_attdistinctcount(baserel_oid, index->indexkeys[index_col]);
				double		num_distinct_column_values_matching_column_filters =
					clamp_row_est(column_filters_selectivity * ndistinct);
				num_seeks *= num_distinct_column_values_matching_column_filters;
				num_nexts *= num_distinct_column_values_matching_column_filters;
				if (previous_column_had_lower_bound)
				{
					/* If the previous index column had a lower bound, for each
					 * distinct value in the current column, we would have to
					 * seek to the lower bound value in the previous column. We
					 * assume that seek forward optimization will fail to find
					 * the key.
					 * eg.
					 * CREATE TABLE t (k1 int, k2 int, PRIMARY KEY (k1, k2));
					 * INSERT INTO t (SELECT s1, s2
					 * 		FROM generate_series(1, 20) s1,
					 * 			 generate_series(1, 20) s2);
					 * SELECT * FROM t WHERE k2 >= 5;
					 *
					 * For above query, for each distinct value of k1 we
					 * have to seek to k2 = 5. The seeks and nexts will be
					 * follows. Note that each seek will cause additional nexts
					 * because of seek forward optimization.
					 *
					 * seek (-inf) -> (1, 1)
					 * seek (1, 5) -> (1, 5)
					 *     nexts until (1, 20)
					 *     next -> (2, 1)
					 * seek (2, 5) -> (2, 5)
					 * 	   ...
					 */
					num_seeks +=
						num_distinct_column_values_matching_column_filters - 1;
					num_nexts +=
						(num_distinct_column_values_matching_column_filters - 1) *
						max_nexts_to_avoid_seek;
				}
				if (previous_column_had_upper_bound)
				{
					/* If the previous index column had an upper bound, for each
					 * distinct value in the current column we would have to
					 * seek to the last value in the previous column to find the
					 * next distinct value in the current column.
					 * eg.
					 * Assume the table from above comment.
					 * SELECT * FROM t WHERE k2 <= 14;
					 *
					 * To find the next distinct value of k1, we have to seek to
					 * last value of k2. The seeks and nexts will be as follows,
					 *
					 * seek(-inf) -> (1, 1)
					 *     nexts until (1, 15) <-- Doesn't match filter.
				     * seek (1, inf) -> (2, 1)
					 *     nexts until (2, 15) <-- Doesn't match filter
					 * seek (2, inf) -> (3, 1)
					 */
					num_seeks +=
						num_distinct_column_values_matching_column_filters - 1;
					num_nexts +=
						(num_distinct_column_values_matching_column_filters - 1) *
						max_nexts_to_avoid_seek;
				}

				foreach (lc, index_qual_infos_on_each_column[index_col])
				{
					IndexQualInfo *qinfo = (IndexQualInfo *) lfirst(lc);
					Oid 		clause_op = qinfo->clause_op;

					if (OidIsValid(clause_op))
					{
						int 		op_strategy =
							get_op_opfamily_strategy(clause_op, index->opfamily[index_col]);
						Assert(op_strategy != 0);
						if (op_strategy == BTLessEqualStrategyNumber ||
							op_strategy == BTLessStrategyNumber)
						{
							previous_column_had_upper_bound = true;
						}
						else if (op_strategy == BTGreaterEqualStrategyNumber ||
								op_strategy == BTGreaterStrategyNumber)
						{
							previous_column_had_lower_bound = true;
						}
					}
				}
			}
		}
	}

	List	   *selectivityQuals;

	/*
	 * If the index is partial, AND the index predicate with the
	 * index-bound quals to produce a more accurate idea of the number of
	 * rows covered by the bound conditions.
	 */
	selectivityQuals = add_predicate_to_quals(index, index_bound_quals);

	index_selectivity =
		clauselist_selectivity(root, selectivityQuals, index->rel->relid,
							   JOIN_INNER, NULL);
	num_index_tuples =
		clamp_row_est(index_selectivity * index->rel->tuples);

	/*
	 * So far we have counted the number of nexts due to Seek Forward
	 * optimization. We still need to add the number of nexts between seeks. To
	 * keep things simple, we add one seek for each result row.
	 */
	num_nexts += num_index_tuples;

	/* Non index filters will be executed as remote and local filters. */
	foreach(lc, qpquals)
	{
		RestrictInfo *ri = lfirst_node(RestrictInfo, lc);

		if (ri->yb_pushable)
		{
			pushed_down_clauses = lappend(pushed_down_clauses, ri);
		}
		else
		{
			local_clauses = lappend(local_clauses, ri);
		}
	}

	remote_filtered_rows =
		clamp_row_est(num_index_tuples *
					  clauselist_selectivity(root, pushed_down_clauses,
											 baserel->relid, JOIN_INNER, NULL));

	num_result_pages = yb_get_num_result_pages(remote_filtered_rows,
										 	   path->path.pathtarget->width);

	/* Add seeks and nexts for result pages */
	num_seeks += num_result_pages;
	num_nexts += num_result_pages - 1;

	path->yb_estimated_num_nexts = num_nexts;
	path->yb_estimated_num_seeks = num_seeks;

	/**
	 * LSM index seek and next costs
	 */
	per_merge_cost = num_key_value_pairs_per_tuple *
		yb_docdb_merge_cpu_cycles * cpu_operator_cost;
	per_seek_cost = 0;

	if (index->rel->tuples > 0)
	{
		per_seek_cost = yb_get_lsm_seek_cost(index->rel->tuples,
											 num_key_value_pairs_per_tuple,
											 num_sst_files) +
						per_merge_cost;
	}
	per_next_cost = (yb_docdb_next_cpu_cycles * cpu_operator_cost) +
					per_merge_cost;

	if (path->indexscandir == BackwardScanDirection)
	{
		per_next_cost *= yb_backward_seek_cost_factor;
	}

	index_startup_cost += per_seek_cost;
	index_total_cost +=
		num_seeks * per_seek_cost + num_nexts * per_next_cost;

	/* Non index filters will be executed as remote and local filters. */
	foreach(lc, qpquals)
	{
		RestrictInfo *ri = lfirst_node(RestrictInfo, lc);

		if (ri->yb_pushable)
		{
			pushed_down_clauses = lappend(pushed_down_clauses, ri);
		}
		else
		{
			local_clauses = lappend(local_clauses, ri);
		}
	}

	bool has_pushed_down_clauses = list_length(pushed_down_clauses) > 0;

	/**
	 * DocDB must execute index filter on each row. An overhead is added due to
	 * context switching between PG and DocDB.
	 */
	cost_qual_eval(&qual_cost, index_bound_quals, root);
	Cost		per_tuple_qual_cost =
		qual_cost.per_tuple +
		(yb_docdb_remote_filter_overhead_cycles *
		 cpu_operator_cost * has_pushed_down_clauses);

	index_startup_cost += qual_cost.startup;
	index_total_cost += per_tuple_qual_cost * num_index_tuples;

	/**
	 * Compute disk fetch costs. We make following assumptions.
	 * 1. The number of index pages actually fetched is based on selectivity of
	 *    the filter.
	 * 2. Ratio of index pages fetched at random and in sequence is same as the
	 *    ratio of seeks to nexts.
	 * 3. `cost_index` uses `loop_count` for estimating the effect of caching
	 *    when the index is rescanned. For now, we assume that tables
	 *    need to be fetched once and remain in cache. We should reconsider this
	 *    in future.
	 */
	rte = planner_rt_fetch(index->rel->relid, root);
	Assert(rte->rtekind == RTE_RELATION);
	baserel_oid = rte->relid;
	index_tuple_width = yb_get_index_tuple_width(index,
												 baserel_oid,
												 is_primary_index);

	index_total_pages =
		ceil(index->rel->tuples * index_tuple_width / YB_DEFAULT_DOCDB_BLOCK_SIZE);
	index_pages_fetched = clamp_row_est(index_selectivity * index_total_pages);
	index_random_pages_fetched =
		ceil(num_seeks / (num_seeks + num_nexts)) * index_pages_fetched;
	index_sequential_pages_fetched =
		index_pages_fetched - index_random_pages_fetched;

	index_total_cost += index_random_pages_fetched * yb_random_block_cost;
	index_total_cost += index_sequential_pages_fetched * yb_seq_block_cost;

	path->indextotalcost = index_total_cost;
	path->indexselectivity = index_selectivity;

	/* all costs for touching index itself included here */
	startup_cost += index_startup_cost;
	run_cost += index_total_cost - index_startup_cost;

	if (!is_primary_index && !index_only)
	{
		/* Baserel Lookup costs */
		int32		baserel_tuple_width = 0;
		Oid 		basereloid = planner_rt_fetch(baserel->relid, root)->relid;
		Cost		baserel_per_seek_cost = 0.0;
		/* TODO: Plug here the actual number of key-value pairs per tuple */
		int			num_key_value_pairs_per_tuple_baserel =
			YB_DEFAULT_NUM_KEY_VALUE_PAIRS_PER_TUPLE;
		/* TODO: Plug here the actual number of SST files for this index */
		int			num_sst_files_baserel = YB_DEFAULT_NUM_SST_FILES_PER_TABLE;

		if (baserel->tuples > 1)
		{
			baserel_per_seek_cost =
				yb_get_lsm_seek_cost(baserel->tuples,
									 num_key_value_pairs_per_tuple_baserel,
									 num_sst_files_baserel) +
				per_merge_cost;
		}

		/* DocDB performs a seek for each lookup in the base table. This may
		 * be optimized in the future.
		 */
		int			num_baserel_seeks = num_index_tuples;

		path->yb_estimated_num_seeks += num_baserel_seeks;

		startup_cost += baserel_per_seek_cost;
		run_cost += (baserel_per_seek_cost * num_baserel_seeks);

		baserel_tuple_width = yb_get_relation_data_width(baserel, basereloid);

		int	num_docdb_blocks_fetched =
			ceil(remote_filtered_rows * baserel_tuple_width / YB_DEFAULT_DOCDB_BLOCK_SIZE);
		run_cost += num_docdb_blocks_fetched * yb_random_block_cost;
	}

	cost_qual_eval(&qual_cost, pushed_down_clauses, root);
	startup_cost += qual_cost.startup;
	run_cost += qual_cost.per_tuple * remote_filtered_rows;

	run_cost += yb_compute_result_transfer_cost(remote_filtered_rows,
												path->path.pathtarget->width);

	/* Local filter costs */
	cost_qual_eval(&qual_cost, local_clauses, root);
	startup_cost += qual_cost.startup;
	run_cost += qual_cost.per_tuple * remote_filtered_rows;

	/* tlist eval costs are paid per output row, not per tuple scanned */
	startup_cost += path->path.pathtarget->cost.startup;
	cpu_run_cost += path->path.pathtarget->cost.per_tuple * path->path.rows;

	run_cost += cpu_run_cost;

	path->path.startup_cost = startup_cost;
	path->path.total_cost = startup_cost + run_cost;
<<<<<<< HEAD
#endif
=======
	yb_parallel_cost((Path *) path);
>>>>>>> 340212f0
}<|MERGE_RESOLUTION|>--- conflicted
+++ resolved
@@ -7256,9 +7256,6 @@
 
 	path->path.startup_cost = startup_cost;
 	path->path.total_cost = startup_cost + run_cost;
-<<<<<<< HEAD
+	yb_parallel_cost((Path *) path);
 #endif
-=======
-	yb_parallel_cost((Path *) path);
->>>>>>> 340212f0
 }