/*-------------------------------------------------------------------------
 *
 * indexam.c
 *	  general index access method routines
 *
 * Portions Copyright (c) 1996-2022, PostgreSQL Global Development Group
 * Portions Copyright (c) 1994, Regents of the University of California
 *
 *
 * IDENTIFICATION
 *	  src/backend/access/index/indexam.c
 *
 * INTERFACE ROUTINES
 *		index_open		- open an index relation by relation OID
 *		index_close		- close an index relation
 *		index_beginscan - start a scan of an index with amgettuple
 *		index_beginscan_bitmap - start a scan of an index with amgetbitmap
 *		index_rescan	- restart a scan of an index
 *		index_endscan	- end a scan
 *		index_insert	- insert an index tuple into a relation
 *		index_markpos	- mark a scan position
 *		index_restrpos	- restore a scan position
 *		index_parallelscan_estimate - estimate shared memory for parallel scan
 *		index_parallelscan_initialize - initialize parallel scan
 *		index_parallelrescan  - (re)start a parallel scan of an index
 *		index_beginscan_parallel - join parallel index scan
 *		index_getnext_tid	- get the next TID from a scan
 *		index_fetch_heap		- get the scan's next heap tuple
 *		index_getnext_slot	- get the next tuple from a scan
 *		index_getbitmap - get all tuples from a scan
 *		index_bulk_delete	- bulk deletion of index tuples
 *		index_vacuum_cleanup	- post-deletion cleanup of an index
 *		index_can_return	- does index support index-only scans?
 *		index_getprocid - get a support procedure OID
 *		index_getprocinfo - get a support procedure's lookup info
 *
 *		yb_index_might_recheck - could the scan possibly recheck indexquals?
 *
 * NOTES
 *		This file contains the index_ routines which used
 *		to be a scattered collection of stuff in access/genam.
 *
 *-------------------------------------------------------------------------
 */

#include "postgres.h"

#include "access/amapi.h"
#include "access/heapam.h"
#include "access/reloptions.h"
#include "access/relscan.h"
#include "access/tableam.h"
#include "access/transam.h"
#include "access/xlog.h"
#include "catalog/index.h"
#include "catalog/pg_amproc.h"
#include "catalog/pg_type.h"
#include "commands/defrem.h"
#include "nodes/makefuncs.h"
#include "pgstat.h"
#include "storage/bufmgr.h"
#include "storage/lmgr.h"
#include "storage/predicate.h"
#include "utils/ruleutils.h"
#include "utils/snapmgr.h"
#include "utils/syscache.h"

/* Yugabyte includes */
#include "pg_yb_utils.h"
#include "access/yb_scan.h"

/* ----------------------------------------------------------------
 *					macros used in index_ routines
 *
 * Note: the ReindexIsProcessingIndex() check in RELATION_CHECKS is there
 * to check that we don't try to scan or do retail insertions into an index
 * that is currently being rebuilt or pending rebuild.  This helps to catch
 * things that don't work when reindexing system catalogs.  The assertion
 * doesn't prevent the actual rebuild because we don't use RELATION_CHECKS
 * when calling the index AM's ambuild routine, and there is no reason for
 * ambuild to call its subsidiary routines through this file.
 * ----------------------------------------------------------------
 */
#define RELATION_CHECKS \
( \
	AssertMacro(RelationIsValid(indexRelation)), \
	AssertMacro(PointerIsValid(indexRelation->rd_indam)), \
	AssertMacro(!ReindexIsProcessingIndex(RelationGetRelid(indexRelation))) \
)

#define SCAN_CHECKS \
( \
	AssertMacro(IndexScanIsValid(scan)), \
	AssertMacro(RelationIsValid(scan->indexRelation)), \
	AssertMacro(PointerIsValid(scan->indexRelation->rd_indam)) \
)

#define CHECK_REL_PROCEDURE(pname) \
do { \
	if (indexRelation->rd_indam->pname == NULL) \
		elog(ERROR, "function \"%s\" is not defined for index \"%s\"", \
			 CppAsString(pname), RelationGetRelationName(indexRelation)); \
} while(0)

#ifdef NEIL
#define CHECK_REL_PROCEDURE2(pname1, pname2) \
do { \
	if (indexRelation->rd_indam->pname1 == NULL && \
	    indexRelation->rd_indam->pname2 == NULL) \
		elog(ERROR, "functions %s/%s are not defined for index %s", \
			 CppAsString(pname1), CppAsString(pname2), RelationGetRelationName(indexRelation)); \
} while(0)
#endif

#define CHECK_SCAN_PROCEDURE(pname) \
do { \
	if (scan->indexRelation->rd_indam->pname == NULL) \
		elog(ERROR, "function \"%s\" is not defined for index \"%s\"", \
			 CppAsString(pname), RelationGetRelationName(scan->indexRelation)); \
} while(0)

static IndexScanDesc index_beginscan_internal(Relation indexRelation,
											  int nkeys, int norderbys, Snapshot snapshot,
											  ParallelIndexScanDesc pscan, bool temp_snap);


/* ----------------------------------------------------------------
 *				   index_ interface functions
 * ----------------------------------------------------------------
 */

/* ----------------
 *		index_open - open an index relation by relation OID
 *
 *		If lockmode is not "NoLock", the specified kind of lock is
 *		obtained on the index.  (Generally, NoLock should only be
 *		used if the caller knows it has some appropriate lock on the
 *		index already.)
 *
 *		An error is raised if the index does not exist.
 *
 *		This is a convenience routine adapted for indexscan use.
 *		Some callers may prefer to use relation_open directly.
 * ----------------
 */
Relation
index_open(Oid relationId, LOCKMODE lockmode)
{
	Relation	r;

	r = relation_open(relationId, lockmode);

	if (r->rd_rel->relkind != RELKIND_INDEX &&
		r->rd_rel->relkind != RELKIND_PARTITIONED_INDEX)
		ereport(ERROR,
				(errcode(ERRCODE_WRONG_OBJECT_TYPE),
				 errmsg("\"%s\" is not an index",
						RelationGetRelationName(r))));

	return r;
}

/* ----------------
 *		index_close - close an index relation
 *
 *		If lockmode is not "NoLock", we then release the specified lock.
 *
 *		Note that it is often sensible to hold a lock beyond index_close;
 *		in that case, the lock is released automatically at xact end.
 * ----------------
 */
void
index_close(Relation relation, LOCKMODE lockmode)
{
	LockRelId	relid = relation->rd_lockInfo.lockRelId;

	Assert(lockmode >= NoLock && lockmode < MAX_LOCKMODES);

	/* The relcache does the real work... */
	RelationClose(relation);

	if (lockmode != NoLock)
		UnlockRelationId(&relid, lockmode);
}

/* ----------------
 *		index_insert - insert an index tuple into a relation
 * ----------------
 */
bool
index_insert(Relation indexRelation,
			 Datum *values,
			 bool *isnull,
			 ItemPointer heap_t_ctid,
			 Relation heapRelation,
			 IndexUniqueCheck checkUnique,
			 bool indexUnchanged,
			 IndexInfo *indexInfo,
			 bool yb_shared_insert)
{
	RELATION_CHECKS;
	if (IsYugaByteEnabled() && IsYBRelation(indexRelation))
		CHECK_REL_PROCEDURE(yb_aminsert);
	else
		CHECK_REL_PROCEDURE(aminsert);

	if (!(indexRelation->rd_indam->ampredlocks))
		CheckForSerializableConflictIn(indexRelation,
									   (ItemPointer) NULL,
									   InvalidBlockNumber);

	/*
	 * For YugaByte-based index, call the variant of aminsert that takes the full tuple instead of
	 * the tuple id.
	 */
	if (IsYugaByteEnabled() && IsYBRelation(indexRelation))
	{
		return indexRelation->rd_indam->yb_aminsert(indexRelation, values, isnull,
													heap_t_ctid, heapRelation,
													checkUnique, indexInfo,
													yb_shared_insert);
	}

	return indexRelation->rd_indam->aminsert(indexRelation, values, isnull,
												heap_t_ctid, heapRelation,
												checkUnique, indexUnchanged,
												indexInfo);
}

/* ----------------
 *		index_delete - delete an index tuple from a relation.
 *      This is used only for indexes backed by YugabyteDB. For Postgres, when a tuple is updated,
 *      the ctid of the original tuple will be invalid (except for heap-only tuple (HOT)). Because
 *      of this, index entries of the original tuple do not need to be deleted in UPDATE. For
 *      YugaByte-based tables, the ybctid is the primary key of the tuple and will remain valid
 *      after UPDATE. So when a tuple is updated, we need to delete all index entries associated
 *      explicitly.
 * ----------------
 */
void
yb_index_delete(Relation indexRelation,
				Datum *values,
				bool *isnull,
				Datum ybctid,
				Relation heapRelation,
				IndexInfo *indexInfo)
{
	RELATION_CHECKS;
	CHECK_REL_PROCEDURE(yb_amdelete);

	indexRelation->rd_indam->yb_amdelete(indexRelation, values, isnull,
										 ybctid, heapRelation,
										 indexInfo);
}

/*
 * index_beginscan - start a scan of an index with amgettuple
 *
 * Caller must be holding suitable locks on the heap and the index.
 */
IndexScanDesc
index_beginscan(Relation heapRelation,
				Relation indexRelation,
				Snapshot snapshot,
				int nkeys, int norderbys)
{
	IndexScanDesc scan;

	scan = index_beginscan_internal(indexRelation, nkeys, norderbys, snapshot, NULL, false);

	/*
	 * Save additional parameters into the scandesc.  Everything else was set
	 * up by RelationGetIndexScan.
	 */
	scan->heapRelation = heapRelation;
	scan->xs_snapshot = snapshot;

	/* prepare to fetch index matches from table */
	scan->xs_heapfetch = table_index_fetch_begin(heapRelation);

	return scan;
}

/*
 * index_beginscan_bitmap - start a scan of an index with amgetbitmap
 *
 * As above, caller had better be holding some lock on the parent heap
 * relation, even though it's not explicitly mentioned here.
 */
IndexScanDesc
index_beginscan_bitmap(Relation indexRelation,
					   Snapshot snapshot,
					   int nkeys)
{
	IndexScanDesc scan;

	scan = index_beginscan_internal(indexRelation, nkeys, 0, snapshot, NULL, false);

	/*
	 * Save additional parameters into the scandesc.  Everything else was set
	 * up by RelationGetIndexScan.
	 */
	scan->xs_snapshot = snapshot;

	return scan;
}

/*
 * index_beginscan_internal --- common code for index_beginscan variants
 */
static IndexScanDesc
index_beginscan_internal(Relation indexRelation,
						 int nkeys, int norderbys, Snapshot snapshot,
						 ParallelIndexScanDesc pscan, bool temp_snap)
{
	IndexScanDesc scan;

	RELATION_CHECKS;
	CHECK_REL_PROCEDURE(ambeginscan);

	if (!(indexRelation->rd_indam->ampredlocks))
		PredicateLockRelation(indexRelation, snapshot);

	/*
	 * We hold a reference count to the relcache entry throughout the scan.
	 */
	RelationIncrementReferenceCount(indexRelation);

	/*
	 * Tell the AM to open a scan.
	 */
	scan = indexRelation->rd_indam->ambeginscan(indexRelation, nkeys,
												norderbys);
	/* Initialize information for parallel scan. */
	scan->parallel_scan = pscan;
	scan->xs_temp_snap = temp_snap;

	return scan;
}

/* ----------------
 *		index_rescan  - (re)start a scan of an index
 *
 * During a restart, the caller may specify a new set of scankeys and/or
 * orderbykeys; but the number of keys cannot differ from what index_beginscan
 * was told.  (Later we might relax that to "must not exceed", but currently
 * the index AMs tend to assume that scan->numberOfKeys is what to believe.)
 * To restart the scan without changing keys, pass NULL for the key arrays.
 * (Of course, keys *must* be passed on the first call, unless
 * scan->numberOfKeys is zero.)
 * ----------------
 */
void
index_rescan(IndexScanDesc scan,
			 ScanKey keys, int nkeys,
			 ScanKey orderbys, int norderbys)
{
	SCAN_CHECKS;
	CHECK_SCAN_PROCEDURE(amrescan);

	Assert(nkeys == scan->numberOfKeys);
	Assert(norderbys == scan->numberOfOrderBys);

	/* Release resources (like buffer pins) from table accesses */
	if (scan->xs_heapfetch)
		table_index_fetch_reset(scan->xs_heapfetch);

	scan->kill_prior_tuple = false; /* for safety */
	scan->xs_heap_continue = false;

	scan->indexRelation->rd_indam->amrescan(scan, keys, nkeys,
											orderbys, norderbys);
}

/* ----------------
 *		index_endscan - end a scan
 * ----------------
 */
void
index_endscan(IndexScanDesc scan)
{
	SCAN_CHECKS;
	CHECK_SCAN_PROCEDURE(amendscan);

	/* Release resources (like buffer pins) from table accesses */
	if (scan->xs_heapfetch)
	{
		table_index_fetch_end(scan->xs_heapfetch);
		scan->xs_heapfetch = NULL;
	}

	/* End the AM's scan */
	scan->indexRelation->rd_indam->amendscan(scan);

	/* Release index refcount acquired by index_beginscan */
	RelationDecrementReferenceCount(scan->indexRelation);

	if (scan->xs_temp_snap)
		UnregisterSnapshot(scan->xs_snapshot);

	/* Release the scan data structure itself */
	IndexScanEnd(scan);
}

/* ----------------
 *		index_markpos  - mark a scan position
 * ----------------
 */
void
index_markpos(IndexScanDesc scan)
{
	SCAN_CHECKS;
	CHECK_SCAN_PROCEDURE(ammarkpos);

	scan->indexRelation->rd_indam->ammarkpos(scan);
}

/* ----------------
 *		index_restrpos	- restore a scan position
 *
 * NOTE: this only restores the internal scan state of the index AM.  See
 * comments for ExecRestrPos().
 *
 * NOTE: For heap, in the presence of HOT chains, mark/restore only works
 * correctly if the scan's snapshot is MVCC-safe; that ensures that there's at
 * most one returnable tuple in each HOT chain, and so restoring the prior
 * state at the granularity of the index AM is sufficient.  Since the only
 * current user of mark/restore functionality is nodeMergejoin.c, this
 * effectively means that merge-join plans only work for MVCC snapshots.  This
 * could be fixed if necessary, but for now it seems unimportant.
 * ----------------
 */
void
index_restrpos(IndexScanDesc scan)
{
	Assert(IsMVCCSnapshot(scan->xs_snapshot));

	SCAN_CHECKS;
	CHECK_SCAN_PROCEDURE(amrestrpos);

	/* release resources (like buffer pins) from table accesses */
	if (scan->xs_heapfetch)
		table_index_fetch_reset(scan->xs_heapfetch);

	scan->kill_prior_tuple = false; /* for safety */
	scan->xs_heap_continue = false;

	scan->indexRelation->rd_indam->amrestrpos(scan);
}

/*
 * index_parallelscan_estimate - estimate shared memory for parallel scan
 *
 * Currently, we don't pass any information to the AM-specific estimator,
 * so it can probably only return a constant.  In the future, we might need
 * to pass more information.
 */
Size
index_parallelscan_estimate(Relation indexRelation, Snapshot snapshot)
{
	Size		nbytes;

	RELATION_CHECKS;

	nbytes = offsetof(ParallelIndexScanDescData, ps_snapshot_data);
	nbytes = add_size(nbytes, EstimateSnapshotSpace(snapshot));
	nbytes = MAXALIGN(nbytes);

	/*
	 * If amestimateparallelscan is not provided, assume there is no
	 * AM-specific data needed.  (It's hard to believe that could work, but
	 * it's easy enough to cater to it here.)
	 */
	if (indexRelation->rd_indam->amestimateparallelscan != NULL)
		nbytes = add_size(nbytes,
						  indexRelation->rd_indam->amestimateparallelscan());

	return nbytes;
}

/*
 * index_parallelscan_initialize - initialize parallel scan
 *
 * We initialize both the ParallelIndexScanDesc proper and the AM-specific
 * information which follows it.
 *
 * This function calls access method specific initialization routine to
 * initialize am specific information.  Call this just once in the leader
 * process; then, individual workers attach via index_beginscan_parallel.
 */
void
index_parallelscan_initialize(Relation heapRelation, Relation indexRelation,
							  Snapshot snapshot, ParallelIndexScanDesc target)
{
	Size		offset;

	RELATION_CHECKS;

	offset = add_size(offsetof(ParallelIndexScanDescData, ps_snapshot_data),
					  EstimateSnapshotSpace(snapshot));
	offset = MAXALIGN(offset);

	target->ps_relid = RelationGetRelid(heapRelation);
	target->ps_indexid = RelationGetRelid(indexRelation);
	target->ps_offset = offset;
	SerializeSnapshot(snapshot, target->ps_snapshot_data);

	/* aminitparallelscan is optional; assume no-op if not provided by AM */
	if (indexRelation->rd_indam->aminitparallelscan != NULL)
	{
		void	   *amtarget;

		amtarget = OffsetToPointer(target, offset);
		indexRelation->rd_indam->aminitparallelscan(amtarget);
	}
}

/* ----------------
 *		index_parallelrescan  - (re)start a parallel scan of an index
 * ----------------
 */
void
index_parallelrescan(IndexScanDesc scan)
{
	SCAN_CHECKS;

	if (scan->xs_heapfetch)
		table_index_fetch_reset(scan->xs_heapfetch);

	/* amparallelrescan is optional; assume no-op if not provided by AM */
	if (scan->indexRelation->rd_indam->amparallelrescan != NULL)
		scan->indexRelation->rd_indam->amparallelrescan(scan);
}

/*
 * index_beginscan_parallel - join parallel index scan
 *
 * Caller must be holding suitable locks on the heap and the index.
 */
IndexScanDesc
index_beginscan_parallel(Relation heaprel, Relation indexrel, int nkeys,
						 int norderbys, ParallelIndexScanDesc pscan)
{
	Snapshot	snapshot;
	IndexScanDesc scan;

	Assert(RelationGetRelid(heaprel) == pscan->ps_relid);
	snapshot = RestoreSnapshot(pscan->ps_snapshot_data);
	RegisterSnapshot(snapshot);
	scan = index_beginscan_internal(indexrel, nkeys, norderbys, snapshot,
									pscan, true);

	/*
	 * Save additional parameters into the scandesc.  Everything else was set
	 * up by index_beginscan_internal.
	 */
	scan->heapRelation = heaprel;
	scan->xs_snapshot = snapshot;

	/* prepare to fetch index matches from table */
	scan->xs_heapfetch = table_index_fetch_begin(heaprel);

	return scan;
}

/* ----------------
 * index_getnext_tid - get the next TID from a scan
 *
 * The result is the next TID satisfying the scan keys,
 * or NULL if no more matching tuples exist.
 * ----------------
 */
ItemPointer
index_getnext_tid(IndexScanDesc scan, ScanDirection direction)
{
	bool		found;

	SCAN_CHECKS;
	CHECK_SCAN_PROCEDURE(amgettuple);

	/* XXX: we should assert that a snapshot is pushed or registered */
	Assert(TransactionIdIsValid(RecentXmin));

	/*
	 * The AM's amgettuple proc finds the next index entry matching the scan
	 * keys, and puts the TID into scan->xs_heaptid.  It should also set
	 * scan->xs_recheck and possibly scan->xs_itup/scan->xs_hitup, though we
	 * pay no attention to those fields here.
	 */
	found = scan->indexRelation->rd_indam->amgettuple(scan, direction);

	/* Reset kill flag immediately for safety */
	scan->kill_prior_tuple = false;
	scan->xs_heap_continue = false;

	/* If we're out of index entries, we're done */
	if (!found)
	{
		/* release resources (like buffer pins) from table accesses */
		if (scan->xs_heapfetch)
			table_index_fetch_reset(scan->xs_heapfetch);

		return NULL;
	}
	Assert(ItemPointerIsValid(&scan->xs_heaptid));

	pgstat_count_index_tuples(scan->indexRelation, 1);

	/* Return the TID of the tuple we found. */
	return &scan->xs_heaptid;
}

/* ----------------
 *		index_fetch_heap - get the scan's next heap tuple
 *
 * The result is a visible heap tuple associated with the index TID most
 * recently fetched by index_getnext_tid, or NULL if no more matching tuples
 * exist.  (There can be more than one matching tuple because of HOT chains,
 * although when using an MVCC snapshot it should be impossible for more than
 * one such tuple to exist.)
 *
 * On success, the buffer containing the heap tup is pinned (the pin will be
 * dropped in a future index_getnext_tid, index_fetch_heap or index_endscan
 * call).
 *
 * Note: caller must check scan->xs_recheck, and perform rechecking of the
 * scan keys if required.  We do not do that here because we don't have
 * enough information to do it efficiently in the general case.
 * ----------------
 */
bool
index_fetch_heap(IndexScanDesc scan, TupleTableSlot *slot)
{
	if (IsYBRelation(scan->heapRelation))
	{
		ExecStoreHeapTuple(scan->xs_hitup, slot, false /* shouldFree */);
		return true;
	}

	bool		all_dead = false;
	bool		found;

	found = table_index_fetch_tuple(scan->xs_heapfetch, &scan->xs_heaptid,
									scan->xs_snapshot, slot,
									&scan->xs_heap_continue, &all_dead);

	if (found)
		pgstat_count_heap_fetch(scan->indexRelation);

	/*
	 * If we scanned a whole HOT chain and found only dead tuples, tell index
	 * AM to kill its entry for that TID (this will take effect in the next
	 * amgettuple call, in index_getnext_tid).  We do not do this when in
	 * recovery because it may violate MVCC to do so.  See comments in
	 * RelationGetIndexScan().
	 */
	if (!scan->xactStartedInRecovery)
		scan->kill_prior_tuple = all_dead;

	return found;
}

/* ----------------
 *		index_getnext_slot - get the next tuple from a scan
 *
 * The result is true if a tuple satisfying the scan keys and the snapshot was
 * found, false otherwise.  The tuple is stored in the specified slot.
 *
 * On success, resources (like buffer pins) are likely to be held, and will be
 * dropped by a future index_getnext_tid, index_fetch_heap or index_endscan
 * call).
 *
 * Note: caller must check scan->xs_recheck, and perform rechecking of the
 * scan keys if required.  We do not do that here because we don't have
 * enough information to do it efficiently in the general case.
 * ----------------
 */
bool
index_getnext_slot(IndexScanDesc scan, ScanDirection direction, TupleTableSlot *slot)
{
	for (;;)
	{
		if (!scan->xs_heap_continue)
		{
			ItemPointer tid;

			/* Time to fetch the next TID from the index */
			tid = index_getnext_tid(scan, direction);

			/* If we're out of index entries, we're done */
			if (tid == NULL)
				break;

			Assert(ItemPointerEquals(tid, &scan->xs_heaptid));
		}

		/*
		 * Fetch the next (or only) visible heap tuple for this index entry.
		 * If we don't find anything, loop around and grab the next TID from
		 * the index.
		 */
		Assert(ItemPointerIsValid(&scan->xs_heaptid));
		if (index_fetch_heap(scan, slot))
			return true;
	}

	return false;
}

/* ----------------
 *		index_getbitmap - get all tuples at once from an index scan
 *
 * Adds the TIDs of all heap tuples satisfying the scan keys to a bitmap.
 * Since there's no interlock between the index scan and the eventual heap
 * access, this is only safe to use with MVCC-based snapshots: the heap
 * item slot could have been replaced by a newer tuple by the time we get
 * to it.
 *
 * Returns the number of matching tuples found.  (Note: this might be only
 * approximate, so it should only be used for statistical purposes.)
 * ----------------
 */
int64
index_getbitmap(IndexScanDesc scan, TIDBitmap *bitmap)
{
	int64		ntids;

	SCAN_CHECKS;
	CHECK_SCAN_PROCEDURE(amgetbitmap);

	/* just make sure this is false... */
	scan->kill_prior_tuple = false;

	/*
	 * have the am's getbitmap proc do all the work.
	 */
	ntids = scan->indexRelation->rd_indam->amgetbitmap(scan, bitmap);

	pgstat_count_index_tuples(scan->indexRelation, ntids);

	return ntids;
}

/* ----------------
 *		index_bulk_delete - do mass deletion of index entries
 *
 *		callback routine tells whether a given main-heap tuple is
 *		to be deleted
 *
 *		return value is an optional palloc'd struct of statistics
 * ----------------
 */
IndexBulkDeleteResult *
index_bulk_delete(IndexVacuumInfo *info,
				  IndexBulkDeleteResult *istat,
				  IndexBulkDeleteCallback callback,
				  void *callback_state)
{
	Relation	indexRelation = info->index;

	RELATION_CHECKS;
	CHECK_REL_PROCEDURE(ambulkdelete);

	return indexRelation->rd_indam->ambulkdelete(info, istat,
												 callback, callback_state);
}

/* ----------------
 *		index_vacuum_cleanup - do post-deletion cleanup of an index
 *
 *		return value is an optional palloc'd struct of statistics
 * ----------------
 */
IndexBulkDeleteResult *
index_vacuum_cleanup(IndexVacuumInfo *info,
					 IndexBulkDeleteResult *istat)
{
	Relation	indexRelation = info->index;

	RELATION_CHECKS;
	CHECK_REL_PROCEDURE(amvacuumcleanup);

	return indexRelation->rd_indam->amvacuumcleanup(info, istat);
}

/* ----------------
 *		index_can_return
 *
 *		Does the index access method support index-only scans for the given
 *		column?
 * ----------------
 */
bool
index_can_return(Relation indexRelation, int attno)
{
	RELATION_CHECKS;

	/* amcanreturn is optional; assume false if not provided by AM */
	if (indexRelation->rd_indam->amcanreturn == NULL)
		return false;

	return indexRelation->rd_indam->amcanreturn(indexRelation, attno);
}

/* ----------------
 *		index_getprocid
 *
 *		Index access methods typically require support routines that are
 *		not directly the implementation of any WHERE-clause query operator
 *		and so cannot be kept in pg_amop.  Instead, such routines are kept
 *		in pg_amproc.  These registered procedure OIDs are assigned numbers
 *		according to a convention established by the access method.
 *		The general index code doesn't know anything about the routines
 *		involved; it just builds an ordered list of them for
 *		each attribute on which an index is defined.
 *
 *		As of Postgres 8.3, support routines within an operator family
 *		are further subdivided by the "left type" and "right type" of the
 *		query operator(s) that they support.  The "default" functions for a
 *		particular indexed attribute are those with both types equal to
 *		the index opclass' opcintype (note that this is subtly different
 *		from the indexed attribute's own type: it may be a binary-compatible
 *		type instead).  Only the default functions are stored in relcache
 *		entries --- access methods can use the syscache to look up non-default
 *		functions.
 *
 *		This routine returns the requested default procedure OID for a
 *		particular indexed attribute.
 * ----------------
 */
RegProcedure
index_getprocid(Relation irel,
				AttrNumber attnum,
				uint16 procnum)
{
	RegProcedure *loc;
	int			nproc;
	int			procindex;

	nproc = irel->rd_indam->amsupport;

	Assert(procnum > 0 && procnum <= (uint16) nproc);

	procindex = (nproc * (attnum - 1)) + (procnum - 1);

	loc = irel->rd_support;

	Assert(loc != NULL);

	return loc[procindex];
}

/* ----------------
 *		index_getprocinfo
 *
 *		This routine allows index AMs to keep fmgr lookup info for
 *		support procs in the relcache.  As above, only the "default"
 *		functions for any particular indexed attribute are cached.
 *
 * Note: the return value points into cached data that will be lost during
 * any relcache rebuild!  Therefore, either use the callinfo right away,
 * or save it only after having acquired some type of lock on the index rel.
 * ----------------
 */
FmgrInfo *
index_getprocinfo(Relation irel,
				  AttrNumber attnum,
				  uint16 procnum)
{
	FmgrInfo   *locinfo;
	int			nproc;
	int			optsproc;
	int			procindex;

	nproc = irel->rd_indam->amsupport;
	optsproc = irel->rd_indam->amoptsprocnum;

	Assert(procnum > 0 && procnum <= (uint16) nproc);

	procindex = (nproc * (attnum - 1)) + (procnum - 1);

	locinfo = irel->rd_supportinfo;

	Assert(locinfo != NULL);

	locinfo += procindex;

	/* Initialize the lookup info if first time through */
	if (locinfo->fn_oid == InvalidOid)
	{
		RegProcedure *loc = irel->rd_support;
		RegProcedure procId;

		Assert(loc != NULL);

		procId = loc[procindex];

		/*
		 * Complain if function was not found during IndexSupportInitialize.
		 * This should not happen unless the system tables contain bogus
		 * entries for the index opclass.  (If an AM wants to allow a support
		 * function to be optional, it can use index_getprocid.)
		 */
		if (!RegProcedureIsValid(procId))
			elog(ERROR, "missing support function %d for attribute %d of index \"%s\"",
				 procnum, attnum, RelationGetRelationName(irel));

		fmgr_info_cxt(procId, locinfo, irel->rd_indexcxt);

		if (procnum != optsproc)
		{
			/* Initialize locinfo->fn_expr with opclass options Const */
			bytea	  **attoptions = RelationGetIndexAttOptions(irel, false);
			MemoryContext oldcxt = MemoryContextSwitchTo(irel->rd_indexcxt);

			set_fn_opclass_options(locinfo, attoptions[attnum - 1]);

			MemoryContextSwitchTo(oldcxt);
		}
	}

	return locinfo;
}

<<<<<<< HEAD
/* ----------------
 *		index_store_float8_orderby_distances
 *
 *		Convert AM distance function's results (that can be inexact)
 *		to ORDER BY types and save them into xs_orderbyvals/xs_orderbynulls
 *		for a possible recheck.
 * ----------------
 */
void
index_store_float8_orderby_distances(IndexScanDesc scan, Oid *orderByTypes,
									 IndexOrderByDistance *distances,
									 bool recheckOrderBy)
{
	int			i;

	Assert(distances || !recheckOrderBy);

	scan->xs_recheckorderby = recheckOrderBy;

	for (i = 0; i < scan->numberOfOrderBys; i++)
	{
		if (orderByTypes[i] == FLOAT8OID)
		{
#ifndef USE_FLOAT8_BYVAL
			/* must free any old value to avoid memory leakage */
			if (!scan->xs_orderbynulls[i])
				pfree(DatumGetPointer(scan->xs_orderbyvals[i]));
#endif
			if (distances && !distances[i].isnull)
			{
				scan->xs_orderbyvals[i] = Float8GetDatum(distances[i].value);
				scan->xs_orderbynulls[i] = false;
			}
			else
			{
				scan->xs_orderbyvals[i] = (Datum) 0;
				scan->xs_orderbynulls[i] = true;
			}
		}
		else if (orderByTypes[i] == FLOAT4OID)
		{
			/* convert distance function's result to ORDER BY type */
			if (distances && !distances[i].isnull)
			{
				scan->xs_orderbyvals[i] = Float4GetDatum((float4) distances[i].value);
				scan->xs_orderbynulls[i] = false;
			}
			else
			{
				scan->xs_orderbyvals[i] = (Datum) 0;
				scan->xs_orderbynulls[i] = true;
			}
		}
		else
		{
			/*
			 * If the ordering operator's return value is anything else, we
			 * don't know how to convert the float8 bound calculated by the
			 * distance function to that.  The executor won't actually need
			 * the order by values we return here, if there are no lossy
			 * results, so only insist on converting if the *recheck flag is
			 * set.
			 */
			if (scan->xs_recheckorderby)
				elog(ERROR, "ORDER BY operator must return float8 or float4 if the distance function is lossy");
			scan->xs_orderbynulls[i] = true;
		}
	}
}

/* ----------------
 *      index_opclass_options
 *
 *      Parse opclass-specific options for index column.
 * ----------------
 */
bytea *
index_opclass_options(Relation indrel, AttrNumber attnum, Datum attoptions,
					  bool validate)
{
	int			amoptsprocnum = indrel->rd_indam->amoptsprocnum;
	Oid			procid = InvalidOid;
	FmgrInfo   *procinfo;
	local_relopts relopts;

	/* fetch options support procedure if specified */
	if (amoptsprocnum != 0)
		procid = index_getprocid(indrel, attnum, amoptsprocnum);

	if (!OidIsValid(procid))
	{
		Oid			opclass;
		Datum		indclassDatum;
		oidvector  *indclass;
		bool		isnull;

		if (!DatumGetPointer(attoptions))
			return NULL;		/* ok, no options, no procedure */

		/*
		 * Report an error if the opclass's options-parsing procedure does not
		 * exist but the opclass options are specified.
		 */
		indclassDatum = SysCacheGetAttr(INDEXRELID, indrel->rd_indextuple,
										Anum_pg_index_indclass, &isnull);
		Assert(!isnull);
		indclass = (oidvector *) DatumGetPointer(indclassDatum);
		opclass = indclass->values[attnum - 1];

		ereport(ERROR,
				(errcode(ERRCODE_INVALID_PARAMETER_VALUE),
				 errmsg("operator class %s has no options",
						generate_opclass_name(opclass))));
	}

	init_local_reloptions(&relopts, 0);

	procinfo = index_getprocinfo(indrel, attnum, amoptsprocnum);

	(void) FunctionCall1(procinfo, PointerGetDatum(&relopts));

	return build_local_reloptions(&relopts, attoptions, validate);
=======
bool
yb_index_might_recheck(Relation heapRelation, Relation indexRelation,
					   bool xs_want_itup, ScanKey keys, int nkeys)
{
	RELATION_CHECKS;
	CHECK_REL_PROCEDURE(yb_ammightrecheck);

	return indexRelation->rd_amroutine->yb_ammightrecheck(heapRelation,
														  indexRelation,
														  xs_want_itup, keys,
														  nkeys);
>>>>>>> f6163037
}<|MERGE_RESOLUTION|>--- conflicted
+++ resolved
@@ -922,7 +922,6 @@
 	return locinfo;
 }
 
-<<<<<<< HEAD
 /* ----------------
  *		index_store_float8_orderby_distances
  *
@@ -1045,7 +1044,8 @@
 	(void) FunctionCall1(procinfo, PointerGetDatum(&relopts));
 
 	return build_local_reloptions(&relopts, attoptions, validate);
-=======
+}
+
 bool
 yb_index_might_recheck(Relation heapRelation, Relation indexRelation,
 					   bool xs_want_itup, ScanKey keys, int nkeys)
@@ -1053,9 +1053,8 @@
 	RELATION_CHECKS;
 	CHECK_REL_PROCEDURE(yb_ammightrecheck);
 
-	return indexRelation->rd_amroutine->yb_ammightrecheck(heapRelation,
-														  indexRelation,
-														  xs_want_itup, keys,
-														  nkeys);
->>>>>>> f6163037
+	return indexRelation->rd_indam->yb_ammightrecheck(heapRelation,
+													  indexRelation,
+													  xs_want_itup, keys,
+													  nkeys);
 }