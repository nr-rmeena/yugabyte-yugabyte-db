--- conflicted
+++ resolved
@@ -601,10 +601,6 @@
 	}
 
 	/* fetch */
-<<<<<<< HEAD
-	YbItemPointerSetInvalid(&scan->xs_heaptid);
-=======
->>>>>>> 32546339
 	if (scan->yb_aggrefs)
 	{
 		/*
@@ -622,10 +618,6 @@
 	{
 		if (true)				/* TODO(jason): don't assume a match. */
 		{
-<<<<<<< HEAD
-			YbItemPointerYbctid(&scan->xs_heaptid) = HEAPTUPLE_YBCTID(tup);
-=======
->>>>>>> 32546339
 			scan->xs_hitup = tup;
 			scan->xs_hitupdesc = RelationGetDescr(scan->heapRelation);
 
@@ -637,11 +629,7 @@
 		heap_freetuple(tup);
 	}
 
-<<<<<<< HEAD
-	return YbItemPointerYbctid(&scan->xs_heaptid) != 0;
-=======
 	return false;
->>>>>>> 32546339
 }
 
 /*
