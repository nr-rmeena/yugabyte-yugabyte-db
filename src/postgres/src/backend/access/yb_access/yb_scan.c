/*--------------------------------------------------------------------------------------------------
 *
 * yb_scan.c
 *	  YugaByte catalog scan API.
 *	  This is used to access data from YugaByte's system catalog tables.
 *
 * Copyright (c) YugaByte, Inc.
 *
 * Licensed under the Apache License, Version 2.0 (the "License"); you may not use this file except
 * in compliance with the License.  You may obtain a copy of the License at
 *
 * http://www.apache.org/licenses/LICENSE-2.0
 *
 * Unless required by applicable law or agreed to in writing, software distributed under the License
 * is distributed on an "AS IS" BASIS, WITHOUT WARRANTIES OR CONDITIONS OF ANY KIND, either express
 * or implied.  See the License for the specific language governing permissions and limitations
 * under the License.
 *
 * src/backend/access/yb_access/yb_scan.c
 *
 *--------------------------------------------------------------------------------------------------
 */

#include <limits.h>
#include <string.h>
#include "postgres.h"

#include "access/genam.h"
#include "access/heapam.h"
#include "access/htup_details.h"
#include "access/relscan.h"
#include "access/sysattr.h"
#include "access/xact.h"
#include "commands/dbcommands.h"
#include "commands/tablegroup.h"
#include "catalog/index.h"
#include "catalog/indexing.h"
#include "catalog/catalog.h"
#include "catalog/pg_database.h"
#include "catalog/pg_operator.h"
#include "catalog/pg_opfamily.h"
#include "catalog/pg_type.h"
#include "miscadmin.h"
#include "access/relation.h"
#include "nodes/nodeFuncs.h"
#include "optimizer/cost.h"
#include "optimizer/optimizer.h"
#include "optimizer/paths.h"
#include "utils/datum.h"
#include "utils/rel.h"
#include "utils/lsyscache.h"
#include "utils/resowner_private.h"
#include "utils/syscache.h"
#include "utils/selfuncs.h"
#include "utils/snapmgr.h"
#include "utils/spccache.h"

/* Yugabyte includes */
#include "yb/yql/pggate/ybc_pggate.h"
#include "pg_yb_utils.h"
#include "access/nbtree.h"
#include "access/yb_scan.h"
#include "catalog/yb_type.h"
#include "utils/elog.h"
#include "utils/typcache.h"

typedef struct YbScanPlanData
{
	/* The relation where to read data from */
	Relation target_relation;

	/* Primary and hash key columns of the referenced table/relation. */
	Bitmapset *primary_key;
	Bitmapset *hash_key;

	/* Set of key columns whose values will be used for scanning. */
	Bitmapset *sk_cols;

	/* Description and attnums of the columns to bind */
	TupleDesc bind_desc;
	AttrNumber bind_key_attnums[YB_MAX_SCAN_KEYS];
} YbScanPlanData;

typedef YbScanPlanData *YbScanPlan;

static void ybcAddAttributeColumn(YbScanPlan scan_plan, AttrNumber attnum)
{
	const int idx = YBAttnumToBmsIndex(scan_plan->target_relation, attnum);

	if (bms_is_member(idx, scan_plan->primary_key))
		scan_plan->sk_cols = bms_add_member(scan_plan->sk_cols, idx);
}

/*
 * Checks if an attribute is a hash or primary key column and note it in
 * the scan plan.
 */
static void ybcCheckPrimaryKeyAttribute(YbScanPlan      scan_plan,
										YBCPgTableDesc  ybc_table_desc,
										AttrNumber      attnum)
{
	YBCPgColumnInfo column_info = {0};

	/*
	 * TODO(neil) We shouldn't need to upload YugaByte table descriptor here because the structure
	 * Postgres::Relation already has all information.
	 * - Primary key indicator: IndexRelation->rd_index->indisprimary
	 * - Number of key columns: IndexRelation->rd_index->indnkeyatts
	 * - Number of all columns: IndexRelation->rd_index->indnatts
	 * - Hash, range, etc: IndexRelation->rd_indoption (Bits INDOPTION_HASH, RANGE, etc)
	 */
	HandleYBTableDescStatus(YBCPgGetColumnInfo(ybc_table_desc,
											   attnum,
											   &column_info), ybc_table_desc);

	int idx = YBAttnumToBmsIndex(scan_plan->target_relation, attnum);

	if (column_info.is_hash)
	{
		scan_plan->hash_key = bms_add_member(scan_plan->hash_key, idx);
	}
	if (column_info.is_primary)
	{
		scan_plan->primary_key = bms_add_member(scan_plan->primary_key, idx);
	}
}

/*
 * Get YugaByte-specific table metadata and load it into the scan_plan.
 * Currently only the hash and primary key info.
 */
static void ybcLoadTableInfo(Relation relation, YbScanPlan scan_plan)
{
	Oid            dboid          = YBCGetDatabaseOid(relation);
	YBCPgTableDesc ybc_table_desc = NULL;

	HandleYBStatus(YBCPgGetTableDesc(dboid, YbGetStorageRelid(relation), &ybc_table_desc));

	for (AttrNumber attnum = 1; attnum <= relation->rd_att->natts; attnum++)
	{
		ybcCheckPrimaryKeyAttribute(scan_plan, ybc_table_desc, attnum);
	}
}

static Oid ybc_get_atttypid(TupleDesc bind_desc, AttrNumber attnum)
{
	Oid	atttypid;

	if (attnum > 0)
	{
		/* Get the type from the description */
		atttypid = TupleDescAttr(bind_desc, attnum - 1)->atttypid;
	}
	else
	{
		/* This must be an OID column. */
		atttypid = OIDOID;
	}

  return atttypid;
}

/*
 * Bind a scan key.
 */
static void
YbBindColumn(YbScanDesc ybScan, TupleDesc bind_desc,
             AttrNumber attnum, Datum value, bool is_null)
{
	Oid	atttypid = ybc_get_atttypid(bind_desc, attnum);
	Oid	attcollation = YBEncodingCollation(ybScan->handle, attnum,
										   ybc_get_attcollation(bind_desc, attnum));

	YBCPgExpr ybc_expr = YBCNewConstant(ybScan->handle, atttypid, attcollation, value, is_null);

	HandleYBStatus(YBCPgDmlBindColumn(ybScan->handle, attnum, ybc_expr));
}

static void
YbBindColumnCondBetween(YbScanDesc ybScan,
                        TupleDesc bind_desc, AttrNumber attnum,
                        bool start_valid, bool start_inclusive, Datum value,
                        bool end_valid, bool end_inclusive, Datum value_end)
{
	Oid	atttypid = ybc_get_atttypid(bind_desc, attnum);
	Oid	attcollation = YBEncodingCollation(ybScan->handle, attnum,
										   ybc_get_attcollation(bind_desc, attnum));

	YBCPgExpr ybc_expr = start_valid ? YBCNewConstant(ybScan->handle,
													  atttypid,
													  attcollation,
													  value,
													  false /* isnull */)
									 : NULL;
	YBCPgExpr ybc_expr_end = end_valid ? YBCNewConstant(ybScan->handle,
														atttypid,
														attcollation,
														value_end,
														false /* isnull */)
									   : NULL;

	HandleYBStatus(YBCPgDmlBindColumnCondBetween(ybScan->handle, attnum,
												 ybc_expr, start_inclusive,
												 ybc_expr_end, end_inclusive));
}

static void
YbBindColumnNotNull(YbScanDesc ybScan, TupleDesc bind_desc, AttrNumber attnum)
{
	HandleYBStatus(YBCPgDmlBindColumnCondIsNotNull(ybScan->handle, attnum));
}

/*
 * Bind an array of scan keys for a column.
 */
static void ybcBindColumnCondIn(YbScanDesc ybScan, TupleDesc bind_desc, AttrNumber attnum,
                                int nvalues, Datum *values)
{
	Oid	atttypid = ybc_get_atttypid(bind_desc, attnum);
	Oid	attcollation = YBEncodingCollation(ybScan->handle, attnum,
										   ybc_get_attcollation(bind_desc, attnum));

	YBCPgExpr colref =
		YBCNewColumnRef(ybScan->handle, attnum, atttypid, attcollation, NULL);

	YBCPgExpr ybc_exprs[nvalues]; /* VLA - scratch space */
	for (int i = 0; i < nvalues; i++) {
		/*
		 * For IN we are removing all null values in ybcBindScanKeys before
		 * getting here (relying on btree/lsm operators being strict).
		 * So we can safely set is_null to false for all options left here.
		 */
		ybc_exprs[i] = YBCNewConstant(ybScan->handle, atttypid, attcollation,
									  values[i], false /* is_null */);
	}

	HandleYBStatus(
		YBCPgDmlBindColumnCondIn(ybScan->handle, colref, nvalues, ybc_exprs));
}

/*
 * Bind an array of scan keys for a tuple of columns.
 */
static void
ybcBindTupleExprCondIn(YbScanDesc ybScan,
					   TupleDesc bind_desc,
					   int n_attnum_values,
					   AttrNumber *attnum,
					   int nvalues,
					   Datum *values)
{
	Assert(nvalues > 0);
	YBCPgExpr ybc_rhs_exprs[nvalues];

	YBCPgExpr ybc_elems_exprs[n_attnum_values];	/* VLA - scratch space */
	Datum datum_values[n_attnum_values];
	bool is_null[n_attnum_values];

	Oid tupType =
		HeapTupleHeaderGetTypeId(DatumGetHeapTupleHeader(values[0]));
	Oid tupTypmod =
		HeapTupleHeaderGetTypMod(DatumGetHeapTupleHeader(values[0]));
	YBCPgTypeAttrs type_attrs = { tupTypmod };

	/* Form the lhs tuple. */
	for (int i = 0; i < n_attnum_values; i++)
	{
		Oid	atttypid = ybc_get_atttypid(bind_desc, attnum[i]);
		Oid	attcollation = YBEncodingCollation(ybScan->handle, attnum[i],
										   	   ybc_get_attcollation(bind_desc, attnum[i]));
		ybc_elems_exprs[i] =
			YBCNewColumnRef(ybScan->handle, attnum[i], atttypid,
							attcollation, NULL);
	}

	YBCPgExpr lhs =
		YBCNewTupleExpr(ybScan->handle, &type_attrs, n_attnum_values,
						ybc_elems_exprs);

	TupleDesc tupdesc = lookup_rowtype_tupdesc(tupType, tupTypmod);

	HeapTupleData tuple;
	ItemPointerSetInvalid(&(tuple.t_self));
	tuple.t_tableOid = InvalidOid;

	/* Form the list of tuples for the RHS. */
	for (int i = 0; i < nvalues; i++)
	{
		tuple.t_len = HeapTupleHeaderGetDatumLength(values[i]);
		tuple.t_data = DatumGetHeapTupleHeader(values[i]);
		heap_deform_tuple(&tuple, tupdesc,
						  datum_values, is_null);
		for (int j = 0; j < n_attnum_values; j++)
		{
			Oid atttypid = ybc_get_atttypid(bind_desc, attnum[j]);
			Oid	attcollation =
				YBEncodingCollation(ybScan->handle, attnum[j],
									ybc_get_attcollation(bind_desc, attnum[j]));
			ybc_elems_exprs[j] =
				YBCNewConstant(ybScan->handle, atttypid, attcollation,
							   datum_values[j], is_null[j]);
		}

		ybc_rhs_exprs[i] =
			YBCNewTupleExpr(ybScan->handle, &type_attrs, n_attnum_values,
							ybc_elems_exprs);
	}

	HandleYBStatus(
		YBCPgDmlBindColumnCondIn(ybScan->handle, lhs, nvalues,
								 ybc_rhs_exprs));

	ReleaseTupleDesc(tupdesc);
}

/*
 * Add a system column as target to the given statement handle.
 */
void
YbDmlAppendTargetSystem(AttrNumber attnum, YBCPgStatement handle)
{
	Assert(attnum < 0);

	YBCPgExpr	expr;
	YBCPgTypeAttrs type_attrs;

	/* System columns don't use typmod. */
	type_attrs.typmod = -1;

	expr = YBCNewColumnRef(handle,
						   attnum,
						   InvalidOid /* attr_typid */,
						   InvalidOid /* attr_collation */,
						   &type_attrs);
	HandleYBStatus(YBCPgDmlAppendTarget(handle, expr));
}

/*
 * Add a regular column as target to the given statement handle.  Assume
 * tupdesc's relation is the same as handle's target relation.
 */
void
YbDmlAppendTargetRegular(TupleDesc tupdesc, AttrNumber attnum, YBCPgStatement handle)
{
	Assert(attnum > 0);

	Form_pg_attribute att;
	YBCPgExpr	expr;
	YBCPgTypeAttrs type_attrs;

	att = TupleDescAttr(tupdesc, attnum - 1);
	/* Should not be given dropped attributes. */
	Assert(!att->attisdropped);
	type_attrs.typmod = att->atttypmod;
	expr = YBCNewColumnRef(handle,
						   attnum,
						   att->atttypid,
						   att->attcollation,
						   &type_attrs);
	HandleYBStatus(YBCPgDmlAppendTarget(handle, expr));
}

static void ybcUpdateFKCache(YbScanDesc ybScan, Datum ybctid)
{
	if (!ybScan->exec_params)
		return;

	switch (ybScan->exec_params->rowmark) {
	case ROW_MARK_EXCLUSIVE:
	case ROW_MARK_NOKEYEXCLUSIVE:
	case ROW_MARK_SHARE:
	case ROW_MARK_KEYSHARE:
		YBCPgAddIntoForeignKeyReferenceCache(RelationGetRelid(ybScan->rs_base.rs_rd), ybctid);
		break;
	case ROW_MARK_REFERENCE:
	case ROW_MARK_COPY:
		break;
	}
}

static HeapTuple ybcFetchNextHeapTuple(YbScanDesc ybScan, bool is_forward_scan)
{
	HeapTuple tuple    = NULL;
	bool      has_data = false;
	TupleDesc tupdesc  = ybScan->target_desc;
	TableScanDesc tsdesc = (TableScanDesc)ybScan;

	Datum           *values = (Datum *) palloc0(tupdesc->natts * sizeof(Datum));
	bool            *nulls  = (bool *) palloc(tupdesc->natts * sizeof(bool));
	YBCPgSysColumns syscols;

	/* Execute the select statement. */
	if (!ybScan->is_exec_done)
	{
		HandleYBStatus(YBCPgSetForwardScan(ybScan->handle, is_forward_scan));
		HandleYBStatus(YBCPgExecSelect(ybScan->handle, ybScan->exec_params));
		ybScan->is_exec_done = true;
	}

	/* Fetch one row. */
	YBCStatus status = YBCPgDmlFetch(ybScan->handle,
									 tupdesc->natts,
									 (uint64_t *) values,
									 nulls,
									 &syscols,
									 &has_data);

	if (IsolationIsSerializable())
		HandleYBStatus(status);
	else if (status)
	{
		if (ybScan->exec_params != NULL && YBCIsTxnConflictError(YBCStatusTransactionError(status)))
		{
			elog(DEBUG2, "Error when trying to lock row. "
				 "pg_wait_policy=%d docdb_wait_policy=%d txn_errcode=%d message=%s",
				 ybScan->exec_params->pg_wait_policy,
				 ybScan->exec_params->docdb_wait_policy,
				 YBCStatusTransactionError(status),
				 YBCStatusMessageBegin(status));
			if (ybScan->exec_params->pg_wait_policy == LockWaitError)
				ereport(ERROR, (errcode(ERRCODE_LOCK_NOT_AVAILABLE),
								errmsg("could not obtain lock on row in relation \"%s\"",
									   RelationGetRelationName(tsdesc->rs_rd))));
			else
				ereport(ERROR,
						(errcode(ERRCODE_T_R_SERIALIZATION_FAILURE),
						 errmsg("could not serialize access due to concurrent update"),
						 yb_txn_errcode(YBCGetTxnConflictErrorCode())));
		}
		else if (YBCIsTxnSkipLockingError(YBCStatusTransactionError(status)))
			/* For skip locking, it's correct to simply return no results. */
			has_data = false;
		else
			HandleYBStatus(status);
	}

	if (has_data)
	{
		tuple = heap_form_tuple(tupdesc, values, nulls);
		if (syscols.ybctid != NULL)
		{
			HEAPTUPLE_YBCTID(tuple) = PointerGetDatum(syscols.ybctid);
			ybcUpdateFKCache(ybScan, HEAPTUPLE_YBCTID(tuple));
		}
		tuple->t_tableOid = RelationGetRelid(tsdesc->rs_rd);
	}
	pfree(values);
	pfree(nulls);

	return tuple;
}

static IndexTuple
ybcFetchNextIndexTuple(YbScanDesc ybScan, bool is_forward_scan)
{
	IndexTuple tuple    = NULL;
	bool       has_data = false;
	Relation   index    = ybScan->index;
	TupleDesc  tupdesc  = ybScan->target_desc;

	Datum           *values = (Datum *) palloc0(tupdesc->natts * sizeof(Datum));
	bool            *nulls = (bool *) palloc(tupdesc->natts * sizeof(bool));
	YBCPgSysColumns syscols;

	/* Execute the select statement. */
	if (!ybScan->is_exec_done)
	{
		HandleYBStatus(YBCPgSetForwardScan(ybScan->handle, is_forward_scan));
		HandleYBStatus(YBCPgExecSelect(ybScan->handle, ybScan->exec_params));
		ybScan->is_exec_done = true;
	}

	/* Fetch one row. */
	HandleYBStatus(YBCPgDmlFetch(ybScan->handle,
	                             tupdesc->natts,
	                             (uint64_t *) values,
	                             nulls,
	                             &syscols,
	                             &has_data));

	if (has_data)
	{
		/*
		 * Return the IndexTuple. If this is a primary key, reorder the values first as expected
		 * in the index's column order first.
		 */
		if (index->rd_index->indisprimary)
		{
			Assert(index->rd_index->indnatts <= INDEX_MAX_KEYS);

			Datum ivalues[INDEX_MAX_KEYS];
			bool  inulls[INDEX_MAX_KEYS];

			for (int i = 0; i < index->rd_index->indnatts; i++)
			{
				AttrNumber attno = index->rd_index->indkey.values[i];
				ivalues[i] = values[attno - 1];
				inulls[i]  = nulls[attno - 1];
			}

			tuple = index_form_tuple(RelationGetDescr(index), ivalues, inulls);
			if (syscols.ybctid != NULL)
			{
				INDEXTUPLE_YBCTID(tuple) = PointerGetDatum(syscols.ybctid);
				ybcUpdateFKCache(ybScan, INDEXTUPLE_YBCTID(tuple));
			}
		}
		else
		{
			tuple = index_form_tuple(tupdesc, values, nulls);
			if (syscols.ybbasectid != NULL)
			{
				INDEXTUPLE_YBCTID(tuple) = PointerGetDatum(syscols.ybbasectid);
				ybcUpdateFKCache(ybScan, INDEXTUPLE_YBCTID(tuple));
			}
		}

	}
	pfree(values);
	pfree(nulls);

	return tuple;
}

/*
 * Set up scan plan.
 * This function sets up target and bind columns for each type of scans.
 *    SELECT <Target_columns> FROM <Table> WHERE <Binds>
 *
 * 1. SequentialScan(Table) and PrimaryIndexScan(Table): index = 0
 *    - Table can be systable or usertable.
 *    - YugaByte doesn't have a separate PrimaryIndexTable. It's a special case.
 *    - Both target and bind descriptors are specified by the <Table>
 *
 * 2. IndexScan(SysTable, Index).
 *    - Target descriptor is specifed by the SysTable.
 *    - Bind descriptor is specified by the IndexTable.
 *    - For this scan, YugaByte returns a heap-tuple, which has all user's requested data.
 *
 * 3. IndexScan(UserTable, Index)
 *    - Both target and bind descriptors are specifed by the IndexTable.
 *    - For this scan, YugaByte returns an index-tuple, which has a ybctid (ROWID) to be used for
 *      querying data from the UserTable.
 *    - TODO(neil) By batching ybctid and processing it on YugaByte for all index-scans, the target
 *      for index-scan on regular table should also be the table itself (relation).
 *
 * 4. IndexOnlyScan(Table, Index)
 *    - Table can be systable or usertable.
 *    - Both target and bind descriptors are specifed by the IndexTable.
 *    - For this scan, YugaByte ALWAYS return index-tuple, which is expected by Postgres layer.
 */
static void
ybcSetupScanPlan(bool xs_want_itup, YbScanDesc ybScan, YbScanPlan scan_plan)
{
	TableScanDesc tsdesc = (TableScanDesc)ybScan;
	Relation relation = tsdesc->rs_rd;
	Relation index = ybScan->index;
	int i;
	memset(scan_plan, 0, sizeof(*scan_plan));

	/*
	 * Setup control-parameters for Yugabyte preparing statements for different
	 * types of scan.
	 * - "querying_colocated_table": Support optimizations for (system,
	 *   user database and tablegroup) colocated tables
	 * - "index_oid, index_only_scan, use_secondary_index": Different index
	 *   scans.
	 * NOTE: Primary index is a special case as there isn't a primary index
	 * table in YugaByte.
	 */

	ybScan->prepare_params.querying_colocated_table =
		IsSystemRelation(relation) ||
		YbGetTableProperties(relation)->is_colocated;

	if (index)
	{
		ybScan->prepare_params.index_oid = RelationGetRelid(index);
		ybScan->prepare_params.index_only_scan = xs_want_itup;
		ybScan->prepare_params.use_secondary_index = !index->rd_index->indisprimary;
	}

	/* Setup descriptors for target and bind. */
	if (!index || index->rd_index->indisprimary)
	{
		/*
		 * SequentialScan or PrimaryIndexScan
		 * - YugaByte does not have a separate table for PrimaryIndex.
		 * - The target table descriptor, where data is read and returned, is the main table.
		 * - The binding table descriptor, whose column is bound to values, is also the main table.
		 */
		scan_plan->target_relation = relation;
		ybcLoadTableInfo(relation, scan_plan);
		ybScan->target_desc = RelationGetDescr(relation);
		scan_plan->bind_desc = RelationGetDescr(relation);
	}
	else
	{
		/*
		 * Index-Scan: SELECT data FROM UserTable WHERE rowid IN (SELECT ybctid FROM indexTable)
		 *
		 */

		if (ybScan->prepare_params.index_only_scan)
		{
			/*
			 * IndexOnlyScan
			 * - This special case is optimized where data is read from index table.
			 * - The target table descriptor, where data is read and returned, is the index table.
			 * - The binding table descriptor, whose column is bound to values, is also the index table.
			 */
			scan_plan->target_relation = index;
			ybScan->target_desc = RelationGetDescr(index);
		}
		else
		{
			/*
			 * IndexScan ( SysTable / UserTable)
			 * - YugaByte will use the binds to query base-ybctid in the index table, which is then used
			 *   to query data from the main table.
			 * - The target table descriptor, where data is read and returned, is the main table.
			 * - The binding table descriptor, whose column is bound to values, is the index table.
			 */
			scan_plan->target_relation = relation;
			ybScan->target_desc = RelationGetDescr(relation);
		}

		ybcLoadTableInfo(index, scan_plan);
		scan_plan->bind_desc = RelationGetDescr(index);
	}

	/*
	 * Setup bind and target attnum of ScanKey.
	 * - The target-attnum comes from the table that is being read by the scan
	 * - The bind-attnum comes from the table that is being scan by the scan.
	 *
	 * Examples:
	 * - For IndexScan(Table, Index), Table is used for targets, but Index is for binds.
	 * - For IndexOnlyScan(Table, Index), only Index is used to setup both target and bind.
	 */
	for (i = 0; i < ybScan->nkeys; i++)
	{
		ScanKey key = ybScan->keys[i];
		if (!index)
		{
			/* Sequential scan */
			ybScan->target_key_attnums[i] = key->sk_attno;
			scan_plan->bind_key_attnums[i] = key->sk_attno;
		}
		else if (index->rd_index->indisprimary)
		{
			/*
			 * PrimaryIndex scan: This is a special case in YugaByte. There is no PrimaryIndexTable.
			 * The table itself will be scanned.
			 */
			ybScan->target_key_attnums[i] =	scan_plan->bind_key_attnums[i] =
				index->rd_index->indkey.values[key->sk_attno - 1];
		}
		else if (ybScan->prepare_params.index_only_scan)
		{
			/*
			 * IndexOnlyScan(Table, Index) returns IndexTuple.
			 * Use the index attnum for both targets and binds.
			 */
			scan_plan->bind_key_attnums[i] = key->sk_attno;
			ybScan->target_key_attnums[i] = key->sk_attno;
		}
		else
		{
			/*
			 * IndexScan(Table, Index) returns HeapTuple.
			 * Use Table attnum for targets. Use its Index attnum for binds.
			 */
			scan_plan->bind_key_attnums[i] = key->sk_attno;
			ybScan->target_key_attnums[i] =
				index->rd_index->indkey.values[key->sk_attno - 1];
		}
	}
}

static bool ybc_should_pushdown_op(YbScanPlan scan_plan, AttrNumber attnum, int op_strategy)
{
	const int idx =  YBAttnumToBmsIndex(scan_plan->target_relation, attnum);

	switch (op_strategy)
	{
		case BTEqualStrategyNumber:
			return bms_is_member(idx, scan_plan->primary_key);

		case BTLessStrategyNumber:
		case BTLessEqualStrategyNumber:
		case BTGreaterEqualStrategyNumber:
		case BTGreaterStrategyNumber:
			/* range key */
			return (!bms_is_member(idx, scan_plan->hash_key) &&
					bms_is_member(idx, scan_plan->primary_key));

		default:
			/* TODO: support other logical operators */
			return false;
	}
}

static bool
YbIsHashCodeSearch(ScanKey key)
{
	bool is_hash_search = (key->sk_flags & YB_SK_IS_HASHED) != 0;

	/* We currently don't support hash code search with any other flags */
	Assert(!is_hash_search || key->sk_flags == YB_SK_IS_HASHED);
	return is_hash_search;
}

/*
 * Is this a basic (c =/</<=/>=/> value) (in)equality condition possibly on
 * hashed values?
 * TODO: The null value case (SK_ISNULL) should always evaluate to false
 *       per SQL semantics but in DocDB it will be true. So this case
 *       will require PG filtering (for null values only).
 */
static bool
YbIsBasicOpSearch(ScanKey key)
{
	return key->sk_flags == 0 ||
	       key->sk_flags == SK_ISNULL ||
	       YbIsHashCodeSearch(key);
}

/*
 * Is this a null search (c IS NULL) -- same as equality cond for DocDB.
 */
static bool
YbIsSearchNull(ScanKey key)
{
	return key->sk_flags == (SK_ISNULL | SK_SEARCHNULL);
}

/*
 * Is this a not-null search (c IS NOT NULL).
 */
static bool
YbIsSearchNotNull(ScanKey key)
{
	return key->sk_flags == (SK_ISNULL | SK_SEARCHNOTNULL);
}

/*
 * Is this an array search (c = ANY(..) or c IN ..).
 */
static bool
YbIsSearchArray(ScanKey key)
{
	return key->sk_flags & SK_SEARCHARRAY;
}

static bool
YbIsRowHeader(ScanKey key)
{
	return key->sk_flags & SK_ROW_HEADER;
}

/*
 * Is the condition never TRUE because of c {=|<|<=|>=|>} NULL, etc.?
 */
static bool
YbIsNeverTrueNullCond(ScanKey key)
{
	return (key->sk_flags & SK_ISNULL) != 0 &&
	       (key->sk_flags & (SK_SEARCHNULL | SK_SEARCHNOTNULL)) == 0;
}

static int
YbGetLengthOfKey(ScanKey *key_ptr)
{
	if (!YbIsRowHeader(key_ptr[0]))
		return 1;

	int length_of_key = 0;
	while(!(key_ptr[length_of_key]->sk_flags & SK_ROW_END))
	{
		length_of_key++;
	}

	/* We also want to include the last element. */
	length_of_key++;
	return length_of_key;
}

/*
 * Given a table attribute number, get a corresponding index attribute number.
 * Throw an error if it is not found.
 */
static AttrNumber
YbGetIndexAttnum(AttrNumber table_attno, Relation index)
{
	for (int i = 0; i < IndexRelationGetNumberOfAttributes(index); ++i)
	{
		if (table_attno == index->rd_index->indkey.values[i])
			return i + 1;
	}
	elog(ERROR, "column is not in index");
}

/*
 * Add ordinary key to ybScan.
 */
static void
ybAddOrdinaryScanKey(ScanKey key, YbScanDesc ybScan)
{
	if (ybScan->nkeys >= YB_MAX_SCAN_KEYS)
		ereport(ERROR,
				(errcode(ERRCODE_TOO_MANY_COLUMNS),
				 errmsg("cannot use more than %d predicates in a table or index scan",
						YB_MAX_SCAN_KEYS)));
	ybScan->keys[ybScan->nkeys++] = key;
}

/*
 * Extract keys and store to ybScan.
 */
static void
ybExtractScanKeys(ScanKey keys, int nkeys, YbScanDesc ybScan)
{
	for (int i = 0; i < nkeys; ++i)
	{
		ScanKey key = &keys[i];

		if (YbIsHashCodeSearch(key))
		{
			Assert(!YbIsRowHeader(key));
			ybScan->hash_code_keys = lappend(ybScan->hash_code_keys, key);
		}
		else
		{
			ybAddOrdinaryScanKey(key, ybScan);

			/* Extract subkeys in case of row comparison. */
			if (YbIsRowHeader(key))
			{
				ScanKey subkey = (ScanKey) key->sk_argument;
				do
				{
					ybAddOrdinaryScanKey(subkey, ybScan);
				}
				while (((subkey++)->sk_flags & SK_ROW_END) == 0);
			}
		}
	}
}

/*
 * Return whether the given conditions are unsatisfiable regardless of the
 * values in the index because of always FALSE or UNKNOWN conditions.
 */
static bool
YbIsUnsatisfiableCondition(int nkeys, ScanKey keys[])
{
	for (int i = 0; i < nkeys; ++i)
	{
		ScanKey key = keys[i];

		/*
		 * Look for two cases:
		 * - = null
		 * - row(a, b, c) op row(null, e, f)
		 */
		if ((key->sk_strategy == BTEqualStrategyNumber ||
			 (i > 0 && YbIsRowHeader(keys[i - 1]) &&
			  key->sk_flags & SK_ROW_MEMBER)) &&
			YbIsNeverTrueNullCond(key))
		{
			elog(DEBUG1, "skipping a scan due to unsatisfiable condition");
			return true;
		}
	}
	return false;
}

static bool
YbShouldPushdownScanPrimaryKey(YbScanPlan scan_plan, AttrNumber attnum,
							   ScanKey key)
{
	if (YbIsHashCodeSearch(key))
	{
		return true;
	}

	if (YbIsBasicOpSearch(key))
	{
		/* Eq strategy for hash key, eq + ineq for range key. */
		return ybc_should_pushdown_op(scan_plan, attnum, key->sk_strategy);
	}

	if (YbIsSearchNull(key))
	{
		/* Always expect InvalidStrategy for NULL search. */
		Assert(key->sk_strategy == InvalidStrategy);
		return true;
	}

	if (yb_pushdown_is_not_null && YbIsSearchNotNull(key))
	{
		/* Always expect InvalidStrategy for IS NOT NULL search. */
		Assert(key->sk_strategy == InvalidStrategy);
		return true;
	}

	if (YbIsSearchArray(key))
	{
		/*
		 * Only allow equal strategy here (i.e. IN .. or = ANY(..) conditions,
		 * NOT IN will generate <> which is not a supported LSM/BTREE
		 * operator, so it should not get to this point.
		 */
		return key->sk_strategy == BTEqualStrategyNumber;
	}
	/* No other operators are supported. */
	return false;
}

/* int comparator for qsort() */
static int int_compar_cb(const void *v1, const void *v2)
{
	const int *k1 = v1;
	const int *k2 = v2;

	if (*k1 < *k2)
		return -1;

	if (*k1 > *k2)
		return 1;

	return 0;
}

/* Use the scan-descriptor and scan-plan to setup scan key for filtering */
static void
ybcSetupScanKeys(YbScanDesc ybScan, YbScanPlan scan_plan)
{
	/*
	 * Find the scan keys that are the primary key.
	 */
	for (int i = 0; i < ybScan->nkeys; i++)
	{
		const AttrNumber attnum = scan_plan->bind_key_attnums[i];
		if (attnum == InvalidAttrNumber)
			break;

		int idx = YBAttnumToBmsIndex(scan_plan->target_relation, attnum);
		/*
		 * TODO: Can we have bound keys on non-pkey columns here?
		 *       If not we do not need the is_primary_key below.
		 */
		bool is_primary_key = bms_is_member(idx, scan_plan->primary_key);

		if (is_primary_key &&
			YbShouldPushdownScanPrimaryKey(scan_plan, attnum, ybScan->keys[i]))
		{
			scan_plan->sk_cols = bms_add_member(scan_plan->sk_cols, idx);
		}
	}

	/*
	 * If hash key is not fully set, we must do a full-table scan so clear all
	 * the scan keys if the hash code was explicitly specified as a
	 * scan key then we also shouldn't be clearing the scan keys
	 */
	if (ybScan->hash_code_keys == NIL &&
		!bms_is_subset(scan_plan->hash_key, scan_plan->sk_cols))
	{
		bms_free(scan_plan->sk_cols);
		scan_plan->sk_cols = NULL;
	}
}

/* Return true if typid is one of the Object Identifier Types */
static bool YbIsOidType(Oid typid) {
	switch (typid)
	{
		case OIDOID:
		case REGPROCOID:
		case REGPROCEDUREOID:
		case REGOPEROID:
		case REGOPERATOROID:
		case REGCLASSOID:
		case REGTYPEOID:
		case REGROLEOID:
		case REGNAMESPACEOID:
		case REGCONFIGOID:
		case REGDICTIONARYOID:
			return true;
		default:
			return false;
	}
}

static bool YbIsIntegerInRange(Datum value, Oid value_typid, int min, int max) {
	int64 val;
	switch (value_typid)
	{
		case INT2OID:
			val = (int64) DatumGetInt16(value);
			break;
		case INT4OID:
			val = (int64) DatumGetInt32(value);
			break;
		case INT8OID:
			val = DatumGetInt64(value);
			break;
		default:
			ereport(ERROR,
					(errcode(ERRCODE_DATATYPE_MISMATCH),
					 errmsg("not an integer type")));
	}
	return val >= min && val <= max;
}

/*
 * Return true if a scan key column type is compatible with value type. 'equal_strategy' is true
 * for BTEqualStrategyNumber.
 */
static bool YbIsScanCompatible(Oid column_typid,
							   Oid value_typid,
							   bool equal_strategy,
							   Datum value) {
	if (column_typid == value_typid)
		return true;

	switch (column_typid)
	{
		case INT2OID:

			/*
			 * If column c0 has INT2OID type and value type is INT4OID, the value may overflow
			 * INT2OID. For example, where clause condition "c0 = 65539" would become "c0 = 3"
			 * and will unnecessarily fetch a row with key of 3. This will not affect correctness
			 * because at upper Postgres layer filtering will be subsequently applied for equality/
			 * inequality conditions. For example, "c0 = 65539" will be applied again to filter out
			 * this row. We prefer to bind scan key c0 to account for the common case where INT4OID
			 * value does not overflow INT2OID, which happens in some system relation scan queries.
			 *
			 * For this purpose, specifically for inequalities, we return true when we are sure that
			 * there isn't a data overflow. For instance, if column c0 has INT2OID and value type is
			 * INT4OID, and its an inequality strategy, we check if the actual value is within the
			 * bounds of INT2OID. If yes, then we return true, otherwise false.
			 */
			return equal_strategy ? (value_typid == INT4OID || value_typid == INT8OID) :
				   YbIsIntegerInRange(value, value_typid, SHRT_MIN, SHRT_MAX);
		case INT4OID:
			return equal_strategy ? (value_typid == INT2OID || value_typid == INT8OID) :
				   YbIsIntegerInRange(value, value_typid, INT_MIN, INT_MAX);
		case INT8OID:
			return value_typid == INT2OID || value_typid == INT4OID;

		case TEXTOID:
		case BPCHAROID:
		case VARCHAROID:
			return value_typid == TEXTOID || value_typid == BPCHAROID || value_typid == VARCHAROID;

		default:
			if (YbIsOidType(column_typid) && YbIsOidType(value_typid))
				return true;
			/* Conservatively return false. */
			return false;
	}
}

/*
 * We require compatible column type and value type to avoid misinterpreting the value Datum
 * using a column type that can cause wrong scan results. Returns true if the column type
 * and value type are compatible.
 */
static bool
YbCheckScanTypes(YbScanDesc ybScan, YbScanPlan scan_plan, int i)
{
	ScanKey key = ybScan->keys[i];
	Oid valtypid = key->sk_subtype;
	Oid atttypid = valtypid == RECORDOID ? RECORDOID :
		ybc_get_atttypid(scan_plan->bind_desc, scan_plan->bind_key_attnums[i]);
	Assert(OidIsValid(atttypid));

	/*
	 * Example: CREATE TABLE t1(c0 REAL, c1 TEXT, PRIMARY KEY(c0 asc));
	 *          INSERT INTO t1(c0, c1) VALUES(0.4, 'SHOULD BE IN RESULT');
	 *          SELECT ALL t1.c1 FROM t1 WHERE ((0.6)>(t1.c0));
	 * Internally, c0 has float4 type, 0.6 has float8 type. If we bind 0.6 directly with
	 * column c0, float8 0.6 will be misinterpreted as float4. However, casting to float4
	 * may lose precision. Here we simply do not bind a key when there is a type mismatch
	 * by leaving start_valid[idx] and end_valid[idx] as false. For the following cases
	 * we assume that Postgres ensures there is no concern for type mismatch.
	 * (1) value type is not a valid type id
	 * (2) InvalidStrategy (for IS NULL)
	 * (3) value type is a polymorphic pseudotype
	 */
	return !OidIsValid(valtypid) ||
	       key->sk_strategy == InvalidStrategy ||
	       YbIsScanCompatible(atttypid, valtypid,
	                          key->sk_strategy == BTEqualStrategyNumber,
	                          key->sk_argument) ||
	       IsPolymorphicType(valtypid);
}

static void
YbBindRowComparisonKeys(YbScanDesc ybScan, YbScanPlan scan_plan,
						int skey_index)
{
	int last_att_no = YBFirstLowInvalidAttributeNumber;
	Relation index = ybScan->index;
	int length_of_key = YbGetLengthOfKey(&ybScan->keys[skey_index]);

	ScanKey header_key = ybScan->keys[skey_index];

	ScanKey *subkeys = &ybScan->keys[skey_index + 1];

	/*
	 * We can only push down right now if the primary key columns
	 * are specified in the correct order and the primary key
	 * has no hashed columns. We also need to ensure that
	 * the same comparison operation is done to all subkeys.
	 */
	bool can_pushdown = true;

	int strategy = header_key->sk_strategy;
	int subkey_count = length_of_key - 1;
	for (int j = 0; j < subkey_count; j++)
	{
		ScanKey key = subkeys[j];

		/* Make sure that the specified keys are in the right order. */
		if (key->sk_attno <= last_att_no)
		{
			can_pushdown = false;
			break;
		}

		/*
			* Make sure that the same comparator is applied to
			* all subkeys.
			*/
		if (strategy != key->sk_strategy)
		{
			can_pushdown = false;
			break;
		}
		last_att_no = key->sk_attno;

		/* Make sure that there are no hash key columns. */
		if (index->rd_indoption[key->sk_attno - 1]
			& INDOPTION_HASH)
		{
			can_pushdown = false;
			break;
		}
	}

	/*
	 * Make sure that the primary key has no hash columns in order
	 * to push down.
	 */

	for (int i = 0; i < index->rd_index->indnkeyatts; i++)
	{
		if (index->rd_indoption[i] & INDOPTION_HASH)
		{
			can_pushdown = false;
			break;
		}
	}

	if (can_pushdown)
	{

		YBCPgExpr *col_values =
			palloc(sizeof(YBCPgExpr) * index->rd_index->indnkeyatts);
		/*
		 * Prepare upper/lower bound tuples determined from this
		 * clause for bind. Care must be taken in the case
		 * that primary key columns in the index are ordered
		 * differently from each other. For example, consider
		 * if the underlying index has primary key
		 * (r1 ASC, r2 DESC, r3 ASC) and we are dealing with
		 * a clause like (r1, r2, r3) <= (40, 35, 12).
		 * We cannot simply bind (40, 35, 12) as an upper bound
		 * as that will miss tuples such as (40, 32, 0).
		 * Instead we must push down (40, Inf, 12) in this case
		 * for correctness. (Note that +Inf in this context
		 * is higher in STORAGE order than all other values not
		 * necessarily logical order, similar to the role of
		 * docdb::ValueType::kHighest.
		 */

		/*
		 * Is the first column in ascending order in the index?
		 * This is important because whether or not the RHS of a
		 * (row key) >= (row key values) expression is
		 * considered an upper bound is dependent on the answer
		 * to this question. The RHS of such an expression will
		 * be the scan upper bound if the first column is in
		 * descending order and lower if else. Similar logic
		 * applies to the RHS of (row key) <= (row key values)
		 * expressions.
		 */
		bool is_direction_asc =
			!(index->rd_indoption[subkeys[0]->sk_attno - 1] & INDOPTION_DESC);

		bool gt =
			strategy == BTGreaterEqualStrategyNumber ||
			strategy == BTGreaterStrategyNumber;

		bool is_inclusive =
			strategy != BTGreaterStrategyNumber &&
			strategy != BTLessStrategyNumber;

		bool is_point_scan =
			(subkey_count == index->rd_index->indnatts) &&
			(strategy == BTEqualStrategyNumber);

		/* Whether or not the RHS values make up a DocDB upper bound */
		bool is_upper_bound = gt ^ is_direction_asc;
		size_t subkey_index = 0;

		for (int j = 0; j < index->rd_index->indnkeyatts; j++)
		{
			bool is_column_specified =
				subkey_index < subkey_count &&
				(subkeys[subkey_index]->sk_attno - 1) == j;
			/*
				* Is the current column stored in ascending order in the
				* underlying index?
				*/
			bool asc = (index->rd_indoption[j] & INDOPTION_DESC) == 0;

			/*
				* If this column has different directionality than the
				* first column then we have to adjust the bounds on this
				* column.
				*/
			if(!is_column_specified ||
				(asc != is_direction_asc && !is_point_scan))
			{
				col_values[j] = NULL;
			}
			else
			{
				ScanKey current = subkeys[subkey_index];
				col_values[j] =
					YBCNewConstant(
						ybScan->handle,
						ybc_get_atttypid(scan_plan->bind_desc,
										 current->sk_attno),
						current->sk_collation,
						current->sk_argument,
						false);
			}

			if (is_column_specified)
			{
				subkey_index++;
			}
		}

		if (is_upper_bound || strategy == BTEqualStrategyNumber)
		{
			HandleYBStatus(
				YBCPgDmlAddRowUpperBound(ybScan->handle,
										 index->rd_index->indnkeyatts,
										 col_values,
										 is_inclusive));
		}

		if (!is_upper_bound || strategy == BTEqualStrategyNumber)
		{
			HandleYBStatus(
				YBCPgDmlAddRowLowerBound(ybScan->handle,
										 index->rd_index->indnkeyatts,
										 col_values,
										 is_inclusive));
		}
	}
}

/*
 * is_for_precheck signifies that the caller only wants to use this for
 * predetermine-recheck purposes, so don't actually do binds but still
 * calculate all_ordinary_keys_bound.
 * TODO(jason): do a proper cleanup.
 */
static bool
YbBindSearchArray(YbScanDesc ybScan, YbScanPlan scan_plan,
				  int skey_index, bool is_for_precheck, bool is_column_bound[],
				  bool *bail_out)
{
	/* based on _bt_preprocess_array_keys() */
	ArrayType  *arrayval;
	int16		elmlen;
	bool		elmbyval;
	char		elmalign;
	int			num_elems;
	Datum	   *elem_values;
	bool	   *elem_nulls;
	int			num_valid;
	int			j;
	AttrNumber *attnos;
	Oid 	   *colids;
	bool is_row = false;
	int length_of_key = YbGetLengthOfKey(&ybScan->keys[skey_index]);
	Relation relation = ((TableScanDesc)ybScan)->rs_rd;
	Relation index = ybScan->index;

	ScanKey key = ybScan->keys[skey_index];
	int i = skey_index;
	*bail_out = false;

	/*
	 * First, deconstruct the array into elements.
	 * Anything allocated here (including a possibly detoasted
	 * array value) is in the workspace context.
	 */
	if (YbIsRowHeader(key))
	{
		is_row = true;
		int subkey_count = length_of_key - 1;

		for(int row_ind = 0; row_ind < length_of_key; row_ind++)
		{
			int bound_idx = YBAttnumToBmsIndex(relation, scan_plan->bind_key_attnums[i + row_ind]);
			if (is_column_bound[bound_idx])
			{
				return false;
			}
		}

		attnos = palloc(sizeof(AttrNumber) * subkey_count);
		colids = palloc(sizeof(Oid) * subkey_count);
		arrayval =
			DatumGetArrayTypeP((ybScan->keys[i+1])->sk_argument);

		for(size_t j = 0; j < subkey_count; j++)
		{
			attnos[j] = ybScan->keys[i + j + 1]->sk_attno;
			colids[j] = ybScan->keys[i + j + 1]->sk_attno;
		}
	}
	else
	{
		arrayval = DatumGetArrayTypeP(key->sk_argument);
		attnos = palloc(sizeof(AttrNumber));
		*attnos = key->sk_attno;
	}
	Assert(key->sk_subtype == ARR_ELEMTYPE(arrayval));
	/* We could cache this data, but not clear it's worth it */
	get_typlenbyvalalign(ARR_ELEMTYPE(arrayval), &elmlen,
							&elmbyval, &elmalign);

	deconstruct_array(arrayval,
					  ARR_ELEMTYPE(arrayval),
					  elmlen, elmbyval, elmalign,
					  &elem_values, &elem_nulls, &num_elems);
	Assert(ARR_NDIM(arrayval) <= 2);

	/*
	 * Compress out any null elements.  We can ignore them since we assume
	 * all btree operators are strict.
	 * Also remove elements that are too large or too small.
	 * eg. WHERE element = INT_MAX + k, where k is positive and element
	 * is of integer type.
	 */
	Oid atttype = ybc_get_atttypid(scan_plan->bind_desc, scan_plan->bind_key_attnums[i]);

	num_valid = 0;
	for (j = 0; j < num_elems; j++)
	{
		if (elem_nulls[j])
			continue;

		/* Skip integer element where the value overflows the column type */
		if (!is_row && (atttype == INT2OID || atttype == INT4OID) &&
			!YbIsIntegerInRange(elem_values[j], ybScan->keys[i]->sk_subtype,
								atttype == INT2OID ? SHRT_MIN : INT_MIN,
								atttype == INT2OID ? SHRT_MAX : INT_MAX))
			continue;

		/* Skip any rows that have NULLs in them. */
		/*
		 * TODO: record_eq considers NULL record elements to
		 * be equal. However, the only way we receive IN filters
		 * with tuples is through
		 * compound batched nested loop joins where NULL
		 * elements of batched record are not considered equal.
		 * This needs to be rechecked when row IN filters can
		 * arise through other means.
		 */
		if ((!is_row && !elem_nulls[j])
			|| (is_row &&
				!HeapTupleHeaderHasNulls(
					DatumGetHeapTupleHeader(elem_values[j]))))
			elem_values[num_valid++] = elem_values[j];
	}

	pfree(elem_nulls);

	/*
	 * If there's no non-nulls, the scan qual is unsatisfiable
	 * Example: SELECT ... FROM ... WHERE h = ... AND r IN (NULL,NULL);
	 */
	if (num_valid == 0)
	{
		*bail_out = true;
		pfree(elem_values);
		return false;
	}

	/* Build temporary vars */
	IndexScanDescData tmp_scan_desc;
	memset(&tmp_scan_desc, 0, sizeof(IndexScanDescData));
	tmp_scan_desc.indexRelation = index;

	/*
	 * Sort the non-null elements and eliminate any duplicates.  We must
	 * sort in the same ordering used by the index column, so that the
	 * successive primitive indexscans produce data in index order.
	 */
	num_elems = _bt_sort_array_elements(&tmp_scan_desc, key,
										false /* reverse */,
										elem_values, num_valid);

	/*
	 * And set up the BTArrayKeyInfo data.
	 */

	if (is_row)
	{
		if (!is_for_precheck)
		{
			AttrNumber attnums[length_of_key];
			/* Subkeys for this rowkey start at i+1. */
			for (int j = 1; j <= length_of_key; j++)
			{
				attnums[j - 1] = scan_plan->bind_key_attnums[i + j];
			}

			ybcBindTupleExprCondIn(ybScan, scan_plan->bind_desc,
									length_of_key - 1, attnums,
									num_elems, elem_values);
		}

		for (int j = i + 1; j < i + length_of_key; j++)
		{
			int bound_idx =
				YBAttnumToBmsIndex(relation, scan_plan->bind_key_attnums[j]);
			is_column_bound[bound_idx] = true;
		}
	}
	else if (!is_for_precheck)
	{
		ybcBindColumnCondIn(ybScan, scan_plan->bind_desc,
							scan_plan->bind_key_attnums[i],
							num_elems, elem_values);
	}

	pfree(elem_values);

	return true;
}

/*
 * Use the scan-descriptor and scan-plan to setup binds for the queryplan.
 * is_for_precheck signifies that the caller only wants to use this for
 * predetermine-recheck purposes, so don't actually do binds but still
 * calculate all_ordinary_keys_bound.
 * TODO(jason): do a proper cleanup.
 */
static bool
YbBindScanKeys(YbScanDesc ybScan, YbScanPlan scan_plan, bool is_for_precheck)
{
<<<<<<< HEAD
	Relation relation = ((TableScanDesc)ybScan)->rs_rd;

	ybScan->is_full_cond_bound = yb_bypass_cond_recheck &&
								 yb_pushdown_strict_inequality &&
								 yb_pushdown_is_not_null;
=======
	Relation relation = ybScan->relation;
	/*
	 * Best-effort try to determine if all non-yb_hash_code keys are bound.
	 * - GUCs: these are AUTO_PG_FLAGs for rolling-upgrade purposes.  Until
	 *   upgrade is complete, it is possible that a bind that is formed here is
	 *   not properly interpreted by the tserver, so returned rows ought to be
	 *   rechecked (assuming error is not returned).  Since it shouldn't be
	 *   common for these GUCs to be false, don't bother with a more detailed
	 *   inspection (e.g. conditions may all be unrelated to strict inequality
	 *   and all be bound, yet if yb_pushdown_strict_inequality is false, this
	 *   logic lazily thinks everything isn't bound).
	 * - YBCIsSysTablePrefetchingStarted: if this scan is for system table
	 *   prefetching, it is a special case that doesn't push down conditions,
	 *   so assume the worst.
	 */
	ybScan->all_ordinary_keys_bound = (yb_bypass_cond_recheck &&
									   yb_pushdown_strict_inequality &&
									   yb_pushdown_is_not_null &&
									   !YBCIsSysTablePrefetchingStarted());
>>>>>>> f6163037

	/*
	 * Set up the arrays to store the search intervals for each PG/YSQL
	 * attribute (i.e. DocDB column).
	 * The size of the arrays will be based on the max attribute
	 * number used in the query but, as usual, offset to account for the
	 * negative attribute numbers of system attributes.
	 */
	int max_idx = 0;
	for (int i = 0; i < ybScan->nkeys; i++)
	{
		int idx = YBAttnumToBmsIndex(relation, scan_plan->bind_key_attnums[i]);
		if (max_idx < idx && bms_is_member(idx, scan_plan->sk_cols))
			max_idx = idx;
	}
	max_idx++;

	/* Find intervals for columns */

	bool is_column_bound[max_idx]; /* VLA - scratch space */
	memset(is_column_bound, 0, sizeof(bool) * max_idx);

	bool start_valid[max_idx]; /* VLA - scratch space */
	memset(start_valid, 0, sizeof(bool) * max_idx);

	bool end_valid[max_idx]; /* VLA - scratch space */
	memset(end_valid, 0, sizeof(bool) * max_idx);

	bool is_not_null[max_idx]; /* VLA - scratch space */
	memset(is_not_null, 0, sizeof(bool) * max_idx);

	Datum start[max_idx]; /* VLA - scratch space */
	Datum end[max_idx]; /* VLA - scratch space */

	bool start_inclusive[max_idx];	/* VLA - scratch space */
	memset(start_inclusive, 0, sizeof(bool) * max_idx);

	bool end_inclusive[max_idx];	/* VLA - scratch space */
	memset(end_inclusive, 0, sizeof(bool) * max_idx);

	/*
	 * find an order of relevant keys such that for the same column, an EQUAL
	 * condition is encountered before IN or BETWEEN. is_column_bound is then
	 * used to establish priority order EQUAL > IN > BETWEEN. IS NOT NULL is
	 * treated as a special case of BETWEEN.
	 */
	int noffsets = 0;
	int offsets[ybScan->nkeys + 1]; /* VLA - scratch space: +1 to avoid zero elements */
	int length_of_key = 0;

	for (int i = 0; i < ybScan->nkeys; i += length_of_key)
	{
		length_of_key = YbGetLengthOfKey(&ybScan->keys[i]);
		ScanKey key = ybScan->keys[i];
		if (!is_for_precheck)
		{
			/* Check if this is full key row comparison expression */
			if (YbIsRowHeader(key) &&
				!YbIsSearchArray(key))
			{
				YbBindRowComparisonKeys(ybScan, scan_plan, i);
			}
		}

		/* Check if this is primary columns */
		int bind_key_attnum = scan_plan->bind_key_attnums[i];
		int idx = YBAttnumToBmsIndex(relation, bind_key_attnum);
		if (!bms_is_member(idx, scan_plan->sk_cols))
		{
			ybScan->all_ordinary_keys_bound = false;
			continue;
		}

		/* Assign key offsets */
		switch (key->sk_strategy)
		{
			case InvalidStrategy:
				if (YbIsSearchNotNull(key))
				{
					offsets[noffsets++] = i;
					break;
				}
				/* Should be ensured during planning. */
				Assert(YbIsSearchNull(key));
				/* fallthrough  -- treating IS NULL as (DocDB) = (null) */
				switch_fallthrough();
			case BTEqualStrategyNumber:
				if (YbIsBasicOpSearch(key) || YbIsSearchNull(key))
				{
					/* Use a -ve value so that qsort places EQUAL before others */
					offsets[noffsets++] = -i;
				}
				else if (YbIsSearchArray(key))
				{
					/* Row IN expressions take priority over all. */
					offsets[noffsets++] =
						length_of_key > 1 ? - (i + ybScan->nkeys) : i;
				}
				break;
			case BTGreaterEqualStrategyNumber:
			case BTGreaterStrategyNumber:
			case BTLessStrategyNumber:
			case BTLessEqualStrategyNumber:
				offsets[noffsets++] = i;
				switch_fallthrough();

			default:
				break; /* unreachable */
		}
	}

	qsort(offsets, noffsets, sizeof(int), int_compar_cb);
	/* restore -ve offsets to +ve */
	for (int i = 0; i < noffsets; i++)
		if (offsets[i] < 0)
			offsets[i] = (-offsets[i]) % (ybScan->nkeys);
		else
			break;

	/* Bind keys for EQUALS and IN, collecting info for ranges and IS NOT NULL
	 */
	for (int k = 0; k < noffsets; k++)
	{
		int i = offsets[k];
		ScanKey key = ybScan->keys[i];
		int idx = YBAttnumToBmsIndex(relation, scan_plan->bind_key_attnums[i]);
		/*
		 * YBAttnumToBmsIndex should guarantee that index is positive
		 * -- needed for hash code search below.
		 */
		Assert(idx > 0);

		/* Do not bind more than one condition to a column */
		if (is_column_bound[idx] ||
			!YbCheckScanTypes(ybScan, scan_plan, i))
		{
			ybScan->all_ordinary_keys_bound = false;
			continue;
		}

		bool bound_inclusive = false;
		switch (key->sk_strategy)
		{
			case InvalidStrategy:
				if (YbIsSearchNotNull(key))
				{
					is_not_null[idx] = true;
					break;
				}
				/* Otherwise this is an IS NULL search. c IS NULL -> c = NULL
				 * (checked above) */
				switch_fallthrough();
			case BTEqualStrategyNumber:
				/* Bind the scan keys */
				if (YbIsBasicOpSearch(key) || YbIsSearchNull(key))
				{
					/* Either c = NULL or c IS NULL. */
					if (!is_for_precheck)
					{
						bool is_null = (key->sk_flags & SK_ISNULL) == SK_ISNULL;
						YbBindColumn(ybScan, scan_plan->bind_desc,
									 scan_plan->bind_key_attnums[i],
									 key->sk_argument, is_null);
					}
					is_column_bound[idx] = true;
				}
				else if (YbIsSearchArray(key))
				{
					bool bail_out = false;
					bool is_bound = YbBindSearchArray(ybScan, scan_plan, i,
													  is_for_precheck,
													  is_column_bound,
													  &bail_out);
					if (bail_out)
						return false;

					is_column_bound[idx] |= is_bound;
				}
				break;

			case BTGreaterEqualStrategyNumber:
				bound_inclusive = true;
				switch_fallthrough();
			case BTGreaterStrategyNumber:
				if (start_valid[idx])
				{
					/* take max of old value and new value */
					bool is_gt = DatumGetBool(FunctionCall2Coll(
						&key->sk_func, key->sk_collation, start[idx], key->sk_argument));
					if (!is_gt)
					{
						start[idx] = key->sk_argument;
						start_inclusive[idx] = bound_inclusive;
					}
				}
				else
				{
					start[idx] = key->sk_argument;
					start_inclusive[idx] = bound_inclusive;
					start_valid[idx] = true;
				}
				break;

			case BTLessEqualStrategyNumber:
				bound_inclusive = true;
				switch_fallthrough();
			case BTLessStrategyNumber:
				if (end_valid[idx])
				{
					/* take min of old value and new value */
					bool is_lt = DatumGetBool(FunctionCall2Coll(
						&key->sk_func, key->sk_collation, end[idx], key->sk_argument));
					if (!is_lt)
					{
						end[idx] = key->sk_argument;
						end_inclusive[idx] = bound_inclusive;
					}
				}
				else
				{
					end[idx] = key->sk_argument;
					end_inclusive[idx] = bound_inclusive;
					end_valid[idx] = true;
				}
				break;

			default:
				break; /* unreachable */
		}
	}

	/* Bind keys for BETWEEN and IS NOT NULL */
	int min_idx = bms_first_member(scan_plan->sk_cols);
	min_idx = min_idx < 0 ? 0 : min_idx;
	for (int idx = min_idx; idx < max_idx; idx++)
	{
		/* There's no range key or IS NOT NULL for this query */
		if (!start_valid[idx] && !end_valid[idx] && !is_not_null[idx])
		{
			continue;
		}

		/* Do not bind more than one condition to a column */
		if (is_column_bound[idx])
		{
			ybScan->all_ordinary_keys_bound = false;
			continue;
		}

		if (!is_for_precheck)
		{
			if (start_valid[idx] || end_valid[idx])
			{
				YbBindColumnCondBetween(ybScan, scan_plan->bind_desc,
										YBBmsIndexToAttnum(relation, idx),
										start_valid[idx], start_inclusive[idx],
										start[idx], end_valid[idx],
										end_inclusive[idx], end[idx]);
			}
			else if (yb_pushdown_is_not_null)
			{
				/* is_not_null[idx] must be true */
				YbBindColumnNotNull(ybScan, scan_plan->bind_desc,
									YBBmsIndexToAttnum(relation, idx));
			}
		}
	}
	return true;
}

/*
 * Before beginning execution, determine whether recheck is needed.  Use as
 * little resources as possible to make this determination.  This is largely a
 * dup of ybcBeginScan minus the unessential parts.
 * TODO(jason): there may be room for further cleanup/optimization.
 */
bool
YbPredetermineNeedsRecheck(Relation relation,
						   Relation index,
						   bool xs_want_itup,
						   ScanKey keys,
						   int nkeys)
{
	YbScanDescData ybscan;
	memset(&ybscan, 0, sizeof(YbScanDescData));

	ybExtractScanKeys(keys, nkeys, &ybscan);

	if (YbIsUnsatisfiableCondition(ybscan.nkeys, ybscan.keys))
		return false;

	ybscan.relation = relation;
	ybscan.index = index;

	/* Set up the scan plan */
	YbScanPlanData scan_plan;
	ybcSetupScanPlan(xs_want_itup, &ybscan, &scan_plan);
	ybcSetupScanKeys(&ybscan, &scan_plan);

	YbBindScanKeys(&ybscan, &scan_plan, true /* is_for_precheck */);

	/*
	 * Finally, ybscan has everything needed to determine recheck.  Do it now.
	 */
	return YbNeedsRecheck(&ybscan);
}

typedef struct {
	YBCPgBoundType type;
	uint64_t value;
} YbBound;

typedef struct {
	YbBound start;
	YbBound end;
} YbRange;

static inline bool
YbBoundValid(const YbBound* bound)
{
	return bound->type != YB_YQL_BOUND_INVALID;
}

static inline bool
YbBoundInclusive(const YbBound* bound)
{
	return bound->type == YB_YQL_BOUND_VALID_INCLUSIVE;
}

static bool
YbIsValidRange(const YbBound *start, const YbBound *end)
{
	Assert(YbBoundValid(start) && YbBoundValid(end));
	return start->value < end->value ||
	       (start->value == end->value &&
	        YbBoundInclusive(start) &&
	        YbBoundInclusive(end));
}

static bool
YbApplyStartBound(YbRange *range, const YbBound *start)
{
	Assert(YbBoundValid(start));
	if (YbBoundValid(&range->end) && !YbIsValidRange(start, &range->end))
		return false;

	if (!YbBoundValid(&range->start) ||
	    (range->start.value < start->value) ||
	    (range->start.value == start->value && !YbBoundInclusive(start)))
	{
		range->start = *start;
	}
	return true;
}

static bool
YbApplyEndBound(YbRange *range, const YbBound *end)
{
	Assert(YbBoundValid(end));
	if (YbBoundValid(&range->start) && !YbIsValidRange(&range->start, end))
		return false;

	if (!YbBoundValid(&range->end) ||
	    (range->end.value > end->value) ||
	    (range->end.value == end->value && !YbBoundInclusive(end)))
	{
		range->end = *end;
	}
	return true;
}

static bool
YbBindHashKeys(YbScanDesc ybScan)
{
	ListCell   *lc;
	YbRange		range = {0};

	foreach(lc, ybScan->hash_code_keys)
	{
		ScanKey key = (ScanKey) lfirst(lc);
		Assert(YbIsHashCodeSearch(key));
		YbBound bound = {
			.type = YB_YQL_BOUND_VALID,
			.value = key->sk_argument
		};
		switch (key->sk_strategy)
		{
			case BTEqualStrategyNumber:
					bound.type = YB_YQL_BOUND_VALID_INCLUSIVE;
					if (!YbApplyStartBound(&range, &bound) ||
					    !YbApplyEndBound(&range, &bound))
						return false;
				break;

			case BTGreaterEqualStrategyNumber:
				bound.type = YB_YQL_BOUND_VALID_INCLUSIVE;
				switch_fallthrough();
			case BTGreaterStrategyNumber:
				if (!YbApplyStartBound(&range, &bound))
					return false;
				break;

			case BTLessEqualStrategyNumber:
				bound.type = YB_YQL_BOUND_VALID_INCLUSIVE;
				switch_fallthrough();
			case BTLessStrategyNumber:
				if (!YbApplyEndBound(&range, &bound))
					return false;
				break;

			default:
				break; /* unreachable */
		}
	}

	if (YbBoundValid(&range.start) || YbBoundValid(&range.end))
		HandleYBStatus(YBCPgDmlBindHashCodes(
			ybScan->handle,
			range.start.type, range.start.value,
			range.end.type, range.end.value));

	return true;
}

/*
 * YbColumnFilter struct stores list of target columns required by scan plan.
 * All other non system columns may be excluded from reading from DocDB for optimization.
 * Required columns are:
 * - all bound key columns
 * - all query targets columns (from index for Index Only Scan case and from table otherwise)
 * - all qual columns (not bound to the scan keys), they are requirted for filtering results
 *   on the postgres side
 *
 * Example:
 * SELECT <target columns from index or table> FROM t
 *     WHERE <bound key columns> + <table filtering columns>
 */
typedef struct YbColumnFilter {
	YbScanDesc ybScan;
	int min_attr;
	Bitmapset *required_attrs;
	bool all_attrs_required;
} YbColumnFilter;

static void
YbInitColumnFilter(
	YbColumnFilter *filter, YbScanDesc ybScan, Scan *pg_scan_plan)
{
	TableScanDesc tsdesc = (TableScanDesc)ybScan;
	const int min_attr = YBGetFirstLowInvalidAttributeNumber(
		ybScan->index ? ybScan->index : tsdesc->rs_rd);

	filter->required_attrs = NULL;
	filter->ybScan = ybScan;
	filter->min_attr = min_attr;
	filter->all_attrs_required = true;
	if (!pg_scan_plan)
		return;

	Bitmapset *items = NULL;
	/* Collect bound key attributes */
	AttrNumber *sk_attno = ybScan->target_key_attnums;
	for (AttrNumber *sk_attno_end = sk_attno + ybScan->nkeys;
	     sk_attno != sk_attno_end;
	     ++sk_attno)
	{
		items = bms_add_member(items, *sk_attno - min_attr + 1);
	}

	Index target_relid = ybScan->prepare_params.index_only_scan
		? INDEX_VAR : pg_scan_plan->scanrelid;
	ListCell *lc;
	/* Collect target attributes */
	foreach(lc, pg_scan_plan->plan.targetlist)
	{
		TargetEntry *tle = (TargetEntry *) lfirst(lc);
		pull_varattnos_min_attr((Node *) tle->expr, target_relid, &items, min_attr);
	}

	/* Collect table filtering attributes */
	foreach(lc, pg_scan_plan->plan.qual)
		pull_varattnos_min_attr(
			(Node *) lfirst(lc), target_relid, &items, min_attr);

	filter->required_attrs = items;
	/* In case InvalidAttrNumber is set whole row columns are required */
	filter->all_attrs_required = bms_is_member(
		InvalidAttrNumber - min_attr + 1, filter->required_attrs);
}

static void
YbResetColumnFilter(YbColumnFilter *filter)
{
	bms_free(filter->required_attrs);
	filter->required_attrs = NULL;
	filter->ybScan = NULL;
}

/*
 * Returns true if the given target column is added according to the filter.
 * Otherwise returns false.
 */
static bool
YbAddTargetColumnIfRequired(YbColumnFilter *filter, AttrNumber attnum)
{
	if ((filter->all_attrs_required &&
		 !TupleDescAttr(filter->ybScan->target_desc,
						attnum - 1)->attisdropped) ||
		bms_is_member(attnum - filter->min_attr + 1, filter->required_attrs))
	{
		YbDmlAppendTargetRegular(filter->ybScan->target_desc, attnum,
								 filter->ybScan->handle);
		return true;
	}
	return false;
}

/* Setup the targets */
static void
ybcSetupTargets(YbScanDesc ybScan, YbScanPlan scan_plan, Scan *pg_scan_plan)
{
	Relation index = ybScan->index;
	bool is_index_only_scan = ybScan->prepare_params.index_only_scan;
	YbColumnFilter filter;
	YbInitColumnFilter(&filter, ybScan, pg_scan_plan);
	bool target_added = false;
	if (is_index_only_scan && index->rd_index->indisprimary)
	{
		/*
		 * Special case: For Primary-Key-ONLY-Scan, we select ONLY the primary key from the target
		 * table instead of the whole target table.
		 */
		for (int i = 0; i < index->rd_index->indnatts; i++)
			target_added |= YbAddTargetColumnIfRequired(
				&filter, index->rd_index->indkey.values[i]);
	}
	else
	{
		for (AttrNumber attnum = 1; attnum <= ybScan->target_desc->natts; attnum++)
			target_added |= YbAddTargetColumnIfRequired(&filter, attnum);
	}
	YbResetColumnFilter(&filter);

	if (ybScan->hash_code_keys != NIL)
	{
		/*
		 * Query uses the yb_hash_code function, all hash key components are
		 * required for further tuple recheck.
		 * Note: Relation's attribute is required in case of using secondary index.
		 */
		Relation secondary_index =
			(index && !index->rd_index->indisprimary && !is_index_only_scan)
				? index : NULL;
		for (int idx; (idx = bms_first_member(scan_plan->hash_key)) >= 0;)
		{
			AttrNumber attnum = YBBmsIndexToAttnum(
				scan_plan->target_relation, idx);
			if (secondary_index)
				attnum = secondary_index->rd_index->indkey.values[attnum - 1];
			YbDmlAppendTargetRegular(ybScan->target_desc, attnum,
									 ybScan->handle);
			target_added = true;
		}
	}

	if (is_index_only_scan)
	{
		/*
		 * In the case of IndexOnlyScan with no targets, we need to set a
		 * placeholder for the targets to properly make pg_dml fetcher recognize
		 * the correct number of rows though the targeted rows are not being
		 * effectively retrieved. Otherwise, the pg_dml fetcher will stop too
		 * early when seeing empty rows.
		 * TODO(#16717): Such placeholder target can be removed once the pg_dml
		 * fetcher can recognize empty rows in a response with no explict
		 * targets.
		 */
		if (!target_added)
			YbDmlAppendTargetSystem(YBTupleIdAttributeNumber, ybScan->handle);
		return;
	}

	/* Two cases:
	 * - Primary Scan (Key or sequential)
	 *     SELECT data, ybctid FROM table [ WHERE primary-key-condition ]
	 * - Secondary IndexScan
	 *     SELECT data, ybctid FROM table WHERE ybctid IN
	 *		( SELECT base_ybctid FROM IndexTable )
	 */
	YbDmlAppendTargetSystem(YBTupleIdAttributeNumber, ybScan->handle);
	if (index && !index->rd_index->indisprimary)
	{
		/*
		 * IndexScan: Postgres layer sends both actual-query and
		 * index-scan to PgGate, who will select and immediately use
		 * base_ctid to query data before responding.
		 */
		YbDmlAppendTargetSystem(YBIdxBaseTupleIdAttributeNumber,
								ybScan->handle);
	}
}

/*
 * Set aggregate targets into handle.  If index is not null, convert column
 * attribute numbers from table-based numbers to index-based ones.
 */
void
YbDmlAppendTargetsAggregate(List *aggrefs, TupleDesc tupdesc,
							Relation index, YBCPgStatement handle)
{
	ListCell   *lc;

	/* Set aggregate scan targets. */
	foreach(lc, aggrefs)
	{
		Aggref *aggref = lfirst_node(Aggref, lc);
		char *func_name = get_func_name(aggref->aggfnoid);
		ListCell *lc_arg;
		YBCPgExpr op_handle;
		const YBCPgTypeEntity *type_entity;

		/* Get type entity for the operator from the aggref. */
		type_entity = YbDataTypeFromOidMod(InvalidAttrNumber, aggref->aggtranstype);

		/* Create operator. */
		HandleYBStatus(YBCPgNewOperator(handle, func_name, type_entity, aggref->aggcollid, &op_handle));

		/* Handle arguments. */
		if (aggref->aggstar) {
			/*
			 * Add dummy argument for COUNT(*) case, turning it into COUNT(0).
			 * We don't use a column reference as we want to count rows
			 * even if all column values are NULL.
			 */
			YBCPgExpr const_handle;
			HandleYBStatus(YBCPgNewConstant(handle,
							 type_entity,
							 false /* collate_is_valid_non_c */,
							 NULL /* collation_sortkey */,
							 0 /* datum */,
							 false /* is_null */,
							 &const_handle));
			HandleYBStatus(YBCPgOperatorAppendArg(op_handle, const_handle));
		} else {
			/* Add aggregate arguments to operator. */
			foreach(lc_arg, aggref->args)
			{
				TargetEntry *tle = lfirst_node(TargetEntry, lc_arg);
				if (IsA(tle->expr, Const))
				{
					Const* const_node = castNode(Const, tle->expr);
					/* Already checked by yb_agg_pushdown_supported */
					Assert(const_node->constisnull || const_node->constbyval);

					YBCPgExpr const_handle;
					HandleYBStatus(YBCPgNewConstant(handle,
									 type_entity,
									 false /* collate_is_valid_non_c */,
									 NULL /* collation_sortkey */,
									 const_node->constvalue,
									 const_node->constisnull,
									 &const_handle));
					HandleYBStatus(YBCPgOperatorAppendArg(op_handle, const_handle));
				}
				else if (IsA(tle->expr, Var))
				{
					/*
					 * Use original attribute number (varoattno) instead of projected one (varattno)
					 * as projection is disabled for tuples produced by pushed down operators.
					 */
					int attno = castNode(Var, tle->expr)->varattnosyn;
					/*
					 * For index (only) scans, translate the table-based
					 * attribute number to an index-based one.
					 */
					if (index)
						attno = YbGetIndexAttnum(attno, index);
					Form_pg_attribute attr = TupleDescAttr(tupdesc, attno - 1);
					YBCPgTypeAttrs type_attrs = {attr->atttypmod};

					YBCPgExpr arg = YBCNewColumnRef(handle,
													attno,
													attr->atttypid,
													attr->attcollation,
													&type_attrs);
					HandleYBStatus(YBCPgOperatorAppendArg(op_handle, arg));
				}
				else
				{
					/* Should never happen. */
					ereport(ERROR,
							(errcode(ERRCODE_INTERNAL_ERROR),
							 errmsg("unsupported aggregate function argument type")));
				}
			}
		}

		/* Add aggregate operator as scan target. */
		HandleYBStatus(YBCPgDmlAppendTarget(handle, op_handle));
	}
}

/*
 * YbDmlAppendTargets
 *
 * Add targets to the statement.  The colref list is expected to be made up of
 * YbExprColrefDesc nodes.  Unlike YbDmlAppendTargetRegular, it does not do any
 * dropped-columns checking.
 */
void
YbDmlAppendTargets(List *colrefs, YBCPgStatement handle)
{
	ListCell   *lc;
	YBCPgExpr	expr;
	YBCPgTypeAttrs type_attrs;
	YbExprColrefDesc *colref;

	foreach(lc, colrefs)
	{
		colref = lfirst_node(YbExprColrefDesc, lc);
		type_attrs.typmod = colref->typmod;
		expr = YBCNewColumnRef(handle,
							   colref->attno,
							   colref->typid,
							   colref->collid,
							   &type_attrs);
		HandleYBStatus(YBCPgDmlAppendTarget(handle, expr));
	}
}

/*
 * YbDmlAppendQuals
 *
 * Add remote filter expressions to the statement.
 * The expression are pushed down to DocDB and used to filter rows early to
 * avoid sending them across network.
 * Set is_primary to false if the filter expression is to apply to secondary
 * index. In this case Var nodes must be properly adjusted to refer the index
 * columns rather than main relation columns.
 * For primary key scan or sequential scan is_primary should be true.
 */
void
YbDmlAppendQuals(List *quals, bool is_primary, YBCPgStatement handle)
{
	ListCell   *lc;

	foreach(lc, quals)
	{
		Expr *expr = (Expr *) lfirst(lc);
		/* Create new PgExpr wrapper for the expression */
		YBCPgExpr yb_expr = YBCNewEvalExprCall(handle, expr);
		/* Add the PgExpr to the statement */
		HandleYBStatus(YbPgDmlAppendQual(handle, yb_expr, is_primary));
	}
}

/*
 * YbDmlAppendColumnRefs
 *
 * Add the list of column references used by pushed down expressions to the
 * statement.
 * The colref list is expected to be the list of YbExprColrefDesc nodes.
 * Set is_primary to false if the filter expression is to apply to secondary
 * index. In this case attno field values must be properly adjusted to refer
 * the index columns rather than main relation columns.
 * For primary key scan or sequential scan is_primary should be true.
 */
void
YbDmlAppendColumnRefs(List *colrefs, bool is_primary, YBCPgStatement handle)
{
	ListCell   *lc;

	foreach(lc, colrefs)
	{
		YbExprColrefDesc *param = lfirst_node(YbExprColrefDesc, lc);
		YBCPgTypeAttrs type_attrs = { param->typmod };
		/* Create new PgExpr wrapper for the column reference */
		YBCPgExpr yb_expr = YBCNewColumnRef(handle,
											param->attno,
											param->typid,
											param->collid,
											&type_attrs);
		/* Add the PgExpr to the statement */
		HandleYBStatus(YbPgDmlAppendColumnRef(handle, yb_expr, is_primary));
	}
}

/*
 * Begin a scan for
 *   SELECT <Targets> FROM <relation> USING <index> WHERE <Binds>
 * NOTES:
 * - "relation" is the non-index table.
 * - "index" is the index table, if applicable.
 * - "nkeys" and "key" identify which key columns are provided in the SELECT
 *   WHERE clause.
 *   - nkeys = Number of keys.
 *   - keys[].sk_attno = the column's attribute number with respect to
 *     - "relation" if sequential scan
 *     - "index" if index (only) scan
 *     Easy way to tell between the two cases is whether index is NULL.
 *     Note: ybc_systable_beginscan can call for either case.
 * - If "xs_want_itup" is true, Postgres layer is expecting an IndexTuple that
 *   has ybctid to identify the desired row.
 * - "rel_pushdown" defines expressions to push down to the targeted relation.
 *   - sequential scan: non-index table.
 *   - index scan: non-index table.
 *   - index only scan: index table.
 * - "idx_pushdown" defines expressions to push down to the index in case of an
 *   index scan.
 */
YbScanDesc
ybcBeginScan(Relation relation,
			 Relation index,
			 bool xs_want_itup,
			 int nkeys,
			 ScanKey keys,
			 Scan *pg_scan_plan,
			 PushdownExprs *rel_pushdown,
			 PushdownExprs *idx_pushdown,
			 List *aggrefs,
			 YBCPgExecParameters *exec_params)
{
	/* Set up Yugabyte scan description */
	YbScanDesc ybScan = (YbScanDesc) palloc0(sizeof(YbScanDescData));
	TableScanDesc tsdesc = (TableScanDesc)ybScan;
	tsdesc->rs_rd = relation;
	tsdesc->rs_key = keys;
	tsdesc->rs_nkeys = nkeys;

	/* Flatten keys and store the results in ybScan. */
	ybExtractScanKeys(keys, nkeys, ybScan);

	if (YbIsUnsatisfiableCondition(ybScan->nkeys, ybScan->keys))
	{
		ybScan->quit_scan = true;
		return ybScan;
	}
	ybScan->exec_params = exec_params;
	ybScan->index = index;
	ybScan->quit_scan = false;

	/* Set up the scan plan */
	YbScanPlanData scan_plan;
	ybcSetupScanPlan(xs_want_itup, ybScan, &scan_plan);
	ybcSetupScanKeys(ybScan, &scan_plan);

	/* Create handle */
	HandleYBStatus(YBCPgNewSelect(YBCGetDatabaseOid(relation),
								  YbGetStorageRelid(relation),
								  &ybScan->prepare_params,
								  YBCIsRegionLocal(relation),
								  &ybScan->handle));

	/* Set up binds */
	if (!YbBindScanKeys(ybScan, &scan_plan, false /* is_for_precheck */) ||
		!YbBindHashKeys(ybScan))
	{
		ybScan->quit_scan = true;
		bms_free(scan_plan.hash_key);
		bms_free(scan_plan.primary_key);
		bms_free(scan_plan.sk_cols);
		return ybScan;
	}

	/*
	 * Set up targets.  There are two separate cases:
	 * - aggregate pushdown
	 * - not aggregate pushdown
	 * This ought to be reworked once aggregate pushdown supports a mix of
	 * non-aggregate and aggregate targets.
	 */
	if (aggrefs != NIL)
		YbDmlAppendTargetsAggregate(aggrefs, ybScan->target_desc, index,
									ybScan->handle);
	else
		ybcSetupTargets(ybScan, &scan_plan, pg_scan_plan);

	/*
	 * Set up pushdown expressions.
	 */
	if (rel_pushdown != NULL)
	{
		YbDmlAppendQuals(rel_pushdown->quals, true /* is_primary */,
						 ybScan->handle);
		YbDmlAppendColumnRefs(rel_pushdown->colrefs, true /* is_primary */,
							  ybScan->handle);
	}
	if (idx_pushdown != NULL)
	{
		YbDmlAppendQuals(idx_pushdown->quals, false /* is_primary */,
						 ybScan->handle);
		YbDmlAppendColumnRefs(idx_pushdown->colrefs, false /* is_primary */,
							  ybScan->handle);
	}

	/*
	 * Set the current syscatalog version (will check that we are up to
	 * date). Avoid it for syscatalog tables so that we can still use this
	 * for refreshing the caches when we are behind.
	 * Note: This works because we do not allow modifying schemas
	 * (alter/drop) for system catalog tables.
	 */
	if (!IsSystemRelation(relation))
		YbSetCatalogCacheVersion(ybScan->handle,
								 YbGetCatalogCacheVersion());

	bms_free(scan_plan.hash_key);
	bms_free(scan_plan.primary_key);
	bms_free(scan_plan.sk_cols);
	return ybScan;
}

/*
 * Return true if the given tuple does not match the ordinary
 * (non-yb_hash_code) scan keys.  Returning false is not a guarantee for match.
 *
 * Any modifications here may need to be reflected in YbNeedsRecheck as well.
 */
static bool
ybIsTupMismatch(HeapTuple tup, YbScanDesc ybScan)
{
	ScanKey	   *keys	 = ybScan->keys;
	AttrNumber *sk_attno = ybScan->target_key_attnums;

	/*
	 * This function tries to find mismatches on ordinary keys.  If ordinary
	 * keys are already known to be pushed down, it is futile to try to find a
	 * mismatch.
	 */
	if (ybScan->all_ordinary_keys_bound)
		return false;

	for (int i = 0; i < ybScan->nkeys; i += YbGetLengthOfKey(&keys[i]))
	{
		if (sk_attno[i] == InvalidAttrNumber)
			continue;

		ScanKey key = keys[i];
		bool  is_null = false;
		Datum res_datum = heap_getattr(
			tup, sk_attno[i], ybScan->target_desc, &is_null);

		if (key->sk_flags & SK_SEARCHNULL)
		{
			if (is_null)
				continue;
			else
				return true;
		}

		if (key->sk_flags & SK_SEARCHNOTNULL)
		{
			if (!is_null)
				continue;
			else
				return true;
		}

		/* TODO: support the different search options like SK_SEARCHARRAY. */
		if (key->sk_flags != 0)
			continue;

		if (is_null)
			return true;

		bool matches = DatumGetBool(FunctionCall2Coll(
			&key->sk_func, key->sk_collation, res_datum, key->sk_argument));
		if (!matches)
			return true;
	}

	return false;
}

<<<<<<< HEAD
static bool is_index_functional(Relation index)
=======
/*
 * Whether rows returned by DocDB need to be rechecked.  Currently, it can be
 * predetermined for the entire scan before tuples are fetched.
 */
bool
YbNeedsRecheck(YbScanDesc ybScan)
>>>>>>> f6163037
{
	/* In case of yb_hash_code pushdown, always recheck. */
	if (ybScan->hash_code_keys != NIL)
		return true;

	if (ybScan->prepare_params.index_only_scan)
	{
		/*
		 * For IndexOnlyScan, always recheck if any ordinary key was not bound.
		 */
		return !ybScan->all_ordinary_keys_bound;
	}
	else
	{
		/*
		 * Scans besides IndexOnlyScan have a preliminary check ybIsTupMismatch
		 * which helps do most filtering.  The preliminary check is not
		 * sufficient in case any ordinary keys have unsupported flags.
		 */
		ScanKey *keys = ybScan->keys;
		for (int i = 0; i < ybScan->nkeys; i += YbGetLengthOfKey(&keys[i]))
		{
			if (ybScan->target_key_attnums[i] == InvalidAttrNumber)
				continue;
			if (keys[i]->sk_flags & ~(SK_SEARCHNULL | SK_SEARCHNOTNULL))
				return true;
		}
	}

	return false;
}

<<<<<<< HEAD
HeapTuple ybc_getnext_heaptuple(YbScanDesc ybScan, bool is_forward_scan, bool *recheck)
=======
HeapTuple
ybc_getnext_heaptuple(YbScanDesc ybScan, bool is_forward_scan, bool *recheck)
>>>>>>> f6163037
{
	HeapTuple   tup      = NULL;

	if (ybScan->quit_scan)
		return NULL;

	*recheck = YbNeedsRecheck(ybScan);

	/* Loop over rows from pggate. */
	while (HeapTupleIsValid(tup = ybcFetchNextHeapTuple(ybScan,
														is_forward_scan)))
	{
		/* Do a preliminary check to skip rows we can guarantee don't match. */
		if (ybIsTupMismatch(tup, ybScan))
		{
			heap_freetuple(tup);
			continue;
		}
		break;
	}
	return tup;
}

IndexTuple ybc_getnext_indextuple(YbScanDesc ybScan, bool is_forward_scan, bool *recheck)
{
	if (ybScan->quit_scan)
		return NULL;
	*recheck = YbNeedsRecheck(ybScan);
	return ybcFetchNextIndexTuple(ybScan, is_forward_scan);
}

void ybc_free_ybscan(YbScanDesc ybscan)
{
	Assert(PointerIsValid(ybscan));
	YBCPgDeleteStatement(ybscan->handle);
	pfree(ybscan);
}

SysScanDesc ybc_systable_beginscan(Relation relation,
                                   Oid indexId,
                                   bool indexOK,
                                   Snapshot snapshot,
                                   int nkeys,
                                   ScanKey key)
{
	Relation index = NULL;

	/*
	 * Look up the index to scan with if we can. If the index is the primary key which is part
	 * of the table in YugaByte, we should scan the table directly.
	 */
	if (indexOK && !IgnoreSystemIndexes && !ReindexIsProcessingIndex(indexId))
	{
		index = RelationIdGetRelation(indexId);
		if (index->rd_index->indisprimary)
		{
			RelationClose(index);
			index = NULL;
		}

		if (index)
		{
			/*
			 * Change attribute numbers to be index column numbers.
			 * - This conversion is the same as function systable_beginscan() in file "genam.c". If we
			 *   ever reuse Postgres index code, this conversion is a must because the key entries must
			 *   match what Postgres code expects.
			 *
			 * - When selecting using INDEX, the key values are bound to the IndexTable, so index attnum
			 *   must be used for bindings.
			 */
			for (int i = 0; i < nkeys; ++i)
				key[i].sk_attno = YbGetIndexAttnum(key[i].sk_attno, index);
		}
	}

	Scan *pg_scan_plan = NULL; /* In current context scan plan is not available */
	YbScanDesc ybScan = ybcBeginScan(relation,
									 index,
									 false /* xs_want_itup */,
									 nkeys,
									 key,
									 pg_scan_plan,
									 NULL /* rel_pushdown */,
									 NULL /* idx_pushdown */,
									 NULL /* aggrefs */,
									 NULL /* exec_params */);

	/* Set up Postgres sys table scan description */
	SysScanDesc scan_desc = (SysScanDesc) palloc0(sizeof(SysScanDescData));
	scan_desc->heap_rel   = relation;
	scan_desc->snapshot   = snapshot;
	scan_desc->ybscan     = ybScan;

	if (index)
	{
		RelationClose(index);
	}

	return scan_desc;
}

HeapTuple ybc_systable_getnext(SysScanDesc scan_desc)
{
	bool recheck = false;

	Assert(PointerIsValid(scan_desc->ybscan));

	HeapTuple tuple = ybc_getnext_heaptuple(scan_desc->ybscan, true /* is_forward_scan */,
											&recheck);

	Assert(!recheck);

	return tuple;
}

void ybc_systable_endscan(SysScanDesc scan_desc)
{
	ybc_free_ybscan(scan_desc->ybscan);
	pfree(scan_desc);
}

TableScanDesc ybc_heap_beginscan(Relation relation,
								 Snapshot snapshot,
								 int nkeys,
								 ScanKey key,
								 uint32 flags)
{
	/* Restart should not be prevented if operation caused by system read of system table. */
	Scan *pg_scan_plan = NULL; /* In current context scan plan is not available */
	YbScanDesc ybScan = ybcBeginScan(relation,
									 NULL /* index */,
									 false /* xs_want_itup */,
									 nkeys,
									 key,
									 pg_scan_plan,
									 NULL /* rel_pushdown */,
									 NULL /* idx_pushdown */,
									 NULL /* aggrefs */,
									 NULL /* exec_params */);

	/* Set up Postgres sys table scan description */
	TableScanDesc tsdesc = (TableScanDesc)ybScan;
	tsdesc->rs_snapshot = snapshot;
	tsdesc->rs_flags = flags;

	return tsdesc;
}

HeapTuple ybc_heap_getnext(TableScanDesc tsdesc)
{
	bool recheck = false;
	YbScanDesc ybdesc = (YbScanDesc) tsdesc;
	HeapTuple tuple;

	Assert(PointerIsValid(tsdesc));
	tuple = ybc_getnext_heaptuple(ybdesc, true /* is_forward_scan */, &recheck);
	Assert(!recheck);

	return tuple;
}

void ybc_heap_endscan(TableScanDesc tsdesc)
{
	YbScanDesc ybdesc = (YbScanDesc) tsdesc;

	if (tsdesc->rs_flags & SO_TEMP_SNAPSHOT)
		UnregisterSnapshot(tsdesc->rs_snapshot);
	ybc_free_ybscan(ybdesc);
}

/*
 * ybc_remote_beginscan
 *   Begin sequential scan of a YB relation.
 * The YbSeqScan uses it directly, not via heap scan interception, so it has
 * more controls on what is passed over to the ybcBeginScan.
 * The HeapScanDesc structure is still being used, in future we may increase
 * the level of integration.
 * The structure is compatible with one the ybc_heap_beginscan returns, so
 * ybc_heap_getnext and ybc_heap_endscan are respectively used to fetch tuples
 * and finish the scan.
 */
TableScanDesc
ybc_remote_beginscan(Relation relation,
					 Snapshot snapshot,
					 Scan *pg_scan_plan,
					 PushdownExprs *pushdown,
					 List *aggrefs,
					 YBCPgExecParameters *exec_params)
{
	YbScanDesc ybScan = ybcBeginScan(relation,
									 NULL /* index */,
									 false /* xs_want_itup */,
									 0 /* nkeys */,
									 NULL /* key */,
									 pg_scan_plan,
									 pushdown /* rel_pushdown */,
									 NULL /* idx_pushdown */,
									 aggrefs,
									 exec_params);

	/* Set up Postgres sys table scan description */
	TableScanDesc tsdesc = (TableScanDesc)ybScan;
	tsdesc->rs_snapshot = snapshot;
	tsdesc->rs_flags = SO_TYPE_SEQSCAN;

	return tsdesc;
}

/* --------------------------------------------------------------------------------------------- */

void ybcCostEstimate(RelOptInfo *baserel, Selectivity selectivity,
					 bool is_backwards_scan, bool is_seq_scan,
					 bool is_uncovered_idx_scan,
					 Cost *startup_cost, Cost *total_cost,
					 Oid index_tablespace_oid)
{
	if (is_seq_scan && !enable_seqscan)
		*startup_cost = disable_cost;
	else
		*startup_cost =
			yb_enable_optimizer_statistics ? yb_network_fetch_cost : 0;

	/*
	 * Yugabyte-specific per-tuple cost considerations:
	 *   - 10x the regular CPU cost to account for network/RPC + DocDB overhead.
	 *   - backwards scan scale factor as it will need that many more fetches
	 *     to get all rows/tuples.
	 *   - uncovered index scan is more costly than index-only or seq scan because
	 *     it requires extra request to the main table.
	 */
	double tsp_cost = 0.0;
	bool is_valid_tsp_cost = (!is_uncovered_idx_scan
							  && get_yb_tablespace_cost(index_tablespace_oid,
														&tsp_cost));
	Cost yb_per_tuple_cost_factor = YB_DEFAULT_PER_TUPLE_COST;

	if (is_valid_tsp_cost && yb_per_tuple_cost_factor > tsp_cost)
	{
		yb_per_tuple_cost_factor = tsp_cost;
	}

	Assert(!is_valid_tsp_cost || tsp_cost != 0);
	if (is_backwards_scan)
	{
		yb_per_tuple_cost_factor *= YBC_BACKWARDS_SCAN_COST_FACTOR;
	}
	if (is_uncovered_idx_scan)
	{
		yb_per_tuple_cost_factor *= YBC_UNCOVERED_INDEX_COST_FACTOR;
	}

	Cost cost_per_tuple = cpu_tuple_cost * yb_per_tuple_cost_factor +
	                       baserel->baserestrictcost.per_tuple;

	*startup_cost += baserel->baserestrictcost.startup;

	*total_cost   = *startup_cost + cost_per_tuple * baserel->tuples * selectivity;
}

/*
 * Evaluate the selectivity for yb_hash_code qualifiers.
 * Returns 1.0 if there are no yb_hash_code comparison expressions for this
 * index.
 */
static double ybcEvalHashSelectivity(List *hashed_rinfos)
{
	bool greatest_set = false;
	int greatest = 0;

	bool lowest_set = false;
	int lowest = USHRT_MAX;
	double selectivity;
	ListCell * lc;

	foreach(lc, hashed_rinfos)
	{
		RestrictInfo *rinfo = (RestrictInfo *) lfirst(lc);
		Expr	   *clause = rinfo->clause;

		Assert(IsA(clause, OpExpr));
		OpExpr	   *op = (OpExpr *) clause;
		Node *other_operand = (Node *) lsecond(op->args);

		if (!IsA(other_operand, Const))
		{
			continue;
		}

		int strategy;
		Oid lefttype;
		Oid righttype;
		get_op_opfamily_properties(((OpExpr*) clause)->opno,
								   INTEGER_LSM_FAM_OID,
								   false,
								   &strategy,
								   &lefttype,
								   &righttype);

		int signed_val = ((Const*) other_operand)->constvalue;
		signed_val = signed_val < 0 ? 0 : signed_val;
		uint32_t val = signed_val > USHRT_MAX ? USHRT_MAX : signed_val;

		/*
		 * The goal here is to calculate selectivity based on qualifiers.
		 *
		 * 1. yb_hash_code(hash_col) -- Single Key selectivity
		 * 2. yb_hash_code(hash_col) >= ABC and yb_hash_code(hash_col) <= XYZ
		 *    This specifically means that we return all the hash codes between
		 *    ABC and XYZ. YBCEvalHashValueSelectivity takes in ABC and XYZ as
		 *    arguments and finds the number of buckets to search to return what
		 *    is required. If it needs to search 16 buckets out of 48 buckets
		 *    then the selectivity is 0.33 which YBCEvalHashValueSelectivity
		 *    returns.
		 */
		switch (strategy)
		{
			case BTLessStrategyNumber: switch_fallthrough();
			case BTLessEqualStrategyNumber:
				greatest_set = true;
				greatest = val > greatest ? val : greatest;
				break;
			case BTGreaterEqualStrategyNumber: switch_fallthrough();
			case BTGreaterStrategyNumber:
				lowest_set = true;
				lowest = val < lowest ? val : lowest;
				break;
			case BTEqualStrategyNumber:
				return YBC_SINGLE_KEY_SELECTIVITY;
			default:
				break;
		}

		if (greatest == lowest && greatest_set && lowest_set)
		{
			break;
		}
	}

	if (!greatest_set && !lowest_set)
	{
		return 1.0;
	}

	greatest = greatest_set ? greatest : INT32_MAX;
	lowest = lowest_set ? lowest : INT32_MIN;

	selectivity = YBCEvalHashValueSelectivity(lowest, greatest);
#ifdef SELECTIVITY_DEBUG
	elog(DEBUG4, "yb_hash_code selectivity is %f", selectivity);
#endif
	return selectivity;
}

/*
 * Evaluate the selectivity for some qualified cols given the hash and primary key cols.
 */
static double ybcIndexEvalClauseSelectivity(Relation index,
											double reltuples,
											Bitmapset *qual_cols,
											bool is_unique_idx,
                                            Bitmapset *hash_key,
                                            Bitmapset *primary_key)
{
	/*
	 * If there is no search condition, or not all of the hash columns have
	 * search conditions, it will be a full-table scan.
	 */
	if (bms_is_empty(qual_cols) || !bms_is_subset(hash_key, qual_cols))
	{
		return YBC_FULL_SCAN_SELECTIVITY;
	}

	/*
	 * Otherwise, it will be either a primary key lookup or range scan
	 * on a hash key.
	 */
	if (bms_is_subset(primary_key, qual_cols))
	{
		/* For unique indexes full key guarantees single row. */
		if (is_unique_idx)
			return (reltuples == 0) ? YBC_SINGLE_ROW_SELECTIVITY :
									 (double)(1.0 / reltuples);
		else
			return YBC_SINGLE_KEY_SELECTIVITY;
	}

	return YBC_HASH_SCAN_SELECTIVITY;
}

Oid ybc_get_attcollation(TupleDesc desc, AttrNumber attnum)
{
	return attnum > 0 ? TupleDescAttr(desc, attnum - 1)->attcollation : InvalidOid;
}

bool
yb_is_hashed(Expr *clause, IndexOptInfo *index)
{
	bool is_hashed = false;
	Node	   *leftop;

	if (IsA(clause, OpExpr))
	{
		leftop = get_leftop(clause);
		if (IsA(leftop, FuncExpr))
		{
			is_hashed =
				(((FuncExpr *) leftop)->funcid == YB_HASH_CODE_OID);
			ListCell *ls;
			if (is_hashed)
			{
				/*
				 * YB: We aren't going to push down a yb_hash_code call
				 * if we matched the call against an expression
				 */
				foreach (ls, index->indexprs)
				{
					Node *indexpr = (Node *) lfirst(ls);
					if (indexpr && IsA(indexpr, RelabelType))
						indexpr = (Node *) ((RelabelType *) indexpr)->arg;
					if (equal(indexpr, leftop))
					{
						is_hashed = false;
						break;
					}
				}
			}
		}
	}
	return is_hashed;
}


void ybcIndexCostEstimate(struct PlannerInfo *root, IndexPath *path,
						  Selectivity *selectivity, Cost *startup_cost,
						  Cost *total_cost)
{
	Relation	index = RelationIdGetRelation(path->indexinfo->indexoid);
	bool		isprimary = index->rd_index->indisprimary;
	Relation	relation = isprimary ? RelationIdGetRelation(index->rd_index->indrelid) : NULL;
	RelOptInfo *baserel = path->path.parent;
	ListCell   *lc;
	bool        is_backwards_scan = path->indexscandir == BackwardScanDirection;
	bool        is_unique = index->rd_index->indisunique;
	bool        is_partial_idx = path->indexinfo->indpred != NIL && path->indexinfo->predOK;
	Bitmapset  *const_quals = NULL;
	List	   *hashed_rinfos = NIL;
	List	   *clauses = NIL;
	double 		baserel_rows_estimate;

	/* Primary-index scans are always covered in Yugabyte (internally) */
	bool       is_uncovered_idx_scan = !index->rd_index->indisprimary &&
	                                   path->path.pathtype != T_IndexOnlyScan;

	YbScanPlanData	scan_plan;
	memset(&scan_plan, 0, sizeof(scan_plan));
	scan_plan.target_relation = isprimary ? relation : index;
	ybcLoadTableInfo(scan_plan.target_relation, &scan_plan);

	/* Find out the search conditions on the primary key columns */
	foreach(lc, path->indexclauses)
	{
		IndexClause *iclause = lfirst_node(IndexClause, lc);
		int      indexcol = iclause->indexcol;
		ListCell   *lc2;
		foreach (lc2, iclause->indexquals)
		{
			RestrictInfo *rinfo = lfirst_node(RestrictInfo, lc2);
			AttrNumber	 attnum = isprimary ? index->rd_index->indkey.values[indexcol]
											: (indexcol + 1);
			Expr	   *clause = rinfo->clause;
			int			bms_idx = YBAttnumToBmsIndex(scan_plan.target_relation, attnum);

			if (IsA(clause, NullTest))
			{
				const_quals = bms_add_member(const_quals, bms_idx);
				ybcAddAttributeColumn(&scan_plan, attnum);
			}
			else
			{
				OpExpr	   *op = (OpExpr *) clause;
				Oid	clause_op = op->opno;
				Node* other_operand = (Node *) lsecond(op->args);

				if (OidIsValid(clause_op))
				{
					ybcAddAttributeColumn(&scan_plan, attnum);
					if (other_operand && IsA(other_operand, Const))
						const_quals = bms_add_member(const_quals, bms_idx);
				}
			}

			if (yb_is_hashed(clause, path->indexinfo))
			{
				hashed_rinfos = lappend(hashed_rinfos, rinfo);
			}
			else
			{
				clauses = lappend(clauses, rinfo);
			}
		}
	}
	if (hashed_rinfos != NIL)
	{
		*selectivity = ybcEvalHashSelectivity(hashed_rinfos);
		baserel_rows_estimate = baserel->tuples * (*selectivity);
	}
	else
	{
		if (yb_enable_optimizer_statistics)
		{
			*selectivity = clauselist_selectivity(root /* PlannerInfo */,
												clauses,
												path->indexinfo->rel->relid /* varrelid */,
												JOIN_INNER,
												NULL /* SpecialJoinInfo */);
			baserel_rows_estimate = baserel->tuples * (*selectivity) >= 1
				? baserel->tuples * (*selectivity)
				: 1;
		}
		else
		{
			*selectivity = ybcIndexEvalClauseSelectivity(index,
														baserel->tuples,
														scan_plan.sk_cols,
														is_unique,
														scan_plan.hash_key,
														scan_plan.primary_key);
			baserel_rows_estimate = baserel->tuples * (*selectivity);
		}
	}

	path->path.rows = baserel_rows_estimate;

	/*
	 * For partial indexes, scale down the rows to account for the predicate.
	 * Do this after setting the baserel rows since this does not apply to base rel.
	 */
	if (!yb_enable_optimizer_statistics && is_partial_idx)
	{
		*selectivity *= YBC_PARTIAL_IDX_PRED_SELECTIVITY;
	}

	ybcCostEstimate(baserel, *selectivity, is_backwards_scan,
					false /* is_seq_scan */, is_uncovered_idx_scan,
					startup_cost, total_cost,
					path->indexinfo->reltablespace);

	if (!yb_enable_optimizer_statistics)
	{
		/*
		 * Try to evaluate the number of rows this baserel might return.
		 * We cannot rely on the join conditions here (e.g. t1.c1 = t2.c2) because
		 * they may not be applied if another join path is chosen.
		 * So only use the t1.c1 = <const_value> quals (filtered above) for this.
		 */
		double const_qual_selectivity = ybcIndexEvalClauseSelectivity(index,
																	  baserel->tuples,
																	  const_quals,
																	  is_unique,
																	  scan_plan.hash_key,
																	  scan_plan.primary_key);
		baserel_rows_estimate = const_qual_selectivity * baserel->tuples;

		if (baserel_rows_estimate < baserel->rows)
		{
			baserel->rows = baserel_rows_estimate;
		}
	}

	if (relation)
		RelationClose(relation);

	RelationClose(index);
}

static bool
YbFetchRowData(YBCPgStatement ybc_stmt, Relation relation, ItemPointer tid,
			   Datum *values, bool *nulls, YBCPgSysColumns *syscols)
{
	bool has_data = false;
	TupleDesc tupdesc = RelationGetDescr(relation);

	/* Bind ybctid to identify the current row. */
	YBCPgExpr ybctid_expr = YBCNewConstant(ybc_stmt,
										   BYTEAOID,
										   InvalidOid,
										   YbItemPointerYbctid(tid),
										   false);
	HandleYBStatus(YBCPgDmlBindColumn(ybc_stmt, YBTupleIdAttributeNumber, ybctid_expr));

	/*
	 * Set up the scan targets. For index-based scan we need to return all "real" columns.
	 */
	for (AttrNumber attnum = 1; attnum <= tupdesc->natts; attnum++)
	{
		if (!TupleDescAttr(tupdesc, attnum - 1)->attisdropped)
			YbDmlAppendTargetRegular(tupdesc, attnum, ybc_stmt);
	}
	YbDmlAppendTargetSystem(YBTupleIdAttributeNumber, ybc_stmt);

	/*
	 * Execute the select statement.
	 * This select statement fetch the row for a specific YBCTID, LIMIT setting is not needed.
	 */
	HandleYBStatus(YBCPgExecSelect(ybc_stmt, NULL /* exec_params */));

	/* Fetch one row. */
	HandleYBStatus(YBCPgDmlFetch(ybc_stmt,
								 tupdesc->natts,
								 (uint64_t *) values,
								 nulls,
								 syscols,
								 &has_data));

	return has_data;
}

bool
YbFetchTableSlot(Relation relation, ItemPointer tid,  TupleTableSlot *slot)
{
	bool has_data = false;
	YBCPgStatement ybc_stmt;

	Assert(slot != NULL);
	Assert(slot->tts_values != NULL);
	Assert(slot->tts_isnull != NULL);

	TupleDesc tupdesc = RelationGetDescr(relation);
	YBCPgSysColumns syscols;

	/* Read data */
	HandleYBStatus(YBCPgNewSelect(YBCGetDatabaseOid(relation),
								  YbGetStorageRelid(relation),
								  NULL /* prepare_params */,
								  YBCIsRegionLocal(relation),
								  &ybc_stmt));
	has_data = YbFetchRowData(ybc_stmt, relation, tid, slot->tts_values, slot->tts_isnull, &syscols);

	/* Write into the given slot */
	if (has_data)
	{
		slot->tts_nvalid = tupdesc->natts;
		slot->tts_tableOid = RelationGetRelid(relation);
		slot->tts_flags &= ~TTS_FLAG_EMPTY; /* Not empty */
		if (syscols.ybctid != NULL)
		{
			TABLETUPLE_YBCTID(slot) = PointerGetDatum(syscols.ybctid);
		}
	}

	YBCPgDeleteStatement(ybc_stmt);
	return has_data;
}

bool
YbFetchHeapTuple(Relation relation, ItemPointer tid, HeapTuple* tuple)
{
	bool has_data = false;
	YBCPgStatement ybc_stmt;

	TupleDesc tupdesc = RelationGetDescr(relation);
	Datum *values = (Datum *) palloc0(tupdesc->natts * sizeof(Datum));
	bool *nulls  = (bool *) palloc(tupdesc->natts * sizeof(bool));
	YBCPgSysColumns syscols;

	/* Read data */
	HandleYBStatus(YBCPgNewSelect(YBCGetDatabaseOid(relation),
								  YbGetStorageRelid(relation),
								  NULL /* prepare_params */,
								  YBCIsRegionLocal(relation),
								  &ybc_stmt));
	has_data = YbFetchRowData(ybc_stmt, relation, tid, values, nulls, &syscols);

	/* Write into the given tuple */
	if (has_data)
	{
		*tuple = heap_form_tuple(tupdesc, values, nulls);
		(*tuple)->t_tableOid = RelationGetRelid(relation);
		if (syscols.ybctid != NULL)
		{
			HEAPTUPLE_YBCTID(*tuple) = PointerGetDatum(syscols.ybctid);
		}
	}

	
	/* Free up memory and return data */
	pfree(values);
	pfree(nulls);
	YBCPgDeleteStatement(ybc_stmt);
	return has_data;
}

TM_Result
YBCLockTuple(Relation relation, Datum ybctid, RowMarkType mode, LockWaitPolicy pg_wait_policy,
			 EState* estate)
{
	int docdb_wait_policy;

	YBSetRowLockPolicy(&docdb_wait_policy, pg_wait_policy);

	YBCPgStatement ybc_stmt;
	HandleYBStatus(YBCPgNewSelect(YBCGetDatabaseOid(relation),
								  RelationGetRelid(relation),
								  NULL /* prepare_params */,
								  YBCIsRegionLocal(relation),
								  &ybc_stmt));

	/* Bind ybctid to identify the current row. */
	YBCPgExpr ybctid_expr = YBCNewConstant(ybc_stmt, BYTEAOID, InvalidOid, ybctid, false);
	HandleYBStatus(YBCPgDmlBindColumn(ybc_stmt, YBTupleIdAttributeNumber, ybctid_expr));

	YBCPgExecParameters exec_params = {0};
	exec_params.limit_count = 1;
	exec_params.rowmark = mode;
	exec_params.pg_wait_policy = pg_wait_policy;
	exec_params.docdb_wait_policy = docdb_wait_policy;
	exec_params.stmt_in_txn_limit_ht_for_reads =
		estate->yb_exec_params.stmt_in_txn_limit_ht_for_reads;

	TM_Result res = TM_Ok;
	MemoryContext exec_context = GetCurrentMemoryContext();

	PG_TRY();
	{
		/*
		 * Execute the select statement to lock the tuple with given ybctid.
		 */
		HandleYBStatus(YBCPgExecSelect(ybc_stmt, &exec_params /* exec_params */));

		bool has_data = false;
		Datum *values = NULL;
		bool *nulls  = NULL;
		YBCPgSysColumns syscols;

		/*
		 * Below is done to ensure the read request is flushed to tserver.
		 */
		HandleYBStatus(
				YBCPgDmlFetch(
						ybc_stmt,
						0,
						(uint64_t *) values,
						nulls,
						&syscols,
						&has_data));
		YBCPgAddIntoForeignKeyReferenceCache(RelationGetRelid(relation), ybctid);
	}
	PG_CATCH();
	{
		MemoryContext error_context = MemoryContextSwitchTo(exec_context);
		ErrorData* edata = CopyErrorData();

		elog(DEBUG2, "Error when trying to lock row. "
			 "pg_wait_policy=%d docdb_wait_policy=%d txn_errcode=%d message=%s",
			 pg_wait_policy, docdb_wait_policy, edata->yb_txn_errcode, edata->message);

		if (YBCIsTxnConflictError(edata->yb_txn_errcode))
			res = TM_Updated;
		else if (YBCIsTxnSkipLockingError(edata->yb_txn_errcode))
			res = TM_WouldBlock;
		else {
			YBCPgDeleteStatement(ybc_stmt);
			MemoryContextSwitchTo(error_context);
			PG_RE_THROW();
		}

		/* Discard the error if not rethrown */
		FlushErrorState();
	}
	PG_END_TRY();

	YBCPgDeleteStatement(ybc_stmt);
	return res;
}

/*
 * ANALYZE support: take random sample of a YB table data
 */

YbSample
ybBeginSample(Relation rel, int targrows)
{
	ReservoirStateData rstate;
	Oid dboid = YBCGetDatabaseOid(rel);
	Oid relid = RelationGetRelid(rel);
	TupleDesc tupdesc = RelationGetDescr(rel);
	YbSample ybSample = (YbSample) palloc0(sizeof(YbSampleData));
	ybSample->relation = rel;
	ybSample->targrows = targrows;
	ybSample->liverows = 0;
	ybSample->deadrows = 0;
	elog(DEBUG1, "Sampling %d rows from table %s", targrows, RelationGetRelationName(rel));

	/*
	 * Create new sampler command
	 */
	HandleYBStatus(YBCPgNewSample(dboid,
								  relid,
								  targrows,
								  YBCIsRegionLocal(rel),
								  &ybSample->handle));
	for (AttrNumber attnum = 1; attnum <= tupdesc->natts; attnum++)
	{
		if (!TupleDescAttr(tupdesc, attnum - 1)->attisdropped)
			YbDmlAppendTargetRegular(tupdesc, attnum, ybSample->handle);
	}

	/*
	 * Initialize sampler random state
	 */
	reservoir_init_selection_state(&rstate, targrows);
	HandleYBStatus(YBCPgInitRandomState(ybSample->handle,
										rstate.W,
										rstate.randstate.s0,
										rstate.randstate.s1));

	return ybSample;
}

/*
 * Sequentially scan next block of YB table and select rows for the sample.
 * Block is a sequence of rows from one partition, up to specific number of
 * rows or the end of the partition.
 * Algorithm selects every scanned row until targrows are selected, then it
 * select random rows, with decreasing probability, to replace one of the
 * previously selected rows.
 * The IDs of selected rows are stored in the internal buffer (reservoir).
 * Scan ends and function returns false if one of two is true:
 *  - end of the table is reached
 *  or
 *  - targrows are selected and end of a table partition is reached.
 */
bool
ybSampleNextBlock(YbSample ybSample)
{
	bool has_more;
	HandleYBStatus(YBCPgSampleNextBlock(ybSample->handle, &has_more));
	return has_more;
}

/*
 * Fetch the rows selected for the sample into pre-allocated buffer.
 * Return number of rows fetched.
 */
int
ybFetchSample(YbSample ybSample, HeapTuple *rows)
{
	Oid relid = RelationGetRelid(ybSample->relation);
	TupleDesc	tupdesc = RelationGetDescr(ybSample->relation);
	Datum	   *values = (Datum *) palloc0(tupdesc->natts * sizeof(Datum));
	bool	   *nulls  = (bool *) palloc(tupdesc->natts * sizeof(bool));
	int 		numrows;

	/*
	 * Execute equivalent of
	 *   SELECT * FROM table WHERE ybctid IN [yctid0, ybctid1, ...];
	 */
	HandleYBStatus(YBCPgExecSample(ybSample->handle));
	/*
	 * Retrieve liverows and deadrows counters.
	 * TODO: count deadrows
	 */
	HandleYBStatus(YBCPgGetEstimatedRowCount(ybSample->handle,
											 &ybSample->liverows,
											 &ybSample->deadrows));

	for (numrows = 0; numrows < ybSample->targrows; numrows++)
	{
		bool has_data = false;
		YBCPgSysColumns syscols;

		/* Fetch one row. */
		HandleYBStatus(YBCPgDmlFetch(ybSample->handle,
									 tupdesc->natts,
									 (uint64_t *) values,
									 nulls,
									 &syscols,
									 &has_data));

		if (!has_data)
			break;

		/* Make a heap tuple in current memory context */
		rows[numrows] = heap_form_tuple(tupdesc, values, nulls);
		if (syscols.ybctid != NULL)
		{
			HEAPTUPLE_YBCTID(rows[numrows]) = PointerGetDatum(syscols.ybctid);
		}
		rows[numrows]->t_tableOid = relid;
	}
	pfree(values);
	pfree(nulls);
	/* Close the DocDB statement */
	YBCPgDeleteStatement(ybSample->handle);
	return numrows;
}

/*
 * ybFetchNext
 *
 *  Fetch next row from the provided YBCPgStatement and load it into the slot.
 *
 * The statement must be ready to be fetched from, in other words it should be
 * executed, that means request is sent to the DocDB.
 *
 * Fetched values are copied from the DocDB response and memory for by-reference
 * data types is allocated from the current memory context, so be sure that
 * lifetime of that context is appropriate.
 *
 * slot is expected to be a VirtualTupleTableSlot. Its t_tableOid field is
 * updated with provided relid and ybctid field is set to returned ybctid
 * value.
 */
TupleTableSlot *
ybFetchNext(YBCPgStatement handle,
			TupleTableSlot *slot, Oid relid)
{
	Assert(slot != NULL);
	Assert(TTS_IS_VIRTUAL(slot));
	TupleDesc	tupdesc = slot->tts_tupleDescriptor;
	Datum	   *values = slot->tts_values;
	bool	   *nulls = slot->tts_isnull;
	YBCPgSysColumns syscols;
	bool		has_data;

	ExecClearTuple(slot);
	/* Fetch one row. */
	HandleYBStatus(YBCPgDmlFetch(handle,
								 tupdesc->natts,
								 (uint64_t *) values,
								 nulls,
								 &syscols,
								 &has_data));
	if (has_data)
	{
		slot->tts_nvalid = tupdesc->natts;
		slot->tts_flags &= ~TTS_FLAG_EMPTY; /* Not empty */
		TABLETUPLE_YBCTID(slot) = PointerGetDatum(syscols.ybctid);
		slot->tts_tableOid = relid;
	}
	return slot;
}<|MERGE_RESOLUTION|>--- conflicted
+++ resolved
@@ -1473,14 +1473,8 @@
 static bool
 YbBindScanKeys(YbScanDesc ybScan, YbScanPlan scan_plan, bool is_for_precheck)
 {
-<<<<<<< HEAD
 	Relation relation = ((TableScanDesc)ybScan)->rs_rd;
 
-	ybScan->is_full_cond_bound = yb_bypass_cond_recheck &&
-								 yb_pushdown_strict_inequality &&
-								 yb_pushdown_is_not_null;
-=======
-	Relation relation = ybScan->relation;
 	/*
 	 * Best-effort try to determine if all non-yb_hash_code keys are bound.
 	 * - GUCs: these are AUTO_PG_FLAGs for rolling-upgrade purposes.  Until
@@ -1499,7 +1493,6 @@
 									   yb_pushdown_strict_inequality &&
 									   yb_pushdown_is_not_null &&
 									   !YBCIsSysTablePrefetchingStarted());
->>>>>>> f6163037
 
 	/*
 	 * Set up the arrays to store the search intervals for each PG/YSQL
@@ -1785,13 +1778,16 @@
 {
 	YbScanDescData ybscan;
 	memset(&ybscan, 0, sizeof(YbScanDescData));
+	TableScanDesc tsdesc = (TableScanDesc) &ybscan;
+	tsdesc->rs_rd = relation;
+	tsdesc->rs_key = keys;
+	tsdesc->rs_nkeys = nkeys;
 
 	ybExtractScanKeys(keys, nkeys, &ybscan);
 
 	if (YbIsUnsatisfiableCondition(ybscan.nkeys, ybscan.keys))
 		return false;
 
-	ybscan.relation = relation;
 	ybscan.index = index;
 
 	/* Set up the scan plan */
@@ -2474,16 +2470,12 @@
 	return false;
 }
 
-<<<<<<< HEAD
-static bool is_index_functional(Relation index)
-=======
 /*
  * Whether rows returned by DocDB need to be rechecked.  Currently, it can be
  * predetermined for the entire scan before tuples are fetched.
  */
 bool
 YbNeedsRecheck(YbScanDesc ybScan)
->>>>>>> f6163037
 {
 	/* In case of yb_hash_code pushdown, always recheck. */
 	if (ybScan->hash_code_keys != NIL)
@@ -2516,12 +2508,8 @@
 	return false;
 }
 
-<<<<<<< HEAD
-HeapTuple ybc_getnext_heaptuple(YbScanDesc ybScan, bool is_forward_scan, bool *recheck)
-=======
 HeapTuple
 ybc_getnext_heaptuple(YbScanDesc ybScan, bool is_forward_scan, bool *recheck)
->>>>>>> f6163037
 {
 	HeapTuple   tup      = NULL;
 
