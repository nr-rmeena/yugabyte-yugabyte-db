--- conflicted
+++ resolved
@@ -341,14 +341,7 @@
 	if (ybscan->quit_scan || ybtbm->work_mem_exceeded)
 		return 0;
 
-<<<<<<< HEAD
-	ybtbm->recheck |= YbPredetermineNeedsRecheck(scan->heapRelation,
-												 ybscan->index,
-												 true /* xs_want_itup */,
-												 *ybscan->keys, ybscan->nkeys);
-=======
 	ybtbm->recheck |= recheck;
->>>>>>> 0a031878
 
 	HandleYBStatus(YBCPgRetrieveYbctids(ybscan->handle, ybscan->exec_params,
 										ybscan->target_desc->natts, &ybctids, &new_tuples,
