/*-------------------------------------------------------------------------
 *
 * postgres.c
 *	  POSTGRES C Backend Interface
 *
 * Portions Copyright (c) 1996-2022, PostgreSQL Global Development Group
 * Portions Copyright (c) 1994, Regents of the University of California
 *
 *
 * IDENTIFICATION
 *	  src/backend/tcop/postgres.c
 *
 * NOTES
 *	  this is the "main" module of the postgres backend and
 *	  hence the main module of the "traffic cop".
 *
 *-------------------------------------------------------------------------
 */

#include "postgres.h"

#include <arpa/inet.h>
#include <fcntl.h>
#include <limits.h>
#include <signal.h>
#include <unistd.h>
#include <sys/socket.h>
#ifdef HAVE_SYS_SELECT_H
#include <sys/select.h>
#endif
#ifdef HAVE_SYS_RESOURCE_H
#include <sys/time.h>
#include <sys/resource.h>
#endif

#ifndef HAVE_GETRUSAGE
#include "rusagestub.h"
#endif

#include "access/parallel.h"
#include "access/printtup.h"
#include "access/xact.h"
#include "catalog/pg_type.h"
#include "commands/async.h"
#include "commands/prepare.h"
#include "common/pg_prng.h"
#include "jit/jit.h"

#include "libpq/auth.h"
#include "libpq/libpq.h"
#include "libpq/pqformat.h"
#include "libpq/pqsignal.h"
#include "mb/pg_wchar.h"
#include "mb/stringinfo_mb.h"
#include "miscadmin.h"
#include "nodes/print.h"
#include "optimizer/optimizer.h"
#include "parser/analyze.h"
#include "parser/parser.h"
#include "pg_getopt.h"
#include "pg_trace.h"
#include "pgstat.h"
#include "postmaster/autovacuum.h"
#include "postmaster/interrupt.h"
#include "postmaster/postmaster.h"
#include "replication/logicallauncher.h"
#include "replication/logicalworker.h"
#include "replication/slot.h"
#include "replication/walsender.h"
#include "rewrite/rewriteHandler.h"
#include "storage/bufmgr.h"
#include "storage/ipc.h"
#include "storage/pmsignal.h"
#include "storage/proc.h"
#include "storage/procsignal.h"
#include "storage/sinval.h"
#include "tcop/fastpath.h"
#include "tcop/pquery.h"
#include "tcop/tcopprot.h"
#include "tcop/utility.h"
#include "utils/lsyscache.h"
#include "utils/memutils.h"
#include "utils/ps_status.h"
#include "utils/snapmgr.h"
#include "utils/timeout.h"
#include "utils/timestamp.h"

#include "catalog/yb_catalog_version.h"
#include "commands/portalcmds.h"
#include "libpq/yb_pqcomm_extensions.h"
#include "pg_yb_utils.h"
#include "utils/builtins.h"
#include "utils/catcache.h"
#include "utils/inval.h"
#include "utils/rel.h"
#include "utils/relcache.h"
#include "utils/syscache.h"

/* YB includes */
#include "replication/walsender_private.h"

/* ----------------
 *		global variables
 * ----------------
 */
const char *debug_query_string; /* client-supplied query string */

/* Note: whereToSendOutput is initialized for the bootstrap/standalone case */
CommandDest whereToSendOutput = DestDebug;

/* flag for logging end of session */
bool		Log_disconnections = false;

int			log_statement = LOGSTMT_NONE;

/* GUC variable for maximum stack depth (measured in kilobytes) */
int			max_stack_depth = 100;

/* wait N seconds to allow attach from a debugger */
int			PostAuthDelay = 0;

/* Time between checks that the client is still connected. */
int			client_connection_check_interval = 0;

/* ----------------
 *		private typedefs etc
 * ----------------
 */

/* type of argument for bind_param_error_callback */
typedef struct BindParamCbData
{
	const char *portalName;
	int			paramno;		/* zero-based param number, or -1 initially */
	const char *paramval;		/* textual input string, if available */
} BindParamCbData;

/* ----------------
 *		private variables
 * ----------------
 */

/* max_stack_depth converted to bytes for speed of checking */
static long max_stack_depth_bytes = 100 * 1024L;

/*
 * Stack base pointer -- initialized by PostmasterMain and inherited by
 * subprocesses (but see also InitPostmasterChild).
 */
static char *stack_base_ptr = NULL;

/*
 * On IA64 we also have to remember the register stack base.
 */
#if defined(__ia64__) || defined(__ia64)
static char *register_stack_base_ptr = NULL;
#endif

/*
 * Flag to keep track of whether we have started a transaction.
 * For extended query protocol this has to be remembered across messages.
 */
static bool xact_started = false;

/*
 * Flag to indicate that we are doing the outer loop's read-from-client,
 * as opposed to any random read from client that might happen within
 * commands like COPY FROM STDIN.
 */
static bool DoingCommandRead = false;

/*
 * Flags to implement skip-till-Sync-after-error behavior for messages of
 * the extended query protocol.
 */
static bool doing_extended_query_message = false;
static bool ignore_till_sync = false;

/*
 * If an unnamed prepared statement exists, it's stored here.
 * We keep it separate from the hashtable kept by commands/prepare.c
 * in order to reduce overhead for short-lived queries.
 */
static CachedPlanSource *unnamed_stmt_psrc = NULL;

/* assorted command-line switches */
static const char *userDoption = NULL;	/* -D switch */
static bool EchoQuery = false;	/* -E switch */
static bool UseSemiNewlineNewline = false;	/* -j switch */

/* whether or not, and why, we were canceled by conflict with recovery */
static bool RecoveryConflictPending = false;
static bool RecoveryConflictRetryable = true;
static ProcSignalReason RecoveryConflictReason;

/* reused buffer to pass to SendRowDescriptionMessage() */
static MemoryContext row_description_context = NULL;
static StringInfoData row_description_buf;

/* Flag to mark cache as invalid if discovered within a txn block. */
static bool yb_need_cache_refresh = false;

/* whether or not we are executing a multi-statement query received via simple query protocol */
static bool yb_is_multi_statement_query = false;

/*
 * String constants used for redacting text after the password token in
 * CREATE/ALTER ROLE commands.
 */
#define TOKEN_PASSWORD "password"
#define TOKEN_REDACTED "<REDACTED>"

/* ----------------------------------------------------------------
 *		decls for routines only used in this file
 * ----------------------------------------------------------------
 */
static int	InteractiveBackend(StringInfo inBuf);
static int	interactive_getc(void);
static int	SocketBackend(StringInfo inBuf);
static int	ReadCommand(StringInfo inBuf);
static void forbidden_in_wal_sender(char firstchar);
static bool check_log_statement(List *stmt_list);
static int	errdetail_execute(List *raw_parsetree_list);
static int	errdetail_params(ParamListInfo params);
static int	errdetail_abort(void);
static int	errdetail_recovery_conflict(void);
static void bind_param_error_callback(void *arg);
static void start_xact_command(void);
static void finish_xact_command(void);
static bool IsTransactionExitStmt(Node *parsetree);
static bool IsTransactionExitStmtList(List *pstmts);
static bool IsTransactionStmtList(List *pstmts);
static void drop_unnamed_stmt(void);
static void log_disconnections(int code, Datum arg);
static void enable_statement_timeout(void);
static void disable_statement_timeout(void);


/* ----------------------------------------------------------------
 *		routines to obtain user input
 * ----------------------------------------------------------------
 */

/* ----------------
 *	InteractiveBackend() is called for user interactive connections
 *
 *	the string entered by the user is placed in its parameter inBuf,
 *	and we act like a Q message was received.
 *
 *	EOF is returned if end-of-file input is seen; time to shut down.
 * ----------------
 */

static int
InteractiveBackend(StringInfo inBuf)
{
	int			c;				/* character read from getc() */

	/*
	 * display a prompt and obtain input from the user
	 */
	printf("backend> ");
	fflush(stdout);

	resetStringInfo(inBuf);

	/*
	 * Read characters until EOF or the appropriate delimiter is seen.
	 */
	while ((c = interactive_getc()) != EOF)
	{
		if (c == '\n')
		{
			if (UseSemiNewlineNewline)
			{
				/*
				 * In -j mode, semicolon followed by two newlines ends the
				 * command; otherwise treat newline as regular character.
				 */
				if (inBuf->len > 1 &&
					inBuf->data[inBuf->len - 1] == '\n' &&
					inBuf->data[inBuf->len - 2] == ';')
				{
					/* might as well drop the second newline */
					break;
				}
			}
			else
			{
				/*
				 * In plain mode, newline ends the command unless preceded by
				 * backslash.
				 */
				if (inBuf->len > 0 &&
					inBuf->data[inBuf->len - 1] == '\\')
				{
					/* discard backslash from inBuf */
					inBuf->data[--inBuf->len] = '\0';
					/* discard newline too */
					continue;
				}
				else
				{
					/* keep the newline character, but end the command */
					appendStringInfoChar(inBuf, '\n');
					break;
				}
			}
		}

		/* Not newline, or newline treated as regular character */
		appendStringInfoChar(inBuf, (char) c);
	}

	/* No input before EOF signal means time to quit. */
	if (c == EOF && inBuf->len == 0)
		return EOF;

	/*
	 * otherwise we have a user query so process it.
	 */

	/* Add '\0' to make it look the same as message case. */
	appendStringInfoChar(inBuf, (char) '\0');

	/*
	 * if the query echo flag was given, print the query..
	 */
	if (EchoQuery)
		printf("statement: %s\n", inBuf->data);
	fflush(stdout);

	return 'Q';
}

/*
 * interactive_getc -- collect one character from stdin
 *
 * Even though we are not reading from a "client" process, we still want to
 * respond to signals, particularly SIGTERM/SIGQUIT.
 */
static int
interactive_getc(void)
{
	int			c;

	/*
	 * This will not process catchup interrupts or notifications while
	 * reading. But those can't really be relevant for a standalone backend
	 * anyway. To properly handle SIGTERM there's a hack in die() that
	 * directly processes interrupts at this stage...
	 */
	CHECK_FOR_INTERRUPTS();

	c = getc(stdin);

	ProcessClientReadInterrupt(false);

	return c;
}

/* ----------------
 *	SocketBackend()		Is called for frontend-backend connections
 *
 *	Returns the message type code, and loads message body data into inBuf.
 *
 *	EOF is returned if the connection is lost.
 * ----------------
 */
static int
SocketBackend(StringInfo inBuf)
{
	int			qtype;
	int			maxmsglen;

	/*
	 * Get message type code from the frontend.
	 */
	HOLD_CANCEL_INTERRUPTS();
	pq_startmsgread();
	qtype = pq_getbyte();

	if (qtype == EOF)			/* frontend disconnected */
	{
		if (IsTransactionState())
			ereport(COMMERROR,
					(errcode(ERRCODE_CONNECTION_FAILURE),
					 errmsg("unexpected EOF on client connection with an open transaction")));
		else
		{
			/*
			 * Can't send DEBUG log messages to client at this point. Since
			 * we're disconnecting right away, we don't need to restore
			 * whereToSendOutput.
			 */
			whereToSendOutput = DestNone;
			ereport(DEBUG1,
					(errcode(ERRCODE_CONNECTION_DOES_NOT_EXIST),
					 errmsg_internal("unexpected EOF on client connection")));
		}
		return qtype;
	}

	/*
	 * Validate message type code before trying to read body; if we have lost
	 * sync, better to say "command unknown" than to run out of memory because
	 * we used garbage as a length word.  We can also select a type-dependent
	 * limit on what a sane length word could be.  (The limit could be chosen
	 * more granularly, but it's not clear it's worth fussing over.)
	 *
	 * This also gives us a place to set the doing_extended_query_message flag
	 * as soon as possible.
	 */
	switch (qtype)
	{
		case 'Q':				/* simple query */
			maxmsglen = PQ_LARGE_MESSAGE_LIMIT;
			doing_extended_query_message = false;
			break;

		case 'F':				/* fastpath function call */
			maxmsglen = PQ_LARGE_MESSAGE_LIMIT;
			doing_extended_query_message = false;
			break;

		case 'X':				/* terminate */
			maxmsglen = PQ_SMALL_MESSAGE_LIMIT;
			doing_extended_query_message = false;
			ignore_till_sync = false;
			break;

		case 'B':				/* bind */
		case 'P':				/* parse */
			maxmsglen = PQ_LARGE_MESSAGE_LIMIT;
			doing_extended_query_message = true;
			break;

		case 'C':				/* close */
		case 'D':				/* describe */
		case 'E':				/* execute */
		case 'H':				/* flush */
			maxmsglen = PQ_SMALL_MESSAGE_LIMIT;
			doing_extended_query_message = true;
			break;

		case 'S':				/* sync */
			maxmsglen = PQ_SMALL_MESSAGE_LIMIT;
			/* stop any active skip-till-Sync */
			ignore_till_sync = false;
			/* mark not-extended, so that a new error doesn't begin skip */
			doing_extended_query_message = false;
			break;

		case 'd':				/* copy data */
			maxmsglen = PQ_LARGE_MESSAGE_LIMIT;
			doing_extended_query_message = false;
			break;

		case 'c':				/* copy done */
		case 'f':				/* copy fail */
			maxmsglen = PQ_SMALL_MESSAGE_LIMIT;
			doing_extended_query_message = false;
			break;

		case 'A': /* Auth Passthrough Request */
			maxmsglen = PQ_SMALL_MESSAGE_LIMIT;
			if (!YbIsClientYsqlConnMgr())
				ereport(FATAL,
						(errcode(ERRCODE_PROTOCOL_VIOLATION),
						 errmsg("invalid frontend message type %d", qtype)));
			break;

		case 's': /* SET SESSION PARAMETER */
			maxmsglen = PQ_SMALL_MESSAGE_LIMIT;
			if (!YbIsClientYsqlConnMgr())
				ereport(FATAL,
						(errcode(ERRCODE_PROTOCOL_VIOLATION),
						 errmsg("invalid frontend message type %d", qtype)));
			break;

		default:

			/*
			 * Otherwise we got garbage from the frontend.  We treat this as
			 * fatal because we have probably lost message boundary sync, and
			 * there's no good way to recover.
			 */
			ereport(FATAL,
					(errcode(ERRCODE_PROTOCOL_VIOLATION),
					 errmsg("invalid frontend message type %d", qtype)));
			maxmsglen = 0;		/* keep compiler quiet */
			break;
	}

	/*
	 * In protocol version 3, all frontend messages have a length word next
	 * after the type code; we can read the message contents independently of
	 * the type.
	 */
	if (pq_getmessage(inBuf, maxmsglen))
		return EOF;				/* suitable message already logged */

	if (IsYugaByteEnabled())
	{
		switch(qtype)
		{
			case 'E':
				switch (yb_pg_batch_detection_mechanism)
				{
					case ASSUME_ALL_BATCH_EXECUTIONS:
						YbSetIsBatchedExecution(true);
						break;
					case DETECT_BY_PEEKING:
						if (!YbIsBatchedExecution() &&
							yb_pq_peekbyte_no_msg_reading_status_check() != 'S')
							YbSetIsBatchedExecution(true);
						break;
				}
				break;
			case 'S':
				YbSetIsBatchedExecution(false);
				break;
			default:
				break;
		}
	}

	RESUME_CANCEL_INTERRUPTS();

	return qtype;
}

/* ----------------
 *		ReadCommand reads a command from either the frontend or
 *		standard input, places it in inBuf, and returns the
 *		message type code (first byte of the message).
 *		EOF is returned if end of file.
 * ----------------
 */
static int
ReadCommand(StringInfo inBuf)
{
	int			result;

	if (whereToSendOutput == DestRemote)
		result = SocketBackend(inBuf);
	else
	{
		result = InteractiveBackend(inBuf);
	}
	return result;
}

/*
 * ProcessClientReadInterrupt() - Process interrupts specific to client reads
 *
 * This is called just before and after low-level reads.
 * 'blocked' is true if no data was available to read and we plan to retry,
 * false if about to read or done reading.
 *
 * Must preserve errno!
 */
void
ProcessClientReadInterrupt(bool blocked)
{
	int			save_errno = errno;

	if (DoingCommandRead)
	{
		/* Check for general interrupts that arrived before/while reading */
		CHECK_FOR_INTERRUPTS();

		/* Process sinval catchup interrupts, if any */
		if (catchupInterruptPending)
			ProcessCatchupInterrupt();

		/* Process notify interrupts, if any */
		if (notifyInterruptPending)
			ProcessNotifyInterrupt(true);
	}
	else if (ProcDiePending)
	{
		/*
		 * We're dying.  If there is no data available to read, then it's safe
		 * (and sane) to handle that now.  If we haven't tried to read yet,
		 * make sure the process latch is set, so that if there is no data
		 * then we'll come back here and die.  If we're done reading, also
		 * make sure the process latch is set, as we might've undesirably
		 * cleared it while reading.
		 */
		if (blocked)
			CHECK_FOR_INTERRUPTS();
		else
			SetLatch(MyLatch);
	}

	errno = save_errno;
}

/*
 * ProcessClientWriteInterrupt() - Process interrupts specific to client writes
 *
 * This is called just before and after low-level writes.
 * 'blocked' is true if no data could be written and we plan to retry,
 * false if about to write or done writing.
 *
 * Must preserve errno!
 */
void
ProcessClientWriteInterrupt(bool blocked)
{
	int			save_errno = errno;

	if (ProcDiePending)
	{
		/*
		 * We're dying.  If it's not possible to write, then we should handle
		 * that immediately, else a stuck client could indefinitely delay our
		 * response to the signal.  If we haven't tried to write yet, make
		 * sure the process latch is set, so that if the write would block
		 * then we'll come back here and die.  If we're done writing, also
		 * make sure the process latch is set, as we might've undesirably
		 * cleared it while writing.
		 */
		if (blocked)
		{
			/*
			 * Don't mess with whereToSendOutput if ProcessInterrupts wouldn't
			 * service ProcDiePending.
			 */
			if (InterruptHoldoffCount == 0 && CritSectionCount == 0)
			{
				/*
				 * We don't want to send the client the error message, as a)
				 * that would possibly block again, and b) it would likely
				 * lead to loss of protocol sync because we may have already
				 * sent a partial protocol message.
				 */
				if (whereToSendOutput == DestRemote)
					whereToSendOutput = DestNone;

				CHECK_FOR_INTERRUPTS();
			}
		}
		else
			SetLatch(MyLatch);
	}

	errno = save_errno;
}

/*
 * Do raw parsing (only).
 *
 * A list of parsetrees (RawStmt nodes) is returned, since there might be
 * multiple commands in the given string.
 *
 * NOTE: for interactive queries, it is important to keep this routine
 * separate from the analysis & rewrite stages.  Analysis and rewriting
 * cannot be done in an aborted transaction, since they require access to
 * database tables.  So, we rely on the raw parser to determine whether
 * we've seen a COMMIT or ABORT command; when we are in abort state, other
 * commands are not processed any further than the raw parse stage.
 */
List *
pg_parse_query(const char *query_string)
{
	List	   *raw_parsetree_list;

	TRACE_POSTGRESQL_QUERY_PARSE_START(query_string);

	if (log_parser_stats)
		ResetUsage();

	raw_parsetree_list = raw_parser(query_string, RAW_PARSE_DEFAULT);

	if (log_parser_stats)
		ShowUsage("PARSER STATISTICS");

#ifdef COPY_PARSE_PLAN_TREES
	/* Optional debugging check: pass raw parsetrees through copyObject() */
	{
		List	   *new_list = copyObject(raw_parsetree_list);

		/* This checks both copyObject() and the equal() routines... */
		if (!equal(new_list, raw_parsetree_list))
			elog(WARNING, "copyObject() failed to produce an equal raw parse tree");
		else
			raw_parsetree_list = new_list;
	}
#endif

	/*
	 * Currently, outfuncs/readfuncs support is missing for many raw parse
	 * tree nodes, so we don't try to implement WRITE_READ_PARSE_PLAN_TREES
	 * here.
	 */

	TRACE_POSTGRESQL_QUERY_PARSE_DONE(query_string);

	return raw_parsetree_list;
}

/*
 * Given a raw parsetree (gram.y output), and optionally information about
 * types of parameter symbols ($n), perform parse analysis and rule rewriting.
 *
 * A list of Query nodes is returned, since either the analyzer or the
 * rewriter might expand one query to several.
 *
 * NOTE: for reasons mentioned above, this must be separate from raw parsing.
 */
List *
pg_analyze_and_rewrite_fixedparams(RawStmt *parsetree,
								   const char *query_string,
								   const Oid *paramTypes,
								   int numParams,
								   QueryEnvironment *queryEnv)
{
	Query	   *query;
	List	   *querytree_list;

	TRACE_POSTGRESQL_QUERY_REWRITE_START(query_string);

	/*
	 * (1) Perform parse analysis.
	 */
	if (log_parser_stats)
		ResetUsage();

	query = parse_analyze_fixedparams(parsetree, query_string, paramTypes, numParams,
									  queryEnv);

	if (log_parser_stats)
		ShowUsage("PARSE ANALYSIS STATISTICS");

	/*
	 * (2) Rewrite the queries, as necessary
	 */
	querytree_list = pg_rewrite_query(query);

	TRACE_POSTGRESQL_QUERY_REWRITE_DONE(query_string);

	return querytree_list;
}

/*
 * Do parse analysis and rewriting.  This is the same as
 * pg_analyze_and_rewrite_fixedparams except that it's okay to deduce
 * information about $n symbol datatypes from context.
 */
List *
pg_analyze_and_rewrite_varparams(RawStmt *parsetree,
								 const char *query_string,
								 Oid **paramTypes,
								 int *numParams,
								 QueryEnvironment *queryEnv)
{
	Query	   *query;
	List	   *querytree_list;

	TRACE_POSTGRESQL_QUERY_REWRITE_START(query_string);

	/*
	 * (1) Perform parse analysis.
	 */
	if (log_parser_stats)
		ResetUsage();

	query = parse_analyze_varparams(parsetree, query_string, paramTypes, numParams,
									queryEnv);

	/*
	 * Check all parameter types got determined.
	 */
	for (int i = 0; i < *numParams; i++)
	{
		Oid			ptype = (*paramTypes)[i];

		if (ptype == InvalidOid || ptype == UNKNOWNOID)
			ereport(ERROR,
					(errcode(ERRCODE_INDETERMINATE_DATATYPE),
					 errmsg("could not determine data type of parameter $%d",
							i + 1)));
	}

	if (log_parser_stats)
		ShowUsage("PARSE ANALYSIS STATISTICS");

	/*
	 * (2) Rewrite the queries, as necessary
	 */
	querytree_list = pg_rewrite_query(query);

	TRACE_POSTGRESQL_QUERY_REWRITE_DONE(query_string);

	return querytree_list;
}

/*
 * Do parse analysis and rewriting.  This is the same as
 * pg_analyze_and_rewrite_fixedparams except that, instead of a fixed list of
 * parameter datatypes, a parser callback is supplied that can do
 * external-parameter resolution and possibly other things.
 */
List *
pg_analyze_and_rewrite_withcb(RawStmt *parsetree,
							  const char *query_string,
							  ParserSetupHook parserSetup,
							  void *parserSetupArg,
							  QueryEnvironment *queryEnv)
{
	Query	   *query;
	List	   *querytree_list;

	TRACE_POSTGRESQL_QUERY_REWRITE_START(query_string);

	/*
	 * (1) Perform parse analysis.
	 */
	if (log_parser_stats)
		ResetUsage();

	query = parse_analyze_withcb(parsetree, query_string, parserSetup, parserSetupArg,
								 queryEnv);

	if (log_parser_stats)
		ShowUsage("PARSE ANALYSIS STATISTICS");

	/*
	 * (2) Rewrite the queries, as necessary
	 */
	querytree_list = pg_rewrite_query(query);

	TRACE_POSTGRESQL_QUERY_REWRITE_DONE(query_string);

	return querytree_list;
}

/*
 * Perform rewriting of a query produced by parse analysis.
 *
 * Note: query must just have come from the parser, because we do not do
 * AcquireRewriteLocks() on it.
 */
List *
pg_rewrite_query(Query *query)
{
	List	   *querytree_list;

	if (Debug_print_parse)
		elog_node_display(LOG, "parse tree", query,
						  Debug_pretty_print);

	if (log_parser_stats)
		ResetUsage();

	if (query->commandType == CMD_UTILITY)
	{
		/* don't rewrite utilities, just dump 'em into result list */
		querytree_list = list_make1(query);
	}
	else
	{
		/* rewrite regular queries */
		querytree_list = QueryRewrite(query);
	}

	if (log_parser_stats)
		ShowUsage("REWRITER STATISTICS");

#ifdef COPY_PARSE_PLAN_TREES
	/* Optional debugging check: pass querytree through copyObject() */
	{
		List	   *new_list;

		new_list = copyObject(querytree_list);
		/* This checks both copyObject() and the equal() routines... */
		if (!equal(new_list, querytree_list))
			elog(WARNING, "copyObject() failed to produce equal parse tree");
		else
			querytree_list = new_list;
	}
#endif

#ifdef WRITE_READ_PARSE_PLAN_TREES
	/* Optional debugging check: pass querytree through outfuncs/readfuncs */
	{
		List	   *new_list = NIL;
		ListCell   *lc;

		/*
		 * We currently lack outfuncs/readfuncs support for most utility
		 * statement types, so only attempt to write/read non-utility queries.
		 */
		foreach(lc, querytree_list)
		{
			Query	   *query = lfirst_node(Query, lc);

			if (query->commandType != CMD_UTILITY)
			{
				char	   *str = nodeToString(query);
				Query	   *new_query = stringToNodeWithLocations(str);

				/*
				 * queryId is not saved in stored rules, but we must preserve
				 * it here to avoid breaking pg_stat_statements.
				 */
				new_query->queryId = query->queryId;

				new_list = lappend(new_list, new_query);
				pfree(str);
			}
			else
				new_list = lappend(new_list, query);
		}

		/* This checks both outfuncs/readfuncs and the equal() routines... */
		if (!equal(new_list, querytree_list))
			elog(WARNING, "outfuncs/readfuncs failed to produce equal parse tree");
		else
			querytree_list = new_list;
	}
#endif

	if (Debug_print_rewritten)
		elog_node_display(LOG, "rewritten parse tree", querytree_list,
						  Debug_pretty_print);

	return querytree_list;
}


/*
 * Generate a plan for a single already-rewritten query.
 * This is a thin wrapper around planner() and takes the same parameters.
 */
PlannedStmt *
pg_plan_query(Query *querytree, const char *query_string, int cursorOptions,
			  ParamListInfo boundParams)
{
	PlannedStmt *plan;

	/* Utility commands have no plans. */
	if (querytree->commandType == CMD_UTILITY)
		return NULL;

	/* Planner must have a snapshot in case it calls user-defined functions. */
	Assert(ActiveSnapshotSet());

	TRACE_POSTGRESQL_QUERY_PLAN_START();

	if (log_planner_stats)
		ResetUsage();

	/* call the optimizer */
	plan = planner(querytree, query_string, cursorOptions, boundParams);

	if (log_planner_stats)
		ShowUsage("PLANNER STATISTICS");

#ifdef COPY_PARSE_PLAN_TREES
	/* Optional debugging check: pass plan tree through copyObject() */
	{
		PlannedStmt *new_plan = copyObject(plan);

		/*
		 * equal() currently does not have routines to compare Plan nodes, so
		 * don't try to test equality here.  Perhaps fix someday?
		 */
#ifdef NOT_USED
		/* This checks both copyObject() and the equal() routines... */
		if (!equal(new_plan, plan))
			elog(WARNING, "copyObject() failed to produce an equal plan tree");
		else
#endif
			plan = new_plan;
	}
#endif

#ifdef WRITE_READ_PARSE_PLAN_TREES
	/* Optional debugging check: pass plan tree through outfuncs/readfuncs */
	{
		char	   *str;
		PlannedStmt *new_plan;

		str = nodeToString(plan);
		new_plan = stringToNodeWithLocations(str);
		pfree(str);

		/*
		 * equal() currently does not have routines to compare Plan nodes, so
		 * don't try to test equality here.  Perhaps fix someday?
		 */
#ifdef NOT_USED
		/* This checks both outfuncs/readfuncs and the equal() routines... */
		if (!equal(new_plan, plan))
			elog(WARNING, "outfuncs/readfuncs failed to produce an equal plan tree");
		else
#endif
			plan = new_plan;
	}
#endif

	/*
	 * Print plan if debugging.
	 */
	if (Debug_print_plan)
		elog_node_display(LOG, "plan", plan, Debug_pretty_print);

	TRACE_POSTGRESQL_QUERY_PLAN_DONE();

	return plan;
}

/*
 * Generate plans for a list of already-rewritten queries.
 *
 * For normal optimizable statements, invoke the planner.  For utility
 * statements, just make a wrapper PlannedStmt node.
 *
 * The result is a list of PlannedStmt nodes.
 */
List *
pg_plan_queries(List *querytrees, const char *query_string, int cursorOptions,
				ParamListInfo boundParams)
{
	List	   *stmt_list = NIL;
	ListCell   *query_list;

	foreach(query_list, querytrees)
	{
		Query	   *query = lfirst_node(Query, query_list);
		PlannedStmt *stmt;

		if (query->commandType == CMD_UTILITY)
		{
			/* Utility commands require no planning. */
			stmt = makeNode(PlannedStmt);
			stmt->commandType = CMD_UTILITY;
			stmt->canSetTag = query->canSetTag;
			stmt->utilityStmt = query->utilityStmt;
			stmt->stmt_location = query->stmt_location;
			stmt->stmt_len = query->stmt_len;
			stmt->queryId = query->queryId;
		}
		else
		{
			stmt = pg_plan_query(query, query_string, cursorOptions,
								 boundParams);
		}

		stmt_list = lappend(stmt_list, stmt);
	}

	return stmt_list;
}


/*
 * exec_simple_query
 *
 * Execute a "simple Query" protocol message.
 */
static void
exec_simple_query(const char *query_string)
{
	CommandDest dest = whereToSendOutput;
	MemoryContext oldcontext;
	List	   *parsetree_list;
	ListCell   *parsetree_item;
	bool		save_log_statement_stats = log_statement_stats;
	bool		was_logged = false;
	bool		use_implicit_block;
	char		msec_str[32];
	const char *redacted_query_string;

	/*
	 * Report query to various monitoring facilities.
	 */
	debug_query_string = query_string;

	redacted_query_string = RedactPasswordIfExists(query_string);
	pgstat_report_activity(STATE_RUNNING, redacted_query_string);

	TRACE_POSTGRESQL_QUERY_START(query_string);

	/*
	 * We use save_log_statement_stats so ShowUsage doesn't report incorrect
	 * results because ResetUsage wasn't called.
	 */
	if (save_log_statement_stats)
		ResetUsage();

	/*
	 * Start up a transaction command.  All queries generated by the
	 * query_string will be in this same command block, *unless* we find a
	 * BEGIN/COMMIT/ABORT statement; we have to force a new xact command after
	 * one of those, else bad things will happen in xact.c. (Note that this
	 * will normally change current memory context.)
	 */
	start_xact_command();

	/*
	 * Zap any pre-existing unnamed statement.  (While not strictly necessary,
	 * it seems best to define simple-Query mode as if it used the unnamed
	 * statement and portal; this ensures we recover any storage used by prior
	 * unnamed operations.)
	 */
	drop_unnamed_stmt();

	/*
	 * Switch to appropriate context for constructing parsetrees.
	 */
	oldcontext = MemoryContextSwitchTo(MessageContext);

	/*
	 * Do basic parsing of the query or queries (this should be safe even if
	 * we are in aborted transaction state!)
	 */
	parsetree_list = pg_parse_query(query_string);

	/* Log the redacted query immediately if dictated by log_statement */
	if (check_log_statement(parsetree_list))
	{
		ereport(LOG,
				(errmsg("statement: %s", redacted_query_string),
				 errhidestmt(true),
				 errdetail_execute(parsetree_list)));
		was_logged = true;
	}

	/*
	 * Switch back to transaction context to enter the loop.
	 */
	MemoryContextSwitchTo(oldcontext);

	/*
	 * For historical reasons, if multiple SQL statements are given in a
	 * single "simple Query" message, we execute them as a single transaction,
	 * unless explicit transaction control commands are included to make
	 * portions of the list be separate transactions.  To represent this
	 * behavior properly in the transaction machinery, we use an "implicit"
	 * transaction block.
	 */
	use_implicit_block = (list_length(parsetree_list) > 1);
	yb_is_multi_statement_query = use_implicit_block;

	/*
	 * Run through the raw parsetree(s) and process each one.
	 */
	foreach(parsetree_item, parsetree_list)
	{
		RawStmt    *parsetree = lfirst_node(RawStmt, parsetree_item);
		bool		snapshot_set = false;
		CommandTag	commandTag;
		QueryCompletion qc;
		MemoryContext per_parsetree_context = NULL;
		List	   *querytree_list,
				   *plantree_list;
		Portal		portal;
		DestReceiver *receiver;
		int16		format;

		pgstat_report_query_id(0, true);

		/*
		 * Get the command name for use in status display (it also becomes the
		 * default completion tag, down inside PortalRun).  Set ps_status and
		 * do any special start-of-SQL-command processing needed by the
		 * destination.
		 */
		commandTag = CreateCommandTag(parsetree->stmt);

		set_ps_display(GetCommandTagName(commandTag));

		BeginCommand(commandTag, dest);

		/*
		 * If we are in an aborted transaction, reject all commands except
		 * COMMIT/ABORT.  It is important that this test occur before we try
		 * to do parse analysis, rewrite, or planning, since all those phases
		 * try to do database accesses, which may fail in abort state. (It
		 * might be safe to allow some additional utility commands in this
		 * state, but not many...)
		 */
		if (IsAbortedTransactionBlockState() &&
			!IsTransactionExitStmt(parsetree->stmt))
			ereport(ERROR,
					(errcode(ERRCODE_IN_FAILED_SQL_TRANSACTION),
					 errmsg("current transaction is aborted, "
							"commands ignored until end of transaction block"),
					 errdetail_abort()));

		/* Make sure we are in a transaction command */
		start_xact_command();

		/*
		 * If using an implicit transaction block, and we're not already in a
		 * transaction block, start an implicit block to force this statement
		 * to be grouped together with any following ones.  (We must do this
		 * each time through the loop; otherwise, a COMMIT/ROLLBACK in the
		 * list would cause later statements to not be grouped.)
		 */
		if (use_implicit_block)
			BeginImplicitTransactionBlock();

		/* If we got a cancel signal in parsing or prior command, quit */
		CHECK_FOR_INTERRUPTS();

		/*
		 * Set up a snapshot if parse analysis/planning will need one.
		 */
		if (analyze_requires_snapshot(parsetree))
		{
			PushActiveSnapshot(GetTransactionSnapshot());
			snapshot_set = true;
		}

		/*
		 * OK to analyze, rewrite, and plan this query.
		 *
		 * Switch to appropriate context for constructing query and plan trees
		 * (these can't be in the transaction context, as that will get reset
		 * when the command is COMMIT/ROLLBACK).  If we have multiple
		 * parsetrees, we use a separate context for each one, so that we can
		 * free that memory before moving on to the next one.  But for the
		 * last (or only) parsetree, just use MessageContext, which will be
		 * reset shortly after completion anyway.  In event of an error, the
		 * per_parsetree_context will be deleted when MessageContext is reset.
		 */
		if (lnext(parsetree_list, parsetree_item) != NULL)
		{
			per_parsetree_context =
				AllocSetContextCreate(MessageContext,
									  "per-parsetree message context",
									  ALLOCSET_DEFAULT_SIZES);
			oldcontext = MemoryContextSwitchTo(per_parsetree_context);
		}
		else
			oldcontext = MemoryContextSwitchTo(MessageContext);

		querytree_list = pg_analyze_and_rewrite_fixedparams(parsetree, query_string,
															NULL, 0, NULL);

		plantree_list = pg_plan_queries(querytree_list, query_string,
										CURSOR_OPT_PARALLEL_OK, NULL);

		/*
		 * Done with the snapshot used for parsing/planning.
		 *
		 * While it looks promising to reuse the same snapshot for query
		 * execution (at least for simple protocol), unfortunately it causes
		 * execution to use a snapshot that has been acquired before locking
		 * any of the tables mentioned in the query.  This creates user-
		 * visible anomalies, so refrain.  Refer to
		 * https://postgr.es/m/flat/5075D8DF.6050500@fuzzy.cz for details.
		 */
		if (snapshot_set)
			PopActiveSnapshot();

		/* If we got a cancel signal in analysis or planning, quit */
		CHECK_FOR_INTERRUPTS();

		/*
		 * Create unnamed portal to run the query or queries in. If there
		 * already is one, silently drop it.
		 */
		portal = CreatePortal("", true, true);
		/* Don't display the portal in pg_cursors */
		portal->visible = false;

		/*
		 * We don't have to copy anything into the portal, because everything
		 * we are passing here is in MessageContext or the
		 * per_parsetree_context, and so will outlive the portal anyway.
		 */
		PortalDefineQuery(portal,
						  NULL,
						  query_string,
						  commandTag,
						  plantree_list,
						  NULL);

		/*
		 * Start the portal.  No parameters here.
		 */
		PortalStart(portal, NULL, 0, InvalidSnapshot);

		/*
		 * Select the appropriate output format: text unless we are doing a
		 * FETCH from a binary cursor.  (Pretty grotty to have to do this here
		 * --- but it avoids grottiness in other places.  Ah, the joys of
		 * backward compatibility...)
		 */
		format = 0;				/* TEXT is default */
		if (IsA(parsetree->stmt, FetchStmt))
		{
			FetchStmt  *stmt = (FetchStmt *) parsetree->stmt;

			if (!stmt->ismove)
			{
				Portal		fportal = GetPortalByName(stmt->portalname);

				if (PortalIsValid(fportal) &&
					(fportal->cursorOptions & CURSOR_OPT_BINARY))
					format = 1; /* BINARY */
			}
		}
		PortalSetResultFormat(portal, 1, &format);

		/*
		 * Now we can create the destination receiver object.
		 */
		receiver = CreateDestReceiver(dest);
		if (dest == DestRemote)
			SetRemoteDestReceiverParams(receiver, portal);

		/*
		 * Switch back to transaction context for execution.
		 */
		MemoryContextSwitchTo(oldcontext);

		/*
		 * Run the portal to completion, and then drop it (and the receiver).
		 */
		(void) PortalRun(portal,
						 FETCH_ALL,
						 true,	/* always top level */
						 true,
						 receiver,
						 receiver,
						 &qc);

		receiver->rDestroy(receiver);

		PortalDrop(portal, false);

		if (lnext(parsetree_list, parsetree_item) == NULL)
		{
			/*
			 * If this is the last parsetree of the query string, close down
			 * transaction statement before reporting command-complete.  This
			 * is so that any end-of-transaction errors are reported before
			 * the command-complete message is issued, to avoid confusing
			 * clients who will expect either a command-complete message or an
			 * error, not one and then the other.  Also, if we're using an
			 * implicit transaction block, we must close that out first.
			 */
			if (use_implicit_block)
				EndImplicitTransactionBlock();
			finish_xact_command();
		}
		else if (IsA(parsetree->stmt, TransactionStmt))
		{
			/*
			 * If this was a transaction control statement, commit it. We will
			 * start a new xact command for the next command.
			 */
			finish_xact_command();
		}
		else
		{
			/*
			 * We had better not see XACT_FLAGS_NEEDIMMEDIATECOMMIT set if
			 * we're not calling finish_xact_command().  (The implicit
			 * transaction block should have prevented it from getting set.)
			 */
			Assert(!(MyXactFlags & XACT_FLAGS_NEEDIMMEDIATECOMMIT));

			/*
			 * We need a CommandCounterIncrement after every query, except
			 * those that start or end a transaction block.
			 */
			CommandCounterIncrement();

			/*
			 * Disable statement timeout between queries of a multi-query
			 * string, so that the timeout applies separately to each query.
			 * (Our next loop iteration will start a fresh timeout.)
			 */
			disable_statement_timeout();
		}

		/*
		 * Tell client that we're done with this query.  Note we emit exactly
		 * one EndCommand report for each raw parsetree, thus one for each SQL
		 * command the client sent, regardless of rewriting. (But a command
		 * aborted by error will not send an EndCommand report at all.)
		 */
		EndCommand(&qc, dest, false);

		/* Now we may drop the per-parsetree context, if one was created. */
		if (per_parsetree_context)
			MemoryContextDelete(per_parsetree_context);
	}							/* end loop over parsetrees */

	/*
	 * Close down transaction statement, if one is open.  (This will only do
	 * something if the parsetree list was empty; otherwise the last loop
	 * iteration already did it.)
	 */
	finish_xact_command();

	/*
	 * If there were no parsetrees, return EmptyQueryResponse message.
	 */
	if (!parsetree_list)
		NullCommand(dest);

	/*
	 * Emit duration logging if appropriate.
	 */
	switch (check_log_duration(msec_str, was_logged))
	{
		case 1:
			ereport(LOG,
					(errmsg("duration: %s ms", msec_str),
					 errhidestmt(true)));
			break;
		case 2:
			ereport(LOG,
					(errmsg("duration: %s ms  statement: %s",
							msec_str, redacted_query_string),
					 errhidestmt(true),
					 errdetail_execute(parsetree_list)));
			break;
	}

	if (save_log_statement_stats)
		ShowUsage("QUERY STATISTICS");

	TRACE_POSTGRESQL_QUERY_DONE(query_string);

	debug_query_string = NULL;
}

/*
 * exec_parse_message
 *
 * Execute a "Parse" protocol message.
 */
static void
exec_parse_message(const char *query_string,	/* string to execute */
				   const char *stmt_name,	/* name for prepared stmt */
				   Oid *paramTypes, /* parameter types */
				   int numParams, /* number of parameters */
				   CommandDest output_dest) /* where to send output */
{
	MemoryContext unnamed_stmt_context = NULL;
	MemoryContext oldcontext;
	List	   *parsetree_list;
	RawStmt    *raw_parse_tree;
	List	   *querytree_list;
	CachedPlanSource *psrc;
	bool		is_named;
	bool		save_log_statement_stats = log_statement_stats;
	char		msec_str[32];
	const char *redacted_query_string;

	/*
	 * Report query to various monitoring facilities.
	 */
	debug_query_string = query_string;

	redacted_query_string = RedactPasswordIfExists(query_string);
	pgstat_report_activity(STATE_RUNNING, redacted_query_string);

	set_ps_display("PARSE");

	if (save_log_statement_stats)
		ResetUsage();

	ereport(DEBUG2,
			(errmsg_internal("parse %s: %s",
					*stmt_name ? stmt_name : "<unnamed>",
					redacted_query_string)));

	/*
	 * Start up a transaction command so we can run parse analysis etc. (Note
	 * that this will normally change current memory context.) Nothing happens
	 * if we are already in one.  This also arms the statement timeout if
	 * necessary.
	 */
	start_xact_command();

	/*
	 * Switch to appropriate context for constructing parsetrees.
	 *
	 * We have two strategies depending on whether the prepared statement is
	 * named or not.  For a named prepared statement, we do parsing in
	 * MessageContext and copy the finished trees into the prepared
	 * statement's plancache entry; then the reset of MessageContext releases
	 * temporary space used by parsing and rewriting. For an unnamed prepared
	 * statement, we assume the statement isn't going to hang around long, so
	 * getting rid of temp space quickly is probably not worth the costs of
	 * copying parse trees.  So in this case, we create the plancache entry's
	 * query_context here, and do all the parsing work therein.
	 */
	is_named = (stmt_name[0] != '\0');
	if (is_named)
	{
		/* Named prepared statement --- parse in MessageContext */
		oldcontext = MemoryContextSwitchTo(MessageContext);
	}
	else
	{
		/* Unnamed prepared statement --- release any prior unnamed stmt */
		drop_unnamed_stmt();
		/* Create context for parsing */
		unnamed_stmt_context =
			AllocSetContextCreate(MessageContext,
								  "unnamed prepared statement",
								  ALLOCSET_DEFAULT_SIZES);
		oldcontext = MemoryContextSwitchTo(unnamed_stmt_context);
	}

	/*
	 * Do basic parsing of the query or queries (this should be safe even if
	 * we are in aborted transaction state!)
	 */
	parsetree_list = pg_parse_query(query_string);

	/*
	 * We only allow a single user statement in a prepared statement. This is
	 * mainly to keep the protocol simple --- otherwise we'd need to worry
	 * about multiple result tupdescs and things like that.
	 */
	if (list_length(parsetree_list) > 1)
		ereport(ERROR,
				(errcode(ERRCODE_SYNTAX_ERROR),
				 errmsg("cannot insert multiple commands into a prepared statement")));

	if (parsetree_list != NIL)
	{
		bool		snapshot_set = false;

		raw_parse_tree = linitial_node(RawStmt, parsetree_list);

		/*
		 * If we are in an aborted transaction, reject all commands except
		 * COMMIT/ROLLBACK.  It is important that this test occur before we
		 * try to do parse analysis, rewrite, or planning, since all those
		 * phases try to do database accesses, which may fail in abort state.
		 * (It might be safe to allow some additional utility commands in this
		 * state, but not many...)
		 */
		if (IsAbortedTransactionBlockState() &&
			!IsTransactionExitStmt(raw_parse_tree->stmt))
			ereport(ERROR,
					(errcode(ERRCODE_IN_FAILED_SQL_TRANSACTION),
					 errmsg("current transaction is aborted, "
							"commands ignored until end of transaction block"),
					 errdetail_abort()));

		/*
		 * Create the CachedPlanSource before we do parse analysis, since it
		 * needs to see the unmodified raw parse tree.
		 */
		psrc = CreateCachedPlan(raw_parse_tree, query_string,
								CreateCommandTag(raw_parse_tree->stmt));

		/*
		 * Set up a snapshot if parse analysis will need one.
		 */
		if (analyze_requires_snapshot(raw_parse_tree))
		{
			PushActiveSnapshot(GetTransactionSnapshot());
			snapshot_set = true;
		}

		/*
		 * Analyze and rewrite the query.  Note that the originally specified
		 * parameter set is not required to be complete, so we have to use
		 * pg_analyze_and_rewrite_varparams().
		 */
		querytree_list = pg_analyze_and_rewrite_varparams(raw_parse_tree,
														  query_string,
														  &paramTypes,
														  &numParams,
														  NULL);

		/* Done with the snapshot used for parsing */
		if (snapshot_set)
			PopActiveSnapshot();
	}
	else
	{
		/* Empty input string.  This is legal. */
		raw_parse_tree = NULL;
		psrc = CreateCachedPlan(raw_parse_tree, query_string,
								CMDTAG_UNKNOWN);
		querytree_list = NIL;
	}

	/*
	 * CachedPlanSource must be a direct child of MessageContext before we
	 * reparent unnamed_stmt_context under it, else we have a disconnected
	 * circular subgraph.  Klugy, but less so than flipping contexts even more
	 * above.
	 */
	if (unnamed_stmt_context)
		MemoryContextSetParent(psrc->context, MessageContext);

	/* Finish filling in the CachedPlanSource */
	CompleteCachedPlan(psrc,
					   querytree_list,
					   unnamed_stmt_context,
					   paramTypes,
					   numParams,
					   NULL,
					   NULL,
					   CURSOR_OPT_PARALLEL_OK,	/* allow parallel mode */
					   true);	/* fixed result */

	/* If we got a cancel signal during analysis, quit */
	CHECK_FOR_INTERRUPTS();

	if (is_named)
	{
		/*
		 * Store the query as a prepared statement.
		 */
		StorePreparedStatement(stmt_name, psrc, false);
	}
	else
	{
		/*
		 * We just save the CachedPlanSource into unnamed_stmt_psrc.
		 */
		SaveCachedPlan(psrc);
		unnamed_stmt_psrc = psrc;
	}

	MemoryContextSwitchTo(oldcontext);

	/*
	 * We do NOT close the open transaction command here; that only happens
	 * when the client sends Sync.  Instead, do CommandCounterIncrement just
	 * in case something happened during parse/plan.
	 */
	CommandCounterIncrement();

	/*
	 * Send ParseComplete.
	 */
	if (output_dest == DestRemote)
		pq_putemptymessage('1');

	/*
	 * Emit duration logging if appropriate.
	 */
	switch (check_log_duration(msec_str, false))
	{
		case 1:
			ereport(LOG,
					(errmsg("duration: %s ms", msec_str),
					 errhidestmt(true)));
			break;
		case 2:
			ereport(LOG,
					(errmsg("duration: %s ms  parse %s: %s",
							msec_str,
							*stmt_name ? stmt_name : "<unnamed>",
							redacted_query_string),
					 errhidestmt(true)));
			break;
	}

	if (save_log_statement_stats)
		ShowUsage("PARSE MESSAGE STATISTICS");

	debug_query_string = NULL;
}

/*
 * exec_bind_message
 *
 * Process a "Bind" message to create a portal from a prepared statement
 */
static void
exec_bind_message(StringInfo input_message)
{
	const char *portal_name;
	const char *stmt_name;
	int			numPFormats;
	int16	   *pformats = NULL;
	int			numParams;
	int			numRFormats;
	int16	   *rformats = NULL;
	CachedPlanSource *psrc;
	CachedPlan *cplan;
	Portal		portal;
	char	   *query_string;
	const char *redacted_query_string;
	char	   *saved_stmt_name;
	ParamListInfo params;
	MemoryContext oldContext;
	bool		save_log_statement_stats = log_statement_stats;
	bool		snapshot_set = false;
	char		msec_str[32];
	ParamsErrorCbData params_data;
	ErrorContextCallback params_errcxt;

	/* Get the fixed part of the message */
	portal_name = pq_getmsgstring(input_message);
	stmt_name = pq_getmsgstring(input_message);

	ereport(DEBUG2,
			(errmsg_internal("bind %s to %s",
							 *portal_name ? portal_name : "<unnamed>",
							 *stmt_name ? stmt_name : "<unnamed>")));

	/* Find prepared statement */
	if (stmt_name[0] != '\0')
	{
		PreparedStatement *pstmt;

		pstmt = FetchPreparedStatement(stmt_name, true);
		psrc = pstmt->plansource;
	}
	else
	{
		/* special-case the unnamed statement */
		psrc = unnamed_stmt_psrc;
		if (!psrc)
			ereport(ERROR,
					(errcode(ERRCODE_UNDEFINED_PSTATEMENT),
					 errmsg("unnamed prepared statement does not exist")));
	}

	/*
	 * Report query to various monitoring facilities.
	 */
	debug_query_string = psrc->query_string;

	redacted_query_string = RedactPasswordIfExists(psrc->query_string);
	pgstat_report_activity(STATE_RUNNING, redacted_query_string);

	set_ps_display("BIND");

	if (save_log_statement_stats)
		ResetUsage();

	/*
	 * Start up a transaction command so we can call functions etc. (Note that
	 * this will normally change current memory context.) Nothing happens if
	 * we are already in one.  This also arms the statement timeout if
	 * necessary.
	 */
	start_xact_command();

	/* Switch back to message context */
	MemoryContextSwitchTo(MessageContext);

	/* Get the parameter format codes */
	numPFormats = pq_getmsgint(input_message, 2);
	if (numPFormats > 0)
	{
		pformats = (int16 *) palloc(numPFormats * sizeof(int16));
		for (int i = 0; i < numPFormats; i++)
			pformats[i] = pq_getmsgint(input_message, 2);
	}

	/* Get the parameter value count */
	numParams = pq_getmsgint(input_message, 2);

	if (numPFormats > 1 && numPFormats != numParams)
		ereport(ERROR,
				(errcode(ERRCODE_PROTOCOL_VIOLATION),
				 errmsg("bind message has %d parameter formats but %d parameters",
						numPFormats, numParams)));

	if (numParams != psrc->num_params)
		ereport(ERROR,
				(errcode(ERRCODE_PROTOCOL_VIOLATION),
				 errmsg("bind message supplies %d parameters, but prepared statement \"%s\" requires %d",
						numParams, stmt_name, psrc->num_params)));

	/*
	 * If we are in aborted transaction state, the only portals we can
	 * actually run are those containing COMMIT or ROLLBACK commands. We
	 * disallow binding anything else to avoid problems with infrastructure
	 * that expects to run inside a valid transaction.  We also disallow
	 * binding any parameters, since we can't risk calling user-defined I/O
	 * functions.
	 */
	if (IsAbortedTransactionBlockState() &&
		(!(psrc->raw_parse_tree &&
		   IsTransactionExitStmt(psrc->raw_parse_tree->stmt)) ||
		 numParams != 0))
		ereport(ERROR,
				(errcode(ERRCODE_IN_FAILED_SQL_TRANSACTION),
				 errmsg("current transaction is aborted, "
						"commands ignored until end of transaction block"),
				 errdetail_abort()));

	/*
	 * Create the portal.  Allow silent replacement of an existing portal only
	 * if the unnamed portal is specified.
	 */
	if (portal_name[0] == '\0')
		portal = CreatePortal(portal_name, true, true);
	else
		portal = CreatePortal(portal_name, false, false);

	/*
	 * Prepare to copy stuff into the portal's memory context.  We do all this
	 * copying first, because it could possibly fail (out-of-memory) and we
	 * don't want a failure to occur between GetCachedPlan and
	 * PortalDefineQuery; that would result in leaking our plancache refcount.
	 */
	oldContext = MemoryContextSwitchTo(portal->portalContext);

	/* Copy the plan's query string into the portal */
	query_string = pstrdup(psrc->query_string);

	/* Likewise make a copy of the statement name, unless it's unnamed */
	if (stmt_name[0])
		saved_stmt_name = pstrdup(stmt_name);
	else
		saved_stmt_name = NULL;

	/*
	 * Set a snapshot if we have parameters to fetch (since the input
	 * functions might need it) or the query isn't a utility command (and
	 * hence could require redoing parse analysis and planning).  We keep the
	 * snapshot active till we're done, so that plancache.c doesn't have to
	 * take new ones.
	 */
	if (numParams > 0 ||
		(psrc->raw_parse_tree &&
		 analyze_requires_snapshot(psrc->raw_parse_tree)))
	{
		PushActiveSnapshot(GetTransactionSnapshot());
		snapshot_set = true;
	}

	/*
	 * Fetch parameters, if any, and store in the portal's memory context.
	 */
	if (numParams > 0)
	{
		char	  **knownTextValues = NULL; /* allocate on first use */
		BindParamCbData one_param_data;

		/*
		 * Set up an error callback so that if there's an error in this phase,
		 * we can report the specific parameter causing the problem.
		 */
		one_param_data.portalName = portal->name;
		one_param_data.paramno = -1;
		one_param_data.paramval = NULL;
		params_errcxt.previous = error_context_stack;
		params_errcxt.callback = bind_param_error_callback;
		params_errcxt.arg = (void *) &one_param_data;
		error_context_stack = &params_errcxt;

		params = makeParamList(numParams);

		for (int paramno = 0; paramno < numParams; paramno++)
		{
			Oid			ptype = psrc->param_types[paramno];
			int32		plength;
			Datum		pval;
			bool		isNull;
			StringInfoData pbuf;
			char		csave;
			int16		pformat;

			one_param_data.paramno = paramno;
			one_param_data.paramval = NULL;

			plength = pq_getmsgint(input_message, 4);
			isNull = (plength == -1);

			if (!isNull)
			{
				const char *pvalue = pq_getmsgbytes(input_message, plength);

				/*
				 * Rather than copying data around, we just set up a phony
				 * StringInfo pointing to the correct portion of the message
				 * buffer.  We assume we can scribble on the message buffer so
				 * as to maintain the convention that StringInfos have a
				 * trailing null.  This is grotty but is a big win when
				 * dealing with very large parameter strings.
				 */
				pbuf.data = unconstify(char *, pvalue);
				pbuf.maxlen = plength + 1;
				pbuf.len = plength;
				pbuf.cursor = 0;

				csave = pbuf.data[plength];
				pbuf.data[plength] = '\0';
			}
			else
			{
				pbuf.data = NULL;	/* keep compiler quiet */
				csave = 0;
			}

			if (numPFormats > 1)
				pformat = pformats[paramno];
			else if (numPFormats > 0)
				pformat = pformats[0];
			else
				pformat = 0;	/* default = text */

			if (pformat == 0)	/* text mode */
			{
				Oid			typinput;
				Oid			typioparam;
				char	   *pstring;

				getTypeInputInfo(ptype, &typinput, &typioparam);

				/*
				 * We have to do encoding conversion before calling the
				 * typinput routine.
				 */
				if (isNull)
					pstring = NULL;
				else
					pstring = pg_client_to_server(pbuf.data, plength);

				/* Now we can log the input string in case of error */
				one_param_data.paramval = pstring;

				pval = OidInputFunctionCall(typinput, pstring, typioparam, -1);

				one_param_data.paramval = NULL;

				/*
				 * If we might need to log parameters later, save a copy of
				 * the converted string in MessageContext; then free the
				 * result of encoding conversion, if any was done.
				 */
				if (pstring)
				{
					if (log_parameter_max_length_on_error != 0)
					{
						MemoryContext oldcxt;

						oldcxt = MemoryContextSwitchTo(MessageContext);

						if (knownTextValues == NULL)
							knownTextValues =
								palloc0(numParams * sizeof(char *));

						if (log_parameter_max_length_on_error < 0)
							knownTextValues[paramno] = pstrdup(pstring);
						else
						{
							/*
							 * We can trim the saved string, knowing that we
							 * won't print all of it.  But we must copy at
							 * least two more full characters than
							 * BuildParamLogString wants to use; otherwise it
							 * might fail to include the trailing ellipsis.
							 */
							knownTextValues[paramno] =
								pnstrdup(pstring,
										 log_parameter_max_length_on_error
										 + 2 * MAX_MULTIBYTE_CHAR_LEN);
						}

						MemoryContextSwitchTo(oldcxt);
					}
					if (pstring != pbuf.data)
						pfree(pstring);
				}
			}
			else if (pformat == 1)	/* binary mode */
			{
				Oid			typreceive;
				Oid			typioparam;
				StringInfo	bufptr;

				/*
				 * Call the parameter type's binary input converter
				 */
				getTypeBinaryInputInfo(ptype, &typreceive, &typioparam);

				if (isNull)
					bufptr = NULL;
				else
					bufptr = &pbuf;

				pval = OidReceiveFunctionCall(typreceive, bufptr, typioparam, -1);

				/* Trouble if it didn't eat the whole buffer */
				if (!isNull && pbuf.cursor != pbuf.len)
					ereport(ERROR,
							(errcode(ERRCODE_INVALID_BINARY_REPRESENTATION),
							 errmsg("incorrect binary data format in bind parameter %d",
									paramno + 1)));
			}
			else
			{
				ereport(ERROR,
						(errcode(ERRCODE_INVALID_PARAMETER_VALUE),
						 errmsg("unsupported format code: %d",
								pformat)));
				pval = 0;		/* keep compiler quiet */
			}

			/* Restore message buffer contents */
			if (!isNull)
				pbuf.data[plength] = csave;

			params->params[paramno].value = pval;
			params->params[paramno].isnull = isNull;

			/*
			 * We mark the params as CONST.  This ensures that any custom plan
			 * makes full use of the parameter values.
			 */
			params->params[paramno].pflags = PARAM_FLAG_CONST;
			params->params[paramno].ptype = ptype;
		}

		/* Pop the per-parameter error callback */
		error_context_stack = error_context_stack->previous;

		/*
		 * Once all parameters have been received, prepare for printing them
		 * in future errors, if configured to do so.  (This is saved in the
		 * portal, so that they'll appear when the query is executed later.)
		 */
		if (log_parameter_max_length_on_error != 0)
			params->paramValuesStr =
				BuildParamLogString(params,
									knownTextValues,
									log_parameter_max_length_on_error);
	}
	else
		params = NULL;

	/* Done storing stuff in portal's context */
	MemoryContextSwitchTo(oldContext);

	/*
	 * Set up another error callback so that all the parameters are logged if
	 * we get an error during the rest of the BIND processing.
	 */
	params_data.portalName = portal->name;
	params_data.params = params;
	params_errcxt.previous = error_context_stack;
	params_errcxt.callback = ParamsErrorCallback;
	params_errcxt.arg = (void *) &params_data;
	error_context_stack = &params_errcxt;

	/* Get the result format codes */
	numRFormats = pq_getmsgint(input_message, 2);
	if (numRFormats > 0)
	{
		rformats = (int16 *) palloc(numRFormats * sizeof(int16));
		for (int i = 0; i < numRFormats; i++)
			rformats[i] = pq_getmsgint(input_message, 2);
	}

	pq_getmsgend(input_message);

	/*
	 * Obtain a plan from the CachedPlanSource.  Any cruft from (re)planning
	 * will be generated in MessageContext.  The plan refcount will be
	 * assigned to the Portal, so it will be released at portal destruction.
	 */
	cplan = GetCachedPlan(psrc, params, NULL, NULL);

	/*
	 * Now we can define the portal.
	 *
	 * DO NOT put any code that could possibly throw an error between the
	 * above GetCachedPlan call and here.
	 */
	PortalDefineQuery(portal,
					  saved_stmt_name,
					  query_string,
					  psrc->commandTag,
					  cplan->stmt_list,
					  cplan);

	/* Done with the snapshot used for parameter I/O and parsing/planning */
	if (snapshot_set)
		PopActiveSnapshot();

	/*
	 * And we're ready to start portal execution.
	 */
	PortalStart(portal, params, 0, InvalidSnapshot);

	/*
	 * Apply the result format requests to the portal.
	 */
	PortalSetResultFormat(portal, numRFormats, rformats);

	/*
	 * Done binding; remove the parameters error callback.  Entries emitted
	 * later determine independently whether to log the parameters or not.
	 */
	error_context_stack = error_context_stack->previous;

	/*
	 * Send BindComplete.
	 */
	if (whereToSendOutput == DestRemote)
		pq_putemptymessage('2');

	/*
	 * Emit duration logging if appropriate.
	 */
	switch (check_log_duration(msec_str, false))
	{
		case 1:
			ereport(LOG,
					(errmsg("duration: %s ms", msec_str),
					 errhidestmt(true)));
			break;
		case 2:
			ereport(LOG,
					(errmsg("duration: %s ms  bind %s%s%s: %s",
							msec_str,
							*stmt_name ? stmt_name : "<unnamed>",
							*portal_name ? "/" : "",
							*portal_name ? portal_name : "",
							redacted_query_string),
					 errhidestmt(true),
					 errdetail_params(params)));
			break;
	}

	if (save_log_statement_stats)
		ShowUsage("BIND MESSAGE STATISTICS");

	debug_query_string = NULL;
}

/*
 * exec_execute_message
 *
 * Process an "Execute" message for a portal
 */
static void
exec_execute_message(const char *portal_name, long max_rows)
{
	CommandDest dest;
	DestReceiver *receiver;
	Portal		portal;
	bool		completed;
	QueryCompletion qc;
	const char *sourceText;
	const char *prepStmtName;
	ParamListInfo portalParams;
	bool		save_log_statement_stats = log_statement_stats;
	bool		is_xact_command;
	bool		execute_is_fetch;
	bool		was_logged = false;
	char		msec_str[32];
	ParamsErrorCbData params_data;
	ErrorContextCallback params_errcxt;

	/* Adjust destination to tell printtup.c what to do */
	dest = whereToSendOutput;
	if (dest == DestRemote)
		dest = DestRemoteExecute;

	portal = GetPortalByName(portal_name);
	if (!PortalIsValid(portal))
		ereport(ERROR,
				(errcode(ERRCODE_UNDEFINED_CURSOR),
				 errmsg("portal \"%s\" does not exist", portal_name)));

	/*
	 * If the original query was a null string, just return
	 * EmptyQueryResponse.
	 */
	if (portal->commandTag == CMDTAG_UNKNOWN)
	{
		Assert(portal->stmts == NIL);
		NullCommand(dest);
		return;
	}

	/* Does the portal contain a transaction command? */
	is_xact_command = IsTransactionStmtList(portal->stmts);

	/*
	 * We must copy the sourceText and prepStmtName into MessageContext in
	 * case the portal is destroyed during finish_xact_command.  We do not
	 * make a copy of the portalParams though, preferring to just not print
	 * them in that case.
	 */
	sourceText = pstrdup(portal->sourceText);
	if (portal->prepStmtName)
		prepStmtName = pstrdup(portal->prepStmtName);
	else
		prepStmtName = "<unnamed>";
	portalParams = portal->portalParams;

	/*
	 * Report query to various monitoring facilities.
	 */
	debug_query_string = sourceText;

	pgstat_report_activity(STATE_RUNNING, sourceText);

	set_ps_display(GetCommandTagName(portal->commandTag));

	if (save_log_statement_stats)
		ResetUsage();

	BeginCommand(portal->commandTag, dest);

	/*
	 * Create dest receiver in MessageContext (we don't want it in transaction
	 * context, because that may get deleted if portal contains VACUUM).
	 */
	receiver = CreateDestReceiver(dest);
	if (dest == DestRemoteExecute)
		SetRemoteDestReceiverParams(receiver, portal);

	/*
	 * Ensure we are in a transaction command (this should normally be the
	 * case already due to prior BIND).
	 */
	start_xact_command();

	/*
	 * If we re-issue an Execute protocol request against an existing portal,
	 * then we are only fetching more rows rather than completely re-executing
	 * the query from the start. atStart is never reset for a v3 portal, so we
	 * are safe to use this check.
	 */
	execute_is_fetch = !portal->atStart;

	/* Log immediately if dictated by log_statement */
	if (check_log_statement(portal->stmts))
	{
		ereport(LOG,
				(errmsg("%s %s%s%s: %s",
						execute_is_fetch ?
						_("execute fetch from") :
						_("execute"),
						prepStmtName,
						*portal_name ? "/" : "",
						*portal_name ? portal_name : "",
						sourceText),
				 errhidestmt(true),
				 errdetail_params(portalParams)));
		was_logged = true;
	}

	/*
	 * If we are in aborted transaction state, the only portals we can
	 * actually run are those containing COMMIT or ROLLBACK commands.
	 */
	if (IsAbortedTransactionBlockState() &&
		!IsTransactionExitStmtList(portal->stmts))
		ereport(ERROR,
				(errcode(ERRCODE_IN_FAILED_SQL_TRANSACTION),
				 errmsg("current transaction is aborted, "
						"commands ignored until end of transaction block"),
				 errdetail_abort()));

	/* Check for cancel signal before we start execution */
	CHECK_FOR_INTERRUPTS();

	/*
	 * Okay to run the portal.  Set the error callback so that parameters are
	 * logged.  The parameters must have been saved during the bind phase.
	 */
	params_data.portalName = portal->name;
	params_data.params = portalParams;
	params_errcxt.previous = error_context_stack;
	params_errcxt.callback = ParamsErrorCallback;
	params_errcxt.arg = (void *) &params_data;
	error_context_stack = &params_errcxt;

	if (max_rows <= 0)
		max_rows = FETCH_ALL;

	completed = PortalRun(portal,
						  max_rows,
						  true, /* always top level */
						  !execute_is_fetch && max_rows == FETCH_ALL,
						  receiver,
						  receiver,
						  &qc);

	receiver->rDestroy(receiver);

	/* Done executing; remove the params error callback */
	error_context_stack = error_context_stack->previous;

	if (completed)
	{
		if (is_xact_command || (MyXactFlags & XACT_FLAGS_NEEDIMMEDIATECOMMIT))
		{
			/*
			 * If this was a transaction control statement, commit it.  We
			 * will start a new xact command for the next command (if any).
			 * Likewise if the statement required immediate commit.  Without
			 * this provision, we wouldn't force commit until Sync is
			 * received, which creates a hazard if the client tries to
			 * pipeline immediate-commit statements.
			 */
			finish_xact_command();

			/*
			 * These commands typically don't have any parameters, and even if
			 * one did we couldn't print them now because the storage went
			 * away during finish_xact_command.  So pretend there were none.
			 */
			portalParams = NULL;
		}
		else
		{
			/*
			 * We need a CommandCounterIncrement after every query, except
			 * those that start or end a transaction block.
			 */
			CommandCounterIncrement();

			/*
			 * Set XACT_FLAGS_PIPELINING whenever we complete an Execute
			 * message without immediately committing the transaction.
			 */
			MyXactFlags |= XACT_FLAGS_PIPELINING;

			/*
			 * Disable statement timeout whenever we complete an Execute
			 * message.  The next protocol message will start a fresh timeout.
			 */
			disable_statement_timeout();
		}

		/* Send appropriate CommandComplete to client */
		EndCommand(&qc, dest, false);
	}
	else
	{
		/* Portal run not complete, so send PortalSuspended */
		if (whereToSendOutput == DestRemote)
			pq_putemptymessage('s');

		/*
		 * Set XACT_FLAGS_PIPELINING whenever we suspend an Execute message,
		 * too.
		 */
		MyXactFlags |= XACT_FLAGS_PIPELINING;
	}

	/*
	 * Emit duration logging if appropriate.
	 */
	switch (check_log_duration(msec_str, was_logged))
	{
		case 1:
			ereport(LOG,
					(errmsg("duration: %s ms", msec_str),
					 errhidestmt(true)));
			break;
		case 2:
			ereport(LOG,
					(errmsg("duration: %s ms  %s %s%s%s: %s",
							msec_str,
							execute_is_fetch ?
							_("execute fetch from") :
							_("execute"),
							prepStmtName,
							*portal_name ? "/" : "",
							*portal_name ? portal_name : "",
							sourceText),
					 errhidestmt(true),
					 errdetail_params(portalParams)));
			break;
	}

	if (save_log_statement_stats)
		ShowUsage("EXECUTE MESSAGE STATISTICS");

	debug_query_string = NULL;
}

/*
 * check_log_statement
 *		Determine whether command should be logged because of log_statement
 *
 * stmt_list can be either raw grammar output or a list of planned
 * statements
 */
static bool
check_log_statement(List *stmt_list)
{
	ListCell   *stmt_item;

	if (log_statement == LOGSTMT_NONE)
		return false;
	if (log_statement == LOGSTMT_ALL)
		return true;

	/* Else we have to inspect the statement(s) to see whether to log */
	foreach(stmt_item, stmt_list)
	{
		Node	   *stmt = (Node *) lfirst(stmt_item);

		if (GetCommandLogLevel(stmt) <= log_statement)
			return true;
	}

	return false;
}

/*
 * check_log_duration
 *		Determine whether current command's duration should be logged
 *		We also check if this statement in this transaction must be logged
 *		(regardless of its duration).
 *
 * Returns:
 *		0 if no logging is needed
 *		1 if just the duration should be logged
 *		2 if duration and query details should be logged
 *
 * If logging is needed, the duration in msec is formatted into msec_str[],
 * which must be a 32-byte buffer.
 *
 * was_logged should be true if caller already logged query details (this
 * essentially prevents 2 from being returned).
 */
int
check_log_duration(char *msec_str, bool was_logged)
{
	if (log_duration || log_min_duration_sample >= 0 ||
		log_min_duration_statement >= 0 || xact_is_sampled)
	{
		long		secs;
		int			usecs;
		int			msecs;
		bool		exceeded_duration;
		bool		exceeded_sample_duration;
		bool		in_sample = false;

		TimestampDifference(GetCurrentStatementStartTimestamp(),
							GetCurrentTimestamp(),
							&secs, &usecs);
		msecs = usecs / 1000;

		/*
		 * This odd-looking test for log_min_duration_* being exceeded is
		 * designed to avoid integer overflow with very long durations: don't
		 * compute secs * 1000 until we've verified it will fit in int.
		 */
		exceeded_duration = (log_min_duration_statement == 0 ||
							 (log_min_duration_statement > 0 &&
							  (secs > log_min_duration_statement / 1000 ||
							   secs * 1000 + msecs >= log_min_duration_statement)));

		exceeded_sample_duration = (log_min_duration_sample == 0 ||
									(log_min_duration_sample > 0 &&
									 (secs > log_min_duration_sample / 1000 ||
									  secs * 1000 + msecs >= log_min_duration_sample)));

		/*
		 * Do not log if log_statement_sample_rate = 0. Log a sample if
		 * log_statement_sample_rate <= 1 and avoid unnecessary PRNG call if
		 * log_statement_sample_rate = 1.
		 */
		if (exceeded_sample_duration)
			in_sample = log_statement_sample_rate != 0 &&
				(log_statement_sample_rate == 1 ||
				 pg_prng_double(&pg_global_prng_state) <= log_statement_sample_rate);

		if (exceeded_duration || in_sample || log_duration || xact_is_sampled)
		{
			snprintf(msec_str, 32, "%ld.%03d",
					 secs * 1000 + msecs, usecs % 1000);
			if ((exceeded_duration || in_sample || xact_is_sampled) && !was_logged)
				return 2;
			else
				return 1;
		}
	}

	return 0;
}

/*
 * errdetail_execute
 *
 * Add an errdetail() line showing the query referenced by an EXECUTE, if any.
 * The argument is the raw parsetree list.
 */
static int
errdetail_execute(List *raw_parsetree_list)
{
	ListCell   *parsetree_item;

	foreach(parsetree_item, raw_parsetree_list)
	{
		RawStmt    *parsetree = lfirst_node(RawStmt, parsetree_item);

		if (IsA(parsetree->stmt, ExecuteStmt))
		{
			ExecuteStmt *stmt = (ExecuteStmt *) parsetree->stmt;
			PreparedStatement *pstmt;

			pstmt = FetchPreparedStatement(stmt->name, false);
			if (pstmt)
			{
				errdetail("prepare: %s", pstmt->plansource->query_string);
				return 0;
			}
		}
	}

	return 0;
}

/*
 * errdetail_params
 *
 * Add an errdetail() line showing bind-parameter data, if available.
 * Note that this is only used for statement logging, so it is controlled
 * by log_parameter_max_length not log_parameter_max_length_on_error.
 */
static int
errdetail_params(ParamListInfo params)
{
	if (params && params->numParams > 0 && log_parameter_max_length != 0)
	{
		char	   *str;

		str = BuildParamLogString(params, NULL, log_parameter_max_length);
		if (str && str[0] != '\0')
			errdetail("parameters: %s", str);
	}

	return 0;
}

/*
 * errdetail_abort
 *
 * Add an errdetail() line showing abort reason, if any.
 */
static int
errdetail_abort(void)
{
	if (MyProc->recoveryConflictPending)
		errdetail("abort reason: recovery conflict");

	return 0;
}

/*
 * errdetail_recovery_conflict
 *
 * Add an errdetail() line showing conflict source.
 */
static int
errdetail_recovery_conflict(void)
{
	switch (RecoveryConflictReason)
	{
		case PROCSIG_RECOVERY_CONFLICT_BUFFERPIN:
			errdetail("User was holding shared buffer pin for too long.");
			break;
		case PROCSIG_RECOVERY_CONFLICT_LOCK:
			errdetail("User was holding a relation lock for too long.");
			break;
		case PROCSIG_RECOVERY_CONFLICT_TABLESPACE:
			errdetail("User was or might have been using tablespace that must be dropped.");
			break;
		case PROCSIG_RECOVERY_CONFLICT_SNAPSHOT:
			errdetail("User query might have needed to see row versions that must be removed.");
			break;
		case PROCSIG_RECOVERY_CONFLICT_STARTUP_DEADLOCK:
			errdetail("User transaction caused buffer deadlock with recovery.");
			break;
		case PROCSIG_RECOVERY_CONFLICT_DATABASE:
			errdetail("User was connected to a database that must be dropped.");
			break;
		default:
			break;
			/* no errdetail */
	}

	return 0;
}

/*
 * bind_param_error_callback
 *
 * Error context callback used while parsing parameters in a Bind message
 */
static void
bind_param_error_callback(void *arg)
{
	BindParamCbData *data = (BindParamCbData *) arg;
	StringInfoData buf;
	char	   *quotedval;

	if (data->paramno < 0)
		return;

	/* If we have a textual value, quote it, and trim if necessary */
	if (data->paramval)
	{
		initStringInfo(&buf);
		appendStringInfoStringQuoted(&buf, data->paramval,
									 log_parameter_max_length_on_error);
		quotedval = buf.data;
	}
	else
		quotedval = NULL;

	if (data->portalName && data->portalName[0] != '\0')
	{
		if (quotedval)
			errcontext("portal \"%s\" parameter $%d = %s",
					   data->portalName, data->paramno + 1, quotedval);
		else
			errcontext("portal \"%s\" parameter $%d",
					   data->portalName, data->paramno + 1);
	}
	else
	{
		if (quotedval)
			errcontext("unnamed portal parameter $%d = %s",
					   data->paramno + 1, quotedval);
		else
			errcontext("unnamed portal parameter $%d",
					   data->paramno + 1);
	}

	if (quotedval)
		pfree(quotedval);
}

/*
 * exec_describe_statement_message
 *
 * Process a "Describe" message for a prepared statement
 */
static void
exec_describe_statement_message(const char *stmt_name)
{
	CachedPlanSource *psrc;

	/*
	 * Start up a transaction command. (Note that this will normally change
	 * current memory context.) Nothing happens if we are already in one.
	 */
	start_xact_command();

	/* Switch back to message context */
	MemoryContextSwitchTo(MessageContext);

	/* Find prepared statement */
	if (stmt_name[0] != '\0')
	{
		PreparedStatement *pstmt;

		pstmt = FetchPreparedStatement(stmt_name, true);
		psrc = pstmt->plansource;
	}
	else
	{
		/* special-case the unnamed statement */
		psrc = unnamed_stmt_psrc;
		if (!psrc)
			ereport(ERROR,
					(errcode(ERRCODE_UNDEFINED_PSTATEMENT),
					 errmsg("unnamed prepared statement does not exist")));
	}

	/* Prepared statements shouldn't have changeable result descs */
	Assert(psrc->fixed_result);

	/*
	 * If we are in aborted transaction state, we can't run
	 * SendRowDescriptionMessage(), because that needs catalog accesses.
	 * Hence, refuse to Describe statements that return data.  (We shouldn't
	 * just refuse all Describes, since that might break the ability of some
	 * clients to issue COMMIT or ROLLBACK commands, if they use code that
	 * blindly Describes whatever it does.)  We can Describe parameters
	 * without doing anything dangerous, so we don't restrict that.
	 */
	if (IsAbortedTransactionBlockState() &&
		psrc->resultDesc)
		ereport(ERROR,
				(errcode(ERRCODE_IN_FAILED_SQL_TRANSACTION),
				 errmsg("current transaction is aborted, "
						"commands ignored until end of transaction block"),
				 errdetail_abort()));

	if (whereToSendOutput != DestRemote)
		return;					/* can't actually do anything... */

	/*
	 * First describe the parameters...
	 */
	pq_beginmessage_reuse(&row_description_buf, 't');	/* parameter description
														 * message type */
	pq_sendint16(&row_description_buf, psrc->num_params);

	for (int i = 0; i < psrc->num_params; i++)
	{
		Oid			ptype = psrc->param_types[i];

		pq_sendint32(&row_description_buf, (int) ptype);
	}
	pq_endmessage_reuse(&row_description_buf);

	/*
	 * Next send RowDescription or NoData to describe the result...
	 */
	if (psrc->resultDesc)
	{
		List	   *tlist;

		/* Get the plan's primary targetlist */
		tlist = CachedPlanGetTargetList(psrc, NULL);

		SendRowDescriptionMessage(&row_description_buf,
								  psrc->resultDesc,
								  tlist,
								  NULL);
	}
	else
		pq_putemptymessage('n');	/* NoData */
}

/*
 * exec_describe_portal_message
 *
 * Process a "Describe" message for a portal
 */
static void
exec_describe_portal_message(const char *portal_name)
{
	Portal		portal;

	/*
	 * Start up a transaction command. (Note that this will normally change
	 * current memory context.) Nothing happens if we are already in one.
	 */
	start_xact_command();

	/* Switch back to message context */
	MemoryContextSwitchTo(MessageContext);

	portal = GetPortalByName(portal_name);
	if (!PortalIsValid(portal))
		ereport(ERROR,
				(errcode(ERRCODE_UNDEFINED_CURSOR),
				 errmsg("portal \"%s\" does not exist", portal_name)));

	/*
	 * If we are in aborted transaction state, we can't run
	 * SendRowDescriptionMessage(), because that needs catalog accesses.
	 * Hence, refuse to Describe portals that return data.  (We shouldn't just
	 * refuse all Describes, since that might break the ability of some
	 * clients to issue COMMIT or ROLLBACK commands, if they use code that
	 * blindly Describes whatever it does.)
	 */
	if (IsAbortedTransactionBlockState() &&
		portal->tupDesc)
		ereport(ERROR,
				(errcode(ERRCODE_IN_FAILED_SQL_TRANSACTION),
				 errmsg("current transaction is aborted, "
						"commands ignored until end of transaction block"),
				 errdetail_abort()));

	if (whereToSendOutput != DestRemote)
		return;					/* can't actually do anything... */

	if (portal->tupDesc)
		SendRowDescriptionMessage(&row_description_buf,
								  portal->tupDesc,
								  FetchPortalTargetList(portal),
								  portal->formats);
	else
		pq_putemptymessage('n');	/* NoData */
}


/*
 * Convenience routines for starting/committing a single command.
 */
static void
start_xact_command(void)
{
	if (!xact_started)
	{
		StartTransactionCommand();

		xact_started = true;
	}

	/*
	 * Start statement timeout if necessary.  Note that this'll intentionally
	 * not reset the clock on an already started timeout, to avoid the timing
	 * overhead when start_xact_command() is invoked repeatedly, without an
	 * interceding finish_xact_command() (e.g. parse/bind/execute).  If that's
	 * not desired, the timeout has to be disabled explicitly.
	 */
	enable_statement_timeout();

	/* Start timeout for checking if the client has gone away if necessary. */
	if (client_connection_check_interval > 0 &&
		IsUnderPostmaster &&
		MyProcPort &&
		!get_timeout_active(CLIENT_CONNECTION_CHECK_TIMEOUT))
		enable_timeout_after(CLIENT_CONNECTION_CHECK_TIMEOUT,
							 client_connection_check_interval);
}

static void
finish_xact_command(void)
{
	/* cancel active statement timeout after each command */
	disable_statement_timeout();

	if (xact_started)
	{
		CommitTransactionCommand();

#ifdef MEMORY_CONTEXT_CHECKING
		/* Check all memory contexts that weren't freed during commit */
		/* (those that were, were checked before being deleted) */
		MemoryContextCheck(TopMemoryContext);
#endif

#ifdef SHOW_MEMORY_STATS
		/* Print mem stats after each commit for leak tracking */
		MemoryContextStats(TopMemoryContext);
#endif

		xact_started = false;
	}
}


/*
 * Convenience routines for checking whether a statement is one of the
 * ones that we allow in transaction-aborted state.
 */

/* Test a bare parsetree */
static bool
IsTransactionExitStmt(Node *parsetree)
{
	if (parsetree && IsA(parsetree, TransactionStmt))
	{
		TransactionStmt *stmt = (TransactionStmt *) parsetree;

		if (stmt->kind == TRANS_STMT_COMMIT ||
			stmt->kind == TRANS_STMT_PREPARE ||
			stmt->kind == TRANS_STMT_ROLLBACK ||
			stmt->kind == TRANS_STMT_ROLLBACK_TO)
			return true;
	}
	return false;
}

/* Test a list that contains PlannedStmt nodes */
static bool
IsTransactionExitStmtList(List *pstmts)
{
	if (list_length(pstmts) == 1)
	{
		PlannedStmt *pstmt = linitial_node(PlannedStmt, pstmts);

		if (pstmt->commandType == CMD_UTILITY &&
			IsTransactionExitStmt(pstmt->utilityStmt))
			return true;
	}
	return false;
}

/* Test a list that contains PlannedStmt nodes */
static bool
IsTransactionStmtList(List *pstmts)
{
	if (list_length(pstmts) == 1)
	{
		PlannedStmt *pstmt = linitial_node(PlannedStmt, pstmts);

		if (pstmt->commandType == CMD_UTILITY &&
			IsA(pstmt->utilityStmt, TransactionStmt))
			return true;
	}
	return false;
}

/* Release any existing unnamed prepared statement */
static void
drop_unnamed_stmt(void)
{
	/* paranoia to avoid a dangling pointer in case of error */
	if (unnamed_stmt_psrc)
	{
		CachedPlanSource *psrc = unnamed_stmt_psrc;

		unnamed_stmt_psrc = NULL;
		DropCachedPlan(psrc);
	}
}


/* --------------------------------
 *		signal handler routines used in PostgresMain()
 * --------------------------------
 */

/*
 * quickdie() occurs when signaled SIGQUIT by the postmaster.
 *
 * Either some backend has bought the farm, or we've been told to shut down
 * "immediately"; so we need to stop what we're doing and exit.
 */
void
quickdie(SIGNAL_ARGS)
{
	sigaddset(&BlockSig, SIGQUIT);	/* prevent nested calls */
	PG_SETMASK(&BlockSig);

	/*
	 * Prevent interrupts while exiting; though we just blocked signals that
	 * would queue new interrupts, one may have been pending.  We don't want a
	 * quickdie() downgraded to a mere query cancel.
	 */
	HOLD_INTERRUPTS();

	/*
	 * If we're aborting out of client auth, don't risk trying to send
	 * anything to the client; we will likely violate the protocol, not to
	 * mention that we may have interrupted the guts of OpenSSL or some
	 * authentication library.
	 */
	if (ClientAuthInProgress && whereToSendOutput == DestRemote)
		whereToSendOutput = DestNone;

	/*
	 * Notify the client before exiting, to give a clue on what happened.
	 *
	 * It's dubious to call ereport() from a signal handler.  It is certainly
	 * not async-signal safe.  But it seems better to try, than to disconnect
	 * abruptly and leave the client wondering what happened.  It's remotely
	 * possible that we crash or hang while trying to send the message, but
	 * receiving a SIGQUIT is a sign that something has already gone badly
	 * wrong, so there's not much to lose.  Assuming the postmaster is still
	 * running, it will SIGKILL us soon if we get stuck for some reason.
	 *
	 * One thing we can do to make this a tad safer is to clear the error
	 * context stack, so that context callbacks are not called.  That's a lot
	 * less code that could be reached here, and the context info is unlikely
	 * to be very relevant to a SIGQUIT report anyway.
	 */
	error_context_stack = NULL;

	/*
	 * When responding to a postmaster-issued signal, we send the message only
	 * to the client; sending to the server log just creates log spam, plus
	 * it's more code that we need to hope will work in a signal handler.
	 *
	 * Ideally these should be ereport(FATAL), but then we'd not get control
	 * back to force the correct type of process exit.
	 */
	switch (GetQuitSignalReason())
	{
		case PMQUIT_NOT_SENT:
			/* Hmm, SIGQUIT arrived out of the blue */
			ereport(WARNING,
					(errcode(ERRCODE_ADMIN_SHUTDOWN),
					 errmsg("terminating connection because of unexpected SIGQUIT signal")));
			break;
		case PMQUIT_FOR_CRASH:
			/* YB_TODO(Deepthi) Commit c5f22319c2b77de0f2ebeeb797791d925dfd070d */
#ifndef THREAD_SANITIZER
			/* A crash-and-restart cycle is in progress */
			ereport(WARNING_CLIENT_ONLY,
					(errcode(ERRCODE_CRASH_SHUTDOWN),
					 errmsg("terminating connection because of crash of another server process"),
					 errdetail("The postmaster has commanded this server process to roll back"
							   " the current transaction and exit, because another"
							   " server process exited abnormally and possibly corrupted"
							   " shared memory."),
					 errhint("In a moment you should be able to reconnect to the"
							 " database and repeat your command.")));
#endif
			break;
		case PMQUIT_FOR_STOP:
			/* Immediate-mode stop */
			ereport(WARNING_CLIENT_ONLY,
					(errcode(ERRCODE_ADMIN_SHUTDOWN),
					 errmsg("terminating connection due to immediate shutdown command")));
			break;
	}

	/*
	 * We DO NOT want to run proc_exit() or atexit() callbacks -- we're here
	 * because shared memory may be corrupted, so we don't want to try to
	 * clean up our transaction.  Just nail the windows shut and get out of
	 * town.  The callbacks wouldn't be safe to run from a signal handler,
	 * anyway.
	 *
	 * Note we do _exit(2) not _exit(0).  This is to force the postmaster into
	 * a system reset cycle if someone sends a manual SIGQUIT to a random
	 * backend.  This is necessary precisely because we don't clean up our
	 * shared memory state.  (The "dead man switch" mechanism in pmsignal.c
	 * should ensure the postmaster sees this as a crash, too, but no harm in
	 * being doubly sure.)
	 */
	_exit(2);
}

/*
 * Shutdown signal from postmaster: abort transaction and exit
 * at soonest convenient time
 */
void
die(SIGNAL_ARGS)
{
	int			save_errno = errno;

	/* Don't joggle the elbow of proc_exit */
	if (!proc_exit_inprogress)
	{
		InterruptPending = true;
		ProcDiePending = true;
	}

	if (IsYugaByteEnabled())
		YBCInterruptPgGate();

	/* for the cumulative stats system */
	pgStatSessionEndCause = DISCONNECT_KILLED;

	/* If we're still here, waken anything waiting on the process latch */
	SetLatch(MyLatch);

	/*
	 * If we're in single user mode, we want to quit immediately - we can't
	 * rely on latches as they wouldn't work when stdin/stdout is a file.
	 * Rather ugly, but it's unlikely to be worthwhile to invest much more
	 * effort just for the benefit of single user mode.
	 */
	if (DoingCommandRead && whereToSendOutput != DestRemote)
		ProcessInterrupts();

	errno = save_errno;
}

/*
 * Query-cancel signal from postmaster: abort current transaction
 * at soonest convenient time
 */
void
StatementCancelHandler(SIGNAL_ARGS)
{
	int			save_errno = errno;

	/*
	 * Don't joggle the elbow of proc_exit
	 */
	if (!proc_exit_inprogress)
	{
		InterruptPending = true;
		QueryCancelPending = true;
	}

	/* If we're still here, waken anything waiting on the process latch */
	SetLatch(MyLatch);

	errno = save_errno;
}

/* signal handler for floating point exception */
void
FloatExceptionHandler(SIGNAL_ARGS)
{
	/* We're not returning, so no need to save errno */
	ereport(ERROR,
			(errcode(ERRCODE_FLOATING_POINT_EXCEPTION),
			 errmsg("floating-point exception"),
			 errdetail("An invalid floating-point operation was signaled. "
					   "This probably means an out-of-range result or an "
					   "invalid operation, such as division by zero.")));
}

/*
 * RecoveryConflictInterrupt: out-of-line portion of recovery conflict
 * handling following receipt of SIGUSR1. Designed to be similar to die()
 * and StatementCancelHandler(). Called only by a normal user backend
 * that begins a transaction during recovery.
 */
void
RecoveryConflictInterrupt(ProcSignalReason reason)
{
	int			save_errno = errno;

	/*
	 * Don't joggle the elbow of proc_exit
	 */
	if (!proc_exit_inprogress)
	{
		RecoveryConflictReason = reason;
		switch (reason)
		{
			case PROCSIG_RECOVERY_CONFLICT_STARTUP_DEADLOCK:

				/*
				 * If we aren't waiting for a lock we can never deadlock.
				 */
				if (!IsWaitingForLock())
					return;

				/* Intentional fall through to check wait for pin */
				switch_fallthrough();

			case PROCSIG_RECOVERY_CONFLICT_BUFFERPIN:

				/*
				 * If PROCSIG_RECOVERY_CONFLICT_BUFFERPIN is requested but we
				 * aren't blocking the Startup process there is nothing more
				 * to do.
				 *
				 * When PROCSIG_RECOVERY_CONFLICT_STARTUP_DEADLOCK is
				 * requested, if we're waiting for locks and the startup
				 * process is not waiting for buffer pin (i.e., also waiting
				 * for locks), we set the flag so that ProcSleep() will check
				 * for deadlocks.
				 */
				if (!HoldingBufferPinThatDelaysRecovery())
				{
					if (reason == PROCSIG_RECOVERY_CONFLICT_STARTUP_DEADLOCK &&
						GetStartupBufferPinWaitBufId() < 0)
						CheckDeadLockAlert();
					return;
				}

				MyProc->recoveryConflictPending = true;

				/* Intentional fall through to error handling */
				switch_fallthrough();

			case PROCSIG_RECOVERY_CONFLICT_LOCK:
			case PROCSIG_RECOVERY_CONFLICT_TABLESPACE:
			case PROCSIG_RECOVERY_CONFLICT_SNAPSHOT:

				/*
				 * If we aren't in a transaction any longer then ignore.
				 */
				if (!IsTransactionOrTransactionBlock())
					return;

				/*
				 * If we can abort just the current subtransaction then we are
				 * OK to throw an ERROR to resolve the conflict. Otherwise
				 * drop through to the FATAL case.
				 *
				 * XXX other times that we can throw just an ERROR *may* be
				 * PROCSIG_RECOVERY_CONFLICT_LOCK if no locks are held in
				 * parent transactions
				 *
				 * PROCSIG_RECOVERY_CONFLICT_SNAPSHOT if no snapshots are held
				 * by parent transactions and the transaction is not
				 * transaction-snapshot mode
				 *
				 * PROCSIG_RECOVERY_CONFLICT_TABLESPACE if no temp files or
				 * cursors open in parent transactions
				 */
				if (!IsSubTransaction())
				{
					/*
					 * If we already aborted then we no longer need to cancel.
					 * We do this here since we do not wish to ignore aborted
					 * subtransactions, which must cause FATAL, currently.
					 */
					if (IsAbortedTransactionBlockState())
						return;

					RecoveryConflictPending = true;
					QueryCancelPending = true;
					InterruptPending = true;
					break;
				}

				/* Intentional fall through to session cancel */
				switch_fallthrough();

			case PROCSIG_RECOVERY_CONFLICT_DATABASE:
				RecoveryConflictPending = true;
				ProcDiePending = true;
				InterruptPending = true;
				break;

			default:
				elog(FATAL, "unrecognized conflict mode: %d",
					 (int) reason);
		}

		Assert(RecoveryConflictPending && (QueryCancelPending || ProcDiePending));

		/*
		 * All conflicts apart from database cause dynamic errors where the
		 * command or transaction can be retried at a later point with some
		 * potential for success. No need to reset this, since non-retryable
		 * conflict errors are currently FATAL.
		 */
		if (reason == PROCSIG_RECOVERY_CONFLICT_DATABASE)
			RecoveryConflictRetryable = false;
	}

	/*
	 * Set the process latch. This function essentially emulates signal
	 * handlers like die() and StatementCancelHandler() and it seems prudent
	 * to behave similarly as they do.
	 */
	SetLatch(MyLatch);

	errno = save_errno;
}

/*
 * ProcessInterrupts: out-of-line portion of CHECK_FOR_INTERRUPTS() macro
 *
 * If an interrupt condition is pending, and it's safe to service it,
 * then clear the flag and accept the interrupt.  Called only when
 * InterruptPending is true.
 *
 * Note: if INTERRUPTS_CAN_BE_PROCESSED() is true, then ProcessInterrupts
 * is guaranteed to clear the InterruptPending flag before returning.
 * (This is not the same as guaranteeing that it's still clear when we
 * return; another interrupt could have arrived.  But we promise that
 * any pre-existing one will have been serviced.)
 */
void
ProcessInterrupts(void)
{
	/* OK to accept any interrupts now? */
	if (InterruptHoldoffCount != 0 || CritSectionCount != 0)
		return;
	InterruptPending = false;

	if (ProcDiePending)
	{
		ProcDiePending = false;
		QueryCancelPending = false; /* ProcDie trumps QueryCancel */
		LockErrorCleanup();
		/* As in quickdie, don't risk sending to client during auth */
		if (ClientAuthInProgress && whereToSendOutput == DestRemote)
			whereToSendOutput = DestNone;
		if (ClientAuthInProgress)
			ereport(FATAL,
					(errcode(ERRCODE_QUERY_CANCELED),
					 errmsg("canceling authentication due to timeout")));
		else if (IsAutoVacuumWorkerProcess())
			ereport(FATAL,
					(errcode(ERRCODE_ADMIN_SHUTDOWN),
					 errmsg("terminating autovacuum process due to administrator command")));
		else if (IsLogicalWorker())
			ereport(FATAL,
					(errcode(ERRCODE_ADMIN_SHUTDOWN),
					 errmsg("terminating logical replication worker due to administrator command")));
		else if (IsLogicalLauncher())
		{
			ereport(DEBUG1,
					(errmsg_internal("logical replication launcher shutting down")));

			/*
			 * The logical replication launcher can be stopped at any time.
			 * Use exit status 1 so the background worker is restarted.
			 */
			proc_exit(1);
		}
		else if (RecoveryConflictPending && RecoveryConflictRetryable)
		{
			pgstat_report_recovery_conflict(RecoveryConflictReason);
			ereport(FATAL,
					(errcode(ERRCODE_T_R_SERIALIZATION_FAILURE),
					 errmsg("terminating connection due to conflict with recovery"),
					 errdetail_recovery_conflict()));
		}
		else if (RecoveryConflictPending)
		{
			/* Currently there is only one non-retryable recovery conflict */
			Assert(RecoveryConflictReason == PROCSIG_RECOVERY_CONFLICT_DATABASE);
			pgstat_report_recovery_conflict(RecoveryConflictReason);
			ereport(FATAL,
					(errcode(ERRCODE_DATABASE_DROPPED),
					 errmsg("terminating connection due to conflict with recovery"),
					 errdetail_recovery_conflict()));
		}
		else if (IsBackgroundWorker)
			ereport(FATAL,
					(errcode(ERRCODE_ADMIN_SHUTDOWN),
					 errmsg("terminating background worker \"%s\" due to administrator command",
							MyBgworkerEntry->bgw_type)));
		else
			ereport(FATAL,
					(errcode(ERRCODE_ADMIN_SHUTDOWN),
					 errmsg("terminating connection due to administrator command")));
	}

	if (CheckClientConnectionPending)
	{
		CheckClientConnectionPending = false;

		/*
		 * Check for lost connection and re-arm, if still configured, but not
		 * if we've arrived back at DoingCommandRead state.  We don't want to
		 * wake up idle sessions, and they already know how to detect lost
		 * connections.
		 */
		if (!DoingCommandRead && client_connection_check_interval > 0)
		{
			if (!pq_check_connection())
				ClientConnectionLost = true;
			else
				enable_timeout_after(CLIENT_CONNECTION_CHECK_TIMEOUT,
									 client_connection_check_interval);
		}
	}

	if (ClientConnectionLost)
	{
		QueryCancelPending = false; /* lost connection trumps QueryCancel */
		LockErrorCleanup();
		/* don't send to client, we already know the connection to be dead. */
		whereToSendOutput = DestNone;
		ereport(FATAL,
				(errcode(ERRCODE_CONNECTION_FAILURE),
				 errmsg("connection to client lost")));
	}

	/*
	 * If a recovery conflict happens while we are waiting for input from the
	 * client, the client is presumably just sitting idle in a transaction,
	 * preventing recovery from making progress.  Terminate the connection to
	 * dislodge it.
	 */
	if (RecoveryConflictPending && DoingCommandRead)
	{
		QueryCancelPending = false; /* this trumps QueryCancel */
		RecoveryConflictPending = false;
		LockErrorCleanup();
		pgstat_report_recovery_conflict(RecoveryConflictReason);
		ereport(FATAL,
				(errcode(ERRCODE_T_R_SERIALIZATION_FAILURE),
				 errmsg("terminating connection due to conflict with recovery"),
				 errdetail_recovery_conflict(),
				 errhint("In a moment you should be able to reconnect to the"
						 " database and repeat your command.")));
	}

	/*
	 * Don't allow query cancel interrupts while reading input from the
	 * client, because we might lose sync in the FE/BE protocol.  (Die
	 * interrupts are OK, because we won't read any further messages from the
	 * client in that case.)
	 */
	if (QueryCancelPending && QueryCancelHoldoffCount != 0)
	{
		/*
		 * Re-arm InterruptPending so that we process the cancel request as
		 * soon as we're done reading the message.  (XXX this is seriously
		 * ugly: it complicates INTERRUPTS_CAN_BE_PROCESSED(), and it means we
		 * can't use that macro directly as the initial test in this function,
		 * meaning that this code also creates opportunities for other bugs to
		 * appear.)
		 */
		InterruptPending = true;
	}
	else if (QueryCancelPending)
	{
		bool		lock_timeout_occurred;
		bool		stmt_timeout_occurred;

		QueryCancelPending = false;

		/*
		 * If LOCK_TIMEOUT and STATEMENT_TIMEOUT indicators are both set, we
		 * need to clear both, so always fetch both.
		 */
		lock_timeout_occurred = get_timeout_indicator(LOCK_TIMEOUT, true);
		stmt_timeout_occurred = get_timeout_indicator(STATEMENT_TIMEOUT, true);

		/*
		 * If both were set, we want to report whichever timeout completed
		 * earlier; this ensures consistent behavior if the machine is slow
		 * enough that the second timeout triggers before we get here.  A tie
		 * is arbitrarily broken in favor of reporting a lock timeout.
		 */
		if (lock_timeout_occurred && stmt_timeout_occurred &&
			get_timeout_finish_time(STATEMENT_TIMEOUT) < get_timeout_finish_time(LOCK_TIMEOUT))
			lock_timeout_occurred = false;	/* report stmt timeout */

		if (lock_timeout_occurred)
		{
			LockErrorCleanup();
			ereport(ERROR,
					(errcode(ERRCODE_LOCK_NOT_AVAILABLE),
					 errmsg("canceling statement due to lock timeout")));
		}
		if (stmt_timeout_occurred)
		{
			LockErrorCleanup();
			ereport(ERROR,
					(errcode(ERRCODE_QUERY_CANCELED),
					 errmsg("canceling statement due to statement timeout")));
		}
		if (IsAutoVacuumWorkerProcess())
		{
			LockErrorCleanup();
			ereport(ERROR,
					(errcode(ERRCODE_QUERY_CANCELED),
					 errmsg("canceling autovacuum task")));
		}
		if (RecoveryConflictPending)
		{
			RecoveryConflictPending = false;
			LockErrorCleanup();
			pgstat_report_recovery_conflict(RecoveryConflictReason);
			ereport(ERROR,
					(errcode(ERRCODE_T_R_SERIALIZATION_FAILURE),
					 errmsg("canceling statement due to conflict with recovery"),
					 errdetail_recovery_conflict()));
		}

		/*
		 * If we are reading a command from the client, just ignore the cancel
		 * request --- sending an extra error message won't accomplish
		 * anything.  Otherwise, go ahead and throw the error.
		 */
		if (!DoingCommandRead)
		{
			LockErrorCleanup();
			ereport(ERROR,
					(errcode(ERRCODE_QUERY_CANCELED),
					 errmsg("canceling statement due to user request")));
		}
	}

	if (IdleInTransactionSessionTimeoutPending)
	{
		/*
		 * If the GUC has been reset to zero, ignore the signal.  This is
		 * important because the GUC update itself won't disable any pending
		 * interrupt.
		 */
		if (IdleInTransactionSessionTimeout > 0)
			ereport(FATAL,
					(errcode(ERRCODE_IDLE_IN_TRANSACTION_SESSION_TIMEOUT),
					 errmsg("terminating connection due to idle-in-transaction timeout")));
		else
			IdleInTransactionSessionTimeoutPending = false;
	}

	if (IdleSessionTimeoutPending)
	{
		/* As above, ignore the signal if the GUC has been reset to zero. */
		if (IdleSessionTimeout > 0)
			ereport(FATAL,
					(errcode(ERRCODE_IDLE_SESSION_TIMEOUT),
					 errmsg("terminating connection due to idle-session timeout")));
		else
			IdleSessionTimeoutPending = false;
	}

	/*
	 * If there are pending stats updates and we currently are truly idle
	 * (matching the conditions in PostgresMain(), report stats now.
	 */
	if (IdleStatsUpdateTimeoutPending &&
		DoingCommandRead && !IsTransactionOrTransactionBlock())
	{
		IdleStatsUpdateTimeoutPending = false;
		pgstat_report_stat(true);
	}

	if (ProcSignalBarrierPending)
		ProcessProcSignalBarrier();

	if (ParallelMessagePending)
		HandleParallelMessages();

	if (LogMemoryContextPending)
		ProcessLogMemoryContextInterrupt();
}


/*
 * IA64-specific code to fetch the AR.BSP register for stack depth checks.
 *
 * We currently support gcc, icc, and HP-UX's native compiler here.
 *
 * Note: while icc accepts gcc asm blocks on x86[_64], this is not true on
 * ia64 (at least not in icc versions before 12.x).  So we have to carry a
 * separate implementation for it.
 */
#if defined(__ia64__) || defined(__ia64)

#if defined(__hpux) && !defined(__GNUC__) && !defined(__INTEL_COMPILER)
/* Assume it's HP-UX native compiler */
#include <ia64/sys/inline.h>
#define ia64_get_bsp() ((char *) (_Asm_mov_from_ar(_AREG_BSP, _NO_FENCE)))
#elif defined(__INTEL_COMPILER)
/* icc */
#include <asm/ia64regs.h>
#define ia64_get_bsp() ((char *) __getReg(_IA64_REG_AR_BSP))
#else
/* gcc */
static __inline__ char *
ia64_get_bsp(void)
{
	char	   *ret;

	/* the ;; is a "stop", seems to be required before fetching BSP */
	__asm__ __volatile__(
						 ";;\n"
						 "	mov	%0=ar.bsp	\n"
:						 "=r"(ret));

	return ret;
}
#endif
#endif							/* IA64 */


/*
 * set_stack_base: set up reference point for stack depth checking
 *
 * Returns the old reference point, if any.
 */
pg_stack_base_t
set_stack_base(void)
{
#ifndef HAVE__BUILTIN_FRAME_ADDRESS
	char		stack_base;
#endif
	pg_stack_base_t old;

#if defined(__ia64__) || defined(__ia64)
	old.stack_base_ptr = stack_base_ptr;
	old.register_stack_base_ptr = register_stack_base_ptr;
#else
	old = stack_base_ptr;
#endif

	/*
	 * Set up reference point for stack depth checking.  On recent gcc we use
	 * __builtin_frame_address() to avoid a warning about storing a local
	 * variable's address in a long-lived variable.
	 */
/* YB_TODO(mikhail) Commit fda466915e304491214789d9b08f36c19e7fd775 */
#if !defined(__clang__) && defined(__GNUC__) && __GNUC__ >= 12
#pragma GCC diagnostic push
#pragma GCC diagnostic ignored "-Wdangling-pointer"
#endif

#ifdef HAVE__BUILTIN_FRAME_ADDRESS
	stack_base_ptr = __builtin_frame_address(0);
#else
	stack_base_ptr = &stack_base;
#endif

#if !defined(__clang__) && defined(__GNUC__) && __GNUC__ >= 12
#pragma GCC diagnostic pop
#endif

#if defined(__ia64__) || defined(__ia64)
	register_stack_base_ptr = ia64_get_bsp();
#endif

	return old;
}

/*
 * restore_stack_base: restore reference point for stack depth checking
 *
 * This can be used after set_stack_base() to restore the old value. This
 * is currently only used in PL/Java. When PL/Java calls a backend function
 * from different thread, the thread's stack is at a different location than
 * the main thread's stack, so it sets the base pointer before the call, and
 * restores it afterwards.
 */
void
restore_stack_base(pg_stack_base_t base)
{
#if defined(__ia64__) || defined(__ia64)
	stack_base_ptr = base.stack_base_ptr;
	register_stack_base_ptr = base.register_stack_base_ptr;
#else
	stack_base_ptr = base;
#endif
}

/*
 * check_stack_depth/stack_is_too_deep: check for excessively deep recursion
 *
 * This should be called someplace in any recursive routine that might possibly
 * recurse deep enough to overflow the stack.  Most Unixen treat stack
 * overflow as an unrecoverable SIGSEGV, so we want to error out ourselves
 * before hitting the hardware limit.
 *
 * check_stack_depth() just throws an error summarily.  stack_is_too_deep()
 * can be used by code that wants to handle the error condition itself.
 */
void
check_stack_depth(void)
{
	if (stack_is_too_deep())
	{
		ereport(ERROR,
				(errcode(ERRCODE_STATEMENT_TOO_COMPLEX),
				 errmsg("stack depth limit exceeded"),
				 errhint("Increase the configuration parameter \"max_stack_depth\" (currently %dkB), "
						 "after ensuring the platform's stack depth limit is adequate.",
						 max_stack_depth)));
	}
}

bool
stack_is_too_deep(void)
{
	char		stack_top_loc;
	long		stack_depth;

	/*
	 * Compute distance from reference point to my local variables
	 */
	stack_depth = (long) (stack_base_ptr - &stack_top_loc);

	/*
	 * Take abs value, since stacks grow up on some machines, down on others
	 */
	if (stack_depth < 0)
		stack_depth = -stack_depth;

	/*
	 * Trouble?
	 *
	 * The test on stack_base_ptr prevents us from erroring out if called
	 * during process setup or in a non-backend process.  Logically it should
	 * be done first, but putting it here avoids wasting cycles during normal
	 * cases.
	 */
	if (stack_depth > max_stack_depth_bytes &&
		stack_base_ptr != NULL)
		return true;

	/*
	 * On IA64 there is a separate "register" stack that requires its own
	 * independent check.  For this, we have to measure the change in the
	 * "BSP" pointer from PostgresMain to here.  Logic is just as above,
	 * except that we know IA64's register stack grows up.
	 *
	 * Note we assume that the same max_stack_depth applies to both stacks.
	 */
#if defined(__ia64__) || defined(__ia64)
	stack_depth = (long) (ia64_get_bsp() - register_stack_base_ptr);

	if (stack_depth > max_stack_depth_bytes &&
		register_stack_base_ptr != NULL)
		return true;
#endif							/* IA64 */

	return false;
}

/* GUC check hook for max_stack_depth */
bool
check_max_stack_depth(int *newval, void **extra, GucSource source)
{
	long		newval_bytes = *newval * 1024L;
	long		stack_rlimit = get_stack_depth_rlimit();

	if (stack_rlimit > 0 && newval_bytes > stack_rlimit - STACK_DEPTH_SLOP)
	{
		GUC_check_errdetail("\"max_stack_depth\" must not exceed %ldkB.",
							(stack_rlimit - STACK_DEPTH_SLOP) / 1024L);
		GUC_check_errhint("Increase the platform's stack depth limit via \"ulimit -s\" or local equivalent.");
		return false;
	}
	return true;
}

/* GUC assign hook for max_stack_depth */
void
assign_max_stack_depth(int newval, void *extra)
{
	long		newval_bytes = newval * 1024L;

	max_stack_depth_bytes = newval_bytes;
}


/*
 * set_debug_options --- apply "-d N" command line option
 *
 * -d is not quite the same as setting log_min_messages because it enables
 * other output options.
 */
void
set_debug_options(int debug_flag, GucContext context, GucSource source)
{
	if (debug_flag > 0)
	{
		char		debugstr[64];

		sprintf(debugstr, "debug%d", debug_flag);
		SetConfigOption("log_min_messages", debugstr, context, source);
	}
	else
		SetConfigOption("log_min_messages", "notice", context, source);

	if (debug_flag >= 1 && context == PGC_POSTMASTER)
	{
		SetConfigOption("log_connections", "true", context, source);
		SetConfigOption("log_disconnections", "true", context, source);
	}
	if (debug_flag >= 2)
		SetConfigOption("log_statement", "all", context, source);
	if (debug_flag >= 3)
		SetConfigOption("debug_print_parse", "true", context, source);
	if (debug_flag >= 4)
		SetConfigOption("debug_print_plan", "true", context, source);
	if (debug_flag >= 5)
		SetConfigOption("debug_print_rewritten", "true", context, source);
}


bool
set_plan_disabling_options(const char *arg, GucContext context, GucSource source)
{
	const char *tmp = NULL;

	switch (arg[0])
	{
		case 's':				/* seqscan */
			tmp = "enable_seqscan";
			break;
		case 'i':				/* indexscan */
			tmp = "enable_indexscan";
			break;
		case 'o':				/* indexonlyscan */
			tmp = "enable_indexonlyscan";
			break;
		case 'b':				/* bitmapscan */
			tmp = "enable_bitmapscan";
			break;
		case 't':				/* tidscan */
			tmp = "enable_tidscan";
			break;
		case 'n':				/* nestloop */
			tmp = "enable_nestloop";
			break;
		case 'm':				/* mergejoin */
			tmp = "enable_mergejoin";
			break;
		case 'h':				/* hashjoin */
			tmp = "enable_hashjoin";
			break;
	}
	if (tmp)
	{
		SetConfigOption(tmp, "false", context, source);
		return true;
	}
	else
		return false;
}


const char *
get_stats_option_name(const char *arg)
{
	switch (arg[0])
	{
		case 'p':
			if (optarg[1] == 'a')	/* "parser" */
				return "log_parser_stats";
			else if (optarg[1] == 'l')	/* "planner" */
				return "log_planner_stats";
			break;

		case 'e':				/* "executor" */
			return "log_executor_stats";
			break;
	}

	return NULL;
}


/* ----------------------------------------------------------------
 * process_postgres_switches
 *	   Parse command line arguments for backends
 *
 * This is called twice, once for the "secure" options coming from the
 * postmaster or command line, and once for the "insecure" options coming
 * from the client's startup packet.  The latter have the same syntax but
 * may be restricted in what they can do.
 *
 * argv[0] is ignored in either case (it's assumed to be the program name).
 *
 * ctx is PGC_POSTMASTER for secure options, PGC_BACKEND for insecure options
 * coming from the client, or PGC_SU_BACKEND for insecure options coming from
 * a superuser client.
 *
 * If a database name is present in the command line arguments, it's
 * returned into *dbname (this is allowed only if *dbname is initially NULL).
 * ----------------------------------------------------------------
 */
void
process_postgres_switches(int argc, char *argv[], GucContext ctx,
						  const char **dbname)
{
	bool		secure = (ctx == PGC_POSTMASTER);
	int			errs = 0;
	GucSource	gucsource;
	int			flag;

	if (secure)
	{
		gucsource = PGC_S_ARGV; /* switches came from command line */

		/* Ignore the initial --single argument, if present */
		if (argc > 1 && strcmp(argv[1], "--single") == 0)
		{
			argv++;
			argc--;
		}
	}
	else
	{
		gucsource = PGC_S_CLIENT;	/* switches came from client */
	}

#ifdef HAVE_INT_OPTERR

	/*
	 * Turn this off because it's either printed to stderr and not the log
	 * where we'd want it, or argv[0] is now "--single", which would make for
	 * a weird error message.  We print our own error message below.
	 */
	opterr = 0;
#endif

	/*
	 * Parse command-line options.  CAUTION: keep this in sync with
	 * postmaster/postmaster.c (the option sets should not conflict) and with
	 * the common help() function in main/main.c.
	 */
	while ((flag = getopt(argc, argv, "B:bc:C:D:d:EeFf:h:ijk:lN:nOPp:r:S:sTt:v:W:-:")) != -1)
	{
		switch (flag)
		{
			case 'B':
				SetConfigOption("shared_buffers", optarg, ctx, gucsource);
				break;

			case 'b':
				/* Undocumented flag used for binary upgrades */
				if (secure)
					IsBinaryUpgrade = true;
				break;

			case 'C':
				/* ignored for consistency with the postmaster */
				break;

			case 'D':
				if (secure)
					userDoption = strdup(optarg);
				break;

			case 'd':
				set_debug_options(atoi(optarg), ctx, gucsource);
				break;

			case 'E':
				if (secure)
					EchoQuery = true;
				break;

			case 'e':
				SetConfigOption("datestyle", "euro", ctx, gucsource);
				break;

			case 'F':
				SetConfigOption("fsync", "false", ctx, gucsource);
				break;

			case 'f':
				if (!set_plan_disabling_options(optarg, ctx, gucsource))
					errs++;
				break;

			case 'h':
				SetConfigOption("listen_addresses", optarg, ctx, gucsource);
				break;

			case 'i':
				SetConfigOption("listen_addresses", "*", ctx, gucsource);
				break;

			case 'j':
				if (secure)
					UseSemiNewlineNewline = true;
				break;

			case 'k':
				SetConfigOption("unix_socket_directories", optarg, ctx, gucsource);
				break;

			case 'l':
				SetConfigOption("ssl", "true", ctx, gucsource);
				break;

			case 'N':
				SetConfigOption("max_connections", optarg, ctx, gucsource);
				break;

			case 'n':
				/* ignored for consistency with postmaster */
				break;

			case 'O':
				SetConfigOption("allow_system_table_mods", "true", ctx, gucsource);
				break;

			case 'P':
				SetConfigOption("ignore_system_indexes", "true", ctx, gucsource);
				break;

			case 'p':
				SetConfigOption("port", optarg, ctx, gucsource);
				break;

			case 'r':
				/* send output (stdout and stderr) to the given file */
				if (secure)
					strlcpy(OutputFileName, optarg, MAXPGPATH);
				break;

			case 'S':
				SetConfigOption("work_mem", optarg, ctx, gucsource);
				break;

			case 's':
				SetConfigOption("log_statement_stats", "true", ctx, gucsource);
				break;

			case 'T':
				/* ignored for consistency with the postmaster */
				break;

			case 't':
				{
					const char *tmp = get_stats_option_name(optarg);

					if (tmp)
						SetConfigOption(tmp, "true", ctx, gucsource);
					else
						errs++;
					break;
				}

			case 'v':

				/*
				 * -v is no longer used in normal operation, since
				 * FrontendProtocol is already set before we get here. We keep
				 * the switch only for possible use in standalone operation,
				 * in case we ever support using normal FE/BE protocol with a
				 * standalone backend.
				 */
				if (secure)
					FrontendProtocol = (ProtocolVersion) atoi(optarg);
				break;

			case 'W':
				SetConfigOption("post_auth_delay", optarg, ctx, gucsource);
				break;

			case 'c':
			case '-':
				{
					char	   *name,
							   *value;

					ParseLongOption(optarg, &name, &value);
					if (!value)
					{
						if (flag == '-')
							ereport(ERROR,
									(errcode(ERRCODE_SYNTAX_ERROR),
									 errmsg("--%s requires a value",
											optarg)));
						else
							ereport(ERROR,
									(errcode(ERRCODE_SYNTAX_ERROR),
									 errmsg("-c %s requires a value",
											optarg)));
					}
					SetConfigOption(name, value, ctx, gucsource);
					free(name);
					if (value)
						free(value);
					break;
				}

			default:
				errs++;
				break;
		}

		if (errs)
			break;
	}

	/*
	 * Optional database name should be there only if *dbname is NULL.
	 */
	if (!errs && dbname && *dbname == NULL && argc - optind >= 1)
		*dbname = strdup(argv[optind++]);

	if (errs || argc != optind)
	{
		if (errs)
			optind--;			/* complain about the previous argument */

		/* spell the error message a bit differently depending on context */
		if (IsUnderPostmaster)
			ereport(FATAL,
					errcode(ERRCODE_SYNTAX_ERROR),
					errmsg("invalid command-line argument for server process: %s", argv[optind]),
					errhint("Try \"%s --help\" for more information.", progname));
		else
			ereport(FATAL,
					errcode(ERRCODE_SYNTAX_ERROR),
					errmsg("%s: invalid command-line argument: %s",
						   progname, argv[optind]),
					errhint("Try \"%s --help\" for more information.", progname));
	}

	/*
	 * Reset getopt(3) library so that it will work correctly in subprocesses
	 * or when this function is called a second time with another array.
	 */
	optind = 1;
#ifdef HAVE_INT_OPTRESET
	optreset = 1;				/* some systems need this too */
#endif
}

/*
 * Reload the postgres caches and update the cache version.
 * Note: if catalog changes sneaked in since getting the
 * version it is unfortunate but ok. The master version will have
 * changed too (making our version number obsolete) so we will just end
 * up needing to do another cache refresh later.
 * See the comment for yb_catalog_cache_version in 'pg_yb_utils.h' for
 * more details.
 */
static void YBRefreshCache()
{
	Assert(OidIsValid(MyDatabaseId));

	/*
	 * Check that we are not already inside a transaction or we might end up
	 * leaking cache references for any open relations (i.e. relations in-use by
	 * the current transaction).
	 *
	 * Caller(s) should have already ensured that this is the case.
	 */
	if (xact_started)
	{
		ereport(ERROR,
		        (errcode(ERRCODE_INTERNAL_ERROR),
				        errmsg("Cannot refresh cache within a transaction")));
	}

	if (yb_debug_log_catcache_events)
	{
		ereport(LOG,(errmsg("Refreshing catalog cache.")));
	}

	/*
	 * Get the latest syscatalog version from the master.
	 * Reset the cached version type if needed to force reading catalog version
	 * from the catalog table first.
	 */
	if (yb_catalog_version_type != CATALOG_VERSION_CATALOG_TABLE)
		yb_catalog_version_type = CATALOG_VERSION_UNSET;

	/* Need to execute some (read) queries internally so start a local txn. */
	start_xact_command();

	/* Clear and reload system catalog caches, including all callbacks. */
	ResetCatalogCaches();
	YbRelationCacheInvalidate();
	CallSystemCacheCallbacks();

	YBPreloadRelCache();

	/* Also invalidate the pggate cache. */
	HandleYBStatus(YBCPgInvalidateCache());

	yb_need_cache_refresh = false;

	finish_xact_command();
}

static bool YBTableSchemaVersionMismatchError(ErrorData *edata, char **table_id)
{
	if (!IsYugaByteEnabled())
		return false;

	const char *table_cache_refresh_search_str = "schema version mismatch for table ";
	char *table_to_refresh = strstr(edata->message, table_cache_refresh_search_str);
	if (table_to_refresh)
	{
		table_to_refresh += strlen(table_cache_refresh_search_str);
		const int size_of_uuid = 16; /* boost::uuids::uuid::static_size() */
		const int size_of_hex_uuid = size_of_uuid * 2;
		if (strlen(table_to_refresh) >= size_of_hex_uuid)
		{
			if (table_id)
				*table_id = pnstrdup(table_to_refresh, size_of_hex_uuid);
			return true;
		}
	}
	return false;
}

static void YBPrepareCacheRefreshIfNeeded(ErrorData *edata,
										  bool consider_retry,
										  bool is_dml,
										  bool *need_retry)
{
	*need_retry = false;

	/*
	 * A retry is only required if the transaction is handled by YugaByte.
	 */
	if (!IsYugaByteEnabled())
		return;

	/*
	 * A non-DDL statement that failed due to transaction conflict does not
	 * require cache refresh.
	*/
	bool is_read_restart_error = YBCIsRestartReadError(edata->yb_txn_errcode);
	bool is_conflict_error     = YBCIsTxnConflictError(edata->yb_txn_errcode);
	bool is_deadlock_error	   = YBCIsTxnDeadlockError(edata->yb_txn_errcode);
	/*
	 * Note that 'is_dml' could be set for a Select operation on a pg_catalog
	 * table. Even if it fails due to conflict, a retry is expected to succeed
	 * without refreshing the cache (as the schema of a PG catalog table cannot
	 * change).
	 */
	if (is_dml && (is_read_restart_error || is_conflict_error || is_deadlock_error))
	{
		return;
	}
	char *table_to_refresh = NULL;
	const bool need_table_cache_refresh =
	    YBTableSchemaVersionMismatchError(edata, &table_to_refresh);

	/*
	 * Get the latest syscatalog version from the master to check if we need
	 * to refresh the cache.
	 */
	bool need_global_cache_refresh = false;
	/*
	 * If an operation on the PG catalog has failed at this point, the
	 * below YbGetMasterCatalogVersion() is not expected to succeed either as it
	 * would be using the same transaction as the failed operation.
	*/
	if (!yb_non_ddl_txn_for_sys_tables_allowed)
	{
		YBCPgResetCatalogReadTime();
		const uint64_t catalog_master_version = YbGetMasterCatalogVersion();
		if (YbGetCatalogCacheVersion() != catalog_master_version) {
			need_global_cache_refresh = true;
			YbUpdateLastKnownCatalogCacheVersion(catalog_master_version);
		}
		if (*YBCGetGFlags()->log_ysql_catalog_versions)
		{
			int elevel = need_global_cache_refresh ? LOG : DEBUG1;
			ereport(elevel,
					(errmsg("%s: got master catalog version: %" PRIu64,
							__func__, catalog_master_version)));
		}
	}
	if (!(need_global_cache_refresh || need_table_cache_refresh))
		return;

	/*
	 * Reset catalog version so that the cache gets marked as invalid and
	 * will be refreshed after the txn ends.
	 */
	if (need_global_cache_refresh)
		yb_need_cache_refresh = true;
	else if (need_table_cache_refresh)
	{
		ereport(LOG,
				(errmsg("invalidating table cache entry %s",
						table_to_refresh)));
		HandleYBStatus(YBCPgInvalidateTableCacheByTableId(table_to_refresh));
	}

	/*
	 * For single-query transactions we abort the current
	 * transaction to undo any already-applied operations
	 * and retry the query.
	 *
	 * For transaction blocks we would have to re-apply
	 * all previous queries and also continue the
	 * transaction for future queries (before commit).
	 * So we just re-throw the error in that case.
	 *
	 */
	if (consider_retry &&
			!IsTransactionBlock() &&
			!YBCGetDisableTransparentCacheRefreshRetry())
	{
		/* Clear error state */
		FlushErrorState();

		/*
		 * Make sure debug_query_string gets reset before we possibly clobber
		 * the storage it points at.
		 */
		debug_query_string = NULL;

		/* Abort the transaction and clean up. */
		AbortCurrentTransaction();
		if (am_walsender)
			WalSndErrorCleanup();

		if (MyReplicationSlot != NULL)
			ReplicationSlotRelease();

		ReplicationSlotCleanup();

		if (doing_extended_query_message)
			ignore_till_sync = true;

		xact_started = false;

		/* Refresh cache now so that the retry uses latest version. */
		if (need_global_cache_refresh)
			YBRefreshCache();

		*need_retry = true;
	}
	else
	{
		if (need_global_cache_refresh)
		{
			int error_code = edata->sqlerrcode;

			/*
			 * TODO: This error occurs in tablet service when snapshot is outdated.
			 * We should eventually translate this type of error as a retryable error
			 * in the upper layer such as in YBCStatusPgsqlError().
			 */
			bool isInvalidCatalogSnapshotError = strstr(edata->message,
					"catalog snapshot used for this transaction has been invalidated") != NULL;

			/*
			 * If we got a schema-version-mismatch error while a DDL happened,
			 * this is likely caused by a conflict between the current
			 * transaction and the DDL transaction.
			 * So we map it to the retryable serialization failure error code.
			 * TODO: consider if we should
			 * 1. map this case to a different (retryable) error code
			 * 2. always map schema-version-mismatch to a retryable error.
			 */
			if (need_table_cache_refresh || isInvalidCatalogSnapshotError)
			{
				error_code = ERRCODE_T_R_SERIALIZATION_FAILURE;
			}

			/*
			 * Report the original error, but add a context mentioning that a
			 * possibly-conflicting, concurrent DDL transaction happened.
			 */
			ereport(edata->elevel,
					(yb_txn_errcode(edata->yb_txn_errcode),
					 errcode(error_code),
					 errmsg("%s", edata->message),
					 edata->detail ? errdetail("%s", edata->detail) : 0,
					 edata->hint ? errhint("%s", edata->hint) : 0,
					 errcontext("Catalog Version Mismatch: A DDL occurred "
								"while processing this query. Try again.")));
		}
		else
		{
			Assert(need_table_cache_refresh);
			ereport(ERROR,
					(errcode(ERRCODE_INTERNAL_ERROR),
					 errmsg("%s", edata->message)));
		}
	}
}

/*
 * Parse query tree via pg_parse_query, suppressing log messages below ERROR level.
 * This is useful e.g. for avoiding "not supported yet and will be ignored" warnings.
 */
static List* yb_parse_query_silently(const char *query_string)
{
	List* parsetree_list;

	int prev_log_min_messages    = log_min_messages;
	int prev_client_min_messages = client_min_messages;
	PG_TRY();
	{
		log_min_messages    = ERROR;
		client_min_messages = ERROR;
		parsetree_list      = pg_parse_query(query_string);
		log_min_messages    = prev_log_min_messages;
		client_min_messages = prev_client_min_messages;
	}
	PG_CATCH();
	{
		log_min_messages    = prev_log_min_messages;
		client_min_messages = prev_client_min_messages;
		PG_RE_THROW();
	}
	PG_END_TRY();

	return parsetree_list;
}

static CommandTag yb_parse_command_tag(const char *query_string)
{
	List* parsetree_list = yb_parse_query_silently(query_string);

	if (list_length(parsetree_list) > 0) {
		RawStmt* raw_parse_tree = linitial_node(RawStmt, parsetree_list);
		return CreateCommandTag(raw_parse_tree->stmt);
	} else {
		return CMDTAG_UNKNOWN;
	}
}

static bool yb_is_begin_transaction(CommandTag command_tag)
{
	return (command_tag == CMDTAG_BEGIN ||
	        command_tag == CMDTAG_START_TRANSACTION);
}

/*
 * Find whether the statement is a SELECT/UPDATE/INSERT/DELETE
 * with minimum parsing.
 * Note: This function will always return false if
 * yb_non_ddl_txn_for_sys_tables_allowed is set to true.
 */
static bool yb_is_dml_command(const char *query_string)
{
	if (yb_non_ddl_txn_for_sys_tables_allowed)
	{
		/*
		 * This guc variable is typically used to update the system catalog
		 * directly. Therefore we can assume that the user is running a non-
		 * DML statement.
		*/
		return false;
	}
	if (!query_string)
		return false;

	/*
	 * Detect and return false for replication commands since they are never a
	 * DML. This is needed to avoid calling yb_parse_command_tag for replication
	 * commands which have a different grammar (repl_gram.y) and will always
	 * lead to a syntax error.
	 */
	replication_scanner_init(query_string);
	if (replication_scanner_is_replication_command())
	{
		replication_scanner_finish();
		return false;
	}

	CommandTag command_tag = yb_parse_command_tag(query_string);
	return (command_tag == CMDTAG_DELETE ||
	        command_tag == CMDTAG_INSERT ||
	        command_tag == CMDTAG_SELECT ||
	        command_tag == CMDTAG_UPDATE);
}

/*
 * Only retry supported commands.
 */
static bool yb_check_retry_allowed(const char *query_string)
{
	return yb_is_dml_command(query_string);
}

static void YBCheckSharedCatalogCacheVersion() {
	/*
	 * We cannot refresh the cache if we are already inside a transaction, so don't
	 * bother checking shared memory.
	 */
	if (IsTransactionOrTransactionBlock())
		return;

	/*
	 * Don't check shared memory if we are in initdb. E.g. during initial system
	 * catalog snapshot creation, tablet servers may not be running.
	 */
	if (YBCIsInitDbModeEnvVarSet())
		return;

	const uint64_t shared_catalog_version = YbGetSharedCatalogVersion();
	const bool need_global_cache_refresh =
		YbGetCatalogCacheVersion() < shared_catalog_version;
	if (*YBCGetGFlags()->log_ysql_catalog_versions)
	{
		int elevel = need_global_cache_refresh ? LOG : DEBUG1;
		ereport(elevel,
				(errmsg("%s: got tserver catalog version: %" PRIu64,
						__func__, shared_catalog_version)));
	}
	if (need_global_cache_refresh)
	{
		YbUpdateLastKnownCatalogCacheVersion(shared_catalog_version);
		YBRefreshCache();
	}
}

/*
 * Data needed to restart a query (plaintext or portal) after its execution failed.
 *
 * Note that in case of a portal query, it refers to values from portal's memory context,
 * so it's only valid as long as the portal exists.
 */
typedef struct YBQueryRestartData
{
	const char*	portal_name;	/* '\0' for unnamed portal, NULL if not a portal */
	const char*	query_string;
	CommandTag command_tag;
} YBQueryRestartData;

static bool
YBIsDmlCommandTag(CommandTag command_tag)
{
	return (command_tag == CMDTAG_UPDATE ||
			command_tag == CMDTAG_INSERT ||
			command_tag == CMDTAG_DELETE);
}

/* Whether we are allowed to restart current query/txn. */
static bool
yb_is_restart_possible(ErrorData* edata,
					   int attempt,
<<<<<<< HEAD
					   const YBQueryRestartData* restart_data,
					   bool* retries_exhausted,
					   bool* rc_ignoring_ddl_statement)
{
	CommandTag command_tag;
=======
					   const YBQueryRestartData* restart_data)
{
	if (yb_debug_log_internal_restarts)
		elog(LOG, "Error details: edata->message=%s, edata->filename=%s, edata->lineno=%d",
				 edata->message, edata->filename, edata->lineno);
>>>>>>> df61f829

	if (!IsYugaByteEnabled())
	{
		if (yb_debug_log_internal_restarts)
			elog(LOG, "query layer retry isn't possible, YB is not enabled");
		return false;
	}

<<<<<<< HEAD
	elog(DEBUG2, "Error details: edata->message=%s edata->filename=%s edata->lineno=%d",
			 edata->message, edata->filename, edata->lineno);
=======
>>>>>>> df61f829
	bool is_read_restart_error = YBCIsRestartReadError(edata->yb_txn_errcode);
	bool is_conflict_error = YBCIsTxnConflictError(edata->yb_txn_errcode);
	bool is_deadlock_error = YBCIsTxnDeadlockError(edata->yb_txn_errcode);

	if (!is_read_restart_error && !is_conflict_error && !is_deadlock_error)
	{
		if (yb_debug_log_internal_restarts)
			elog(
					LOG, "query layer retry isn't possible, txn error %s isn't one of "
					"kConflict/kReadRestart/kDeadlock", YBCTxnErrCodeToString(edata->yb_txn_errcode));
		return false;
	}

	if (yb_is_multi_statement_query)
	{
		const char* retry_err = "query layer retries aren't supported for multi-statement queries "
				"issued via the simple query protocol, upvote github issue #21833 if you want this";
		edata->message = psprintf("%s (%s)", edata->message, retry_err);
		if (yb_debug_log_internal_restarts)
			elog(LOG, "%s", retry_err);
		return false;
	}

	/*
	 * TODO (#18616): Retry read committed transactions with best-effort in case of deadlock errors in
	 * Wait on Conflict concurrency control mode.
	 *
	 * Note that we can't rollback and retry just the current statement as we do in read committed for
	 * kReadRestart and kConflict errors (see yb_attempt_to_restart_on_error()). There are 2 reasons
	 * for this:
	 *
	 * 1) The txn has already been aborted for breaking the deadlock.
	 * 2) Even if we were to somehow ensure in docdb that the transaction is not aborted but just
	 *    removed from the wait queue to avoid (1), we can't differentiate if locks acquired by this
	 *    transaction that are part of the deadlock cycle were acquired in a previous statement or the
	 *    current statement. If acquired in a previous statement, restarting the current statement is
	 *    of no use. If acquired in the current statement, a restart could help in resolving the
	 *    deadlock since the acquired locks would be released in the retry.
	 *
	 * When addressing this TODO, we should restart the whole transaction only if YBIsDataSent() is
	 * false. YBIsDataSent() == false is needed because we can't retry the transaction if some data
	 * has already been sent to the external client as part of this transaction. Plus, we can't just
	 * use YBIsDataSentForCurrQuery() == false because we also want to ensure that we retry only if no
	 * previous statement had executed.
	 */
	if (IsYBReadCommitted() && is_deadlock_error) {
		const char* retry_err = "query layer retries are not supported for deadlock errors in "
				"READ COMMITTED isolation, upvote github issue #18616 if you want this";
		edata->message = psprintf("%s (%s)", edata->message, retry_err);
		if (yb_debug_log_internal_restarts)
			elog(LOG, "%s", retry_err);
		return false;
	}

	/*
	 * In REPEATABLE READ and SERIALIZABLE isolation levels, retrying involves restarting the whole
	 * transaction. So, we can only retry if no data has been sent to the external client as part of
	 * the current transaction.
	 *
	 * In READ COMMITTED, we can perform retries even if data has been sent as part of the txn, but
	 * not if data has been sent as part of the current query. This is because in RC, we just have
	 * to retry the query, and not the whole transaction.
	 */
	if ((!IsYBReadCommitted() && YBIsDataSent()) ||
			(IsYBReadCommitted() && YBIsDataSentForCurrQuery()))
	{
		const char* retry_err = "query layer retry isn't possible because data was already sent, "
				"if this is the read committed isolation (or) the first statement in repeatable read/ "
				"serializable isolation transaction, consider increasing the tserver gflag "
				"ysql_output_buffer_size";
		edata->message = psprintf("%s (%s)", edata->message, retry_err);
		if (yb_debug_log_internal_restarts)
			elog(LOG, "%s", retry_err);
		return false;
	}

	/*
	 * In batch processing using the extended query protocol, YBIsDataSent() /
	 * YBIsDataSentForCurrQuery() can be false even if earlier mutation statements have been
	 * processed. Unless it's the first statement of the batch, we cannot retry the current
	 * statement. If we do, we will lose the mutations from earlier statements (this is true
	 * irrespective of whether the retry is done by restarting the whole transaaction in RR/SR
	 * isolation, or by rolling back to the previous internal savepoint in RC).
	 */
	if (YbIsBatchedExecution() && (GetCurrentCommandId(false) > FirstCommandId))
	{
		const char* retry_err = "query layer retries aren't supported when executing non-first "
				"statement in batch, will be unable to replay earlier commands";
		edata->message = psprintf("%s (%s)", edata->message, retry_err);
		if (yb_debug_log_internal_restarts)
			elog(LOG, "%s", retry_err);
		return false;
	}

	if (attempt >= yb_max_query_layer_retries)
	{
		const char* retry_err = psprintf(
				"yb_max_query_layer_retries set to %d are exhausted", yb_max_query_layer_retries);
		edata->message = psprintf("%s (%s)", edata->message, retry_err);
		if (yb_debug_log_internal_restarts)
			elog(LOG, "%s", retry_err);
		return false;
	}

	if (!restart_data)
	{
		if (yb_debug_log_internal_restarts)
			elog(LOG, "query layer retry isn't possible, restart data is missing");
		return false;
	}

	/* can only restart SELECT queries */
	if (!restart_data->query_string)
	{
		if (yb_debug_log_internal_restarts)
			elog(LOG, "query layer retry isn't possible, query string is missing");
		return false;
	}

	command_tag = restart_data->command_tag;

	/*
	 * If we're executing a prepared statement, we're interested in the command
	 * tag of the underlying statement.
	 */
	if (command_tag == CMDTAG_EXECUTE)
	{
		List* parsetree_list =
			yb_parse_query_silently(restart_data->query_string);
		if (list_length(parsetree_list) == 0)
			return false;
		ExecuteStmt* execute_stmt =
			(ExecuteStmt*) linitial_node(RawStmt, parsetree_list)->stmt;
		PreparedStatement* prepared_stmt =
			FetchPreparedStatement(execute_stmt->name, false /* throwError */);
		if (prepared_stmt == NULL)
			return false;
		command_tag = prepared_stmt->plansource->commandTag;
	}

	bool is_read = command_tag == CMDTAG_SELECT;
	bool is_dml  = YBIsDmlCommandTag(command_tag);

	if (IsYBReadCommitted())
	{
		if (YBGetDdlNestingLevel() != 0) {
			const char* retry_err = "query layer retries aren't supported for DDLs inside a "
					"read committed isolation transaction block";
			edata->message = psprintf("%s (%s)", edata->message, retry_err);
			if (yb_debug_log_internal_restarts)
				elog(LOG, "%s", retry_err);
			return false;
		}
	}
	else if (!(is_read || is_dml))
	{
		// if !read committed, we only support retries with SELECT/UPDATE/INSERT/DELETE. There are other
		// statements that might result in a kReadRestart/kConflict like CREATE INDEX. We don't retry
		// those as of now.
		if (yb_debug_log_internal_restarts)
			elog(LOG, "query layer retries not possible because statement isn't one of "
					 "SELECT/UPDATE/INSERT/DELETE");
		return false;
	}

	return true;
}

/*
 * Collect data necessary for yb_attempt_to_restart_on_error invocation.
 */
static YBQueryRestartData*
yb_collect_portal_restart_data(const char* portal_name)
{
	Portal portal = GetPortalByName(portal_name);
	Assert(portal);

	YBQueryRestartData* result = (YBQueryRestartData*) palloc(sizeof(YBQueryRestartData));
	result->portal_name  = portal->name;
	result->query_string = portal->sourceText;
	result->command_tag  = portal->commandTag;
	return result;
}

/*
 * Restart a portal, preparing it for re-execution.
 *
 * This allows us to reuse portal's MemoryContext, which contains, among other things,
 * bound variables.
 * Some of them might be pointers to a memory within the same context (e.g. arrays),
 * so it's important to preserve the context as-is instead of e.g. copying it into a fresh portal.
 */
static void
yb_restart_portal(const char* portal_name)
{
	Portal portal = GetPortalByName(portal_name);
	Assert(portal);
	Assert(portal->status == PORTAL_FAILED);

	/*
	 * Here our goal is to emulate what would PortalDrop + CreatePortal do, but instead of actually
	 * destroying/creating a portal, we're going to reuse an existing one.
	 *
	 * The following code is a selective copy-paste from PortalDrop routine.
	 * Original comments are preserved, even though some of the described use cases
	 * are not applicable here.
	 */

	/*
	 * Allow portalcmds.c to clean up the state it knows about, in particular
	 * shutting down the executor if still active.  This step potentially runs
	 * user-defined code so failure has to be expected.  It's the cleanup
	 * hook's responsibility to not try to do that more than once, in the case
	 * that failure occurs and then we come back to drop the portal again
	 * during transaction abort.
	 *
	 * Note: in most paths of control, this will have been done already in
	 * MarkPortalDone or MarkPortalFailed.  We're just making sure.
	 */
	if (PointerIsValid(portal->cleanup))
	{
		portal->cleanup(portal);
		portal->cleanup = NULL;
	}

	/*
	 * If portal has a snapshot protecting its data, release that.  This needs
	 * a little care since the registration will be attached to the portal's
	 * resowner; if the portal failed, we will already have released the
	 * resowner (and the snapshot) during transaction abort.
	 */
	if (portal->holdSnapshot)
	{
		if (portal->resowner)
			UnregisterSnapshotFromOwner(portal->holdSnapshot,
										portal->resowner);
		portal->holdSnapshot = NULL;
	}

	/*
	 * Release any resources still attached to the portal.  There are several
	 * cases being covered here:
	 *
	 * Top transaction commit (indicated by isTopCommit): normally we should
	 * do nothing here and let the regular end-of-transaction resource
	 * releasing mechanism handle these resources too.  However, if we have a
	 * FAILED portal (eg, a cursor that got an error), we'd better clean up
	 * its resources to avoid resource-leakage warning messages.
	 *
	 * Sub transaction commit: never comes here at all, since we don't kill
	 * any portals in AtSubCommit_Portals().
	 *
	 * Main or sub transaction abort: we will do nothing here because
	 * portal->resowner was already set NULL; the resources were already
	 * cleaned up in transaction abort.
	 *
	 * Ordinary portal drop: must release resources.  However, if the portal
	 * is not FAILED then we do not release its locks.  The locks become the
	 * responsibility of the transaction's ResourceOwner (since it is the
	 * parent of the portal's owner) and will be released when the transaction
	 * eventually ends.
	 */
	if (portal->resowner)
	{
		bool		isCommit = (portal->status != PORTAL_FAILED);

		ResourceOwnerRelease(portal->resowner,
							 RESOURCE_RELEASE_BEFORE_LOCKS,
							 isCommit, false);
		ResourceOwnerRelease(portal->resowner,
							 RESOURCE_RELEASE_LOCKS,
							 isCommit, false);
		ResourceOwnerRelease(portal->resowner,
							 RESOURCE_RELEASE_AFTER_LOCKS,
							 isCommit, false);
		ResourceOwnerDelete(portal->resowner);
	}
	portal->resowner = NULL;

	/*
	 * Delete tuplestore if present.  We should do this even under error
	 * conditions; since the tuplestore would have been using cross-
	 * transaction storage, its temp files need to be explicitly deleted.
	 */
	if (portal->holdStore)
	{
		MemoryContext oldcontext;

		oldcontext = MemoryContextSwitchTo(portal->holdContext);
		tuplestore_end(portal->holdStore);
		MemoryContextSwitchTo(oldcontext);
		portal->holdStore = NULL;
	}

	/* delete tuplestore storage, if any */
	if (portal->holdContext)
		MemoryContextDelete(portal->holdContext);

	/* the portal run context might not have been reset, so do it now */
	MemoryContextReset(portal->ybRunContext);

	/* -------------------------------------------------------------------------
	 * YB NOTE:
	 *
	 * The following code is a selective copy-paste from CreatePortal routine.
	 */

	/* create a resource owner for the portal */
	portal->resowner = ResourceOwnerCreate(CurTransactionResourceOwner,
										   "Portal");

	/* initialize portal fields that don't start off zero */
	portal->status = PORTAL_NEW;
	portal->cleanup = PortalCleanup;
	portal->createSubid = GetCurrentSubTransactionId();
	portal->activeSubid = portal->createSubid;
	portal->strategy = PORTAL_MULTI_QUERY;
	portal->cursorOptions = CURSOR_OPT_NO_SCROLL;
	portal->atStart = true;
	portal->atEnd = true;		/* disallow fetches until query is set */
	portal->visible = true;
	portal->creation_time = GetCurrentStatementStartTimestamp();

	/* -------------------------------------------------------------------------
	 * YB NOTE:
	 *
	 * Now that our portal looks like a fresh one, time to prepare and start it.
	 */

	/*
	 * No need for GetCachedPlan + PortalDefineQuery routine, everything is in
	 * place already.
	 */
	portal->status = PORTAL_DEFINED;
	PortalStart(portal, portal->portalParams, 0 /* eflags */, InvalidSnapshot);

	/* no need to call PortalSetResultFormat either - formats array is already set */
}

static long
yb_get_sleep_usecs_on_txn_conflict(int attempt) {
	/* Use exponential backoff to calculate the sleep duration. */
	if (!*YBCGetGFlags()->ysql_sleep_before_retry_on_txn_conflict)
		return 0;

	/*
	 * While the guc variables are being changed, RetryMaxBackoffMsecs can be
	 * smaller than RetryMinBackoffMsecs. Return RetryMaxBackoffMsecs in this
	 * case.
	 */
	if (RetryMaxBackoffMsecs <= RetryMinBackoffMsecs)
		return RetryMaxBackoffMsecs;

	if (RetryMaxBackoffMsecs == 0 || RetryMinBackoffMsecs == 0)
		return 0;

	return (long) (PowerWithUpperLimit(RetryBackoffMultiplier, attempt,
				1.0 * RetryMaxBackoffMsecs / RetryMinBackoffMsecs) *
			RetryMinBackoffMsecs * 1000);
}

static void yb_maybe_sleep_on_txn_conflict(int attempt)
{
	/* Rewrite this function */
	if (!YBIsWaitQueueEnabled())
	{
		/*
		 * If transactions are leveraging the wait queue based infrastructure for
		 * blocking semantics on conflicts, they need not sleep with exponential
		 * backoff between retries. The wait queues ensure that the transaction's
		 * read/ write rpc which faced a kConflict error is unblocked only when all
		 * conflicting transactions have ended (either committed or aborted).
		 */
		pgstat_report_wait_start(WAIT_EVENT_YB_TXN_CONFLICT_BACKOFF);
		pg_usleep(yb_get_sleep_usecs_on_txn_conflict(attempt));
		pgstat_report_wait_end();
	}
}

/*
 * Process an error that happened during execution with expected read restart
 * errors. Prepares the re-execution if an error is restartable, otherwise -
 * rethrows the error.
 */
static void
yb_attempt_to_restart_on_error(int attempt,
                               YBQueryRestartData* restart_data,
                               MemoryContext exec_context)
{
	/*
	 * Switch the context back to the original one when server started
	 * processing user request.
	 */
	MemoryContext error_context = MemoryContextSwitchTo(exec_context);
	ErrorData*    edata         = CopyErrorData();

	if (yb_is_restart_possible(edata, attempt, restart_data)) {
		if (yb_debug_log_internal_restarts)
			ereport(LOG, (errmsg("Performing query layer retry with attempt number: %d", attempt)));

		/*
		 * Cleanup the error and restart portal.
		 */
		FlushErrorState();

		if (restart_data->portal_name)
		{
			if (yb_debug_log_internal_restarts)
				elog(LOG, "Restarting portal %s for retry", restart_data->portal_name);
			yb_restart_portal(restart_data->portal_name);
		}
		YBRestoreOutputBufferPosition();

		if (IsYBReadCommitted() && IsInTransactionBlock(true /* isTopLevel */))
		{
			/*
			 * In this case the txn is not restarted, just the statement is restarted after rolling back
			 * to the internal savepoint registered at start of the statement.
			 */
			if (yb_debug_log_internal_restarts)
				elog(LOG, "Rolling back and retrying current statement");

			/*
			 * Presence of triggers pushes additional snapshots. Pop all of them.
			 */
			PopAllActiveSnapshots();

			// TODO(Piyush): Perform pg_session_->InvalidateForeignKeyReferenceCache() and create tests
			// that would fail without this.

			/*
			 * Rollback to the savepoint that was started in StartTransactionCommand() for READ COMMITTED
			 * isolation.
			 */

			if (restart_data->portal_name)
			{
				Portal portal = GetPortalByName(restart_data->portal_name);
				Assert(portal);

				/*
				 * Set the createSubid to the next internal sub txn that we are going to create after
				 * RollbackAndReleaseCurrentSubTransaction(). This is ensure
				 * RollbackAndReleaseCurrentSubTransaction() doesn't clean up the portal we had just
				 * restarted using yb_restart_portal().
				 */
				portal->createSubid = GetCurrentSubTransactionId() + 1;
				portal->activeSubid = portal->createSubid;
				ResourceOwnerNewParent(portal->resowner, NULL);
			}

			// TODO(read committed): remove this once the feature is GA
			Assert(strcmp(GetCurrentTransactionName(), YB_READ_COMMITTED_INTERNAL_SUB_TXN_NAME) == 0);
			RollbackAndReleaseCurrentSubTransaction();
			BeginInternalSubTransactionForReadCommittedStatement();

			if (restart_data->portal_name)
			{
				Portal portal = GetPortalByName(restart_data->portal_name);
				Assert(portal);
				ResourceOwnerNewParent(portal->resowner, CurTransactionResourceOwner);
			}

			if (YBCIsRestartReadError(edata->yb_txn_errcode))
			{
				HandleYBStatus(YBCPgRestartReadPoint());
			}
			else if (YBCIsTxnConflictError(edata->yb_txn_errcode) ||
					 YBCIsTxnDeadlockError(edata->yb_txn_errcode))
			{
				HandleYBStatus(YBCPgResetTransactionReadPoint());
				yb_maybe_sleep_on_txn_conflict(attempt);
			}
			else
			{
				/*
				 * We shouldn't really be able to reach here. If yb_is_restart_possible()
				 * was true, the error should have been either of kReadRestart/kConflict
				 */
				MemoryContextSwitchTo(error_context);
				PG_RE_THROW();
			}
		}
		else
		{
			/*
			 * In this case the txn is restarted, which can be done since we haven't executed even the
			 * first statement fully and no data has been sent to the client.
			 */
			if (yb_debug_log_internal_restarts)
				elog(LOG, "Restarting transaction");

			/*
			 * The txn might or might not have performed writes. Reset the state in
			 * either case to avoid checking/tracking if a write could have been
			 * performed.
			 */
			YBCRestartWriteTransaction();

			if (YBCIsRestartReadError(edata->yb_txn_errcode))
			{
				YBCRestartTransaction();
			}
			else if (YBCIsTxnConflictError(edata->yb_txn_errcode) ||
					 YBCIsTxnDeadlockError(edata->yb_txn_errcode))
			{
				/*
				 * Recreate the YB state for the transaction. This call preserves the
				 * priority of the current YB transaction so that when we retry, we re-use
				 * the same priority.
				 */
				YBCRecreateTransaction();
				yb_maybe_sleep_on_txn_conflict(attempt);
			}
			else
			{
				/*
				 * We shouldn't really be able to reach here. If yb_is_restart_possible()
				 * was true, the error should have been either of kReadRestart/kConflict
				 */
				MemoryContextSwitchTo(error_context);
				PG_RE_THROW();
			}
		}
	} else {
		/* if we shouldn't restart - propagate the error */
		ReThrowError(edata);
	}
}

typedef void(*YBFunctor)(const void*);

static void
yb_exec_query_wrapper_one_attempt(
	MemoryContext exec_context,
	YBQueryRestartData* restart_data,
	YBFunctor functor,
	const void* functor_context,
	int attempt,
	bool* retry)
{
	elog(DEBUG2, "yb_exec_query_wrapper attempt %d for %s", attempt, restart_data->query_string);
	YBSaveOutputBufferPosition(
		!yb_is_begin_transaction(restart_data->command_tag));
	PG_TRY();
	{
		(*functor)(functor_context);
		/*
			* Stop retrying if successful. Note, break or return could not be
			* used here, they would prevent PG_END_TRY();
			*/
		*retry = false;
	}
	PG_CATCH();
	{
		YBResetOperationsBuffering();
		yb_attempt_to_restart_on_error(attempt, restart_data, exec_context);
	}
	PG_END_TRY();
}

static void
yb_exec_query_wrapper(MemoryContext exec_context,
					  YBQueryRestartData* restart_data,
					  YBFunctor functor,
					  const void* functor_context)
{
	bool retry = true;
	for (int attempt = 0; retry; ++attempt)
	{
		yb_exec_query_wrapper_one_attempt(
			exec_context, restart_data, functor, functor_context, attempt, &retry);
	}
}

static void
yb_exec_simple_query_impl(const void* query_string)
{
	exec_simple_query((const char*)query_string);
}

/*
 * Wraps exec_simple_query, attempting to transparently do restarts when possible.
 * Accepts execution memory context to revert to in case of an error.
 */
static void
yb_exec_simple_query(const char* query_string, MemoryContext exec_context)
{
	YBQueryRestartData restart_data  = {
		.portal_name  = NULL,
		.query_string = query_string,
		.command_tag  = yb_parse_command_tag(query_string)
	};
	yb_exec_query_wrapper(exec_context, &restart_data, &yb_exec_simple_query_impl, query_string);

	/*
	 * Fetch the updated session execution stats at the end of each query, so
	 * that stats don't accumulate across queries. The stats collected here
	 * typically correspond to completed flushes, reads associated with triggers
	 * etc.
	 */
	YbRefreshSessionStatsDuringExecution();
}

typedef struct YBExecuteMessageFunctorContext
{
	const char* portal_name;
	long max_rows;
} YBExecuteMessageFunctorContext;

static void
yb_exec_execute_message_impl(const void* raw_ctx)
{
	const YBExecuteMessageFunctorContext* ctx = (const YBExecuteMessageFunctorContext*)(raw_ctx);
	exec_execute_message(ctx->portal_name, ctx->max_rows);
}

/*
 * Wraps exec_execute_message, attempting to transparently do restarts when possible.
 * Accepts execution memory context to revert to in case of an error.
 */
static void
yb_exec_execute_message(const char* portal_name,
                        long max_rows,
                        YBQueryRestartData* restart_data,
                        MemoryContext exec_context)
{
	YBExecuteMessageFunctorContext ctx = {
		.portal_name = portal_name,
		.max_rows = max_rows
	};
	yb_exec_query_wrapper(exec_context, restart_data, &yb_exec_execute_message_impl, &ctx);

	/*
	 * Fetch the updated session execution stats at the end of each query, so
	 * that stats don't accumulate across queries. The stats collected here
	 * typically correspond to completed flushes, reads associated with triggers
	 * etc.
	 */
	YbRefreshSessionStatsDuringExecution();
}

static void yb_report_cache_version_restart(const char* query, ErrorData *edata)
{
	ereport(LOG,
	        (errmsg("Restarting statement due to catalog version mismatch:"
	                "\nQuery: %s\nError: %s",
	                query,
	                edata->message)));
}

/*
 * PostgresSingleUserMain
 *     Entry point for single user mode. argc/argv are the command line
 *     arguments to be used.
 *
 * Performs single user specific setup then calls PostgresMain() to actually
 * process queries. Single user mode specific setup should go here, rather
 * than PostgresMain() or InitPostgres() when reasonably possible.
 */
void
PostgresSingleUserMain(int argc, char *argv[],
					   const char *username)
{
	const char *dbname = NULL;

	Assert(!IsUnderPostmaster);

	/* Initialize startup process environment. */
	InitStandaloneProcess(argv[0]);

	/*
	 * Set default values for command-line options.
	 */
	InitializeGUCOptions();

	/*
	 * Parse command-line options.
	 */
	process_postgres_switches(argc, argv, PGC_POSTMASTER, &dbname);

	/* Must have gotten a database name, or have a default (the username) */
	if (dbname == NULL)
	{
		dbname = username;
		if (dbname == NULL)
			ereport(FATAL,
					(errcode(ERRCODE_INVALID_PARAMETER_VALUE),
					 errmsg("%s: no database nor user name specified",
							progname)));
	}

	/* Acquire configuration parameters */
	if (!SelectConfigFiles(userDoption, progname))
		proc_exit(1);

	/*
	 * Validate we have been given a reasonable-looking DataDir and change
	 * into it.
	 */
	checkDataDir();
	ChangeToDataDir();

	/*
	 * Create lockfile for data directory.
	 */
	CreateDataDirLockFile(false);

	/* read control file (error checking and contains config ) */
	LocalProcessControlFile(false);

	/*
	 * process any libraries that should be preloaded at postmaster start
	 */
	process_shared_preload_libraries();

	/* Initialize MaxBackends */
	InitializeMaxBackends();

	/*
	 * Give preloaded libraries a chance to request additional shared memory.
	 */
	process_shmem_requests();

	/*
	 * Now that loadable modules have had their chance to request additional
	 * shared memory, determine the value of any runtime-computed GUCs that
	 * depend on the amount of shared memory required.
	 */
	InitializeShmemGUCs();

	/*
	 * Now that modules have been loaded, we can process any custom resource
	 * managers specified in the wal_consistency_checking GUC.
	 */
	InitializeWalConsistencyChecking();

	CreateSharedMemoryAndSemaphores();

	/*
	 * Remember stand-alone backend startup time,roughly at the same point
	 * during startup that postmaster does so.
	 */
	PgStartTime = GetCurrentTimestamp();

	/*
	 * Create a per-backend PGPROC struct in shared memory. We must do this
	 * before we can use LWLocks.
	 */
	InitProcess();

	/*
	 * Now that sufficient infrastructure has been initialized, PostgresMain()
	 * can do the rest.
	 */
	PostgresMain(dbname, username);
}


/* ----------------------------------------------------------------
 * PostgresMain
 *	   postgres main loop -- all backends, interactive or otherwise loop here
 *
 * dbname is the name of the database to connect to, username is the
 * PostgreSQL user name to be used for the session.
 *
 * NB: Single user mode specific setup should go to PostgresSingleUserMain()
 * if reasonably possible.
 * ----------------------------------------------------------------
 */
void
PostgresMain(const char *dbname, const char *username)
{
	int			firstchar;
	StringInfoData input_message;
	sigjmp_buf	local_sigjmp_buf;
	volatile bool send_ready_for_query = true;
	bool		idle_in_transaction_timeout_enabled = false;
	bool		idle_session_timeout_enabled = false;

	AssertArg(dbname != NULL);
	AssertArg(username != NULL);

	SetProcessingMode(InitProcessing);

    /* TODO(neil)
	 * Once we have our system DB, remove the following code. It is a hack to help us getting
	 * by for now.
	 */
	if (strcmp(dbname, "template0") == 0 || strcmp(dbname, "template1") == 0)
		YbSetConnectedToTemplateDb();

	/*
	 * Set up signal handlers.  (InitPostmasterChild or InitStandaloneProcess
	 * has already set up BlockSig and made that the active signal mask.)
	 *
	 * Note that postmaster blocked all signals before forking child process,
	 * so there is no race condition whereby we might receive a signal before
	 * we have set up the handler.
	 *
	 * Also note: it's best not to use any signals that are SIG_IGNored in the
	 * postmaster.  If such a signal arrives before we are able to change the
	 * handler to non-SIG_IGN, it'll get dropped.  Instead, make a dummy
	 * handler in the postmaster to reserve the signal. (Of course, this isn't
	 * an issue for signals that are locally generated, such as SIGALRM and
	 * SIGPIPE.)
	 */
	if (am_walsender)
		WalSndSignals();
	else
	{
		pqsignal(SIGHUP, SignalHandlerForConfigReload);
		pqsignal(SIGINT, StatementCancelHandler);	/* cancel current query */
		pqsignal(SIGTERM, die); /* cancel current query and exit */

		/*
		 * In a postmaster child backend, replace SignalHandlerForCrashExit
		 * with quickdie, so we can tell the client we're dying.
		 *
		 * In a standalone backend, SIGQUIT can be generated from the keyboard
		 * easily, while SIGTERM cannot, so we make both signals do die()
		 * rather than quickdie().
		 */
		if (IsUnderPostmaster)
			pqsignal(SIGQUIT, quickdie);	/* hard crash time */
		else
			pqsignal(SIGQUIT, die); /* cancel current query and exit */
		InitializeTimeouts();	/* establishes SIGALRM handler */

		/*
		 * Ignore failure to write to frontend. Note: if frontend closes
		 * connection, we will notice it and exit cleanly when control next
		 * returns to outer loop.  This seems safer than forcing exit in the
		 * midst of output during who-knows-what operation...
		 */
		pqsignal(SIGPIPE, SIG_IGN);
		pqsignal(SIGUSR1, procsignal_sigusr1_handler);
		pqsignal(SIGUSR2, SIG_IGN);
		pqsignal(SIGFPE, FloatExceptionHandler);

		/*
		 * Reset some signals that are accepted by postmaster but not by
		 * backend
		 */
		pqsignal(SIGCHLD, SIG_DFL); /* system() requires this on some
									 * platforms */
	}

	/* Early initialization */
	BaseInit();

	/* We need to allow SIGINT, etc during the initial transaction */
	PG_SETMASK(&UnBlockSig);

	/*
	 * General initialization.
	 *
	 * NOTE: if you are tempted to add code in this vicinity, consider putting
	 * it inside InitPostgres() instead.  In particular, anything that
	 * involves database access should be there, not here.
	 */
	InitPostgres(dbname, InvalidOid,	/* database to connect to */
				 username, InvalidOid,	/* role to connect as */
				 !am_walsender, /* honor session_preload_libraries? */
				 false,			/* don't ignore datallowconn */
				 NULL,			/* no out_dbname */
				 NULL);			/* session id */

	/*
	 * If the PostmasterContext is still around, recycle the space; we don't
	 * need it anymore after InitPostgres completes.  Note this does not trash
	 * *MyProcPort, because ConnCreate() allocated that space with malloc()
	 * ... else we'd need to copy the Port data first.  Also, subsidiary data
	 * such as the username isn't lost either; see ProcessStartupPacket().
	 * YB note: PostmasterContext is required in case of connections created by
	 * Ysql Connection Manager for `Authentication Passthrough`, so it shouldn't
	 * be deleted in this case.
	 */
	if (PostmasterContext && !YbIsClientYsqlConnMgr())
	{
		MemoryContextDelete(PostmasterContext);
		PostmasterContext = NULL;
	}

	SetProcessingMode(NormalProcessing);

	/*
	 * Now all GUC states are fully set up.  Report them to client if
	 * appropriate.
	 */
	BeginReportingGUCOptions();

	/*
	 * Also set up handler to log session end; we have to wait till now to be
	 * sure Log_disconnections has its final value.
	 */
	if (IsUnderPostmaster && Log_disconnections)
		on_proc_exit(log_disconnections, 0);

	pgstat_report_connect(MyDatabaseId);

	/* Perform initialization specific to a WAL sender process. */
	if (am_walsender)
		InitWalSender();

	/*
	 * Send this backend's cancellation info to the frontend.
	 */
	if (whereToSendOutput == DestRemote)
	{
		StringInfoData buf;

		pq_beginmessage(&buf, 'K');
		pq_sendint32(&buf, (int32) MyProcPid);
		pq_sendint32(&buf, (int32) MyCancelKey);
		pq_endmessage(&buf);
		/* Need not flush since ReadyForQuery will do it. */
	}

	/* Welcome banner for standalone case */
	if (whereToSendOutput == DestDebug)
		printf("\nPostgreSQL stand-alone backend %s\n", PG_VERSION);

	/*
	 * Create the memory context we will use in the main loop.
	 *
	 * MessageContext is reset once per iteration of the main loop, ie, upon
	 * completion of processing of each command message from the client.
	 */
	MessageContext = AllocSetContextCreate(TopMemoryContext,
										   "MessageContext",
										   ALLOCSET_DEFAULT_SIZES);

	/*
	 * Create memory context and buffer used for RowDescription messages. As
	 * SendRowDescriptionMessage(), via exec_describe_statement_message(), is
	 * frequently executed for ever single statement, we don't want to
	 * allocate a separate buffer every time.
	 */
	row_description_context = AllocSetContextCreate(TopMemoryContext,
													"RowDescriptionContext",
													ALLOCSET_DEFAULT_SIZES);
	MemoryContextSwitchTo(row_description_context);
	initStringInfo(&row_description_buf);
	MemoryContextSwitchTo(TopMemoryContext);

	/*
	 * POSTGRES main processing loop begins here
	 *
	 * If an exception is encountered, processing resumes here so we abort the
	 * current transaction and start a new one.
	 *
	 * You might wonder why this isn't coded as an infinite loop around a
	 * PG_TRY construct.  The reason is that this is the bottom of the
	 * exception stack, and so with PG_TRY there would be no exception handler
	 * in force at all during the CATCH part.  By leaving the outermost setjmp
	 * always active, we have at least some chance of recovering from an error
	 * during error recovery.  (If we get into an infinite loop thereby, it
	 * will soon be stopped by overflow of elog.c's internal state stack.)
	 *
	 * Note that we use sigsetjmp(..., 1), so that this function's signal mask
	 * (to wit, UnBlockSig) will be restored when longjmp'ing to here.  This
	 * is essential in case we longjmp'd out of a signal handler on a platform
	 * where that leaves the signal blocked.  It's not redundant with the
	 * unblock in AbortTransaction() because the latter is only called if we
	 * were inside a transaction.
	 */

	if (sigsetjmp(local_sigjmp_buf, 1) != 0)
	{
		/*
		 * NOTE: if you are tempted to add more code in this if-block,
		 * consider the high probability that it should be in
		 * AbortTransaction() instead.  The only stuff done directly here
		 * should be stuff that is guaranteed to apply *only* for outer-level
		 * error recovery, such as adjusting the FE/BE protocol status.
		 */

		/* Since not using PG_TRY, must reset error stack by hand */
		error_context_stack = NULL;

		/* Prevent interrupts while cleaning up */
		HOLD_INTERRUPTS();

		/*
		 * Forget any pending QueryCancel request, since we're returning to
		 * the idle loop anyway, and cancel any active timeout requests.  (In
		 * future we might want to allow some timeout requests to survive, but
		 * at minimum it'd be necessary to do reschedule_timeouts(), in case
		 * we got here because of a query cancel interrupting the SIGALRM
		 * interrupt handler.)	Note in particular that we must clear the
		 * statement and lock timeout indicators, to prevent any future plain
		 * query cancels from being misreported as timeouts in case we're
		 * forgetting a timeout cancel.
		 */
		disable_all_timeouts(false);
		QueryCancelPending = false; /* second to avoid race condition */

		/* Not reading from the client anymore. */
		DoingCommandRead = false;

		/* Make sure libpq is in a good state */
		pq_comm_reset();

		/* Report the error to the client and/or server log */
		EmitErrorReport();

		/*
		 * Make sure debug_query_string gets reset before we possibly clobber
		 * the storage it points at.
		 */
		debug_query_string = NULL;

		/*
		 * Abort the current transaction in order to recover.
		 */
		AbortCurrentTransaction();

		if (am_walsender)
			WalSndErrorCleanup();

		PortalErrorCleanup();

		/*
		 * We can't release replication slots inside AbortTransaction() as we
		 * need to be able to start and abort transactions while having a slot
		 * acquired. But we never need to hold them across top level errors,
		 * so releasing here is fine. There also is a before_shmem_exit()
		 * callback ensuring correct cleanup on FATAL errors.
		 */
		if (MyReplicationSlot != NULL)
			ReplicationSlotRelease();

		/* We also want to cleanup temporary slots on error. */
		ReplicationSlotCleanup();

		jit_reset_after_error();

		/*
		 * Now return to normal top-level context and clear ErrorContext for
		 * next time.
		 */
		MemoryContextSwitchTo(TopMemoryContext);
		FlushErrorState();

		/*
		 * If we were handling an extended-query-protocol message, initiate
		 * skip till next Sync.  This also causes us not to issue
		 * ReadyForQuery (until we get Sync).
		 */
		if (doing_extended_query_message)
			ignore_till_sync = true;

		/* We don't have a transaction command open anymore */
		xact_started = false;

		/*
		 * If an error occurred while we were reading a message from the
		 * client, we have potentially lost track of where the previous
		 * message ends and the next one begins.  Even though we have
		 * otherwise recovered from the error, we cannot safely read any more
		 * messages from the client, so there isn't much we can do with the
		 * connection anymore.
		 */
		if (pq_is_reading_msg())
			ereport(FATAL,
					(errcode(ERRCODE_PROTOCOL_VIOLATION),
					 errmsg("terminating connection because protocol synchronization was lost")));

		/* Now we can allow interrupts again */
		RESUME_INTERRUPTS();
	}

	/* We can now handle ereport(ERROR) */
	PG_exception_stack = &local_sigjmp_buf;

	if (!ignore_till_sync)
		send_ready_for_query = true;	/* initially, or after error */

	/*
	 * Non-error queries loop here.
	 */

	for (;;)
	{
		/*
		 * At top of loop, reset extended-query-message flag, so that any
		 * errors encountered in "idle" state don't provoke skip.
		 */
		doing_extended_query_message = false;

		/*
		 * Release storage left over from prior query cycle, and create a new
		 * query input buffer in the cleared MessageContext.
		 */
		MemoryContextSwitchTo(MessageContext);
		MemoryContextResetAndDeleteChildren(MessageContext);

		initStringInfo(&input_message);

		/*
		 * Also consider releasing our catalog snapshot if any, so that it's
		 * not preventing advance of global xmin while we wait for the client.
		 */
		InvalidateCatalogSnapshotConditionally();

		/*
		 * (1) If we've reached idle state, tell the frontend we're ready for
		 * a new query.
		 *
		 * Note: this includes fflush()'ing the last of the prior output.
		 *
		 * This is also a good time to flush out collected statistics to the
		 * cumulative stats system, and to update the PS stats display.  We
		 * avoid doing those every time through the message loop because it'd
		 * slow down processing of batched messages, and because we don't want
		 * to report uncommitted updates (that confuses autovacuum).  The
		 * notification processor wants a call too, if we are not in a
		 * transaction block.
		 *
		 * Also, if an idle timeout is enabled, start the timer for that.
		 */
		if (send_ready_for_query)
		{
			if (IsAbortedTransactionBlockState())
			{
				set_ps_display("idle in transaction (aborted)");
				pgstat_report_activity(STATE_IDLEINTRANSACTION_ABORTED, NULL);

				/* Start the idle-in-transaction timer */
				if (IdleInTransactionSessionTimeout > 0)
				{
					idle_in_transaction_timeout_enabled = true;
					enable_timeout_after(IDLE_IN_TRANSACTION_SESSION_TIMEOUT,
										 IdleInTransactionSessionTimeout);
				}
			}
			else if (IsTransactionOrTransactionBlock())
			{
				set_ps_display("idle in transaction");
				pgstat_report_activity(STATE_IDLEINTRANSACTION, NULL);

				/* Start the idle-in-transaction timer */
				if (IdleInTransactionSessionTimeout > 0)
				{
					idle_in_transaction_timeout_enabled = true;
					enable_timeout_after(IDLE_IN_TRANSACTION_SESSION_TIMEOUT,
										 IdleInTransactionSessionTimeout);
				}
			}
			else
			{
				long		stats_timeout;

				if (IsYugaByteEnabled() && yb_need_cache_refresh)
				{
					YBRefreshCache();
				}

				/*
				 * Process incoming notifies (including self-notifies), if
				 * any, and send relevant messages to the client.  Doing it
				 * here helps ensure stable behavior in tests: if any notifies
				 * were received during the just-finished transaction, they'll
				 * be seen by the client before ReadyForQuery is.
				 */
				if (notifyInterruptPending)
					ProcessNotifyInterrupt(false);

				/*
				 * Check if we need to report stats. If pgstat_report_stat()
				 * decides it's too soon to flush out pending stats / lock
				 * contention prevented reporting, it'll tell us when we
				 * should try to report stats again (so that stats updates
				 * aren't unduly delayed if the connection goes idle for a
				 * long time). We only enable the timeout if we don't already
				 * have a timeout in progress, because we don't disable the
				 * timeout below. enable_timeout_after() needs to determine
				 * the current timestamp, which can have a negative
				 * performance impact. That's OK because pgstat_report_stat()
				 * won't have us wake up sooner than a prior call.
				 */
				stats_timeout = pgstat_report_stat(false);
				if (stats_timeout > 0)
				{
					if (!get_timeout_active(IDLE_STATS_UPDATE_TIMEOUT))
						enable_timeout_after(IDLE_STATS_UPDATE_TIMEOUT,
											 stats_timeout);
				}
				else
				{
					/* all stats flushed, no need for the timeout */
					if (get_timeout_active(IDLE_STATS_UPDATE_TIMEOUT))
						disable_timeout(IDLE_STATS_UPDATE_TIMEOUT, false);
				}

				set_ps_display("idle");
				pgstat_report_activity(STATE_IDLE, NULL);

				/* Start the idle-session timer */
				if (IdleSessionTimeout > 0)
				{
					idle_session_timeout_enabled = true;
					enable_timeout_after(IDLE_SESSION_TIMEOUT,
										 IdleSessionTimeout);
				}

				if (IsYugaByteEnabled())
					yb_pgstat_set_has_catalog_version(false);
			}

			/* Report any recently-changed GUC options */
			ReportChangedGUCOptions();

			ReadyForQuery(whereToSendOutput);
			send_ready_for_query = false;
		}

		/*
		 * (2) Allow asynchronous signals to be executed immediately if they
		 * come in while we are waiting for client input. (This must be
		 * conditional since we don't want, say, reads on behalf of COPY FROM
		 * STDIN doing the same thing.)
		 */
		DoingCommandRead = true;

		/*
		 * (3) read a command (loop blocks here)
		 */
		firstchar = ReadCommand(&input_message);

		/*
		 * (4) turn off the idle-in-transaction and idle-session timeouts if
		 * active.  We do this before step (5) so that any last-moment timeout
		 * is certain to be detected in step (5).
		 *
		 * At most one of these timeouts will be active, so there's no need to
		 * worry about combining the timeout.c calls into one.
		 */
		if (idle_in_transaction_timeout_enabled)
		{
			disable_timeout(IDLE_IN_TRANSACTION_SESSION_TIMEOUT, false);
			idle_in_transaction_timeout_enabled = false;
		}
		if (idle_session_timeout_enabled)
		{
			disable_timeout(IDLE_SESSION_TIMEOUT, false);
			idle_session_timeout_enabled = false;
		}

		/*
		 * (5) disable async signal conditions again.
		 *
		 * Query cancel is supposed to be a no-op when there is no query in
		 * progress, so if a query cancel arrived while we were idle, just
		 * reset QueryCancelPending. ProcessInterrupts() has that effect when
		 * it's called when DoingCommandRead is set, so check for interrupts
		 * before resetting DoingCommandRead.
		 */
		CHECK_FOR_INTERRUPTS();
		DoingCommandRead = false;

		/*
		 * (6) check for any other interesting events that happened while we
		 * slept.
		 */
		if (ConfigReloadPending)
		{
			ConfigReloadPending = false;
			ProcessConfigFile(PGC_SIGHUP);
		}

		/*
		 * (7) process the command.  But ignore it if we're skipping till
		 * Sync.
		 */
		if (ignore_till_sync && firstchar != EOF)
			continue;

		if (IsYugaByteEnabled())
		{
			yb_pgstat_set_has_catalog_version(true);
			YBCPgResetCatalogReadTime();
			YBCheckSharedCatalogCacheVersion();
			yb_run_with_explain_analyze = false;
			if (IsYsqlUpgrade &&
				yb_catalog_version_type != CATALOG_VERSION_CATALOG_TABLE)
				yb_catalog_version_type = CATALOG_VERSION_UNSET;
			yb_is_multi_statement_query = false;
		}

		switch (firstchar)
		{
			case 'Q':			/* simple query */
			{
				const char *query_string;

				/* Set statement_timestamp() */
				SetCurrentStatementStartTimestamp();

				query_string = pq_getmsgstring(&input_message);
				pq_getmsgend(&input_message);
				MemoryContext oldcontext = GetCurrentMemoryContext();

				PG_TRY();
				{
					if (!am_walsender || !exec_replication_command(query_string))
                      yb_exec_simple_query(query_string, oldcontext);
				}
				PG_CATCH();
				{
					/* Get error data */
					ErrorData *edata;
					MemoryContext errorcontext = MemoryContextSwitchTo(oldcontext);
					edata = CopyErrorData();

					bool need_retry = false;
					YBPrepareCacheRefreshIfNeeded(
							edata,
							yb_check_retry_allowed(query_string),
							yb_is_dml_command(query_string),
							&need_retry);

					if (need_retry)
					{
						if (!am_walsender || !exec_replication_command(query_string))
						{
							if (yb_debug_log_internal_restarts)
							{
								yb_report_cache_version_restart(query_string, edata);
							}
							/*
							 * Free edata before restarting, in other branches
							 * the memory context will get reset after anyway.
							 */
							FreeErrorData(edata);
							yb_exec_simple_query(query_string, oldcontext);
						}
					}
					else
					{
						MemoryContextSwitchTo(errorcontext);
						PG_RE_THROW();
					}
				}
				PG_END_TRY();

				send_ready_for_query = true;
			}
			break;

			case 'P':			/* parse */
				{
					const char *stmt_name;
					const char *query_string;
					int			numParams;
					Oid		   *paramTypes = NULL;

					forbidden_in_wal_sender(firstchar);

					/* Set statement_timestamp() */
					SetCurrentStatementStartTimestamp();

					stmt_name = pq_getmsgstring(&input_message);
					query_string = pq_getmsgstring(&input_message);
					numParams = pq_getmsgint(&input_message, 2);
					if (numParams > 0)
					{
						paramTypes = (Oid *) palloc(numParams * sizeof(Oid));
						for (int i = 0; i < numParams; i++)
							paramTypes[i] = pq_getmsgint(&input_message, 4);
					}
					pq_getmsgend(&input_message);

					MemoryContext oldcontext = GetCurrentMemoryContext();

					PG_TRY();
					{
						exec_parse_message(query_string,
						                   stmt_name,
						                   paramTypes,
						                   numParams,
						                   whereToSendOutput);
					}
					PG_CATCH();
					{
						/* Get error data */
						ErrorData *edata;
						MemoryContext errorcontext = MemoryContextSwitchTo(oldcontext);
						edata = CopyErrorData();

						/*
						 * TODO Cannot retry parse statements yet (without
						 * aborting the followup bind/execute.
						 */
						bool need_retry = false;
						YBPrepareCacheRefreshIfNeeded(
								edata,
								false /* consider_retry */,
								yb_is_dml_command(query_string),
								&need_retry);
						MemoryContextSwitchTo(errorcontext);
						PG_RE_THROW();

					}
					PG_END_TRY();

				}
				break;

			case 'B':			/* bind */
				forbidden_in_wal_sender(firstchar);

				/* Set statement_timestamp() */
				SetCurrentStatementStartTimestamp();

				/*
				 * this message is complex enough that it seems best to put
				 * the field extraction out-of-line
				 */
				exec_bind_message(&input_message);
				break;

			case 'E':			/* execute */
				{
					const char *portal_name;
					int			max_rows;

					forbidden_in_wal_sender(firstchar);

					/* Set statement_timestamp() */
					SetCurrentStatementStartTimestamp();

					portal_name = pq_getmsgstring(&input_message);
					max_rows = pq_getmsgint(&input_message, 4);
					pq_getmsgend(&input_message);

					MemoryContext oldcontext = GetCurrentMemoryContext();
					YBQueryRestartData* restart_data =
						yb_collect_portal_restart_data(portal_name);

					PG_TRY();
					{
						yb_exec_execute_message(portal_name,
												max_rows,
												restart_data,
												oldcontext);
					}
					PG_CATCH();
					{
						/*
						 * Get error data. Original error will be thrown in 2 cases:
						 * - query can't be restarted transparently
						 * - original error is "schema version mismatch for table"
						 *   and restarting will raise an error (workaround for #6982)
						 */
						MemoryContext errorcontext = MemoryContextSwitchTo(oldcontext);
						ErrorData *edata = CopyErrorData();

						/*
						 * The portal recreation logic is restored to the pre-#2216 state
						 * (it was reworked in #4254).
						 */
						Portal old_portal = GetPortalByName(portal_name);

						/*
						 * TODO Do not support retrying for prepared statements
						 * yet. (i.e. if portal is named or has params).
						 */
						bool can_retry =
						    IsYugaByteEnabled() &&
						    old_portal &&
						    portal_name[0] == '\0' &&
						    !old_portal->portalParams &&
						    yb_check_retry_allowed(restart_data->query_string);


						/* Stuff we might need for retrying below */
						char* query_string = NULL;
						int   nformats = 0;
						int16 *formats = NULL;

						if (can_retry)
						{
							/*
							 * Copy the data needed to retry before transaction
							 * abort cleans it up.
							 */
							query_string = pstrdup(restart_data->query_string);

							if (old_portal->formats)
							{
								nformats = old_portal->tupDesc->natts;
								formats  = (int16 *) palloc(nformats * sizeof(int16));
								memcpy(formats,
								       old_portal->formats,
								       nformats * sizeof(int16));
							}
						}

						bool need_retry = false;

						/*
						 * Execute may have been partially applied so need to
						 * cleanup (and restart) the transaction.
						 */
						YBPrepareCacheRefreshIfNeeded(
								edata,
								can_retry,
								yb_is_dml_command(query_string),
								&need_retry);

						if (need_retry && can_retry)
						{
							PG_TRY();
							{
								if (yb_debug_log_internal_restarts)
								{
									yb_report_cache_version_restart(query_string, edata);
								}

								/* 1. Redo Parse: Create Cached stmt (no output) */
								exec_parse_message(query_string,
								                   portal_name,
								                   NULL /* param_types*/,
								                   0 /* num_params */,
								                   DestNone);

								/* 2. Redo the Bind step */
								Portal portal;
								/* Create portal */
								portal = CreatePortal(portal_name, true, true);

								/* Set portal data */
								MemoryContext oldContext = MemoryContextSwitchTo(
										portal->portalContext);
								char          *stmt_name;
								if (portal_name[0])
									stmt_name = pstrdup(portal_name);
								else
									stmt_name = NULL;
								query_string = pstrdup(query_string);

								/* TODO params are none for now (see above) */
								ParamListInfo params = NULL;

								MemoryContextSwitchTo(oldContext);

								CachedPlan *cplan = GetCachedPlan(unnamed_stmt_psrc,
								                                  params,
								                                  false,
								                                  NULL);

								PortalDefineQuery(portal,
								                  stmt_name,
								                  query_string,
								                  unnamed_stmt_psrc->commandTag,
								                  cplan->stmt_list,
								                  cplan);

								/* Start portal */
								PortalStart(portal, params, 0, InvalidSnapshot);
								/* Set the output format */
								PortalSetResultFormat(portal, nformats, formats);

								/* Now ready to retry the execute step. */
								yb_exec_execute_message(portal_name,
														max_rows,
														restart_data,
														GetCurrentMemoryContext());
							}
							PG_CATCH();
							{
								if (YBTableSchemaVersionMismatchError(edata, NULL /* table_id */))
									ReThrowError(edata);
								else
									PG_RE_THROW();
							}
							PG_END_TRY();
						}
						else
						{
							MemoryContextSwitchTo(errorcontext);
							PG_RE_THROW();
						}

					}
					PG_END_TRY();
				}
				break;

			case 'F':			/* fastpath function call */
				forbidden_in_wal_sender(firstchar);

				/* Set statement_timestamp() */
				SetCurrentStatementStartTimestamp();

				/* Report query to various monitoring facilities. */
				pgstat_report_activity(STATE_FASTPATH, NULL);
				set_ps_display("<FASTPATH>");

				/* start an xact for this function invocation */
				start_xact_command();

				/*
				 * Note: we may at this point be inside an aborted
				 * transaction.  We can't throw error for that until we've
				 * finished reading the function-call message, so
				 * HandleFunctionRequest() must check for it after doing so.
				 * Be careful not to do anything that assumes we're inside a
				 * valid transaction here.
				 */

				/* switch back to message context */
				MemoryContextSwitchTo(MessageContext);

				HandleFunctionRequest(&input_message);

				/* commit the function-invocation transaction */
				finish_xact_command();

				send_ready_for_query = true;
				break;

			case 'C':			/* close */
				{
					int			close_type;
					const char *close_target;

					forbidden_in_wal_sender(firstchar);

					close_type = pq_getmsgbyte(&input_message);
					close_target = pq_getmsgstring(&input_message);
					pq_getmsgend(&input_message);

					switch (close_type)
					{
						case 'S':
							if (close_target[0] != '\0')
								DropPreparedStatement(close_target, false);
							else
							{
								/* special-case the unnamed statement */
								drop_unnamed_stmt();
							}
							break;
						case 'P':
							{
								Portal		portal;

								portal = GetPortalByName(close_target);
								if (PortalIsValid(portal))
									PortalDrop(portal, false);
							}
							break;
						default:
							ereport(ERROR,
									(errcode(ERRCODE_PROTOCOL_VIOLATION),
									 errmsg("invalid CLOSE message subtype %d",
											close_type)));
							break;
					}

					if (whereToSendOutput == DestRemote)
						pq_putemptymessage('3');	/* CloseComplete */
				}
				break;

			case 'D':			/* describe */
				{
					int			describe_type;
					const char *describe_target;

					forbidden_in_wal_sender(firstchar);

					/* Set statement_timestamp() (needed for xact) */
					SetCurrentStatementStartTimestamp();

					describe_type = pq_getmsgbyte(&input_message);
					describe_target = pq_getmsgstring(&input_message);
					pq_getmsgend(&input_message);

					switch (describe_type)
					{
						case 'S':
							exec_describe_statement_message(describe_target);
							break;
						case 'P':
							exec_describe_portal_message(describe_target);
							break;
						default:
							ereport(ERROR,
									(errcode(ERRCODE_PROTOCOL_VIOLATION),
									 errmsg("invalid DESCRIBE message subtype %d",
											describe_type)));
							break;
					}
				}
				break;

			case 'H':			/* flush */
				pq_getmsgend(&input_message);
				if (whereToSendOutput == DestRemote)
					pq_flush();
				break;

			case 'S':			/* sync */
				pq_getmsgend(&input_message);
				finish_xact_command();
				send_ready_for_query = true;
				break;

				/*
				 * 'X' means that the frontend is closing down the socket. EOF
				 * means unexpected loss of frontend connection. Either way,
				 * perform normal shutdown.
				 */
			case EOF:

				/* for the cumulative statistics system */
				pgStatSessionEndCause = DISCONNECT_CLIENT_EOF;

				switch_fallthrough(); /* FALLTHROUGH */

			case 'X':

				/*
				 * Reset whereToSendOutput to prevent ereport from attempting
				 * to send any more messages to client.
				 */
				if (whereToSendOutput == DestRemote)
					whereToSendOutput = DestNone;

				/*
				 * NOTE: if you are tempted to add more code here, DON'T!
				 * Whatever you had in mind to do should be set up as an
				 * on_proc_exit or on_shmem_exit callback, instead. Otherwise
				 * it will fail to be called during other backend-shutdown
				 * scenarios.
				 */
				proc_exit(0);

			case 'd':			/* copy data */
			case 'c':			/* copy done */
			case 'f':			/* copy fail */

				/*
				 * Accept but ignore these messages, per protocol spec; we
				 * probably got here because a COPY failed, and the frontend
				 * is still sending data.
				 */
				break;

			case 'A': /* Auth Passthrough Request */
				if (YbIsClientYsqlConnMgr())
				{
					/*
					 * Do not rely on cache during authentication passthrough.
					 * "ALTER ROLE" does not change the catalog version due to this
					 * local cache may have an invalid cache.
					 * 
					 * TODO (GH #21998): Invalidate cache specific to the role credentials and
					 * logic permissions.
					 */
					ResetCatalogCaches();

					/* Store a copy of the old context */
					char *db_name = MyProcPort->database_name;
					char *user_name = MyProcPort->user_name;
					char *host = MyProcPort->remote_host;
					sa_family_t conn_type = MyProcPort->raddr.addr.ss_family;

					/* Update the Port details with the new context. */
					MyProcPort->user_name =
						(char *) pq_getmsgstring(&input_message);
					MyProcPort->database_name =
						(char *) pq_getmsgstring(&input_message);
					MyProcPort->remote_host =
						(char *) pq_getmsgstring(&input_message);
					// HARD Code connection type between client and ysql_conn_mgr to AF_INET (only supported)
					// for authentication
					MyProcPort->raddr.addr.ss_family = AF_INET;
					MyProcPort->yb_is_ssl_enabled_in_logical_conn = 
						pq_getmsgbyte(&input_message) == 'E' ? true : false;

					/* Update the `remote_host` */
					struct sockaddr_in *ip_address_1;
					ip_address_1 =
						(struct sockaddr_in *) (&MyProcPort->raddr.addr);
					inet_pton(AF_INET, MyProcPort->remote_host,
							  &(ip_address_1->sin_addr));
					MyProcPort->yb_is_auth_passthrough_req = true;

					/* Start authentication */
					start_xact_command();
					ClientAuthentication(MyProcPort);
					finish_xact_command();

					/* Place back the old context */
					MyProcPort->yb_is_auth_passthrough_req = false;
					MyProcPort->yb_is_ssl_enabled_in_logical_conn = false;
					MyProcPort->user_name = user_name;
					MyProcPort->database_name = db_name;
					MyProcPort->remote_host = host;
					MyProcPort->raddr.addr.ss_family = conn_type;
					inet_pton(AF_INET, MyProcPort->remote_host,
							  &(ip_address_1->sin_addr));

					send_ready_for_query = true;
				}
				else
				{
					ereport(FATAL,
							(errcode(ERRCODE_PROTOCOL_VIOLATION),
							 errmsg("invalid frontend message type %d",
									firstchar)));
				}
				break;

			case 's': /* SET SESSION PARAMETER */
				if (YbIsClientYsqlConnMgr())
				{
					start_xact_command();
					YbHandleSetSessionParam(pq_getmsgint(&input_message, 4));
					int new_shmem_key = yb_logical_client_shmem_key;
					finish_xact_command();

					// finish_xact_command() resets the yb_logical_client_shmem_key value.
					if (new_shmem_key > 0)
						yb_logical_client_shmem_key = new_shmem_key;

					send_ready_for_query = true;
				}
				else
				{
					ereport(FATAL,
							(errcode(ERRCODE_PROTOCOL_VIOLATION),
							 errmsg("invalid frontend message type %d",
								firstchar)));
				}
				break;

			default:
				ereport(FATAL,
						(errcode(ERRCODE_PROTOCOL_VIOLATION),
						 errmsg("invalid frontend message type %d",
								firstchar)));
		}
	}							/* end of input-reading loop */
}

/*
 * Throw an error if we're a WAL sender process.
 *
 * This is used to forbid anything else than simple query protocol messages
 * in a WAL sender process.  'firstchar' specifies what kind of a forbidden
 * message was received, and is used to construct the error message.
 */
static void
forbidden_in_wal_sender(char firstchar)
{
	if (am_walsender)
	{
		if (firstchar == 'F')
			ereport(ERROR,
					(errcode(ERRCODE_PROTOCOL_VIOLATION),
					 errmsg("fastpath function calls not supported in a replication connection")));
		else
			ereport(ERROR,
					(errcode(ERRCODE_PROTOCOL_VIOLATION),
					 errmsg("extended query protocol not supported in a replication connection")));
	}
}


/*
 * Obtain platform stack depth limit (in bytes)
 *
 * Return -1 if unknown
 */
long
get_stack_depth_rlimit(void)
{
#if defined(HAVE_GETRLIMIT) && defined(RLIMIT_STACK)
	static long val = 0;

	/* This won't change after process launch, so check just once */
	if (val == 0)
	{
		struct rlimit rlim;

		if (getrlimit(RLIMIT_STACK, &rlim) < 0)
			val = -1;
		else if (rlim.rlim_cur == RLIM_INFINITY)
			val = LONG_MAX;
		/* rlim_cur is probably of an unsigned type, so check for overflow */
		else if (rlim.rlim_cur >= LONG_MAX)
			val = LONG_MAX;
		else
			val = rlim.rlim_cur;
	}
	return val;
#else							/* no getrlimit */
#if defined(WIN32) || defined(__CYGWIN__)
	/* On Windows we set the backend stack size in src/backend/Makefile */
	return WIN32_STACK_RLIMIT;
#else							/* not windows ... give up */
	return -1;
#endif
#endif
}


static struct rusage Save_r;
static struct timeval Save_t;

void
ResetUsage(void)
{
	getrusage(RUSAGE_SELF, &Save_r);
	gettimeofday(&Save_t, NULL);
}

void
ShowUsage(const char *title)
{
	StringInfoData str;
	struct timeval user,
				sys;
	struct timeval elapse_t;
	struct rusage r;

	getrusage(RUSAGE_SELF, &r);
	gettimeofday(&elapse_t, NULL);
	memcpy((char *) &user, (char *) &r.ru_utime, sizeof(user));
	memcpy((char *) &sys, (char *) &r.ru_stime, sizeof(sys));
	if (elapse_t.tv_usec < Save_t.tv_usec)
	{
		elapse_t.tv_sec--;
		elapse_t.tv_usec += 1000000;
	}
	if (r.ru_utime.tv_usec < Save_r.ru_utime.tv_usec)
	{
		r.ru_utime.tv_sec--;
		r.ru_utime.tv_usec += 1000000;
	}
	if (r.ru_stime.tv_usec < Save_r.ru_stime.tv_usec)
	{
		r.ru_stime.tv_sec--;
		r.ru_stime.tv_usec += 1000000;
	}

	/*
	 * The only stats we don't show here are ixrss, idrss, isrss.  It takes
	 * some work to interpret them, and most platforms don't fill them in.
	 */
	initStringInfo(&str);

	appendStringInfoString(&str, "! system usage stats:\n");
	appendStringInfo(&str,
					 "!\t%ld.%06ld s user, %ld.%06ld s system, %ld.%06ld s elapsed\n",
					 (long) (r.ru_utime.tv_sec - Save_r.ru_utime.tv_sec),
					 (long) (r.ru_utime.tv_usec - Save_r.ru_utime.tv_usec),
					 (long) (r.ru_stime.tv_sec - Save_r.ru_stime.tv_sec),
					 (long) (r.ru_stime.tv_usec - Save_r.ru_stime.tv_usec),
					 (long) (elapse_t.tv_sec - Save_t.tv_sec),
					 (long) (elapse_t.tv_usec - Save_t.tv_usec));
	appendStringInfo(&str,
					 "!\t[%ld.%06ld s user, %ld.%06ld s system total]\n",
					 (long) user.tv_sec,
					 (long) user.tv_usec,
					 (long) sys.tv_sec,
					 (long) sys.tv_usec);
#if defined(HAVE_GETRUSAGE)
	appendStringInfo(&str,
					 "!\t%ld kB max resident size\n",
#if defined(__darwin__)
	/* in bytes on macOS */
					 r.ru_maxrss / 1024
#else
	/* in kilobytes on most other platforms */
					 r.ru_maxrss
#endif
		);
	appendStringInfo(&str,
					 "!\t%ld/%ld [%ld/%ld] filesystem blocks in/out\n",
					 r.ru_inblock - Save_r.ru_inblock,
	/* they only drink coffee at dec */
					 r.ru_oublock - Save_r.ru_oublock,
					 r.ru_inblock, r.ru_oublock);
	appendStringInfo(&str,
					 "!\t%ld/%ld [%ld/%ld] page faults/reclaims, %ld [%ld] swaps\n",
					 r.ru_majflt - Save_r.ru_majflt,
					 r.ru_minflt - Save_r.ru_minflt,
					 r.ru_majflt, r.ru_minflt,
					 r.ru_nswap - Save_r.ru_nswap,
					 r.ru_nswap);
	appendStringInfo(&str,
					 "!\t%ld [%ld] signals rcvd, %ld/%ld [%ld/%ld] messages rcvd/sent\n",
					 r.ru_nsignals - Save_r.ru_nsignals,
					 r.ru_nsignals,
					 r.ru_msgrcv - Save_r.ru_msgrcv,
					 r.ru_msgsnd - Save_r.ru_msgsnd,
					 r.ru_msgrcv, r.ru_msgsnd);
	appendStringInfo(&str,
					 "!\t%ld/%ld [%ld/%ld] voluntary/involuntary context switches\n",
					 r.ru_nvcsw - Save_r.ru_nvcsw,
					 r.ru_nivcsw - Save_r.ru_nivcsw,
					 r.ru_nvcsw, r.ru_nivcsw);
#endif							/* HAVE_GETRUSAGE */

	/* remove trailing newline */
	if (str.data[str.len - 1] == '\n')
		str.data[--str.len] = '\0';

	ereport(LOG,
			(errmsg_internal("%s", title),
			 errdetail_internal("%s", str.data)));

	pfree(str.data);
}

/*
 * on_proc_exit handler to log end of session
 */
static void
log_disconnections(int code, Datum arg)
{
	Port	   *port = MyProcPort;
	long		secs;
	int			usecs;
	int			msecs;
	int			hours,
				minutes,
				seconds;

	TimestampDifference(MyStartTimestamp,
						GetCurrentTimestamp(),
						&secs, &usecs);
	msecs = usecs / 1000;

	hours = secs / SECS_PER_HOUR;
	secs %= SECS_PER_HOUR;
	minutes = secs / SECS_PER_MINUTE;
	seconds = secs % SECS_PER_MINUTE;

	ereport(LOG,
			(errmsg("disconnection: session time: %d:%02d:%02d.%03d "
					"user=%s database=%s host=%s%s%s",
					hours, minutes, seconds, msecs,
					port->user_name, port->database_name, port->remote_host,
					port->remote_port[0] ? " port=" : "", port->remote_port)));
}

/*
 * Start statement timeout timer, if enabled.
 *
 * If there's already a timeout running, don't restart the timer.  That
 * enables compromises between accuracy of timeouts and cost of starting a
 * timeout.
 */
static void
enable_statement_timeout(void)
{
	/* must be within an xact */
	Assert(xact_started);

	if (StatementTimeout > 0)
	{
		if (!get_timeout_active(STATEMENT_TIMEOUT))
			enable_timeout_after(STATEMENT_TIMEOUT, StatementTimeout);
	}
	else
	{
		if (get_timeout_active(STATEMENT_TIMEOUT))
			disable_timeout(STATEMENT_TIMEOUT, false);
	}
}

/*
 * Disable statement timeout, if active.
 */
static void
disable_statement_timeout(void)
{
	if (get_timeout_active(STATEMENT_TIMEOUT))
		disable_timeout(STATEMENT_TIMEOUT, false);
}

/*
 * Redact password, if exists in the query text.
 */
const char* RedactPasswordIfExists(const char* queryStr) {
	char *redactedStr;
	char *passwordToken;
	int i;
	int passwordPos;
	CommandTag commandTag;

	/*
	* Parse and check the type of the query. We only redact password
	* for the CREATE USER / CREATE ROLE / ALTER USER / ALTER ROLE queries.
	* Use yb_parse_command_tag to suppress error warnings.
	*/
	commandTag = yb_parse_command_tag(queryStr);
	if (commandTag == CMDTAG_UNKNOWN ||
		(commandTag != CMDTAG_CREATE_ROLE && commandTag != CMDTAG_ALTER_ROLE))
		return queryStr;

	/* Copy the query string and convert to lower case. */
  	redactedStr = pstrdup(queryStr);

  	for (i = 0; redactedStr[i]; i++)
    	redactedStr[i] = (char)pg_tolower((unsigned char)redactedStr[i]);

	/* Find index of password token. */
	passwordToken = strstr(redactedStr, TOKEN_PASSWORD);

	if (passwordToken != NULL)
	{
		/* Copy query string up to password token. */
		passwordPos = (passwordToken - redactedStr) + strlen(TOKEN_PASSWORD);

		redactedStr = palloc(passwordPos + 1 + strlen(TOKEN_REDACTED) + 1);

		strncpy(redactedStr, queryStr, passwordPos);

		/* And append redacted token. */
		redactedStr[passwordPos] = ' ';

		strcpy(redactedStr + passwordPos + 1, TOKEN_REDACTED);

		return redactedStr;
	}

	return queryStr;
}<|MERGE_RESOLUTION|>--- conflicted
+++ resolved
@@ -4466,19 +4466,13 @@
 static bool
 yb_is_restart_possible(ErrorData* edata,
 					   int attempt,
-<<<<<<< HEAD
-					   const YBQueryRestartData* restart_data,
-					   bool* retries_exhausted,
-					   bool* rc_ignoring_ddl_statement)
+					   const YBQueryRestartData* restart_data)
 {
 	CommandTag command_tag;
-=======
-					   const YBQueryRestartData* restart_data)
-{
+
 	if (yb_debug_log_internal_restarts)
 		elog(LOG, "Error details: edata->message=%s, edata->filename=%s, edata->lineno=%d",
 				 edata->message, edata->filename, edata->lineno);
->>>>>>> df61f829
 
 	if (!IsYugaByteEnabled())
 	{
@@ -4487,11 +4481,6 @@
 		return false;
 	}
 
-<<<<<<< HEAD
-	elog(DEBUG2, "Error details: edata->message=%s edata->filename=%s edata->lineno=%d",
-			 edata->message, edata->filename, edata->lineno);
-=======
->>>>>>> df61f829
 	bool is_read_restart_error = YBCIsRestartReadError(edata->yb_txn_errcode);
 	bool is_conflict_error = YBCIsTxnConflictError(edata->yb_txn_errcode);
 	bool is_deadlock_error = YBCIsTxnDeadlockError(edata->yb_txn_errcode);
