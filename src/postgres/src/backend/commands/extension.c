--- conflicted
+++ resolved
@@ -937,8 +937,6 @@
 								 GUC_ACTION_SAVE, true, 0, false);
 
 	/*
-<<<<<<< HEAD
-=======
 	 * Similarly disable check_function_bodies, to ensure that SQL functions
 	 * won't be parsed during creation.
 	 */
@@ -948,7 +946,6 @@
 								 GUC_ACTION_SAVE, true, 0, false);
 
 	/*
->>>>>>> f5f84e2f
 	 * Set up the search path to have the target schema first, making it be
 	 * the default creation target namespace.  Then add the schemas of any
 	 * prerequisite extensions, unless they are in pg_catalog which would be
