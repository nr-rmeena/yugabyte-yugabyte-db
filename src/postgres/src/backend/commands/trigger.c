--- conflicted
+++ resolved
@@ -6423,12 +6423,8 @@
 
 					/* Update or delete on trigger's PK table */
 					if (!RI_FKey_pk_upd_check_required(trigger, rel,
-<<<<<<< HEAD
-													   oldslot, newslot))
-=======
-													   oldtup, newtup,
+													   oldslot, newslot,
 													   &estate->yb_skip_entities))
->>>>>>> f6aaa64d
 					{
 						/* skip queuing this event */
 						continue;
@@ -6436,7 +6432,6 @@
 					break;
 
 				case RI_TRIGGER_FK:
-<<<<<<< HEAD
 
 					/*
 					 * Update on trigger's FK table.  We can skip the update
@@ -6451,13 +6446,8 @@
 					 */
 					if (rel->rd_rel->relkind == RELKIND_PARTITIONED_TABLE ||
 						!RI_FKey_fk_upd_check_required(trigger, rel,
-													   oldslot, newslot))
-=======
-					/* Update on trigger's FK table */
-					if (!RI_FKey_fk_upd_check_required(trigger, rel,
-													   oldtup, newtup,
+													   oldslot, newslot,
 													   &estate->yb_skip_entities))
->>>>>>> f6aaa64d
 					{
 						/* skip queuing this event */
 						continue;
