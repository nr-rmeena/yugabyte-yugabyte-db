--- conflicted
+++ resolved
@@ -129,13 +129,9 @@
 static void show_wal_usage(ExplainState *es, const WalUsage *usage);
 static void show_yb_rpc_stats(PlanState *planstate, bool indexScan, ExplainState *es);
 static void ExplainIndexScanDetails(Oid indexid, ScanDirection indexorderdir,
-<<<<<<< HEAD
-									double estimated_num_nexts, double estimated_num_seeks,
+									double yb_estimated_num_nexts,
+									double yb_estimated_num_seeks,
 									ExplainState *es);
-=======
-						double yb_estimated_num_nexts, double yb_estimated_num_seeks,
-						ExplainState *es);
->>>>>>> 340212f0
 static void ExplainScanTarget(Scan *plan, ExplainState *es);
 static void ExplainModifyTarget(ModifyTable *plan, ExplainState *es);
 static void ExplainTargetRel(Plan *plan, Index rti, ExplainState *es);
@@ -1361,7 +1357,6 @@
 	/* Create textual dump of plan tree */
 	ExplainPrintPlan(es, queryDesc);
 
-<<<<<<< HEAD
 	/*
 	 * COMPUTE_QUERY_ID_REGRESS means COMPUTE_QUERY_ID_AUTO, but we don't show
 	 * the queryid in any of the EXPLAIN plans to keep stable the results
@@ -1379,17 +1374,14 @@
 	}
 
 	/* Show buffer usage in planning */
-	if (bufusage)
+	if (bufusage && show_variable_fields)
 	{
 		ExplainOpenGroup("Planning", "Planning", true, es);
 		show_buffer_usage(es, bufusage, true);
 		ExplainCloseGroup("Planning", "Planning", true, es);
 	}
 
-	if (es->summary && planduration)
-=======
 	if (es->summary && planduration && show_variable_fields)
->>>>>>> 340212f0
 	{
 		double		plantime = INSTR_TIME_GET_DOUBLE(*planduration);
 
@@ -3695,12 +3687,8 @@
 		TuplesortInstrumentation stats;
 		const char *sortMethod;
 		const char *spaceType;
-<<<<<<< HEAD
 		int64		spaceUsed;
-=======
-		long		spaceUsed;
 		bool		show_variable_fields = !yb_explain_hide_non_deterministic_fields;
->>>>>>> 340212f0
 
 		tuplesort_get_stats(state, &stats);
 		sortMethod = tuplesort_method_name(stats.sortMethod);
@@ -3712,20 +3700,14 @@
 
 		if (es->format == EXPLAIN_FORMAT_TEXT)
 		{
-<<<<<<< HEAD
 			ExplainIndentText(es);
-			appendStringInfo(es->str, "Sort Method: %s  %s: " INT64_FORMAT "kB\n",
-							 sortMethod, spaceType, spaceUsed);
-=======
-			appendStringInfoSpaces(es->str, es->indent * 2);
 			appendStringInfo(es->str, "Sort Method: %s", sortMethod);
 
 			if (show_variable_fields)
-				appendStringInfo(es->str, "  %s: %ldkB\n", spaceType,
-								 spaceUsed);
+				appendStringInfo(es->str, "  %s: " INT64_FORMAT "kB\n",
+								 spaceType, spaceUsed);
 			else
 				appendStringInfo(es->str, "\n");
->>>>>>> 340212f0
 		}
 		else
 		{
