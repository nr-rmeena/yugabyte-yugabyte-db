--- conflicted
+++ resolved
@@ -1277,10 +1277,6 @@
 			if (cmd->subtype == AT_AttachPartition ||
 				cmd->subtype == AT_DetachPartition)
 			{
-<<<<<<< HEAD
-				dependent_rel = table_openrv(((PartitionCmd *)cmd->def)->name,
-											AccessExclusiveLock);
-=======
 				RangeVar *partition_rv = ((PartitionCmd *)cmd->def)->name;
 				Relation r = relation_openrv(partition_rv, AccessExclusiveLock);
 				char relkind = r->rd_rel->relkind;
@@ -1295,8 +1291,9 @@
 					return handles;
 				}
 
-				dependent_rel = heap_openrv(partition_rv, AccessExclusiveLock);
->>>>>>> f5f84e2f
+				dependent_rel = table_openrv(((PartitionCmd *)cmd->def)->name,
+											AccessExclusiveLock);
+
 				/*
 				 * If the partition table is not YB supported table including
 				 * foreign table, skip schema version increment.
