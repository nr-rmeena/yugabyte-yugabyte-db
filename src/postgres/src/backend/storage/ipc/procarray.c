/*-------------------------------------------------------------------------
 *
 * procarray.c
 *	  POSTGRES process array code.
 *
 *
 * This module maintains arrays of PGPROC substructures, as well as associated
 * arrays in ProcGlobal, for all active backends.  Although there are several
 * uses for this, the principal one is as a means of determining the set of
 * currently running transactions.
 *
 * Because of various subtle race conditions it is critical that a backend
 * hold the correct locks while setting or clearing its xid (in
 * ProcGlobal->xids[]/MyProc->xid).  See notes in
 * src/backend/access/transam/README.
 *
 * The process arrays now also include structures representing prepared
 * transactions.  The xid and subxids fields of these are valid, as are the
 * myProcLocks lists.  They can be distinguished from regular backend PGPROCs
 * at need by checking for pid == 0.
 *
 * During hot standby, we also keep a list of XIDs representing transactions
 * that are known to be running on the primary (or more precisely, were running
 * as of the current point in the WAL stream).  This list is kept in the
 * KnownAssignedXids array, and is updated by watching the sequence of
 * arriving XIDs.  This is necessary because if we leave those XIDs out of
 * snapshots taken for standby queries, then they will appear to be already
 * complete, leading to MVCC failures.  Note that in hot standby, the PGPROC
 * array represents standby processes, which by definition are not running
 * transactions that have XIDs.
 *
 * It is perhaps possible for a backend on the primary to terminate without
 * writing an abort record for its transaction.  While that shouldn't really
 * happen, it would tie up KnownAssignedXids indefinitely, so we protect
 * ourselves by pruning the array when a valid list of running XIDs arrives.
 *
 * Portions Copyright (c) 1996-2022, PostgreSQL Global Development Group
 * Portions Copyright (c) 1994, Regents of the University of California
 *
 *
 * IDENTIFICATION
 *	  src/backend/storage/ipc/procarray.c
 *
 *-------------------------------------------------------------------------
 */
#include "postgres.h"

#include <signal.h>

#include "access/clog.h"
#include "access/subtrans.h"
#include "access/transam.h"
#include "access/twophase.h"
#include "access/xact.h"
#include "access/xlogutils.h"
#include "catalog/catalog.h"
#include "catalog/pg_authid.h"
#include "commands/dbcommands.h"
#include "miscadmin.h"
#include "pgstat.h"
#include "storage/proc.h"
#include "storage/procarray.h"
#include "storage/spin.h"
#include "utils/acl.h"
#include "utils/builtins.h"
#include "utils/rel.h"
#include "utils/snapmgr.h"

#include "pg_yb_utils.h"

#define UINT32_ACCESS_ONCE(var)		 ((uint32)(*((volatile uint32 *)&(var))))

/* Our shared memory area */
typedef struct ProcArrayStruct
{
	int			numProcs;		/* number of valid procs entries */
	int			maxProcs;		/* allocated size of procs array */

	/*
	 * Known assigned XIDs handling
	 */
	int			maxKnownAssignedXids;	/* allocated size of array */
	int			numKnownAssignedXids;	/* current # of valid entries */
	int			tailKnownAssignedXids;	/* index of oldest valid element */
	int			headKnownAssignedXids;	/* index of newest element, + 1 */
	slock_t		known_assigned_xids_lck;	/* protects head/tail pointers */

	/*
	 * Highest subxid that has been removed from KnownAssignedXids array to
	 * prevent overflow; or InvalidTransactionId if none.  We track this for
	 * similar reasons to tracking overflowing cached subxids in PGPROC
	 * entries.  Must hold exclusive ProcArrayLock to change this, and shared
	 * lock to read it.
	 */
	TransactionId lastOverflowedXid;

	/* oldest xmin of any replication slot */
	TransactionId replication_slot_xmin;
	/* oldest catalog xmin of any replication slot */
	TransactionId replication_slot_catalog_xmin;

	/* indexes into allProcs[], has PROCARRAY_MAXPROCS entries */
	int			pgprocnos[FLEXIBLE_ARRAY_MEMBER];
} ProcArrayStruct;

/*
 * State for the GlobalVisTest* family of functions. Those functions can
 * e.g. be used to decide if a deleted row can be removed without violating
 * MVCC semantics: If the deleted row's xmax is not considered to be running
 * by anyone, the row can be removed.
 *
 * To avoid slowing down GetSnapshotData(), we don't calculate a precise
 * cutoff XID while building a snapshot (looking at the frequently changing
 * xmins scales badly). Instead we compute two boundaries while building the
 * snapshot:
 *
 * 1) definitely_needed, indicating that rows deleted by XIDs >=
 *    definitely_needed are definitely still visible.
 *
 * 2) maybe_needed, indicating that rows deleted by XIDs < maybe_needed can
 *    definitely be removed
 *
 * When testing an XID that falls in between the two (i.e. XID >= maybe_needed
 * && XID < definitely_needed), the boundaries can be recomputed (using
 * ComputeXidHorizons()) to get a more accurate answer. This is cheaper than
 * maintaining an accurate value all the time.
 *
 * As it is not cheap to compute accurate boundaries, we limit the number of
 * times that happens in short succession. See GlobalVisTestShouldUpdate().
 *
 *
 * There are three backend lifetime instances of this struct, optimized for
 * different types of relations. As e.g. a normal user defined table in one
 * database is inaccessible to backends connected to another database, a test
 * specific to a relation can be more aggressive than a test for a shared
 * relation.  Currently we track four different states:
 *
 * 1) GlobalVisSharedRels, which only considers an XID's
 *    effects visible-to-everyone if neither snapshots in any database, nor a
 *    replication slot's xmin, nor a replication slot's catalog_xmin might
 *    still consider XID as running.
 *
 * 2) GlobalVisCatalogRels, which only considers an XID's
 *    effects visible-to-everyone if neither snapshots in the current
 *    database, nor a replication slot's xmin, nor a replication slot's
 *    catalog_xmin might still consider XID as running.
 *
 *    I.e. the difference to GlobalVisSharedRels is that
 *    snapshot in other databases are ignored.
 *
 * 3) GlobalVisDataRels, which only considers an XID's
 *    effects visible-to-everyone if neither snapshots in the current
 *    database, nor a replication slot's xmin consider XID as running.
 *
 *    I.e. the difference to GlobalVisCatalogRels is that
 *    replication slot's catalog_xmin is not taken into account.
 *
 * 4) GlobalVisTempRels, which only considers the current session, as temp
 *    tables are not visible to other sessions.
 *
 * GlobalVisTestFor(relation) returns the appropriate state
 * for the relation.
 *
 * The boundaries are FullTransactionIds instead of TransactionIds to avoid
 * wraparound dangers. There e.g. would otherwise exist no procarray state to
 * prevent maybe_needed to become old enough after the GetSnapshotData()
 * call.
 *
 * The typedef is in the header.
 */
struct GlobalVisState
{
	/* XIDs >= are considered running by some backend */
	FullTransactionId definitely_needed;

	/* XIDs < are not considered to be running by any backend */
	FullTransactionId maybe_needed;
};

/*
 * Result of ComputeXidHorizons().
 */
typedef struct ComputeXidHorizonsResult
{
	/*
	 * The value of ShmemVariableCache->latestCompletedXid when
	 * ComputeXidHorizons() held ProcArrayLock.
	 */
	FullTransactionId latest_completed;

	/*
	 * The same for procArray->replication_slot_xmin and.
	 * procArray->replication_slot_catalog_xmin.
	 */
	TransactionId slot_xmin;
	TransactionId slot_catalog_xmin;

	/*
	 * Oldest xid that any backend might still consider running. This needs to
	 * include processes running VACUUM, in contrast to the normal visibility
	 * cutoffs, as vacuum needs to be able to perform pg_subtrans lookups when
	 * determining visibility, but doesn't care about rows above its xmin to
	 * be removed.
	 *
	 * This likely should only be needed to determine whether pg_subtrans can
	 * be truncated. It currently includes the effects of replication slots,
	 * for historical reasons. But that could likely be changed.
	 */
	TransactionId oldest_considered_running;

	/*
	 * Oldest xid for which deleted tuples need to be retained in shared
	 * tables.
	 *
	 * This includes the effects of replication slots. If that's not desired,
	 * look at shared_oldest_nonremovable_raw;
	 */
	TransactionId shared_oldest_nonremovable;

	/*
	 * Oldest xid that may be necessary to retain in shared tables. This is
	 * the same as shared_oldest_nonremovable, except that is not affected by
	 * replication slot's catalog_xmin.
	 *
	 * This is mainly useful to be able to send the catalog_xmin to upstream
	 * streaming replication servers via hot_standby_feedback, so they can
	 * apply the limit only when accessing catalog tables.
	 */
	TransactionId shared_oldest_nonremovable_raw;

	/*
	 * Oldest xid for which deleted tuples need to be retained in non-shared
	 * catalog tables.
	 */
	TransactionId catalog_oldest_nonremovable;

	/*
	 * Oldest xid for which deleted tuples need to be retained in normal user
	 * defined tables.
	 */
	TransactionId data_oldest_nonremovable;

	/*
	 * Oldest xid for which deleted tuples need to be retained in this
	 * session's temporary tables.
	 */
	TransactionId temp_oldest_nonremovable;
} ComputeXidHorizonsResult;

/*
 * Return value for GlobalVisHorizonKindForRel().
 */
typedef enum GlobalVisHorizonKind
{
	VISHORIZON_SHARED,
	VISHORIZON_CATALOG,
	VISHORIZON_DATA,
	VISHORIZON_TEMP
} GlobalVisHorizonKind;

/*
 * Reason codes for KnownAssignedXidsCompress().
 */
typedef enum KAXCompressReason
{
	KAX_NO_SPACE,				/* need to free up space at array end */
	KAX_PRUNE,					/* we just pruned old entries */
	KAX_TRANSACTION_END,		/* we just committed/removed some XIDs */
	KAX_STARTUP_PROCESS_IDLE	/* startup process is about to sleep */
} KAXCompressReason;


static ProcArrayStruct *procArray;

static PGPROC *allProcs;

/*
 * Cache to reduce overhead of repeated calls to TransactionIdIsInProgress()
 */
static TransactionId cachedXidIsNotInProgress = InvalidTransactionId;

/*
 * Bookkeeping for tracking emulated transactions in recovery
 */
static TransactionId *KnownAssignedXids;
static bool *KnownAssignedXidsValid;
static TransactionId latestObservedXid = InvalidTransactionId;

/*
 * If we're in STANDBY_SNAPSHOT_PENDING state, standbySnapshotPendingXmin is
 * the highest xid that might still be running that we don't have in
 * KnownAssignedXids.
 */
static TransactionId standbySnapshotPendingXmin;

/*
 * State for visibility checks on different types of relations. See struct
 * GlobalVisState for details. As shared, catalog, normal and temporary
 * relations can have different horizons, one such state exists for each.
 */
static GlobalVisState GlobalVisSharedRels;
static GlobalVisState GlobalVisCatalogRels;
static GlobalVisState GlobalVisDataRels;
static GlobalVisState GlobalVisTempRels;

/*
 * This backend's RecentXmin at the last time the accurate xmin horizon was
 * recomputed, or InvalidTransactionId if it has not. Used to limit how many
 * times accurate horizons are recomputed. See GlobalVisTestShouldUpdate().
 */
static TransactionId ComputeXidHorizonsResultLastXmin;

#ifdef XIDCACHE_DEBUG

/* counters for XidCache measurement */
static long xc_by_recent_xmin = 0;
static long xc_by_known_xact = 0;
static long xc_by_my_xact = 0;
static long xc_by_latest_xid = 0;
static long xc_by_main_xid = 0;
static long xc_by_child_xid = 0;
static long xc_by_known_assigned = 0;
static long xc_no_overflow = 0;
static long xc_slow_answer = 0;

#define xc_by_recent_xmin_inc()		(xc_by_recent_xmin++)
#define xc_by_known_xact_inc()		(xc_by_known_xact++)
#define xc_by_my_xact_inc()			(xc_by_my_xact++)
#define xc_by_latest_xid_inc()		(xc_by_latest_xid++)
#define xc_by_main_xid_inc()		(xc_by_main_xid++)
#define xc_by_child_xid_inc()		(xc_by_child_xid++)
#define xc_by_known_assigned_inc()	(xc_by_known_assigned++)
#define xc_no_overflow_inc()		(xc_no_overflow++)
#define xc_slow_answer_inc()		(xc_slow_answer++)

static void DisplayXidCache(void);
#else							/* !XIDCACHE_DEBUG */

#define xc_by_recent_xmin_inc()		((void) 0)
#define xc_by_known_xact_inc()		((void) 0)
#define xc_by_my_xact_inc()			((void) 0)
#define xc_by_latest_xid_inc()		((void) 0)
#define xc_by_main_xid_inc()		((void) 0)
#define xc_by_child_xid_inc()		((void) 0)
#define xc_by_known_assigned_inc()	((void) 0)
#define xc_no_overflow_inc()		((void) 0)
#define xc_slow_answer_inc()		((void) 0)
#endif							/* XIDCACHE_DEBUG */

/* Primitives for KnownAssignedXids array handling for standby */
static void KnownAssignedXidsCompress(KAXCompressReason reason, bool haveLock);
static void KnownAssignedXidsAdd(TransactionId from_xid, TransactionId to_xid,
								 bool exclusive_lock);
static bool KnownAssignedXidsSearch(TransactionId xid, bool remove);
static bool KnownAssignedXidExists(TransactionId xid);
static void KnownAssignedXidsRemove(TransactionId xid);
static void KnownAssignedXidsRemoveTree(TransactionId xid, int nsubxids,
										TransactionId *subxids);
static void KnownAssignedXidsRemovePreceding(TransactionId xid);
static int	KnownAssignedXidsGet(TransactionId *xarray, TransactionId xmax);
static int	KnownAssignedXidsGetAndSetXmin(TransactionId *xarray,
										   TransactionId *xmin,
										   TransactionId xmax);
static TransactionId KnownAssignedXidsGetOldestXmin(void);
static void KnownAssignedXidsDisplay(int trace_level);
static void KnownAssignedXidsReset(void);
static inline void ProcArrayEndTransactionInternal(PGPROC *proc, TransactionId latestXid);
static void ProcArrayGroupClearXid(PGPROC *proc, TransactionId latestXid);
static void MaintainLatestCompletedXid(TransactionId latestXid);
static void MaintainLatestCompletedXidRecovery(TransactionId latestXid);

static inline FullTransactionId FullXidRelativeTo(FullTransactionId rel,
												  TransactionId xid);
static void GlobalVisUpdateApply(ComputeXidHorizonsResult *horizons);

/*
 * Report shared-memory space needed by CreateSharedProcArray.
 */
Size
ProcArrayShmemSize(void)
{
	Size		size;

	/* Size of the ProcArray structure itself */
#define PROCARRAY_MAXPROCS	(MaxBackends + max_prepared_xacts)

	size = offsetof(ProcArrayStruct, pgprocnos);
	size = add_size(size, mul_size(sizeof(int), PROCARRAY_MAXPROCS));

	/*
	 * During Hot Standby processing we have a data structure called
	 * KnownAssignedXids, created in shared memory. Local data structures are
	 * also created in various backends during GetSnapshotData(),
	 * TransactionIdIsInProgress() and GetRunningTransactionData(). All of the
	 * main structures created in those functions must be identically sized,
	 * since we may at times copy the whole of the data structures around. We
	 * refer to this size as TOTAL_MAX_CACHED_SUBXIDS.
	 *
	 * Ideally we'd only create this structure if we were actually doing hot
	 * standby in the current run, but we don't know that yet at the time
	 * shared memory is being set up.
	 */
#define TOTAL_MAX_CACHED_SUBXIDS \
	((PGPROC_MAX_CACHED_SUBXIDS + 1) * PROCARRAY_MAXPROCS)

	if (EnableHotStandby)
	{
		size = add_size(size,
						mul_size(sizeof(TransactionId),
								 TOTAL_MAX_CACHED_SUBXIDS));
		size = add_size(size,
						mul_size(sizeof(bool), TOTAL_MAX_CACHED_SUBXIDS));
	}

	return size;
}

/*
 * Initialize the shared PGPROC array during postmaster startup.
 */
void
CreateSharedProcArray(void)
{
	bool		found;

	/* Create or attach to the ProcArray shared structure */
	procArray = (ProcArrayStruct *)
		ShmemInitStruct("Proc Array",
						add_size(offsetof(ProcArrayStruct, pgprocnos),
								 mul_size(sizeof(int),
										  PROCARRAY_MAXPROCS)),
						&found);

	if (!found)
	{
		/*
		 * We're the first - initialize.
		 */
		procArray->numProcs = 0;
		procArray->maxProcs = PROCARRAY_MAXPROCS;
		procArray->maxKnownAssignedXids = TOTAL_MAX_CACHED_SUBXIDS;
		procArray->numKnownAssignedXids = 0;
		procArray->tailKnownAssignedXids = 0;
		procArray->headKnownAssignedXids = 0;
		SpinLockInit(&procArray->known_assigned_xids_lck);
		procArray->lastOverflowedXid = InvalidTransactionId;
		procArray->replication_slot_xmin = InvalidTransactionId;
		procArray->replication_slot_catalog_xmin = InvalidTransactionId;
		ShmemVariableCache->xactCompletionCount = 1;
	}

	allProcs = ProcGlobal->allProcs;

	/* Create or attach to the KnownAssignedXids arrays too, if needed */
	if (EnableHotStandby)
	{
		KnownAssignedXids = (TransactionId *)
			ShmemInitStruct("KnownAssignedXids",
							mul_size(sizeof(TransactionId),
									 TOTAL_MAX_CACHED_SUBXIDS),
							&found);
		KnownAssignedXidsValid = (bool *)
			ShmemInitStruct("KnownAssignedXidsValid",
							mul_size(sizeof(bool), TOTAL_MAX_CACHED_SUBXIDS),
							&found);
	}
}

/*
 * Add the specified PGPROC to the shared array.
 */
void
ProcArrayAdd(PGPROC *proc)
{
	ProcArrayStruct *arrayP = procArray;
	int			index;
	int			movecount;

	/* See ProcGlobal comment explaining why both locks are held */
	LWLockAcquire(ProcArrayLock, LW_EXCLUSIVE);
	LWLockAcquire(XidGenLock, LW_EXCLUSIVE);

	if (arrayP->numProcs >= arrayP->maxProcs)
	{
		/*
		 * Oops, no room.  (This really shouldn't happen, since there is a
		 * fixed supply of PGPROC structs too, and so we should have failed
		 * earlier.)
		 */
		ereport(FATAL,
				(errcode(ERRCODE_TOO_MANY_CONNECTIONS),
				 errmsg("sorry, too many clients already")));
	}

	/*
	 * Keep the procs array sorted by (PGPROC *) so that we can utilize
	 * locality of references much better. This is useful while traversing the
	 * ProcArray because there is an increased likelihood of finding the next
	 * PGPROC structure in the cache.
	 *
	 * Since the occurrence of adding/removing a proc is much lower than the
	 * access to the ProcArray itself, the overhead should be marginal
	 */
	for (index = 0; index < arrayP->numProcs; index++)
	{
		int			procno PG_USED_FOR_ASSERTS_ONLY = arrayP->pgprocnos[index];

		Assert(procno >= 0 && procno < (arrayP->maxProcs + NUM_AUXILIARY_PROCS));
		Assert(allProcs[procno].pgxactoff == index);

		/* If we have found our right position in the array, break */
		if (arrayP->pgprocnos[index] > proc->pgprocno)
			break;
	}

	movecount = arrayP->numProcs - index;
	memmove(&arrayP->pgprocnos[index + 1],
			&arrayP->pgprocnos[index],
			movecount * sizeof(*arrayP->pgprocnos));
	memmove(&ProcGlobal->xids[index + 1],
			&ProcGlobal->xids[index],
			movecount * sizeof(*ProcGlobal->xids));
	memmove(&ProcGlobal->subxidStates[index + 1],
			&ProcGlobal->subxidStates[index],
			movecount * sizeof(*ProcGlobal->subxidStates));
	memmove(&ProcGlobal->statusFlags[index + 1],
			&ProcGlobal->statusFlags[index],
			movecount * sizeof(*ProcGlobal->statusFlags));

	arrayP->pgprocnos[index] = proc->pgprocno;
	proc->pgxactoff = index;
	ProcGlobal->xids[index] = proc->xid;
	ProcGlobal->subxidStates[index] = proc->subxidStatus;
	ProcGlobal->statusFlags[index] = proc->statusFlags;

	arrayP->numProcs++;

	/* adjust pgxactoff for all following PGPROCs */
	index++;
	for (; index < arrayP->numProcs; index++)
	{
		int			procno = arrayP->pgprocnos[index];

		Assert(procno >= 0 && procno < (arrayP->maxProcs + NUM_AUXILIARY_PROCS));
		Assert(allProcs[procno].pgxactoff == index - 1);

		allProcs[procno].pgxactoff = index;
	}

	/*
	 * Release in reversed acquisition order, to reduce frequency of having to
	 * wait for XidGenLock while holding ProcArrayLock.
	 */
	LWLockRelease(XidGenLock);
	LWLockRelease(ProcArrayLock);
}

/*
 * Remove the specified PGPROC from the shared array.
 *
 * When latestXid is a valid XID, we are removing a live 2PC gxact from the
 * array, and thus causing it to appear as "not running" anymore.  In this
 * case we must advance latestCompletedXid.  (This is essentially the same
 * as ProcArrayEndTransaction followed by removal of the PGPROC, but we take
 * the ProcArrayLock only once, and don't damage the content of the PGPROC;
 * twophase.c depends on the latter.)
 */
void
ProcArrayRemove(PGPROC *proc, TransactionId latestXid)
{
	ProcArrayStruct *arrayP = procArray;
	int			myoff;
	int			movecount;

#ifdef XIDCACHE_DEBUG
	/* dump stats at backend shutdown, but not prepared-xact end */
	if (proc->pid != 0)
		DisplayXidCache();
#endif

	/* See ProcGlobal comment explaining why both locks are held */
	LWLockAcquire(ProcArrayLock, LW_EXCLUSIVE);
	LWLockAcquire(XidGenLock, LW_EXCLUSIVE);

	myoff = proc->pgxactoff;

	Assert(myoff >= 0 && myoff < arrayP->numProcs);
	Assert(ProcGlobal->allProcs[arrayP->pgprocnos[myoff]].pgxactoff == myoff);

	/*
	 * Postgres transaction related code-paths are disabled for YB.
	 */
	if (!IsYugaByteEnabled()) {
		if (TransactionIdIsValid(latestXid))
		{
			Assert(TransactionIdIsValid(ProcGlobal->xids[myoff]));

			/* Advance global latestCompletedXid while holding the lock */
			MaintainLatestCompletedXid(latestXid);

			/* Same with xactCompletionCount  */
			ShmemVariableCache->xactCompletionCount++;

			ProcGlobal->xids[myoff] = InvalidTransactionId;
			ProcGlobal->subxidStates[myoff].overflowed = false;
			ProcGlobal->subxidStates[myoff].count = 0;
		}
		else
		{
			/* Shouldn't be trying to remove a live transaction here */
			Assert(!TransactionIdIsValid(ProcGlobal->xids[myoff]));
		}
	}

	Assert(!TransactionIdIsValid(ProcGlobal->xids[myoff]));
	Assert(ProcGlobal->subxidStates[myoff].count == 0);
	Assert(ProcGlobal->subxidStates[myoff].overflowed == false);

	ProcGlobal->statusFlags[myoff] = 0;

	/* Keep the PGPROC array sorted. See notes above */
	movecount = arrayP->numProcs - myoff - 1;
	memmove(&arrayP->pgprocnos[myoff],
			&arrayP->pgprocnos[myoff + 1],
			movecount * sizeof(*arrayP->pgprocnos));
	memmove(&ProcGlobal->xids[myoff],
			&ProcGlobal->xids[myoff + 1],
			movecount * sizeof(*ProcGlobal->xids));
	memmove(&ProcGlobal->subxidStates[myoff],
			&ProcGlobal->subxidStates[myoff + 1],
			movecount * sizeof(*ProcGlobal->subxidStates));
	memmove(&ProcGlobal->statusFlags[myoff],
			&ProcGlobal->statusFlags[myoff + 1],
			movecount * sizeof(*ProcGlobal->statusFlags));

	arrayP->pgprocnos[arrayP->numProcs - 1] = -1;	/* for debugging */
	arrayP->numProcs--;

	/*
	 * Adjust pgxactoff of following procs for removed PGPROC (note that
	 * numProcs already has been decremented).
	 */
	for (int index = myoff; index < arrayP->numProcs; index++)
	{
		int			procno = arrayP->pgprocnos[index];

		Assert(procno >= 0 && procno < (arrayP->maxProcs + NUM_AUXILIARY_PROCS));
		Assert(allProcs[procno].pgxactoff - 1 == index);

		allProcs[procno].pgxactoff = index;
	}

	/*
	 * Release in reversed acquisition order, to reduce frequency of having to
	 * wait for XidGenLock while holding ProcArrayLock.
	 */
	LWLockRelease(XidGenLock);
	LWLockRelease(ProcArrayLock);
<<<<<<< HEAD
=======

	elog(LOG, "failed to find proc with pid %d in ProcArray", proc->pid);
>>>>>>> f5f84e2f
}

/*
 * ProcArrayEndTransaction -- mark a transaction as no longer running
 *
 * This is used interchangeably for commit and abort cases.  The transaction
 * commit/abort must already be reported to WAL and pg_xact.
 *
 * proc is currently always MyProc, but we pass it explicitly for flexibility.
 * latestXid is the latest Xid among the transaction's main XID and
 * subtransactions, or InvalidTransactionId if it has no XID.  (We must ask
 * the caller to pass latestXid, instead of computing it from the PGPROC's
 * contents, because the subxid information in the PGPROC might be
 * incomplete.)
 */
void
ProcArrayEndTransaction(PGPROC *proc, TransactionId latestXid)
{
	if (TransactionIdIsValid(latestXid))
	{
		/*
		 * We must lock ProcArrayLock while clearing our advertised XID, so
		 * that we do not exit the set of "running" transactions while someone
		 * else is taking a snapshot.  See discussion in
		 * src/backend/access/transam/README.
		 */
		Assert(TransactionIdIsValid(proc->xid));

		if (!IsCurrentTxnWithPGRel())
			return;
		/*
		 * If we can immediately acquire ProcArrayLock, we clear our own XID
		 * and release the lock.  If not, use group XID clearing to improve
		 * efficiency.
		 */
		if (LWLockConditionalAcquire(ProcArrayLock, LW_EXCLUSIVE))
		{
			ProcArrayEndTransactionInternal(proc, latestXid);
			LWLockRelease(ProcArrayLock);
		}
		else ProcArrayGroupClearXid(proc, latestXid);
	}
	else
	{
		/*
		 * If we have no XID, we don't need to lock, since we won't affect
		 * anyone else's calculation of a snapshot.  We might change their
		 * estimate of global xmin, but that's OK.
		 */
		Assert(!TransactionIdIsValid(proc->xid));
		Assert(proc->subxidStatus.count == 0);
		Assert(!proc->subxidStatus.overflowed);

		proc->lxid = InvalidLocalTransactionId;
		proc->xmin = InvalidTransactionId;

		/* be sure this is cleared in abort */
		proc->delayChkptFlags = 0;

		proc->recoveryConflictPending = false;

		/* must be cleared with xid/xmin: */
		/* avoid unnecessarily dirtying shared cachelines */
		if (proc->statusFlags & PROC_VACUUM_STATE_MASK)
		{
			Assert(!LWLockHeldByMe(ProcArrayLock));
			LWLockAcquire(ProcArrayLock, LW_EXCLUSIVE);
			Assert(proc->statusFlags == ProcGlobal->statusFlags[proc->pgxactoff]);
			proc->statusFlags &= ~PROC_VACUUM_STATE_MASK;
			ProcGlobal->statusFlags[proc->pgxactoff] = proc->statusFlags;
			LWLockRelease(ProcArrayLock);
		}
	}
}

/*
 * Mark a write transaction as no longer running.
 *
 * We don't do any locking here; caller must handle that.
 */
static inline void
ProcArrayEndTransactionInternal(PGPROC *proc, TransactionId latestXid)
{
	int			pgxactoff = proc->pgxactoff;

	/*
	 * Note: we need exclusive lock here because we're going to change other
	 * processes' PGPROC entries.
	 */
	Assert(LWLockHeldByMeInMode(ProcArrayLock, LW_EXCLUSIVE));
	Assert(TransactionIdIsValid(ProcGlobal->xids[pgxactoff]));
	Assert(ProcGlobal->xids[pgxactoff] == proc->xid);

	ProcGlobal->xids[pgxactoff] = InvalidTransactionId;
	proc->xid = InvalidTransactionId;
	proc->lxid = InvalidLocalTransactionId;
	proc->xmin = InvalidTransactionId;

	/* be sure this is cleared in abort */
	proc->delayChkptFlags = 0;

	proc->recoveryConflictPending = false;

	/* must be cleared with xid/xmin: */
	/* avoid unnecessarily dirtying shared cachelines */
	if (proc->statusFlags & PROC_VACUUM_STATE_MASK)
	{
		proc->statusFlags &= ~PROC_VACUUM_STATE_MASK;
		ProcGlobal->statusFlags[proc->pgxactoff] = proc->statusFlags;
	}

	/* Clear the subtransaction-XID cache too while holding the lock */
	Assert(ProcGlobal->subxidStates[pgxactoff].count == proc->subxidStatus.count &&
		   ProcGlobal->subxidStates[pgxactoff].overflowed == proc->subxidStatus.overflowed);
	if (proc->subxidStatus.count > 0 || proc->subxidStatus.overflowed)
	{
		ProcGlobal->subxidStates[pgxactoff].count = 0;
		ProcGlobal->subxidStates[pgxactoff].overflowed = false;
		proc->subxidStatus.count = 0;
		proc->subxidStatus.overflowed = false;
	}

	/* Also advance global latestCompletedXid while holding the lock */
	MaintainLatestCompletedXid(latestXid);

	/* Same with xactCompletionCount  */
	ShmemVariableCache->xactCompletionCount++;
}

/*
 * ProcArrayGroupClearXid -- group XID clearing
 *
 * When we cannot immediately acquire ProcArrayLock in exclusive mode at
 * commit time, add ourselves to a list of processes that need their XIDs
 * cleared.  The first process to add itself to the list will acquire
 * ProcArrayLock in exclusive mode and perform ProcArrayEndTransactionInternal
 * on behalf of all group members.  This avoids a great deal of contention
 * around ProcArrayLock when many processes are trying to commit at once,
 * since the lock need not be repeatedly handed off from one committing
 * process to the next.
 */
static void
ProcArrayGroupClearXid(PGPROC *proc, TransactionId latestXid)
{
	PROC_HDR   *procglobal = ProcGlobal;
	uint32		nextidx;
	uint32		wakeidx;

	/* We should definitely have an XID to clear. */
	Assert(TransactionIdIsValid(proc->xid));

	/* Add ourselves to the list of processes needing a group XID clear. */
	proc->procArrayGroupMember = true;
	proc->procArrayGroupMemberXid = latestXid;
	nextidx = pg_atomic_read_u32(&procglobal->procArrayGroupFirst);
	while (true)
	{
		pg_atomic_write_u32(&proc->procArrayGroupNext, nextidx);

		if (pg_atomic_compare_exchange_u32(&procglobal->procArrayGroupFirst,
										   &nextidx,
										   (uint32) proc->pgprocno))
			break;
	}

	/*
	 * If the list was not empty, the leader will clear our XID.  It is
	 * impossible to have followers without a leader because the first process
	 * that has added itself to the list will always have nextidx as
	 * INVALID_PGPROCNO.
	 */
	if (nextidx != INVALID_PGPROCNO)
	{
		int			extraWaits = 0;

		/* Sleep until the leader clears our XID. */
		pgstat_report_wait_start(WAIT_EVENT_PROCARRAY_GROUP_UPDATE);
		for (;;)
		{
			/* acts as a read barrier */
			PGSemaphoreLock(proc->sem);
			if (!proc->procArrayGroupMember)
				break;
			extraWaits++;
		}
		pgstat_report_wait_end();

		Assert(pg_atomic_read_u32(&proc->procArrayGroupNext) == INVALID_PGPROCNO);

		/* Fix semaphore count for any absorbed wakeups */
		while (extraWaits-- > 0)
			PGSemaphoreUnlock(proc->sem);
		return;
	}

	/* We are the leader.  Acquire the lock on behalf of everyone. */
	LWLockAcquire(ProcArrayLock, LW_EXCLUSIVE);

	/*
	 * Now that we've got the lock, clear the list of processes waiting for
	 * group XID clearing, saving a pointer to the head of the list.  Trying
	 * to pop elements one at a time could lead to an ABA problem.
	 */
	nextidx = pg_atomic_exchange_u32(&procglobal->procArrayGroupFirst,
									 INVALID_PGPROCNO);

	/* Remember head of list so we can perform wakeups after dropping lock. */
	wakeidx = nextidx;

	/* Walk the list and clear all XIDs. */
	while (nextidx != INVALID_PGPROCNO)
	{
		PGPROC	   *nextproc = &allProcs[nextidx];

		ProcArrayEndTransactionInternal(nextproc, nextproc->procArrayGroupMemberXid);

		/* Move to next proc in list. */
		nextidx = pg_atomic_read_u32(&nextproc->procArrayGroupNext);
	}

	/* We're done with the lock now. */
	LWLockRelease(ProcArrayLock);

	/*
	 * Now that we've released the lock, go back and wake everybody up.  We
	 * don't do this under the lock so as to keep lock hold times to a
	 * minimum.  The system calls we need to perform to wake other processes
	 * up are probably much slower than the simple memory writes we did while
	 * holding the lock.
	 */
	while (wakeidx != INVALID_PGPROCNO)
	{
		PGPROC	   *nextproc = &allProcs[wakeidx];

		wakeidx = pg_atomic_read_u32(&nextproc->procArrayGroupNext);
		pg_atomic_write_u32(&nextproc->procArrayGroupNext, INVALID_PGPROCNO);

		/* ensure all previous writes are visible before follower continues. */
		pg_write_barrier();

		nextproc->procArrayGroupMember = false;

		if (nextproc != MyProc)
			PGSemaphoreUnlock(nextproc->sem);
	}
}

/*
 * ProcArrayClearTransaction -- clear the transaction fields
 *
 * This is used after successfully preparing a 2-phase transaction.  We are
 * not actually reporting the transaction's XID as no longer running --- it
 * will still appear as running because the 2PC's gxact is in the ProcArray
 * too.  We just have to clear out our own PGPROC.
 */
void
ProcArrayClearTransaction(PGPROC *proc)
{
	int			pgxactoff;

	if (IsYugaByteEnabled()) {
		return;
	}

	/*
	 * Currently we need to lock ProcArrayLock exclusively here, as we
	 * increment xactCompletionCount below. We also need it at least in shared
	 * mode for pgproc->pgxactoff to stay the same below.
	 *
	 * We could however, as this action does not actually change anyone's view
	 * of the set of running XIDs (our entry is duplicate with the gxact that
	 * has already been inserted into the ProcArray), lower the lock level to
	 * shared if we were to make xactCompletionCount an atomic variable. But
	 * that doesn't seem worth it currently, as a 2PC commit is heavyweight
	 * enough for this not to be the bottleneck.  If it ever becomes a
	 * bottleneck it may also be worth considering to combine this with the
	 * subsequent ProcArrayRemove()
	 */
	LWLockAcquire(ProcArrayLock, LW_EXCLUSIVE);

	pgxactoff = proc->pgxactoff;

	ProcGlobal->xids[pgxactoff] = InvalidTransactionId;
	proc->xid = InvalidTransactionId;

	proc->lxid = InvalidLocalTransactionId;
	proc->xmin = InvalidTransactionId;
	proc->recoveryConflictPending = false;

	Assert(!(proc->statusFlags & PROC_VACUUM_STATE_MASK));
	Assert(!proc->delayChkptFlags);

	/*
	 * Need to increment completion count even though transaction hasn't
	 * really committed yet. The reason for that is that GetSnapshotData()
	 * omits the xid of the current transaction, thus without the increment we
	 * otherwise could end up reusing the snapshot later. Which would be bad,
	 * because it might not count the prepared transaction as running.
	 */
	ShmemVariableCache->xactCompletionCount++;

	/* Clear the subtransaction-XID cache too */
	Assert(ProcGlobal->subxidStates[pgxactoff].count == proc->subxidStatus.count &&
		   ProcGlobal->subxidStates[pgxactoff].overflowed == proc->subxidStatus.overflowed);
	if (proc->subxidStatus.count > 0 || proc->subxidStatus.overflowed)
	{
		ProcGlobal->subxidStates[pgxactoff].count = 0;
		ProcGlobal->subxidStates[pgxactoff].overflowed = false;
		proc->subxidStatus.count = 0;
		proc->subxidStatus.overflowed = false;
	}

	LWLockRelease(ProcArrayLock);
}

/*
 * Update ShmemVariableCache->latestCompletedXid to point to latestXid if
 * currently older.
 */
static void
MaintainLatestCompletedXid(TransactionId latestXid)
{
	FullTransactionId cur_latest = ShmemVariableCache->latestCompletedXid;

	Assert(FullTransactionIdIsValid(cur_latest));
	Assert(!RecoveryInProgress());
	Assert(LWLockHeldByMe(ProcArrayLock));

	if (TransactionIdPrecedes(XidFromFullTransactionId(cur_latest), latestXid))
	{
		ShmemVariableCache->latestCompletedXid =
			FullXidRelativeTo(cur_latest, latestXid);
	}

	Assert(IsBootstrapProcessingMode() ||
		   FullTransactionIdIsNormal(ShmemVariableCache->latestCompletedXid));
}

/*
 * Same as MaintainLatestCompletedXid, except for use during WAL replay.
 */
static void
MaintainLatestCompletedXidRecovery(TransactionId latestXid)
{
	FullTransactionId cur_latest = ShmemVariableCache->latestCompletedXid;
	FullTransactionId rel;

	Assert(AmStartupProcess() || !IsUnderPostmaster);
	Assert(LWLockHeldByMe(ProcArrayLock));

	/*
	 * Need a FullTransactionId to compare latestXid with. Can't rely on
	 * latestCompletedXid to be initialized in recovery. But in recovery it's
	 * safe to access nextXid without a lock for the startup process.
	 */
	rel = ShmemVariableCache->nextXid;
	Assert(FullTransactionIdIsValid(ShmemVariableCache->nextXid));

	if (!FullTransactionIdIsValid(cur_latest) ||
		TransactionIdPrecedes(XidFromFullTransactionId(cur_latest), latestXid))
	{
		ShmemVariableCache->latestCompletedXid =
			FullXidRelativeTo(rel, latestXid);
	}

	Assert(FullTransactionIdIsNormal(ShmemVariableCache->latestCompletedXid));
}

/*
 * ProcArrayInitRecovery -- initialize recovery xid mgmt environment
 *
 * Remember up to where the startup process initialized the CLOG and subtrans
 * so we can ensure it's initialized gaplessly up to the point where necessary
 * while in recovery.
 */
void
ProcArrayInitRecovery(TransactionId initializedUptoXID)
{
	Assert(standbyState == STANDBY_INITIALIZED);
	Assert(TransactionIdIsNormal(initializedUptoXID));

	if (IsYugaByteEnabled()) {
		return;
	}

	/*
	 * we set latestObservedXid to the xid SUBTRANS has been initialized up
	 * to, so we can extend it from that point onwards in
	 * RecordKnownAssignedTransactionIds, and when we get consistent in
	 * ProcArrayApplyRecoveryInfo().
	 */
	latestObservedXid = initializedUptoXID;
	TransactionIdRetreat(latestObservedXid);
}

/*
 * ProcArrayApplyRecoveryInfo -- apply recovery info about xids
 *
 * Takes us through 3 states: Initialized, Pending and Ready.
 * Normal case is to go all the way to Ready straight away, though there
 * are atypical cases where we need to take it in steps.
 *
 * Use the data about running transactions on the primary to create the initial
 * state of KnownAssignedXids. We also use these records to regularly prune
 * KnownAssignedXids because we know it is possible that some transactions
 * with FATAL errors fail to write abort records, which could cause eventual
 * overflow.
 *
 * See comments for LogStandbySnapshot().
 */
void
ProcArrayApplyRecoveryInfo(RunningTransactions running)
{
	TransactionId *xids;
	int			nxids;
	int			i;

	if (IsYugaByteEnabled()) {
		return;
	}

	Assert(standbyState >= STANDBY_INITIALIZED);
	Assert(TransactionIdIsValid(running->nextXid));
	Assert(TransactionIdIsValid(running->oldestRunningXid));
	Assert(TransactionIdIsNormal(running->latestCompletedXid));

	/*
	 * Remove stale transactions, if any.
	 */
	ExpireOldKnownAssignedTransactionIds(running->oldestRunningXid);

	/*
	 * Remove stale locks, if any.
	 */
	StandbyReleaseOldLocks(running->oldestRunningXid);

	/*
	 * If our snapshot is already valid, nothing else to do...
	 */
	if (standbyState == STANDBY_SNAPSHOT_READY)
		return;

	/*
	 * If our initial RunningTransactionsData had an overflowed snapshot then
	 * we knew we were missing some subxids from our snapshot. If we continue
	 * to see overflowed snapshots then we might never be able to start up, so
	 * we make another test to see if our snapshot is now valid. We know that
	 * the missing subxids are equal to or earlier than nextXid. After we
	 * initialise we continue to apply changes during recovery, so once the
	 * oldestRunningXid is later than the nextXid from the initial snapshot we
	 * know that we no longer have missing information and can mark the
	 * snapshot as valid.
	 */
	if (standbyState == STANDBY_SNAPSHOT_PENDING)
	{
		/*
		 * If the snapshot isn't overflowed or if its empty we can reset our
		 * pending state and use this snapshot instead.
		 */
		if (!running->subxid_overflow || running->xcnt == 0)
		{
			/*
			 * If we have already collected known assigned xids, we need to
			 * throw them away before we apply the recovery snapshot.
			 */
			KnownAssignedXidsReset();
			standbyState = STANDBY_INITIALIZED;
		}
		else
		{
			if (TransactionIdPrecedes(standbySnapshotPendingXmin,
									  running->oldestRunningXid))
			{
				standbyState = STANDBY_SNAPSHOT_READY;
				elog(trace_recovery(DEBUG1),
					 "recovery snapshots are now enabled");
			}
			else
				elog(trace_recovery(DEBUG1),
					 "recovery snapshot waiting for non-overflowed snapshot or "
					 "until oldest active xid on standby is at least %u (now %u)",
					 standbySnapshotPendingXmin,
					 running->oldestRunningXid);
			return;
		}
	}

	Assert(standbyState == STANDBY_INITIALIZED);

	/*
	 * NB: this can be reached at least twice, so make sure new code can deal
	 * with that.
	 */

	/*
	 * Nobody else is running yet, but take locks anyhow
	 */
	LWLockAcquire(ProcArrayLock, LW_EXCLUSIVE);

	/*
	 * KnownAssignedXids is sorted so we cannot just add the xids, we have to
	 * sort them first.
	 *
	 * Some of the new xids are top-level xids and some are subtransactions.
	 * We don't call SubTransSetParent because it doesn't matter yet. If we
	 * aren't overflowed then all xids will fit in snapshot and so we don't
	 * need subtrans. If we later overflow, an xid assignment record will add
	 * xids to subtrans. If RunningTransactionsData is overflowed then we
	 * don't have enough information to correctly update subtrans anyway.
	 */

	/*
	 * Allocate a temporary array to avoid modifying the array passed as
	 * argument.
	 */
	xids = palloc(sizeof(TransactionId) * (running->xcnt + running->subxcnt));

	/*
	 * Add to the temp array any xids which have not already completed.
	 */
	nxids = 0;
	for (i = 0; i < running->xcnt + running->subxcnt; i++)
	{
		TransactionId xid = running->xids[i];

		/*
		 * The running-xacts snapshot can contain xids that were still visible
		 * in the procarray when the snapshot was taken, but were already
		 * WAL-logged as completed. They're not running anymore, so ignore
		 * them.
		 */
		if (TransactionIdDidCommit(xid) || TransactionIdDidAbort(xid))
			continue;

		xids[nxids++] = xid;
	}

	if (nxids > 0)
	{
		if (procArray->numKnownAssignedXids != 0)
		{
			LWLockRelease(ProcArrayLock);
			elog(ERROR, "KnownAssignedXids is not empty");
		}

		/*
		 * Sort the array so that we can add them safely into
		 * KnownAssignedXids.
		 *
		 * We have to sort them logically, because in KnownAssignedXidsAdd we
		 * call TransactionIdFollowsOrEquals and so on. But we know these XIDs
		 * come from RUNNING_XACTS, which means there are only normal XIDs
		 * from the same epoch, so this is safe.
		 */
		qsort(xids, nxids, sizeof(TransactionId), xidLogicalComparator);

		/*
		 * Add the sorted snapshot into KnownAssignedXids.  The running-xacts
		 * snapshot may include duplicated xids because of prepared
		 * transactions, so ignore them.
		 */
		for (i = 0; i < nxids; i++)
		{
			if (i > 0 && TransactionIdEquals(xids[i - 1], xids[i]))
			{
				elog(DEBUG1,
					 "found duplicated transaction %u for KnownAssignedXids insertion",
					 xids[i]);
				continue;
			}
			KnownAssignedXidsAdd(xids[i], xids[i], true);
		}

		KnownAssignedXidsDisplay(trace_recovery(DEBUG3));
	}

	pfree(xids);

	/*
	 * latestObservedXid is at least set to the point where SUBTRANS was
	 * started up to (cf. ProcArrayInitRecovery()) or to the biggest xid
	 * RecordKnownAssignedTransactionIds() was called for.  Initialize
	 * subtrans from thereon, up to nextXid - 1.
	 *
	 * We need to duplicate parts of RecordKnownAssignedTransactionId() here,
	 * because we've just added xids to the known assigned xids machinery that
	 * haven't gone through RecordKnownAssignedTransactionId().
	 */
	Assert(TransactionIdIsNormal(latestObservedXid));
	TransactionIdAdvance(latestObservedXid);
	while (TransactionIdPrecedes(latestObservedXid, running->nextXid))
	{
		ExtendSUBTRANS(latestObservedXid);
		TransactionIdAdvance(latestObservedXid);
	}
	TransactionIdRetreat(latestObservedXid);	/* = running->nextXid - 1 */

	/* ----------
	 * Now we've got the running xids we need to set the global values that
	 * are used to track snapshots as they evolve further.
	 *
	 * - latestCompletedXid which will be the xmax for snapshots
	 * - lastOverflowedXid which shows whether snapshots overflow
	 * - nextXid
	 *
	 * If the snapshot overflowed, then we still initialise with what we know,
	 * but the recovery snapshot isn't fully valid yet because we know there
	 * are some subxids missing. We don't know the specific subxids that are
	 * missing, so conservatively assume the last one is latestObservedXid.
	 * ----------
	 */
	if (running->subxid_overflow)
	{
		standbyState = STANDBY_SNAPSHOT_PENDING;

		standbySnapshotPendingXmin = latestObservedXid;
		procArray->lastOverflowedXid = latestObservedXid;
	}
	else
	{
		standbyState = STANDBY_SNAPSHOT_READY;

		standbySnapshotPendingXmin = InvalidTransactionId;
	}

	/*
	 * If a transaction wrote a commit record in the gap between taking and
	 * logging the snapshot then latestCompletedXid may already be higher than
	 * the value from the snapshot, so check before we use the incoming value.
	 * It also might not yet be set at all.
	 */
	MaintainLatestCompletedXidRecovery(running->latestCompletedXid);

	/*
	 * NB: No need to increment ShmemVariableCache->xactCompletionCount here,
	 * nobody can see it yet.
	 */

	LWLockRelease(ProcArrayLock);

	/* ShmemVariableCache->nextXid must be beyond any observed xid. */
	AdvanceNextFullTransactionIdPastXid(latestObservedXid);

	Assert(FullTransactionIdIsValid(ShmemVariableCache->nextXid));

	KnownAssignedXidsDisplay(trace_recovery(DEBUG3));
	if (standbyState == STANDBY_SNAPSHOT_READY)
		elog(trace_recovery(DEBUG1), "recovery snapshots are now enabled");
	else
		elog(trace_recovery(DEBUG1),
			 "recovery snapshot waiting for non-overflowed snapshot or "
			 "until oldest active xid on standby is at least %u (now %u)",
			 standbySnapshotPendingXmin,
			 running->oldestRunningXid);
}

/*
 * ProcArrayApplyXidAssignment
 *		Process an XLOG_XACT_ASSIGNMENT WAL record
 */
void
ProcArrayApplyXidAssignment(TransactionId topxid,
							int nsubxids, TransactionId *subxids)
{
	TransactionId max_xid;
	int			i;

	if (IsYugaByteEnabled()) {
		return;
	}

	Assert(standbyState >= STANDBY_INITIALIZED);

	max_xid = TransactionIdLatest(topxid, nsubxids, subxids);

	/*
	 * Mark all the subtransactions as observed.
	 *
	 * NOTE: This will fail if the subxid contains too many previously
	 * unobserved xids to fit into known-assigned-xids. That shouldn't happen
	 * as the code stands, because xid-assignment records should never contain
	 * more than PGPROC_MAX_CACHED_SUBXIDS entries.
	 */
	RecordKnownAssignedTransactionIds(max_xid);

	/*
	 * Notice that we update pg_subtrans with the top-level xid, rather than
	 * the parent xid. This is a difference between normal processing and
	 * recovery, yet is still correct in all cases. The reason is that
	 * subtransaction commit is not marked in clog until commit processing, so
	 * all aborted subtransactions have already been clearly marked in clog.
	 * As a result we are able to refer directly to the top-level
	 * transaction's state rather than skipping through all the intermediate
	 * states in the subtransaction tree. This should be the first time we
	 * have attempted to SubTransSetParent().
	 */
	for (i = 0; i < nsubxids; i++)
		SubTransSetParent(subxids[i], topxid);

	/* KnownAssignedXids isn't maintained yet, so we're done for now */
	if (standbyState == STANDBY_INITIALIZED)
		return;

	/*
	 * Uses same locking as transaction commit
	 */
	LWLockAcquire(ProcArrayLock, LW_EXCLUSIVE);

	/*
	 * Remove subxids from known-assigned-xacts.
	 */
	KnownAssignedXidsRemoveTree(InvalidTransactionId, nsubxids, subxids);

	/*
	 * Advance lastOverflowedXid to be at least the last of these subxids.
	 */
	if (TransactionIdPrecedes(procArray->lastOverflowedXid, max_xid))
		procArray->lastOverflowedXid = max_xid;

	LWLockRelease(ProcArrayLock);
}

/*
 * TransactionIdIsInProgress -- is given transaction running in some backend
 *
 * Aside from some shortcuts such as checking RecentXmin and our own Xid,
 * there are four possibilities for finding a running transaction:
 *
 * 1. The given Xid is a main transaction Id.  We will find this out cheaply
 * by looking at ProcGlobal->xids.
 *
 * 2. The given Xid is one of the cached subxact Xids in the PGPROC array.
 * We can find this out cheaply too.
 *
 * 3. In Hot Standby mode, we must search the KnownAssignedXids list to see
 * if the Xid is running on the primary.
 *
 * 4. Search the SubTrans tree to find the Xid's topmost parent, and then see
 * if that is running according to ProcGlobal->xids[] or KnownAssignedXids.
 * This is the slowest way, but sadly it has to be done always if the others
 * failed, unless we see that the cached subxact sets are complete (none have
 * overflowed).
 *
 * ProcArrayLock has to be held while we do 1, 2, 3.  If we save the top Xids
 * while doing 1 and 3, we can release the ProcArrayLock while we do 4.
 * This buys back some concurrency (and we can't retrieve the main Xids from
 * ProcGlobal->xids[] again anyway; see GetNewTransactionId).
 */
bool
TransactionIdIsInProgress(TransactionId xid)
{
	static TransactionId *xids = NULL;
	static TransactionId *other_xids;
	XidCacheStatus *other_subxidstates;
	int			nxids = 0;
	ProcArrayStruct *arrayP = procArray;
	TransactionId topxid;
	TransactionId latestCompletedXid;
	int			mypgxactoff;
	int			numProcs;
	int			j;

	if (IsYugaByteEnabled()) {
		return false;
	}

	/*
	 * Don't bother checking a transaction older than RecentXmin; it could not
	 * possibly still be running.  (Note: in particular, this guarantees that
	 * we reject InvalidTransactionId, FrozenTransactionId, etc as not
	 * running.)
	 */
	if (TransactionIdPrecedes(xid, RecentXmin))
	{
		xc_by_recent_xmin_inc();
		return false;
	}

	/*
	 * We may have just checked the status of this transaction, so if it is
	 * already known to be completed, we can fall out without any access to
	 * shared memory.
	 */
	if (TransactionIdEquals(cachedXidIsNotInProgress, xid))
	{
		xc_by_known_xact_inc();
		return false;
	}

	/*
	 * Also, we can handle our own transaction (and subtransactions) without
	 * any access to shared memory.
	 */
	if (TransactionIdIsCurrentTransactionId(xid))
	{
		xc_by_my_xact_inc();
		return true;
	}

	/*
	 * If first time through, get workspace to remember main XIDs in. We
	 * malloc it permanently to avoid repeated palloc/pfree overhead.
	 */
	if (xids == NULL)
	{
		/*
		 * In hot standby mode, reserve enough space to hold all xids in the
		 * known-assigned list. If we later finish recovery, we no longer need
		 * the bigger array, but we don't bother to shrink it.
		 */
		int			maxxids = RecoveryInProgress() ? TOTAL_MAX_CACHED_SUBXIDS : arrayP->maxProcs;

		xids = (TransactionId *) malloc(maxxids * sizeof(TransactionId));
		if (xids == NULL)
			ereport(ERROR,
					(errcode(ERRCODE_OUT_OF_MEMORY),
					 errmsg("out of memory")));
	}

	other_xids = ProcGlobal->xids;
	other_subxidstates = ProcGlobal->subxidStates;

	LWLockAcquire(ProcArrayLock, LW_SHARED);

	/*
	 * Now that we have the lock, we can check latestCompletedXid; if the
	 * target Xid is after that, it's surely still running.
	 */
	latestCompletedXid =
		XidFromFullTransactionId(ShmemVariableCache->latestCompletedXid);
	if (TransactionIdPrecedes(latestCompletedXid, xid))
	{
		LWLockRelease(ProcArrayLock);
		xc_by_latest_xid_inc();
		return true;
	}

	/* No shortcuts, gotta grovel through the array */
	mypgxactoff = MyProc->pgxactoff;
	numProcs = arrayP->numProcs;
	for (int pgxactoff = 0; pgxactoff < numProcs; pgxactoff++)
	{
		int			pgprocno;
		PGPROC	   *proc;
		TransactionId pxid;
		int			pxids;

		/* Ignore ourselves --- dealt with it above */
		if (pgxactoff == mypgxactoff)
			continue;

		/* Fetch xid just once - see GetNewTransactionId */
		pxid = UINT32_ACCESS_ONCE(other_xids[pgxactoff]);

		if (!TransactionIdIsValid(pxid))
			continue;

		/*
		 * Step 1: check the main Xid
		 */
		if (TransactionIdEquals(pxid, xid))
		{
			LWLockRelease(ProcArrayLock);
			xc_by_main_xid_inc();
			return true;
		}

		/*
		 * We can ignore main Xids that are younger than the target Xid, since
		 * the target could not possibly be their child.
		 */
		if (TransactionIdPrecedes(xid, pxid))
			continue;

		/*
		 * Step 2: check the cached child-Xids arrays
		 */
		pxids = other_subxidstates[pgxactoff].count;
		pg_read_barrier();		/* pairs with barrier in GetNewTransactionId() */
		pgprocno = arrayP->pgprocnos[pgxactoff];
		proc = &allProcs[pgprocno];
		for (j = pxids - 1; j >= 0; j--)
		{
			/* Fetch xid just once - see GetNewTransactionId */
			TransactionId cxid = UINT32_ACCESS_ONCE(proc->subxids.xids[j]);

			if (TransactionIdEquals(cxid, xid))
			{
				LWLockRelease(ProcArrayLock);
				xc_by_child_xid_inc();
				return true;
			}
		}

		/*
		 * Save the main Xid for step 4.  We only need to remember main Xids
		 * that have uncached children.  (Note: there is no race condition
		 * here because the overflowed flag cannot be cleared, only set, while
		 * we hold ProcArrayLock.  So we can't miss an Xid that we need to
		 * worry about.)
		 */
		if (other_subxidstates[pgxactoff].overflowed)
			xids[nxids++] = pxid;
	}

	/*
	 * Step 3: in hot standby mode, check the known-assigned-xids list.  XIDs
	 * in the list must be treated as running.
	 */
	if (RecoveryInProgress())
	{
		/* none of the PGPROC entries should have XIDs in hot standby mode */
		Assert(nxids == 0);

		if (KnownAssignedXidExists(xid))
		{
			LWLockRelease(ProcArrayLock);
			xc_by_known_assigned_inc();
			return true;
		}

		/*
		 * If the KnownAssignedXids overflowed, we have to check pg_subtrans
		 * too.  Fetch all xids from KnownAssignedXids that are lower than
		 * xid, since if xid is a subtransaction its parent will always have a
		 * lower value.  Note we will collect both main and subXIDs here, but
		 * there's no help for it.
		 */
		if (TransactionIdPrecedesOrEquals(xid, procArray->lastOverflowedXid))
			nxids = KnownAssignedXidsGet(xids, xid);
	}

	LWLockRelease(ProcArrayLock);

	/*
	 * If none of the relevant caches overflowed, we know the Xid is not
	 * running without even looking at pg_subtrans.
	 */
	if (nxids == 0)
	{
		xc_no_overflow_inc();
		cachedXidIsNotInProgress = xid;
		return false;
	}

	/*
	 * Step 4: have to check pg_subtrans.
	 *
	 * At this point, we know it's either a subtransaction of one of the Xids
	 * in xids[], or it's not running.  If it's an already-failed
	 * subtransaction, we want to say "not running" even though its parent may
	 * still be running.  So first, check pg_xact to see if it's been aborted.
	 */
	xc_slow_answer_inc();

	if (TransactionIdDidAbort(xid))
	{
		cachedXidIsNotInProgress = xid;
		return false;
	}

	/*
	 * It isn't aborted, so check whether the transaction tree it belongs to
	 * is still running (or, more precisely, whether it was running when we
	 * held ProcArrayLock).
	 */
	topxid = SubTransGetTopmostTransaction(xid);
	Assert(TransactionIdIsValid(topxid));
	if (!TransactionIdEquals(topxid, xid))
	{
		for (int i = 0; i < nxids; i++)
		{
			if (TransactionIdEquals(xids[i], topxid))
				return true;
		}
	}

	cachedXidIsNotInProgress = xid;
	return false;
}

/*
 * TransactionIdIsActive -- is xid the top-level XID of an active backend?
 *
 * This differs from TransactionIdIsInProgress in that it ignores prepared
 * transactions, as well as transactions running on the primary if we're in
 * hot standby.  Also, we ignore subtransactions since that's not needed
 * for current uses.
 */
bool
TransactionIdIsActive(TransactionId xid)
{
	bool		result = false;
	ProcArrayStruct *arrayP = procArray;
	TransactionId *other_xids = ProcGlobal->xids;
	int			i;

	if (IsYugaByteEnabled()) {
		return false;
	}

	/*
	 * Don't bother checking a transaction older than RecentXmin; it could not
	 * possibly still be running.
	 */
	if (TransactionIdPrecedes(xid, RecentXmin))
		return false;

	LWLockAcquire(ProcArrayLock, LW_SHARED);

	for (i = 0; i < arrayP->numProcs; i++)
	{
		int			pgprocno = arrayP->pgprocnos[i];
		PGPROC	   *proc = &allProcs[pgprocno];
		TransactionId pxid;

		/* Fetch xid just once - see GetNewTransactionId */
		pxid = UINT32_ACCESS_ONCE(other_xids[i]);

		if (!TransactionIdIsValid(pxid))
			continue;

		if (proc->pid == 0)
			continue;			/* ignore prepared transactions */

		if (TransactionIdEquals(pxid, xid))
		{
			result = true;
			break;
		}
	}

	LWLockRelease(ProcArrayLock);

	return result;
}


/*
 * Determine XID horizons.
 *
 * This is used by wrapper functions like GetOldestNonRemovableTransactionId()
 * (for VACUUM), GetReplicationHorizons() (for hot_standby_feedback), etc as
 * well as "internally" by GlobalVisUpdate() (see comment above struct
 * GlobalVisState).
 *
 * See the definition of ComputeXidHorizonsResult for the various computed
 * horizons.
 *
 * For VACUUM separate horizons (used to decide which deleted tuples must
 * be preserved), for shared and non-shared tables are computed.  For shared
 * relations backends in all databases must be considered, but for non-shared
 * relations that's not required, since only backends in my own database could
 * ever see the tuples in them. Also, we can ignore concurrently running lazy
 * VACUUMs because (a) they must be working on other tables, and (b) they
 * don't need to do snapshot-based lookups.
 *
 * This also computes a horizon used to truncate pg_subtrans. For that
 * backends in all databases have to be considered, and concurrently running
 * lazy VACUUMs cannot be ignored, as they still may perform pg_subtrans
 * accesses.
 *
 * Note: we include all currently running xids in the set of considered xids.
 * This ensures that if a just-started xact has not yet set its snapshot,
 * when it does set the snapshot it cannot set xmin less than what we compute.
 * See notes in src/backend/access/transam/README.
 *
 * Note: despite the above, it's possible for the calculated values to move
 * backwards on repeated calls. The calculated values are conservative, so
 * that anything older is definitely not considered as running by anyone
 * anymore, but the exact values calculated depend on a number of things. For
 * example, if there are no transactions running in the current database, the
 * horizon for normal tables will be latestCompletedXid. If a transaction
 * begins after that, its xmin will include in-progress transactions in other
 * databases that started earlier, so another call will return a lower value.
 * Nonetheless it is safe to vacuum a table in the current database with the
 * first result.  There are also replication-related effects: a walsender
 * process can set its xmin based on transactions that are no longer running
 * on the primary but are still being replayed on the standby, thus possibly
 * making the values go backwards.  In this case there is a possibility that
 * we lose data that the standby would like to have, but unless the standby
 * uses a replication slot to make its xmin persistent there is little we can
 * do about that --- data is only protected if the walsender runs continuously
 * while queries are executed on the standby.  (The Hot Standby code deals
 * with such cases by failing standby queries that needed to access
 * already-removed data, so there's no integrity bug.)  The computed values
 * are also adjusted with vacuum_defer_cleanup_age, so increasing that setting
 * on the fly is another easy way to make horizons move backwards, with no
 * consequences for data integrity.
 *
 * Note: the approximate horizons (see definition of GlobalVisState) are
 * updated by the computations done here. That's currently required for
 * correctness and a small optimization. Without doing so it's possible that
 * heap vacuum's call to heap_page_prune() uses a more conservative horizon
 * than later when deciding which tuples can be removed - which the code
 * doesn't expect (breaking HOT).
 */
static void
ComputeXidHorizons(ComputeXidHorizonsResult *h)
{
	ProcArrayStruct *arrayP = procArray;
	TransactionId kaxmin;
	bool		in_recovery = RecoveryInProgress();
	TransactionId *other_xids = ProcGlobal->xids;

	if (IsYugaByteEnabled()) {
		return;
	}

	/* inferred after ProcArrayLock is released */
	h->catalog_oldest_nonremovable = InvalidTransactionId;

	LWLockAcquire(ProcArrayLock, LW_SHARED);

	h->latest_completed = ShmemVariableCache->latestCompletedXid;

	/*
	 * We initialize the MIN() calculation with latestCompletedXid + 1. This
	 * is a lower bound for the XIDs that might appear in the ProcArray later,
	 * and so protects us against overestimating the result due to future
	 * additions.
	 */
	{
		TransactionId initial;

		initial = XidFromFullTransactionId(h->latest_completed);
		Assert(TransactionIdIsValid(initial));
		TransactionIdAdvance(initial);

		h->oldest_considered_running = initial;
		h->shared_oldest_nonremovable = initial;
		h->data_oldest_nonremovable = initial;

		/*
		 * Only modifications made by this backend affect the horizon for
		 * temporary relations. Instead of a check in each iteration of the
		 * loop over all PGPROCs it is cheaper to just initialize to the
		 * current top-level xid any.
		 *
		 * Without an assigned xid we could use a horizon as aggressive as
		 * ReadNewTransactionid(), but we can get away with the much cheaper
		 * latestCompletedXid + 1: If this backend has no xid there, by
		 * definition, can't be any newer changes in the temp table than
		 * latestCompletedXid.
		 */
		if (TransactionIdIsValid(MyProc->xid))
			h->temp_oldest_nonremovable = MyProc->xid;
		else
			h->temp_oldest_nonremovable = initial;
	}

	/*
	 * Fetch slot horizons while ProcArrayLock is held - the
	 * LWLockAcquire/LWLockRelease are a barrier, ensuring this happens inside
	 * the lock.
	 */
	h->slot_xmin = procArray->replication_slot_xmin;
	h->slot_catalog_xmin = procArray->replication_slot_catalog_xmin;

	for (int index = 0; index < arrayP->numProcs; index++)
	{
		int			pgprocno = arrayP->pgprocnos[index];
		PGPROC	   *proc = &allProcs[pgprocno];
		int8		statusFlags = ProcGlobal->statusFlags[index];
		TransactionId xid;
		TransactionId xmin;

		/* Fetch xid just once - see GetNewTransactionId */
		xid = UINT32_ACCESS_ONCE(other_xids[index]);
		xmin = UINT32_ACCESS_ONCE(proc->xmin);

		/*
		 * Consider both the transaction's Xmin, and its Xid.
		 *
		 * We must check both because a transaction might have an Xmin but not
		 * (yet) an Xid; conversely, if it has an Xid, that could determine
		 * some not-yet-set Xmin.
		 */
		xmin = TransactionIdOlder(xmin, xid);

		/* if neither is set, this proc doesn't influence the horizon */
		if (!TransactionIdIsValid(xmin))
			continue;

		/*
		 * Don't ignore any procs when determining which transactions might be
		 * considered running.  While slots should ensure logical decoding
		 * backends are protected even without this check, it can't hurt to
		 * include them here as well..
		 */
		h->oldest_considered_running =
			TransactionIdOlder(h->oldest_considered_running, xmin);

		/*
		 * Skip over backends either vacuuming (which is ok with rows being
		 * removed, as long as pg_subtrans is not truncated) or doing logical
		 * decoding (which manages xmin separately, check below).
		 */
		if (statusFlags & (PROC_IN_VACUUM | PROC_IN_LOGICAL_DECODING))
			continue;

		/* shared tables need to take backends in all databases into account */
		h->shared_oldest_nonremovable =
			TransactionIdOlder(h->shared_oldest_nonremovable, xmin);

		/*
		 * Normally sessions in other databases are ignored for anything but
		 * the shared horizon.
		 *
		 * However, include them when MyDatabaseId is not (yet) set.  A
		 * backend in the process of starting up must not compute a "too
		 * aggressive" horizon, otherwise we could end up using it to prune
		 * still-needed data away.  If the current backend never connects to a
		 * database this is harmless, because data_oldest_nonremovable will
		 * never be utilized.
		 *
		 * Also, sessions marked with PROC_AFFECTS_ALL_HORIZONS should always
		 * be included.  (This flag is used for hot standby feedback, which
		 * can't be tied to a specific database.)
		 *
		 * Also, while in recovery we cannot compute an accurate per-database
		 * horizon, as all xids are managed via the KnownAssignedXids
		 * machinery.
		 */
		if (proc->databaseId == MyDatabaseId ||
			MyDatabaseId == InvalidOid ||
			(statusFlags & PROC_AFFECTS_ALL_HORIZONS) ||
			in_recovery)
		{
			h->data_oldest_nonremovable =
				TransactionIdOlder(h->data_oldest_nonremovable, xmin);
		}
	}

	/*
	 * If in recovery fetch oldest xid in KnownAssignedXids, will be applied
	 * after lock is released.
	 */
	if (in_recovery)
		kaxmin = KnownAssignedXidsGetOldestXmin();

	/*
	 * No other information from shared state is needed, release the lock
	 * immediately. The rest of the computations can be done without a lock.
	 */
	LWLockRelease(ProcArrayLock);

	if (in_recovery)
	{
		h->oldest_considered_running =
			TransactionIdOlder(h->oldest_considered_running, kaxmin);
		h->shared_oldest_nonremovable =
			TransactionIdOlder(h->shared_oldest_nonremovable, kaxmin);
		h->data_oldest_nonremovable =
			TransactionIdOlder(h->data_oldest_nonremovable, kaxmin);
		/* temp relations cannot be accessed in recovery */
	}
	else
	{
		/*
		 * Compute the cutoff XID by subtracting vacuum_defer_cleanup_age.
		 *
		 * vacuum_defer_cleanup_age provides some additional "slop" for the
		 * benefit of hot standby queries on standby servers.  This is quick
		 * and dirty, and perhaps not all that useful unless the primary has a
		 * predictable transaction rate, but it offers some protection when
		 * there's no walsender connection.  Note that we are assuming
		 * vacuum_defer_cleanup_age isn't large enough to cause wraparound ---
		 * so guc.c should limit it to no more than the xidStopLimit threshold
		 * in varsup.c.  Also note that we intentionally don't apply
		 * vacuum_defer_cleanup_age on standby servers.
		 */
		h->oldest_considered_running =
			TransactionIdRetreatedBy(h->oldest_considered_running,
									 vacuum_defer_cleanup_age);
		h->shared_oldest_nonremovable =
			TransactionIdRetreatedBy(h->shared_oldest_nonremovable,
									 vacuum_defer_cleanup_age);
		h->data_oldest_nonremovable =
			TransactionIdRetreatedBy(h->data_oldest_nonremovable,
									 vacuum_defer_cleanup_age);
		/* defer doesn't apply to temp relations */
	}

	/*
	 * Check whether there are replication slots requiring an older xmin.
	 */
	h->shared_oldest_nonremovable =
		TransactionIdOlder(h->shared_oldest_nonremovable, h->slot_xmin);
	h->data_oldest_nonremovable =
		TransactionIdOlder(h->data_oldest_nonremovable, h->slot_xmin);

	/*
	 * The only difference between catalog / data horizons is that the slot's
	 * catalog xmin is applied to the catalog one (so catalogs can be accessed
	 * for logical decoding). Initialize with data horizon, and then back up
	 * further if necessary. Have to back up the shared horizon as well, since
	 * that also can contain catalogs.
	 */
	h->shared_oldest_nonremovable_raw = h->shared_oldest_nonremovable;
	h->shared_oldest_nonremovable =
		TransactionIdOlder(h->shared_oldest_nonremovable,
						   h->slot_catalog_xmin);
	h->catalog_oldest_nonremovable = h->data_oldest_nonremovable;
	h->catalog_oldest_nonremovable =
		TransactionIdOlder(h->catalog_oldest_nonremovable,
						   h->slot_catalog_xmin);

	/*
	 * It's possible that slots / vacuum_defer_cleanup_age backed up the
	 * horizons further than oldest_considered_running. Fix.
	 */
	h->oldest_considered_running =
		TransactionIdOlder(h->oldest_considered_running,
						   h->shared_oldest_nonremovable);
	h->oldest_considered_running =
		TransactionIdOlder(h->oldest_considered_running,
						   h->catalog_oldest_nonremovable);
	h->oldest_considered_running =
		TransactionIdOlder(h->oldest_considered_running,
						   h->data_oldest_nonremovable);

	/*
	 * shared horizons have to be at least as old as the oldest visible in
	 * current db
	 */
	Assert(TransactionIdPrecedesOrEquals(h->shared_oldest_nonremovable,
										 h->data_oldest_nonremovable));
	Assert(TransactionIdPrecedesOrEquals(h->shared_oldest_nonremovable,
										 h->catalog_oldest_nonremovable));

	/*
	 * Horizons need to ensure that pg_subtrans access is still possible for
	 * the relevant backends.
	 */
	Assert(TransactionIdPrecedesOrEquals(h->oldest_considered_running,
										 h->shared_oldest_nonremovable));
	Assert(TransactionIdPrecedesOrEquals(h->oldest_considered_running,
										 h->catalog_oldest_nonremovable));
	Assert(TransactionIdPrecedesOrEquals(h->oldest_considered_running,
										 h->data_oldest_nonremovable));
	Assert(TransactionIdPrecedesOrEquals(h->oldest_considered_running,
										 h->temp_oldest_nonremovable));
	Assert(!TransactionIdIsValid(h->slot_xmin) ||
		   TransactionIdPrecedesOrEquals(h->oldest_considered_running,
										 h->slot_xmin));
	Assert(!TransactionIdIsValid(h->slot_catalog_xmin) ||
		   TransactionIdPrecedesOrEquals(h->oldest_considered_running,
										 h->slot_catalog_xmin));

	/* update approximate horizons with the computed horizons */
	GlobalVisUpdateApply(h);
}

/*
 * Determine what kind of visibility horizon needs to be used for a
 * relation. If rel is NULL, the most conservative horizon is used.
 */
static inline GlobalVisHorizonKind
GlobalVisHorizonKindForRel(Relation rel)
{
	/*
	 * Other relkkinds currently don't contain xids, nor always the necessary
	 * logical decoding markers.
	 */
	Assert(!rel ||
		   rel->rd_rel->relkind == RELKIND_RELATION ||
		   rel->rd_rel->relkind == RELKIND_MATVIEW ||
		   rel->rd_rel->relkind == RELKIND_TOASTVALUE);

	if (rel == NULL || rel->rd_rel->relisshared || RecoveryInProgress())
		return VISHORIZON_SHARED;
	else if (IsCatalogRelation(rel) ||
			 RelationIsAccessibleInLogicalDecoding(rel))
		return VISHORIZON_CATALOG;
	else if (!RELATION_IS_LOCAL(rel))
		return VISHORIZON_DATA;
	else
		return VISHORIZON_TEMP;
}

/*
 * Return the oldest XID for which deleted tuples must be preserved in the
 * passed table.
 *
 * If rel is not NULL the horizon may be considerably more recent than
 * otherwise (i.e. fewer tuples will be removable). In the NULL case a horizon
 * that is correct (but not optimal) for all relations will be returned.
 *
 * This is used by VACUUM to decide which deleted tuples must be preserved in
 * the passed in table.
 */
TransactionId
GetOldestNonRemovableTransactionId(Relation rel)
{
	ComputeXidHorizonsResult horizons;

	ComputeXidHorizons(&horizons);

	switch (GlobalVisHorizonKindForRel(rel))
	{
		case VISHORIZON_SHARED:
			return horizons.shared_oldest_nonremovable;
		case VISHORIZON_CATALOG:
			return horizons.catalog_oldest_nonremovable;
		case VISHORIZON_DATA:
			return horizons.data_oldest_nonremovable;
		case VISHORIZON_TEMP:
			return horizons.temp_oldest_nonremovable;
	}

	/* just to prevent compiler warnings */
	return InvalidTransactionId;
}

/*
 * Return the oldest transaction id any currently running backend might still
 * consider running. This should not be used for visibility / pruning
 * determinations (see GetOldestNonRemovableTransactionId()), but for
 * decisions like up to where pg_subtrans can be truncated.
 */
TransactionId
GetOldestTransactionIdConsideredRunning(void)
{
	ComputeXidHorizonsResult horizons;

	ComputeXidHorizons(&horizons);

	return horizons.oldest_considered_running;
}

/*
 * Return the visibility horizons for a hot standby feedback message.
 */
void
GetReplicationHorizons(TransactionId *xmin, TransactionId *catalog_xmin)
{
	ComputeXidHorizonsResult horizons;

	ComputeXidHorizons(&horizons);

	/*
	 * Don't want to use shared_oldest_nonremovable here, as that contains the
	 * effect of replication slot's catalog_xmin. We want to send a separate
	 * feedback for the catalog horizon, so the primary can remove data table
	 * contents more aggressively.
	 */
	*xmin = horizons.shared_oldest_nonremovable_raw;
	*catalog_xmin = horizons.slot_catalog_xmin;
}

/*
 * GetMaxSnapshotXidCount -- get max size for snapshot XID array
 *
 * We have to export this for use by snapmgr.c.
 */
int
GetMaxSnapshotXidCount(void)
{
	return procArray->maxProcs;
}

/*
 * GetMaxSnapshotSubxidCount -- get max size for snapshot sub-XID array
 *
 * We have to export this for use by snapmgr.c.
 */
int
GetMaxSnapshotSubxidCount(void)
{
	return TOTAL_MAX_CACHED_SUBXIDS;
}

/*
 * Initialize old_snapshot_threshold specific parts of a newly build snapshot.
 */
static void
GetSnapshotDataInitOldSnapshot(Snapshot snapshot)
{
	if (!OldSnapshotThresholdActive())
	{
		/*
		 * If not using "snapshot too old" feature, fill related fields with
		 * dummy values that don't require any locking.
		 */
		snapshot->lsn = InvalidXLogRecPtr;
		snapshot->whenTaken = 0;
	}
	else
	{
		/*
		 * Capture the current time and WAL stream location in case this
		 * snapshot becomes old enough to need to fall back on the special
		 * "old snapshot" logic.
		 */
		snapshot->lsn = GetXLogInsertRecPtr();
		snapshot->whenTaken = GetSnapshotCurrentTimestamp();
		MaintainOldSnapshotTimeMapping(snapshot->whenTaken, snapshot->xmin);
	}
}

/*
 * Helper function for GetSnapshotData() that checks if the bulk of the
 * visibility information in the snapshot is still valid. If so, it updates
 * the fields that need to change and returns true. Otherwise it returns
 * false.
 *
 * This very likely can be evolved to not need ProcArrayLock held (at very
 * least in the case we already hold a snapshot), but that's for another day.
 */
static bool
GetSnapshotDataReuse(Snapshot snapshot)
{
	uint64		curXactCompletionCount;

	Assert(LWLockHeldByMe(ProcArrayLock));

	if (unlikely(snapshot->snapXactCompletionCount == 0))
		return false;

	curXactCompletionCount = ShmemVariableCache->xactCompletionCount;
	if (curXactCompletionCount != snapshot->snapXactCompletionCount)
		return false;

	/*
	 * If the current xactCompletionCount is still the same as it was at the
	 * time the snapshot was built, we can be sure that rebuilding the
	 * contents of the snapshot the hard way would result in the same snapshot
	 * contents:
	 *
	 * As explained in transam/README, the set of xids considered running by
	 * GetSnapshotData() cannot change while ProcArrayLock is held. Snapshot
	 * contents only depend on transactions with xids and xactCompletionCount
	 * is incremented whenever a transaction with an xid finishes (while
	 * holding ProcArrayLock) exclusively). Thus the xactCompletionCount check
	 * ensures we would detect if the snapshot would have changed.
	 *
	 * As the snapshot contents are the same as it was before, it is safe to
	 * re-enter the snapshot's xmin into the PGPROC array. None of the rows
	 * visible under the snapshot could already have been removed (that'd
	 * require the set of running transactions to change) and it fulfills the
	 * requirement that concurrent GetSnapshotData() calls yield the same
	 * xmin.
	 */
	if (!TransactionIdIsValid(MyProc->xmin))
		MyProc->xmin = TransactionXmin = snapshot->xmin;

	RecentXmin = snapshot->xmin;
	Assert(TransactionIdPrecedesOrEquals(TransactionXmin, RecentXmin));

	snapshot->curcid = GetCurrentCommandId(false);
	snapshot->active_count = 0;
	snapshot->regd_count = 0;
	snapshot->copied = false;

	GetSnapshotDataInitOldSnapshot(snapshot);

	return true;
}

/*
 * GetSnapshotData -- returns information about running transactions.
 *
 * The returned snapshot includes xmin (lowest still-running xact ID),
 * xmax (highest completed xact ID + 1), and a list of running xact IDs
 * in the range xmin <= xid < xmax.  It is used as follows:
 *		All xact IDs < xmin are considered finished.
 *		All xact IDs >= xmax are considered still running.
 *		For an xact ID xmin <= xid < xmax, consult list to see whether
 *		it is considered running or not.
 * This ensures that the set of transactions seen as "running" by the
 * current xact will not change after it takes the snapshot.
 *
 * All running top-level XIDs are included in the snapshot, except for lazy
 * VACUUM processes.  We also try to include running subtransaction XIDs,
 * but since PGPROC has only a limited cache area for subxact XIDs, full
 * information may not be available.  If we find any overflowed subxid arrays,
 * we have to mark the snapshot's subxid data as overflowed, and extra work
 * *may* need to be done to determine what's running (see XidInMVCCSnapshot()
 * in heapam_visibility.c).
 *
 * We also update the following backend-global variables:
 *		TransactionXmin: the oldest xmin of any snapshot in use in the
 *			current transaction (this is the same as MyProc->xmin).
 *		RecentXmin: the xmin computed for the most recent snapshot.  XIDs
 *			older than this are known not running any more.
 *
 * And try to advance the bounds of GlobalVis{Shared,Catalog,Data,Temp}Rels
 * for the benefit of the GlobalVisTest* family of functions.
 *
 * Note: this function should probably not be called with an argument that's
 * not statically allocated (see xip allocation below).
 */
Snapshot
GetSnapshotData(Snapshot snapshot)
{
	ProcArrayStruct *arrayP = procArray;
	TransactionId *other_xids = ProcGlobal->xids;
	TransactionId xmin;
	TransactionId xmax;
	int			count = 0;
	int			subcount = 0;
	bool		suboverflowed = false;
	FullTransactionId latest_completed;
	TransactionId oldestxid;
	int			mypgxactoff;
	TransactionId myxid;
	uint64		curXactCompletionCount;

	TransactionId replication_slot_xmin = InvalidTransactionId;
	TransactionId replication_slot_catalog_xmin = InvalidTransactionId;

	Assert(snapshot != NULL);

	/*
	 * Allocating space for maxProcs xids is usually overkill; numProcs would
	 * be sufficient.  But it seems better to do the malloc while not holding
	 * the lock, so we can't look at numProcs.  Likewise, we allocate much
	 * more subxip storage than is probably needed.
	 *
	 * This does open a possibility for avoiding repeated malloc/free: since
	 * maxProcs does not change at runtime, we can simply reuse the previous
	 * xip arrays if any.  (This relies on the fact that all callers pass
	 * static SnapshotData structs.)
	 */
	if (snapshot->xip == NULL)
	{
		/*
		 * First call for this snapshot. Snapshot is same size whether or not
		 * we are in recovery, see later comments.
		 */
		snapshot->xip = (TransactionId *)
			malloc(GetMaxSnapshotXidCount() * sizeof(TransactionId));
		if (snapshot->xip == NULL)
			ereport(ERROR,
					(errcode(ERRCODE_OUT_OF_MEMORY),
					 errmsg("out of memory")));
		Assert(snapshot->subxip == NULL);
		snapshot->subxip = (TransactionId *)
			malloc(GetMaxSnapshotSubxidCount() * sizeof(TransactionId));
		if (snapshot->subxip == NULL)
			ereport(ERROR,
					(errcode(ERRCODE_OUT_OF_MEMORY),
					 errmsg("out of memory")));
	}

	/*
	 * It is sufficient to get shared lock on ProcArrayLock, even if we are
	 * going to set MyProc->xmin.
	 */
	LWLockAcquire(ProcArrayLock, LW_SHARED);

	if (GetSnapshotDataReuse(snapshot))
	{
		LWLockRelease(ProcArrayLock);
		return snapshot;
	}

	latest_completed = ShmemVariableCache->latestCompletedXid;
	mypgxactoff = MyProc->pgxactoff;
	myxid = other_xids[mypgxactoff];
	Assert(myxid == MyProc->xid);

	oldestxid = ShmemVariableCache->oldestXid;
	curXactCompletionCount = ShmemVariableCache->xactCompletionCount;

	/* xmax is always latestCompletedXid + 1 */
	xmax = XidFromFullTransactionId(latest_completed);
	TransactionIdAdvance(xmax);
	Assert(TransactionIdIsNormal(xmax));

	/* initialize xmin calculation with xmax */
	xmin = xmax;

	/* take own xid into account, saves a check inside the loop */
	if (TransactionIdIsNormal(myxid) && NormalTransactionIdPrecedes(myxid, xmin))
		xmin = myxid;

	snapshot->takenDuringRecovery = RecoveryInProgress();

	if (!snapshot->takenDuringRecovery)
	{
		int			numProcs = arrayP->numProcs;
		TransactionId *xip = snapshot->xip;
		int		   *pgprocnos = arrayP->pgprocnos;
		XidCacheStatus *subxidStates = ProcGlobal->subxidStates;
		uint8	   *allStatusFlags = ProcGlobal->statusFlags;

		/*
		 * First collect set of pgxactoff/xids that need to be included in the
		 * snapshot.
		 */
		for (int pgxactoff = 0; pgxactoff < numProcs; pgxactoff++)
		{
			/* Fetch xid just once - see GetNewTransactionId */
			TransactionId xid = UINT32_ACCESS_ONCE(other_xids[pgxactoff]);
			uint8		statusFlags;

			Assert(allProcs[arrayP->pgprocnos[pgxactoff]].pgxactoff == pgxactoff);

			/*
			 * If the transaction has no XID assigned, we can skip it; it
			 * won't have sub-XIDs either.
			 */
			if (likely(xid == InvalidTransactionId))
				continue;

			/*
			 * We don't include our own XIDs (if any) in the snapshot. It
			 * needs to be included in the xmin computation, but we did so
			 * outside the loop.
			 */
			if (pgxactoff == mypgxactoff)
				continue;

			/*
			 * The only way we are able to get here with a non-normal xid is
			 * during bootstrap - with this backend using
			 * BootstrapTransactionId. But the above test should filter that
			 * out.
			 */
			Assert(TransactionIdIsNormal(xid));

			/*
			 * If the XID is >= xmax, we can skip it; such transactions will
			 * be treated as running anyway (and any sub-XIDs will also be >=
			 * xmax).
			 */
			if (!NormalTransactionIdPrecedes(xid, xmax))
				continue;

			/*
			 * Skip over backends doing logical decoding which manages xmin
			 * separately (check below) and ones running LAZY VACUUM.
			 */
			statusFlags = allStatusFlags[pgxactoff];
			if (statusFlags & (PROC_IN_LOGICAL_DECODING | PROC_IN_VACUUM))
				continue;

			if (NormalTransactionIdPrecedes(xid, xmin))
				xmin = xid;

			/* Add XID to snapshot. */
			xip[count++] = xid;

			/*
			 * Save subtransaction XIDs if possible (if we've already
			 * overflowed, there's no point).  Note that the subxact XIDs must
			 * be later than their parent, so no need to check them against
			 * xmin.  We could filter against xmax, but it seems better not to
			 * do that much work while holding the ProcArrayLock.
			 *
			 * The other backend can add more subxids concurrently, but cannot
			 * remove any.  Hence it's important to fetch nxids just once.
			 * Should be safe to use memcpy, though.  (We needn't worry about
			 * missing any xids added concurrently, because they must postdate
			 * xmax.)
			 *
			 * Again, our own XIDs are not included in the snapshot.
			 */
			if (!suboverflowed)
			{

				if (subxidStates[pgxactoff].overflowed)
					suboverflowed = true;
				else
				{
					int			nsubxids = subxidStates[pgxactoff].count;

					if (nsubxids > 0)
					{
						int			pgprocno = pgprocnos[pgxactoff];
						PGPROC	   *proc = &allProcs[pgprocno];

						pg_read_barrier();	/* pairs with GetNewTransactionId */

						memcpy(snapshot->subxip + subcount,
							   (void *) proc->subxids.xids,
							   nsubxids * sizeof(TransactionId));
						subcount += nsubxids;
					}
				}
			}
		}
	}
	else
	{
		/*
		 * We're in hot standby, so get XIDs from KnownAssignedXids.
		 *
		 * We store all xids directly into subxip[]. Here's why:
		 *
		 * In recovery we don't know which xids are top-level and which are
		 * subxacts, a design choice that greatly simplifies xid processing.
		 *
		 * It seems like we would want to try to put xids into xip[] only, but
		 * that is fairly small. We would either need to make that bigger or
		 * to increase the rate at which we WAL-log xid assignment; neither is
		 * an appealing choice.
		 *
		 * We could try to store xids into xip[] first and then into subxip[]
		 * if there are too many xids. That only works if the snapshot doesn't
		 * overflow because we do not search subxip[] in that case. A simpler
		 * way is to just store all xids in the subxact array because this is
		 * by far the bigger array. We just leave the xip array empty.
		 *
		 * Either way we need to change the way XidInMVCCSnapshot() works
		 * depending upon when the snapshot was taken, or change normal
		 * snapshot processing so it matches.
		 *
		 * Note: It is possible for recovery to end before we finish taking
		 * the snapshot, and for newly assigned transaction ids to be added to
		 * the ProcArray.  xmax cannot change while we hold ProcArrayLock, so
		 * those newly added transaction ids would be filtered away, so we
		 * need not be concerned about them.
		 */
		subcount = KnownAssignedXidsGetAndSetXmin(snapshot->subxip, &xmin,
												  xmax);

		if (TransactionIdPrecedesOrEquals(xmin, procArray->lastOverflowedXid))
			suboverflowed = true;
	}


	/*
	 * Fetch into local variable while ProcArrayLock is held - the
	 * LWLockRelease below is a barrier, ensuring this happens inside the
	 * lock.
	 */
	replication_slot_xmin = procArray->replication_slot_xmin;
	replication_slot_catalog_xmin = procArray->replication_slot_catalog_xmin;

	if (!TransactionIdIsValid(MyProc->xmin))
		MyProc->xmin = TransactionXmin = xmin;

	LWLockRelease(ProcArrayLock);

	/* maintain state for GlobalVis* */
	{
		TransactionId def_vis_xid;
		TransactionId def_vis_xid_data;
		FullTransactionId def_vis_fxid;
		FullTransactionId def_vis_fxid_data;
		FullTransactionId oldestfxid;

		/*
		 * Converting oldestXid is only safe when xid horizon cannot advance,
		 * i.e. holding locks. While we don't hold the lock anymore, all the
		 * necessary data has been gathered with lock held.
		 */
		oldestfxid = FullXidRelativeTo(latest_completed, oldestxid);

		/* apply vacuum_defer_cleanup_age */
		def_vis_xid_data =
			TransactionIdRetreatedBy(xmin, vacuum_defer_cleanup_age);

		/* Check whether there's a replication slot requiring an older xmin. */
		def_vis_xid_data =
			TransactionIdOlder(def_vis_xid_data, replication_slot_xmin);

		/*
		 * Rows in non-shared, non-catalog tables possibly could be vacuumed
		 * if older than this xid.
		 */
		def_vis_xid = def_vis_xid_data;

		/*
		 * Check whether there's a replication slot requiring an older catalog
		 * xmin.
		 */
		def_vis_xid =
			TransactionIdOlder(replication_slot_catalog_xmin, def_vis_xid);

		def_vis_fxid = FullXidRelativeTo(latest_completed, def_vis_xid);
		def_vis_fxid_data = FullXidRelativeTo(latest_completed, def_vis_xid_data);

		/*
		 * Check if we can increase upper bound. As a previous
		 * GlobalVisUpdate() might have computed more aggressive values, don't
		 * overwrite them if so.
		 */
		GlobalVisSharedRels.definitely_needed =
			FullTransactionIdNewer(def_vis_fxid,
								   GlobalVisSharedRels.definitely_needed);
		GlobalVisCatalogRels.definitely_needed =
			FullTransactionIdNewer(def_vis_fxid,
								   GlobalVisCatalogRels.definitely_needed);
		GlobalVisDataRels.definitely_needed =
			FullTransactionIdNewer(def_vis_fxid_data,
								   GlobalVisDataRels.definitely_needed);
		/* See temp_oldest_nonremovable computation in ComputeXidHorizons() */
		if (TransactionIdIsNormal(myxid))
			GlobalVisTempRels.definitely_needed =
				FullXidRelativeTo(latest_completed, myxid);
		else
		{
			GlobalVisTempRels.definitely_needed = latest_completed;
			FullTransactionIdAdvance(&GlobalVisTempRels.definitely_needed);
		}

		/*
		 * Check if we know that we can initialize or increase the lower
		 * bound. Currently the only cheap way to do so is to use
		 * ShmemVariableCache->oldestXid as input.
		 *
		 * We should definitely be able to do better. We could e.g. put a
		 * global lower bound value into ShmemVariableCache.
		 */
		GlobalVisSharedRels.maybe_needed =
			FullTransactionIdNewer(GlobalVisSharedRels.maybe_needed,
								   oldestfxid);
		GlobalVisCatalogRels.maybe_needed =
			FullTransactionIdNewer(GlobalVisCatalogRels.maybe_needed,
								   oldestfxid);
		GlobalVisDataRels.maybe_needed =
			FullTransactionIdNewer(GlobalVisDataRels.maybe_needed,
								   oldestfxid);
		/* accurate value known */
		GlobalVisTempRels.maybe_needed = GlobalVisTempRels.definitely_needed;
	}

	RecentXmin = xmin;
	Assert(TransactionIdPrecedesOrEquals(TransactionXmin, RecentXmin));

	snapshot->xmin = xmin;
	snapshot->xmax = xmax;
	snapshot->xcnt = count;
	snapshot->subxcnt = subcount;
	snapshot->suboverflowed = suboverflowed;
	snapshot->snapXactCompletionCount = curXactCompletionCount;

	snapshot->curcid = GetCurrentCommandId(false);

	/*
	 * This is a new snapshot, so set both refcounts are zero, and mark it as
	 * not copied in persistent memory.
	 */
	snapshot->active_count = 0;
	snapshot->regd_count = 0;
	snapshot->copied = false;

	GetSnapshotDataInitOldSnapshot(snapshot);

	return snapshot;
}

/*
 * ProcArrayInstallImportedXmin -- install imported xmin into MyProc->xmin
 *
 * This is called when installing a snapshot imported from another
 * transaction.  To ensure that OldestXmin doesn't go backwards, we must
 * check that the source transaction is still running, and we'd better do
 * that atomically with installing the new xmin.
 *
 * Returns true if successful, false if source xact is no longer running.
 */
bool
ProcArrayInstallImportedXmin(TransactionId xmin,
							 VirtualTransactionId *sourcevxid)
{
	bool		result = false;
	ProcArrayStruct *arrayP = procArray;
	int			index;

	Assert(TransactionIdIsNormal(xmin));
	if (!sourcevxid)
		return false;

	/* Get lock so source xact can't end while we're doing this */
	LWLockAcquire(ProcArrayLock, LW_SHARED);

	for (index = 0; index < arrayP->numProcs; index++)
	{
		int			pgprocno = arrayP->pgprocnos[index];
		PGPROC	   *proc = &allProcs[pgprocno];
		int			statusFlags = ProcGlobal->statusFlags[index];
		TransactionId xid;

		/* Ignore procs running LAZY VACUUM */
		if (statusFlags & PROC_IN_VACUUM)
			continue;

		/* We are only interested in the specific virtual transaction. */
		if (proc->backendId != sourcevxid->backendId)
			continue;
		if (proc->lxid != sourcevxid->localTransactionId)
			continue;

		/*
		 * We check the transaction's database ID for paranoia's sake: if it's
		 * in another DB then its xmin does not cover us.  Caller should have
		 * detected this already, so we just treat any funny cases as
		 * "transaction not found".
		 */
		if (proc->databaseId != MyDatabaseId)
			continue;

		/*
		 * Likewise, let's just make real sure its xmin does cover us.
		 */
		xid = UINT32_ACCESS_ONCE(proc->xmin);
		if (!TransactionIdIsNormal(xid) ||
			!TransactionIdPrecedesOrEquals(xid, xmin))
			continue;

		/*
		 * We're good.  Install the new xmin.  As in GetSnapshotData, set
		 * TransactionXmin too.  (Note that because snapmgr.c called
		 * GetSnapshotData first, we'll be overwriting a valid xmin here, so
		 * we don't check that.)
		 */
		MyProc->xmin = TransactionXmin = xmin;

		result = true;
		break;
	}

	LWLockRelease(ProcArrayLock);

	return result;
}

/*
 * ProcArrayInstallRestoredXmin -- install restored xmin into MyProc->xmin
 *
 * This is like ProcArrayInstallImportedXmin, but we have a pointer to the
 * PGPROC of the transaction from which we imported the snapshot, rather than
 * an XID.
 *
 * Note that this function also copies statusFlags from the source `proc` in
 * order to avoid the case where MyProc's xmin needs to be skipped for
 * computing xid horizon.
 *
 * Returns true if successful, false if source xact is no longer running.
 */
bool
ProcArrayInstallRestoredXmin(TransactionId xmin, PGPROC *proc)
{
	bool		result = false;
	TransactionId xid;

	Assert(TransactionIdIsNormal(xmin));
	Assert(proc != NULL);

	/*
	 * Get an exclusive lock so that we can copy statusFlags from source proc.
	 */
	LWLockAcquire(ProcArrayLock, LW_EXCLUSIVE);

	/*
	 * Be certain that the referenced PGPROC has an advertised xmin which is
	 * no later than the one we're installing, so that the system-wide xmin
	 * can't go backwards.  Also, make sure it's running in the same database,
	 * so that the per-database xmin cannot go backwards.
	 */
	xid = UINT32_ACCESS_ONCE(proc->xmin);
	if (proc->databaseId == MyDatabaseId &&
		TransactionIdIsNormal(xid) &&
		TransactionIdPrecedesOrEquals(xid, xmin))
	{
		/*
		 * Install xmin and propagate the statusFlags that affect how the
		 * value is interpreted by vacuum.
		 */
		MyProc->xmin = TransactionXmin = xmin;
		MyProc->statusFlags = (MyProc->statusFlags & ~PROC_XMIN_FLAGS) |
			(proc->statusFlags & PROC_XMIN_FLAGS);
		ProcGlobal->statusFlags[MyProc->pgxactoff] = MyProc->statusFlags;

		result = true;
	}

	LWLockRelease(ProcArrayLock);

	return result;
}

/*
 * GetRunningTransactionData -- returns information about running transactions.
 *
 * Similar to GetSnapshotData but returns more information. We include
 * all PGPROCs with an assigned TransactionId, even VACUUM processes and
 * prepared transactions.
 *
 * We acquire XidGenLock and ProcArrayLock, but the caller is responsible for
 * releasing them. Acquiring XidGenLock ensures that no new XIDs enter the proc
 * array until the caller has WAL-logged this snapshot, and releases the
 * lock. Acquiring ProcArrayLock ensures that no transactions commit until the
 * lock is released.
 *
 * The returned data structure is statically allocated; caller should not
 * modify it, and must not assume it is valid past the next call.
 *
 * This is never executed during recovery so there is no need to look at
 * KnownAssignedXids.
 *
 * Dummy PGPROCs from prepared transaction are included, meaning that this
 * may return entries with duplicated TransactionId values coming from
 * transaction finishing to prepare.  Nothing is done about duplicated
 * entries here to not hold on ProcArrayLock more than necessary.
 *
 * We don't worry about updating other counters, we want to keep this as
 * simple as possible and leave GetSnapshotData() as the primary code for
 * that bookkeeping.
 *
 * Note that if any transaction has overflowed its cached subtransactions
 * then there is no real need include any subtransactions.
 */
RunningTransactions
GetRunningTransactionData(void)
{
	/* result workspace */
	static RunningTransactionsData CurrentRunningXactsData;

	ProcArrayStruct *arrayP = procArray;
	TransactionId *other_xids = ProcGlobal->xids;
	RunningTransactions CurrentRunningXacts = &CurrentRunningXactsData;
	TransactionId latestCompletedXid;
	TransactionId oldestRunningXid;
	TransactionId *xids;
	int			index;
	int			count;
	int			subcount;
	bool		suboverflowed;

	Assert(!RecoveryInProgress());

	/*
	 * Allocating space for maxProcs xids is usually overkill; numProcs would
	 * be sufficient.  But it seems better to do the malloc while not holding
	 * the lock, so we can't look at numProcs.  Likewise, we allocate much
	 * more subxip storage than is probably needed.
	 *
	 * Should only be allocated in bgwriter, since only ever executed during
	 * checkpoints.
	 */
	if (CurrentRunningXacts->xids == NULL)
	{
		/*
		 * First call
		 */
		CurrentRunningXacts->xids = (TransactionId *)
			malloc(TOTAL_MAX_CACHED_SUBXIDS * sizeof(TransactionId));
		if (CurrentRunningXacts->xids == NULL)
			ereport(ERROR,
					(errcode(ERRCODE_OUT_OF_MEMORY),
					 errmsg("out of memory")));
	}

	xids = CurrentRunningXacts->xids;

	count = subcount = 0;
	suboverflowed = false;

	/*
	 * Ensure that no xids enter or leave the procarray while we obtain
	 * snapshot.
	 */
	LWLockAcquire(ProcArrayLock, LW_SHARED);
	LWLockAcquire(XidGenLock, LW_SHARED);

	latestCompletedXid =
		XidFromFullTransactionId(ShmemVariableCache->latestCompletedXid);
	oldestRunningXid =
		XidFromFullTransactionId(ShmemVariableCache->nextXid);

	/*
	 * Spin over procArray collecting all xids
	 */
	for (index = 0; index < arrayP->numProcs; index++)
	{
		TransactionId xid;

		/* Fetch xid just once - see GetNewTransactionId */
		xid = UINT32_ACCESS_ONCE(other_xids[index]);

		/*
		 * We don't need to store transactions that don't have a TransactionId
		 * yet because they will not show as running on a standby server.
		 */
		if (!TransactionIdIsValid(xid))
			continue;

		/*
		 * Be careful not to exclude any xids before calculating the values of
		 * oldestRunningXid and suboverflowed, since these are used to clean
		 * up transaction information held on standbys.
		 */
		if (TransactionIdPrecedes(xid, oldestRunningXid))
			oldestRunningXid = xid;

		if (ProcGlobal->subxidStates[index].overflowed)
			suboverflowed = true;

		/*
		 * If we wished to exclude xids this would be the right place for it.
		 * Procs with the PROC_IN_VACUUM flag set don't usually assign xids,
		 * but they do during truncation at the end when they get the lock and
		 * truncate, so it is not much of a problem to include them if they
		 * are seen and it is cleaner to include them.
		 */

		xids[count++] = xid;
	}

	/*
	 * Spin over procArray collecting all subxids, but only if there hasn't
	 * been a suboverflow.
	 */
	if (!suboverflowed)
	{
		XidCacheStatus *other_subxidstates = ProcGlobal->subxidStates;

		for (index = 0; index < arrayP->numProcs; index++)
		{
			int			pgprocno = arrayP->pgprocnos[index];
			PGPROC	   *proc = &allProcs[pgprocno];
			int			nsubxids;

			/*
			 * Save subtransaction XIDs. Other backends can't add or remove
			 * entries while we're holding XidGenLock.
			 */
			nsubxids = other_subxidstates[index].count;
			if (nsubxids > 0)
			{
				/* barrier not really required, as XidGenLock is held, but ... */
				pg_read_barrier();	/* pairs with GetNewTransactionId */

				memcpy(&xids[count], (void *) proc->subxids.xids,
					   nsubxids * sizeof(TransactionId));
				count += nsubxids;
				subcount += nsubxids;

				/*
				 * Top-level XID of a transaction is always less than any of
				 * its subxids, so we don't need to check if any of the
				 * subxids are smaller than oldestRunningXid
				 */
			}
		}
	}

	/*
	 * It's important *not* to include the limits set by slots here because
	 * snapbuild.c uses oldestRunningXid to manage its xmin horizon. If those
	 * were to be included here the initial value could never increase because
	 * of a circular dependency where slots only increase their limits when
	 * running xacts increases oldestRunningXid and running xacts only
	 * increases if slots do.
	 */

	CurrentRunningXacts->xcnt = count - subcount;
	CurrentRunningXacts->subxcnt = subcount;
	CurrentRunningXacts->subxid_overflow = suboverflowed;
	CurrentRunningXacts->nextXid = XidFromFullTransactionId(ShmemVariableCache->nextXid);
	CurrentRunningXacts->oldestRunningXid = oldestRunningXid;
	CurrentRunningXacts->latestCompletedXid = latestCompletedXid;

	Assert(TransactionIdIsValid(CurrentRunningXacts->nextXid));
	Assert(TransactionIdIsValid(CurrentRunningXacts->oldestRunningXid));
	Assert(TransactionIdIsNormal(CurrentRunningXacts->latestCompletedXid));

	/* We don't release the locks here, the caller is responsible for that */

	return CurrentRunningXacts;
}

/*
 * GetOldestActiveTransactionId()
 *
 * Similar to GetSnapshotData but returns just oldestActiveXid. We include
 * all PGPROCs with an assigned TransactionId, even VACUUM processes.
 * We look at all databases, though there is no need to include WALSender
 * since this has no effect on hot standby conflicts.
 *
 * This is never executed during recovery so there is no need to look at
 * KnownAssignedXids.
 *
 * We don't worry about updating other counters, we want to keep this as
 * simple as possible and leave GetSnapshotData() as the primary code for
 * that bookkeeping.
 */
TransactionId
GetOldestActiveTransactionId(void)
{
	ProcArrayStruct *arrayP = procArray;
	TransactionId *other_xids = ProcGlobal->xids;
	TransactionId oldestRunningXid;
	int			index;

	Assert(!RecoveryInProgress());

	/*
	 * Read nextXid, as the upper bound of what's still active.
	 *
	 * Reading a TransactionId is atomic, but we must grab the lock to make
	 * sure that all XIDs < nextXid are already present in the proc array (or
	 * have already completed), when we spin over it.
	 */
	LWLockAcquire(XidGenLock, LW_SHARED);
	oldestRunningXid = XidFromFullTransactionId(ShmemVariableCache->nextXid);
	LWLockRelease(XidGenLock);

	/*
	 * Spin over procArray collecting all xids and subxids.
	 */
	LWLockAcquire(ProcArrayLock, LW_SHARED);
	for (index = 0; index < arrayP->numProcs; index++)
	{
		TransactionId xid;

		/* Fetch xid just once - see GetNewTransactionId */
		xid = UINT32_ACCESS_ONCE(other_xids[index]);

		if (!TransactionIdIsNormal(xid))
			continue;

		if (TransactionIdPrecedes(xid, oldestRunningXid))
			oldestRunningXid = xid;

		/*
		 * Top-level XID of a transaction is always less than any of its
		 * subxids, so we don't need to check if any of the subxids are
		 * smaller than oldestRunningXid
		 */
	}
	LWLockRelease(ProcArrayLock);

	return oldestRunningXid;
}

/*
 * GetOldestSafeDecodingTransactionId -- lowest xid not affected by vacuum
 *
 * Returns the oldest xid that we can guarantee not to have been affected by
 * vacuum, i.e. no rows >= that xid have been vacuumed away unless the
 * transaction aborted. Note that the value can (and most of the time will) be
 * much more conservative than what really has been affected by vacuum, but we
 * currently don't have better data available.
 *
 * This is useful to initialize the cutoff xid after which a new changeset
 * extraction replication slot can start decoding changes.
 *
 * Must be called with ProcArrayLock held either shared or exclusively,
 * although most callers will want to use exclusive mode since it is expected
 * that the caller will immediately use the xid to peg the xmin horizon.
 */
TransactionId
GetOldestSafeDecodingTransactionId(bool catalogOnly)
{
	ProcArrayStruct *arrayP = procArray;
	TransactionId oldestSafeXid;
	int			index;
	bool		recovery_in_progress = RecoveryInProgress();

	Assert(LWLockHeldByMe(ProcArrayLock));

	/*
	 * Acquire XidGenLock, so no transactions can acquire an xid while we're
	 * running. If no transaction with xid were running concurrently a new xid
	 * could influence the RecentXmin et al.
	 *
	 * We initialize the computation to nextXid since that's guaranteed to be
	 * a safe, albeit pessimal, value.
	 */
	LWLockAcquire(XidGenLock, LW_SHARED);
	oldestSafeXid = XidFromFullTransactionId(ShmemVariableCache->nextXid);

	/*
	 * If there's already a slot pegging the xmin horizon, we can start with
	 * that value, it's guaranteed to be safe since it's computed by this
	 * routine initially and has been enforced since.  We can always use the
	 * slot's general xmin horizon, but the catalog horizon is only usable
	 * when only catalog data is going to be looked at.
	 */
	if (TransactionIdIsValid(procArray->replication_slot_xmin) &&
		TransactionIdPrecedes(procArray->replication_slot_xmin,
							  oldestSafeXid))
		oldestSafeXid = procArray->replication_slot_xmin;

	if (catalogOnly &&
		TransactionIdIsValid(procArray->replication_slot_catalog_xmin) &&
		TransactionIdPrecedes(procArray->replication_slot_catalog_xmin,
							  oldestSafeXid))
		oldestSafeXid = procArray->replication_slot_catalog_xmin;

	/*
	 * If we're not in recovery, we walk over the procarray and collect the
	 * lowest xid. Since we're called with ProcArrayLock held and have
	 * acquired XidGenLock, no entries can vanish concurrently, since
	 * ProcGlobal->xids[i] is only set with XidGenLock held and only cleared
	 * with ProcArrayLock held.
	 *
	 * In recovery we can't lower the safe value besides what we've computed
	 * above, so we'll have to wait a bit longer there. We unfortunately can
	 * *not* use KnownAssignedXidsGetOldestXmin() since the KnownAssignedXids
	 * machinery can miss values and return an older value than is safe.
	 */
	if (!recovery_in_progress)
	{
		TransactionId *other_xids = ProcGlobal->xids;

		/*
		 * Spin over procArray collecting min(ProcGlobal->xids[i])
		 */
		for (index = 0; index < arrayP->numProcs; index++)
		{
			TransactionId xid;

			/* Fetch xid just once - see GetNewTransactionId */
			xid = UINT32_ACCESS_ONCE(other_xids[index]);

			if (!TransactionIdIsNormal(xid))
				continue;

			if (TransactionIdPrecedes(xid, oldestSafeXid))
				oldestSafeXid = xid;
		}
	}

	LWLockRelease(XidGenLock);

	return oldestSafeXid;
}

/*
 * GetVirtualXIDsDelayingChkpt -- Get the VXIDs of transactions that are
 * delaying checkpoint because they have critical actions in progress.
 *
 * Constructs an array of VXIDs of transactions that are currently in commit
 * critical sections, as shown by having specified delayChkptFlags bits set
 * in their PGPROC.
 *
 * Returns a palloc'd array that should be freed by the caller.
 * *nvxids is the number of valid entries.
 *
 * Note that because backends set or clear delayChkptFlags without holding any
 * lock, the result is somewhat indeterminate, but we don't really care.  Even
 * in a multiprocessor with delayed writes to shared memory, it should be
 * certain that setting of delayChkptFlags will propagate to shared memory
 * when the backend takes a lock, so we cannot fail to see a virtual xact as
 * delayChkptFlags if it's already inserted its commit record.  Whether it
 * takes a little while for clearing of delayChkptFlags to propagate is
 * unimportant for correctness.
 */
VirtualTransactionId *
GetVirtualXIDsDelayingChkpt(int *nvxids, int type)
{
	VirtualTransactionId *vxids;
	ProcArrayStruct *arrayP = procArray;
	int			count = 0;
	int			index;

	Assert(type != 0);

	/* allocate what's certainly enough result space */
	vxids = (VirtualTransactionId *)
		palloc(sizeof(VirtualTransactionId) * arrayP->maxProcs);

	LWLockAcquire(ProcArrayLock, LW_SHARED);

	for (index = 0; index < arrayP->numProcs; index++)
	{
		int			pgprocno = arrayP->pgprocnos[index];
		PGPROC	   *proc = &allProcs[pgprocno];

		if ((proc->delayChkptFlags & type) != 0)
		{
			VirtualTransactionId vxid;

			GET_VXID_FROM_PGPROC(vxid, *proc);
			if (VirtualTransactionIdIsValid(vxid))
				vxids[count++] = vxid;
		}
	}

	LWLockRelease(ProcArrayLock);

	*nvxids = count;
	return vxids;
}

/*
 * HaveVirtualXIDsDelayingChkpt -- Are any of the specified VXIDs delaying?
 *
 * This is used with the results of GetVirtualXIDsDelayingChkpt to see if any
 * of the specified VXIDs are still in critical sections of code.
 *
 * Note: this is O(N^2) in the number of vxacts that are/were delaying, but
 * those numbers should be small enough for it not to be a problem.
 */
bool
HaveVirtualXIDsDelayingChkpt(VirtualTransactionId *vxids, int nvxids, int type)
{
	bool		result = false;
	ProcArrayStruct *arrayP = procArray;
	int			index;

	Assert(type != 0);

	LWLockAcquire(ProcArrayLock, LW_SHARED);

	for (index = 0; index < arrayP->numProcs; index++)
	{
		int			pgprocno = arrayP->pgprocnos[index];
		PGPROC	   *proc = &allProcs[pgprocno];
		VirtualTransactionId vxid;

		GET_VXID_FROM_PGPROC(vxid, *proc);

		if ((proc->delayChkptFlags & type) != 0 &&
			VirtualTransactionIdIsValid(vxid))
		{
			int			i;

			for (i = 0; i < nvxids; i++)
			{
				if (VirtualTransactionIdEquals(vxid, vxids[i]))
				{
					result = true;
					break;
				}
			}
			if (result)
				break;
		}
	}

	LWLockRelease(ProcArrayLock);

	return result;
}

/*
 * BackendPidGetProc -- get a backend's PGPROC given its PID
 *
 * Returns NULL if not found.  Note that it is up to the caller to be
 * sure that the question remains meaningful for long enough for the
 * answer to be used ...
 */
PGPROC *
BackendPidGetProc(int pid)
{
	PGPROC	   *result;

	if (pid == 0)				/* never match dummy PGPROCs */
		return NULL;

	LWLockAcquire(ProcArrayLock, LW_SHARED);

	result = BackendPidGetProcWithLock(pid);

	LWLockRelease(ProcArrayLock);

	return result;
}

/*
 * BackendPidGetProcWithLock -- get a backend's PGPROC given its PID
 *
 * Same as above, except caller must be holding ProcArrayLock.  The found
 * entry, if any, can be assumed to be valid as long as the lock remains held.
 */
PGPROC *
BackendPidGetProcWithLock(int pid)
{
	PGPROC	   *result = NULL;
	ProcArrayStruct *arrayP = procArray;
	int			index;

	if (pid == 0)				/* never match dummy PGPROCs */
		return NULL;

	for (index = 0; index < arrayP->numProcs; index++)
	{
		PGPROC	   *proc = &allProcs[arrayP->pgprocnos[index]];

		if (proc->pid == pid)
		{
			result = proc;
			break;
		}
	}

	return result;
}

/*
 * BackendXidGetPid -- get a backend's pid given its XID
 *
 * Returns 0 if not found or it's a prepared transaction.  Note that
 * it is up to the caller to be sure that the question remains
 * meaningful for long enough for the answer to be used ...
 *
 * Only main transaction Ids are considered.  This function is mainly
 * useful for determining what backend owns a lock.
 *
 * Beware that not every xact has an XID assigned.  However, as long as you
 * only call this using an XID found on disk, you're safe.
 */
int
BackendXidGetPid(TransactionId xid)
{
	int			result = 0;
	ProcArrayStruct *arrayP = procArray;
	TransactionId *other_xids = ProcGlobal->xids;
	int			index;

	if (xid == InvalidTransactionId)	/* never match invalid xid */
		return 0;

	LWLockAcquire(ProcArrayLock, LW_SHARED);

	for (index = 0; index < arrayP->numProcs; index++)
	{
		int			pgprocno = arrayP->pgprocnos[index];
		PGPROC	   *proc = &allProcs[pgprocno];

		if (other_xids[index] == xid)
		{
			result = proc->pid;
			break;
		}
	}

	LWLockRelease(ProcArrayLock);

	return result;
}

/*
 * IsBackendPid -- is a given pid a running backend
 *
 * This is not called by the backend, but is called by external modules.
 */
bool
IsBackendPid(int pid)
{
	return (BackendPidGetProc(pid) != NULL);
}


/*
 * GetCurrentVirtualXIDs -- returns an array of currently active VXIDs.
 *
 * The array is palloc'd. The number of valid entries is returned into *nvxids.
 *
 * The arguments allow filtering the set of VXIDs returned.  Our own process
 * is always skipped.  In addition:
 *	If limitXmin is not InvalidTransactionId, skip processes with
 *		xmin > limitXmin.
 *	If excludeXmin0 is true, skip processes with xmin = 0.
 *	If allDbs is false, skip processes attached to other databases.
 *	If excludeVacuum isn't zero, skip processes for which
 *		(statusFlags & excludeVacuum) is not zero.
 *
 * Note: the purpose of the limitXmin and excludeXmin0 parameters is to
 * allow skipping backends whose oldest live snapshot is no older than
 * some snapshot we have.  Since we examine the procarray with only shared
 * lock, there are race conditions: a backend could set its xmin just after
 * we look.  Indeed, on multiprocessors with weak memory ordering, the
 * other backend could have set its xmin *before* we look.  We know however
 * that such a backend must have held shared ProcArrayLock overlapping our
 * own hold of ProcArrayLock, else we would see its xmin update.  Therefore,
 * any snapshot the other backend is taking concurrently with our scan cannot
 * consider any transactions as still running that we think are committed
 * (since backends must hold ProcArrayLock exclusive to commit).
 */
VirtualTransactionId *
GetCurrentVirtualXIDs(TransactionId limitXmin, bool excludeXmin0,
					  bool allDbs, int excludeVacuum,
					  int *nvxids)
{
	VirtualTransactionId *vxids;
	ProcArrayStruct *arrayP = procArray;
	int			count = 0;
	int			index;

	/* allocate what's certainly enough result space */
	vxids = (VirtualTransactionId *)
		palloc(sizeof(VirtualTransactionId) * arrayP->maxProcs);

	LWLockAcquire(ProcArrayLock, LW_SHARED);

	for (index = 0; index < arrayP->numProcs; index++)
	{
		int			pgprocno = arrayP->pgprocnos[index];
		PGPROC	   *proc = &allProcs[pgprocno];
		uint8		statusFlags = ProcGlobal->statusFlags[index];

		if (proc == MyProc)
			continue;

		if (excludeVacuum & statusFlags)
			continue;

		if (allDbs || proc->databaseId == MyDatabaseId)
		{
			/* Fetch xmin just once - might change on us */
			TransactionId pxmin = UINT32_ACCESS_ONCE(proc->xmin);

			if (excludeXmin0 && !TransactionIdIsValid(pxmin))
				continue;

			/*
			 * InvalidTransactionId precedes all other XIDs, so a proc that
			 * hasn't set xmin yet will not be rejected by this test.
			 */
			if (!TransactionIdIsValid(limitXmin) ||
				TransactionIdPrecedesOrEquals(pxmin, limitXmin))
			{
				VirtualTransactionId vxid;

				GET_VXID_FROM_PGPROC(vxid, *proc);
				if (VirtualTransactionIdIsValid(vxid))
					vxids[count++] = vxid;
			}
		}
	}

	LWLockRelease(ProcArrayLock);

	*nvxids = count;
	return vxids;
}

/*
 * GetConflictingVirtualXIDs -- returns an array of currently active VXIDs.
 *
 * Usage is limited to conflict resolution during recovery on standby servers.
 * limitXmin is supplied as either latestRemovedXid, or InvalidTransactionId
 * in cases where we cannot accurately determine a value for latestRemovedXid.
 *
 * If limitXmin is InvalidTransactionId then we want to kill everybody,
 * so we're not worried if they have a snapshot or not, nor does it really
 * matter what type of lock we hold.
 *
 * All callers that are checking xmins always now supply a valid and useful
 * value for limitXmin. The limitXmin is always lower than the lowest
 * numbered KnownAssignedXid that is not already a FATAL error. This is
 * because we only care about cleanup records that are cleaning up tuple
 * versions from committed transactions. In that case they will only occur
 * at the point where the record is less than the lowest running xid. That
 * allows us to say that if any backend takes a snapshot concurrently with
 * us then the conflict assessment made here would never include the snapshot
 * that is being derived. So we take LW_SHARED on the ProcArray and allow
 * concurrent snapshots when limitXmin is valid. We might think about adding
 *	 Assert(limitXmin < lowest(KnownAssignedXids))
 * but that would not be true in the case of FATAL errors lagging in array,
 * but we already know those are bogus anyway, so we skip that test.
 *
 * If dbOid is valid we skip backends attached to other databases.
 *
 * Be careful to *not* pfree the result from this function. We reuse
 * this array sufficiently often that we use malloc for the result.
 */
VirtualTransactionId *
GetConflictingVirtualXIDs(TransactionId limitXmin, Oid dbOid)
{
	static VirtualTransactionId *vxids;
	ProcArrayStruct *arrayP = procArray;
	int			count = 0;
	int			index;

	/*
	 * If first time through, get workspace to remember main XIDs in. We
	 * malloc it permanently to avoid repeated palloc/pfree overhead. Allow
	 * result space, remembering room for a terminator.
	 */
	if (vxids == NULL)
	{
		vxids = (VirtualTransactionId *)
			malloc(sizeof(VirtualTransactionId) * (arrayP->maxProcs + 1));
		if (vxids == NULL)
			ereport(ERROR,
					(errcode(ERRCODE_OUT_OF_MEMORY),
					 errmsg("out of memory")));
	}

	LWLockAcquire(ProcArrayLock, LW_SHARED);

	for (index = 0; index < arrayP->numProcs; index++)
	{
		int			pgprocno = arrayP->pgprocnos[index];
		PGPROC	   *proc = &allProcs[pgprocno];

		/* Exclude prepared transactions */
		if (proc->pid == 0)
			continue;

		if (!OidIsValid(dbOid) ||
			proc->databaseId == dbOid)
		{
			/* Fetch xmin just once - can't change on us, but good coding */
			TransactionId pxmin = UINT32_ACCESS_ONCE(proc->xmin);

			/*
			 * We ignore an invalid pxmin because this means that backend has
			 * no snapshot currently. We hold a Share lock to avoid contention
			 * with users taking snapshots.  That is not a problem because the
			 * current xmin is always at least one higher than the latest
			 * removed xid, so any new snapshot would never conflict with the
			 * test here.
			 */
			if (!TransactionIdIsValid(limitXmin) ||
				(TransactionIdIsValid(pxmin) && !TransactionIdFollows(pxmin, limitXmin)))
			{
				VirtualTransactionId vxid;

				GET_VXID_FROM_PGPROC(vxid, *proc);
				if (VirtualTransactionIdIsValid(vxid))
					vxids[count++] = vxid;
			}
		}
	}

	LWLockRelease(ProcArrayLock);

	/* add the terminator */
	vxids[count].backendId = InvalidBackendId;
	vxids[count].localTransactionId = InvalidLocalTransactionId;

	return vxids;
}

/*
 * CancelVirtualTransaction - used in recovery conflict processing
 *
 * Returns pid of the process signaled, or 0 if not found.
 */
pid_t
CancelVirtualTransaction(VirtualTransactionId vxid, ProcSignalReason sigmode)
{
	return SignalVirtualTransaction(vxid, sigmode, true);
}

pid_t
SignalVirtualTransaction(VirtualTransactionId vxid, ProcSignalReason sigmode,
						 bool conflictPending)
{
	ProcArrayStruct *arrayP = procArray;
	int			index;
	pid_t		pid = 0;

	LWLockAcquire(ProcArrayLock, LW_SHARED);

	for (index = 0; index < arrayP->numProcs; index++)
	{
		int			pgprocno = arrayP->pgprocnos[index];
		PGPROC	   *proc = &allProcs[pgprocno];
		VirtualTransactionId procvxid;

		GET_VXID_FROM_PGPROC(procvxid, *proc);

		if (procvxid.backendId == vxid.backendId &&
			procvxid.localTransactionId == vxid.localTransactionId)
		{
			proc->recoveryConflictPending = conflictPending;
			pid = proc->pid;
			if (pid != 0)
			{
				/*
				 * Kill the pid if it's still here. If not, that's what we
				 * wanted so ignore any errors.
				 */
				(void) SendProcSignal(pid, sigmode, vxid.backendId);
			}
			break;
		}
	}

	LWLockRelease(ProcArrayLock);

	return pid;
}

/*
 * MinimumActiveBackends --- count backends (other than myself) that are
 *		in active transactions.  Return true if the count exceeds the
 *		minimum threshold passed.  This is used as a heuristic to decide if
 *		a pre-XLOG-flush delay is worthwhile during commit.
 *
 * Do not count backends that are blocked waiting for locks, since they are
 * not going to get to run until someone else commits.
 */
bool
MinimumActiveBackends(int min)
{
	ProcArrayStruct *arrayP = procArray;
	int			count = 0;
	int			index;

	/* Quick short-circuit if no minimum is specified */
	if (min == 0)
		return true;

	/*
	 * Note: for speed, we don't acquire ProcArrayLock.  This is a little bit
	 * bogus, but since we are only testing fields for zero or nonzero, it
	 * should be OK.  The result is only used for heuristic purposes anyway...
	 */
	for (index = 0; index < arrayP->numProcs; index++)
	{
		int			pgprocno = arrayP->pgprocnos[index];
		PGPROC	   *proc = &allProcs[pgprocno];

		/*
		 * Since we're not holding a lock, need to be prepared to deal with
		 * garbage, as someone could have incremented numProcs but not yet
		 * filled the structure.
		 *
		 * If someone just decremented numProcs, 'proc' could also point to a
		 * PGPROC entry that's no longer in the array. It still points to a
		 * PGPROC struct, though, because freed PGPROC entries just go to the
		 * free list and are recycled. Its contents are nonsense in that case,
		 * but that's acceptable for this function.
		 */
		if (pgprocno == -1)
			continue;			/* do not count deleted entries */
		if (proc == MyProc)
			continue;			/* do not count myself */
		if (proc->xid == InvalidTransactionId)
			continue;			/* do not count if no XID assigned */
		if (proc->pid == 0)
			continue;			/* do not count prepared xacts */
		if (proc->waitLock != NULL)
			continue;			/* do not count if blocked on a lock */
		count++;
		if (count >= min)
			break;
	}

	return count >= min;
}

/*
 * CountDBBackends --- count backends that are using specified database
 */
int
CountDBBackends(Oid databaseid)
{
	ProcArrayStruct *arrayP = procArray;
	int			count = 0;
	int			index;

	LWLockAcquire(ProcArrayLock, LW_SHARED);

	for (index = 0; index < arrayP->numProcs; index++)
	{
		int			pgprocno = arrayP->pgprocnos[index];
		PGPROC	   *proc = &allProcs[pgprocno];

		if (proc->pid == 0)
			continue;			/* do not count prepared xacts */
		if (!OidIsValid(databaseid) ||
			proc->databaseId == databaseid)
			count++;
	}

	LWLockRelease(ProcArrayLock);

	return count;
}

/*
 * CountDBConnections --- counts database backends ignoring any background
 *		worker processes
 */
int
CountDBConnections(Oid databaseid)
{
	ProcArrayStruct *arrayP = procArray;
	int			count = 0;
	int			index;

	LWLockAcquire(ProcArrayLock, LW_SHARED);

	for (index = 0; index < arrayP->numProcs; index++)
	{
		int			pgprocno = arrayP->pgprocnos[index];
		PGPROC	   *proc = &allProcs[pgprocno];

		if (proc->pid == 0)
			continue;			/* do not count prepared xacts */
		if (proc->isBackgroundWorker)
			continue;			/* do not count background workers */
		if (!OidIsValid(databaseid) ||
			proc->databaseId == databaseid)
			count++;
	}

	LWLockRelease(ProcArrayLock);

	return count;
}

/*
 * CancelDBBackends --- cancel backends that are using specified database
 */
void
CancelDBBackends(Oid databaseid, ProcSignalReason sigmode, bool conflictPending)
{
	ProcArrayStruct *arrayP = procArray;
	int			index;

	/* tell all backends to die */
	LWLockAcquire(ProcArrayLock, LW_EXCLUSIVE);

	for (index = 0; index < arrayP->numProcs; index++)
	{
		int			pgprocno = arrayP->pgprocnos[index];
		PGPROC	   *proc = &allProcs[pgprocno];

		if (databaseid == InvalidOid || proc->databaseId == databaseid)
		{
			VirtualTransactionId procvxid;
			pid_t		pid;

			GET_VXID_FROM_PGPROC(procvxid, *proc);

			proc->recoveryConflictPending = conflictPending;
			pid = proc->pid;
			if (pid != 0)
			{
				/*
				 * Kill the pid if it's still here. If not, that's what we
				 * wanted so ignore any errors.
				 */
				(void) SendProcSignal(pid, sigmode, procvxid.backendId);
			}
		}
	}

	LWLockRelease(ProcArrayLock);
}

/*
 * CountUserBackends --- count backends that are used by specified user
 */
int
CountUserBackends(Oid roleid)
{
	ProcArrayStruct *arrayP = procArray;
	int			count = 0;
	int			index;

	LWLockAcquire(ProcArrayLock, LW_SHARED);

	for (index = 0; index < arrayP->numProcs; index++)
	{
		int			pgprocno = arrayP->pgprocnos[index];
		PGPROC	   *proc = &allProcs[pgprocno];

		if (proc->pid == 0)
			continue;			/* do not count prepared xacts */
		if (proc->isBackgroundWorker)
			continue;			/* do not count background workers */
		if (proc->roleId == roleid)
			count++;
	}

	LWLockRelease(ProcArrayLock);

	return count;
}

/*
 * CountOtherDBBackends -- check for other backends running in the given DB
 *
 * If there are other backends in the DB, we will wait a maximum of 5 seconds
 * for them to exit.  Autovacuum backends are encouraged to exit early by
 * sending them SIGTERM, but normal user backends are just waited for.
 *
 * The current backend is always ignored; it is caller's responsibility to
 * check whether the current backend uses the given DB, if it's important.
 *
 * Returns true if there are (still) other backends in the DB, false if not.
 * Also, *nbackends and *nprepared are set to the number of other backends
 * and prepared transactions in the DB, respectively.
 *
 * This function is used to interlock DROP DATABASE and related commands
 * against there being any active backends in the target DB --- dropping the
 * DB while active backends remain would be a Bad Thing.  Note that we cannot
 * detect here the possibility of a newly-started backend that is trying to
 * connect to the doomed database, so additional interlocking is needed during
 * backend startup.  The caller should normally hold an exclusive lock on the
 * target DB before calling this, which is one reason we mustn't wait
 * indefinitely.
 */
bool
CountOtherDBBackends(Oid databaseId, int *nbackends, int *nprepared)
{
	ProcArrayStruct *arrayP = procArray;

#define MAXAUTOVACPIDS	10		/* max autovacs to SIGTERM per iteration */
	int			autovac_pids[MAXAUTOVACPIDS];
	int			tries;

	/* 50 tries with 100ms sleep between tries makes 5 sec total wait */
	for (tries = 0; tries < 50; tries++)
	{
		int			nautovacs = 0;
		bool		found = false;
		int			index;

		CHECK_FOR_INTERRUPTS();

		*nbackends = *nprepared = 0;

		LWLockAcquire(ProcArrayLock, LW_SHARED);

		for (index = 0; index < arrayP->numProcs; index++)
		{
			int			pgprocno = arrayP->pgprocnos[index];
			PGPROC	   *proc = &allProcs[pgprocno];
			uint8		statusFlags = ProcGlobal->statusFlags[index];

			if (proc->databaseId != databaseId)
				continue;
			if (proc == MyProc)
				continue;

			found = true;

			if (proc->pid == 0)
				(*nprepared)++;
			else
			{
				(*nbackends)++;
				if ((statusFlags & PROC_IS_AUTOVACUUM) &&
					nautovacs < MAXAUTOVACPIDS)
					autovac_pids[nautovacs++] = proc->pid;
			}
		}

		LWLockRelease(ProcArrayLock);

		if (!found)
			return false;		/* no conflicting backends, so done */

		/*
		 * Send SIGTERM to any conflicting autovacuums before sleeping. We
		 * postpone this step until after the loop because we don't want to
		 * hold ProcArrayLock while issuing kill(). We have no idea what might
		 * block kill() inside the kernel...
		 */
		for (index = 0; index < nautovacs; index++)
			(void) kill(autovac_pids[index], SIGTERM);	/* ignore any error */

		/* sleep, then try again */
		pg_usleep(100 * 1000L); /* 100ms */
	}

	return true;				/* timed out, still conflicts */
}

/*
 * Terminate existing connections to the specified database. This routine
 * is used by the DROP DATABASE command when user has asked to forcefully
 * drop the database.
 *
 * The current backend is always ignored; it is caller's responsibility to
 * check whether the current backend uses the given DB, if it's important.
 *
 * It doesn't allow to terminate the connections even if there is a one
 * backend with the prepared transaction in the target database.
 */
void
TerminateOtherDBBackends(Oid databaseId)
{
	ProcArrayStruct *arrayP = procArray;
	List	   *pids = NIL;
	int			nprepared = 0;
	int			i;

	LWLockAcquire(ProcArrayLock, LW_SHARED);

	for (i = 0; i < procArray->numProcs; i++)
	{
		int			pgprocno = arrayP->pgprocnos[i];
		PGPROC	   *proc = &allProcs[pgprocno];

		if (proc->databaseId != databaseId)
			continue;
		if (proc == MyProc)
			continue;

		if (proc->pid != 0)
			pids = lappend_int(pids, proc->pid);
		else
			nprepared++;
	}

	LWLockRelease(ProcArrayLock);

	if (nprepared > 0)
		ereport(ERROR,
				(errcode(ERRCODE_OBJECT_IN_USE),
				 errmsg("database \"%s\" is being used by prepared transactions",
						get_database_name(databaseId)),
				 errdetail_plural("There is %d prepared transaction using the database.",
								  "There are %d prepared transactions using the database.",
								  nprepared,
								  nprepared)));

	if (pids)
	{
		ListCell   *lc;

		/*
		 * Check whether we have the necessary rights to terminate other
		 * sessions.  We don't terminate any session until we ensure that we
		 * have rights on all the sessions to be terminated.  These checks are
		 * the same as we do in pg_terminate_backend.
		 *
		 * In this case we don't raise some warnings - like "PID %d is not a
		 * PostgreSQL server process", because for us already finished session
		 * is not a problem.
		 */
		foreach(lc, pids)
		{
			int			pid = lfirst_int(lc);
			PGPROC	   *proc = BackendPidGetProc(pid);

			if (proc != NULL)
			{
				/* Only allow superusers to signal superuser-owned backends. */
				if (superuser_arg(proc->roleId) && !superuser())
					ereport(ERROR,
							(errcode(ERRCODE_INSUFFICIENT_PRIVILEGE),
							 errmsg("must be a superuser to terminate superuser process")));

				/* Users can signal backends they have role membership in. */
				if (!has_privs_of_role(GetUserId(), proc->roleId) &&
					!has_privs_of_role(GetUserId(), ROLE_PG_SIGNAL_BACKEND))
					ereport(ERROR,
							(errcode(ERRCODE_INSUFFICIENT_PRIVILEGE),
							 errmsg("must be a member of the role whose process is being terminated or member of pg_signal_backend")));
			}
		}

		/*
		 * There's a race condition here: once we release the ProcArrayLock,
		 * it's possible for the session to exit before we issue kill.  That
		 * race condition possibility seems too unlikely to worry about.  See
		 * pg_signal_backend.
		 */
		foreach(lc, pids)
		{
			int			pid = lfirst_int(lc);
			PGPROC	   *proc = BackendPidGetProc(pid);

			if (proc != NULL)
			{
				/*
				 * If we have setsid(), signal the backend's whole process
				 * group
				 */
#ifdef HAVE_SETSID
				(void) kill(-pid, SIGTERM);
#else
				(void) kill(pid, SIGTERM);
#endif
			}
		}
	}
}

/*
 * ProcArraySetReplicationSlotXmin
 *
 * Install limits to future computations of the xmin horizon to prevent vacuum
 * and HOT pruning from removing affected rows still needed by clients with
 * replication slots.
 */
void
ProcArraySetReplicationSlotXmin(TransactionId xmin, TransactionId catalog_xmin,
								bool already_locked)
{
	Assert(!already_locked || LWLockHeldByMe(ProcArrayLock));

	if (!already_locked)
		LWLockAcquire(ProcArrayLock, LW_EXCLUSIVE);

	procArray->replication_slot_xmin = xmin;
	procArray->replication_slot_catalog_xmin = catalog_xmin;

	if (!already_locked)
		LWLockRelease(ProcArrayLock);

	elog(DEBUG1, "xmin required by slots: data %u, catalog %u",
		 xmin, catalog_xmin);
}

/*
 * ProcArrayGetReplicationSlotXmin
 *
 * Return the current slot xmin limits. That's useful to be able to remove
 * data that's older than those limits.
 */
void
ProcArrayGetReplicationSlotXmin(TransactionId *xmin,
								TransactionId *catalog_xmin)
{
	LWLockAcquire(ProcArrayLock, LW_SHARED);

	if (xmin != NULL)
		*xmin = procArray->replication_slot_xmin;

	if (catalog_xmin != NULL)
		*catalog_xmin = procArray->replication_slot_catalog_xmin;

	LWLockRelease(ProcArrayLock);
}

/*
 * XidCacheRemoveRunningXids
 *
 * Remove a bunch of TransactionIds from the list of known-running
 * subtransactions for my backend.  Both the specified xid and those in
 * the xids[] array (of length nxids) are removed from the subxids cache.
 * latestXid must be the latest XID among the group.
 */
void
XidCacheRemoveRunningXids(TransactionId xid,
						  int nxids, const TransactionId *xids,
						  TransactionId latestXid)
{
	int			i,
				j;
	XidCacheStatus *mysubxidstat;

	Assert(TransactionIdIsValid(xid));

	/*
	 * We must hold ProcArrayLock exclusively in order to remove transactions
	 * from the PGPROC array.  (See src/backend/access/transam/README.)  It's
	 * possible this could be relaxed since we know this routine is only used
	 * to abort subtransactions, but pending closer analysis we'd best be
	 * conservative.
	 *
	 * Note that we do not have to be careful about memory ordering of our own
	 * reads wrt. GetNewTransactionId() here - only this process can modify
	 * relevant fields of MyProc/ProcGlobal->xids[].  But we do have to be
	 * careful about our own writes being well ordered.
	 */
	LWLockAcquire(ProcArrayLock, LW_EXCLUSIVE);

	mysubxidstat = &ProcGlobal->subxidStates[MyProc->pgxactoff];

	/*
	 * Under normal circumstances xid and xids[] will be in increasing order,
	 * as will be the entries in subxids.  Scan backwards to avoid O(N^2)
	 * behavior when removing a lot of xids.
	 */
	for (i = nxids - 1; i >= 0; i--)
	{
		TransactionId anxid = xids[i];

		for (j = MyProc->subxidStatus.count - 1; j >= 0; j--)
		{
			if (TransactionIdEquals(MyProc->subxids.xids[j], anxid))
			{
				MyProc->subxids.xids[j] = MyProc->subxids.xids[MyProc->subxidStatus.count - 1];
				pg_write_barrier();
				mysubxidstat->count--;
				MyProc->subxidStatus.count--;
				break;
			}
		}

		/*
		 * Ordinarily we should have found it, unless the cache has
		 * overflowed. However it's also possible for this routine to be
		 * invoked multiple times for the same subtransaction, in case of an
		 * error during AbortSubTransaction.  So instead of Assert, emit a
		 * debug warning.
		 */
		if (j < 0 && !MyProc->subxidStatus.overflowed)
			elog(WARNING, "did not find subXID %u in MyProc", anxid);
	}

	for (j = MyProc->subxidStatus.count - 1; j >= 0; j--)
	{
		if (TransactionIdEquals(MyProc->subxids.xids[j], xid))
		{
			MyProc->subxids.xids[j] = MyProc->subxids.xids[MyProc->subxidStatus.count - 1];
			pg_write_barrier();
			mysubxidstat->count--;
			MyProc->subxidStatus.count--;
			break;
		}
	}
	/* Ordinarily we should have found it, unless the cache has overflowed */
	if (j < 0 && !MyProc->subxidStatus.overflowed)
		elog(WARNING, "did not find subXID %u in MyProc", xid);

	/* Also advance global latestCompletedXid while holding the lock */
	MaintainLatestCompletedXid(latestXid);

	/* ... and xactCompletionCount */
	ShmemVariableCache->xactCompletionCount++;

	LWLockRelease(ProcArrayLock);
}

#ifdef XIDCACHE_DEBUG

/*
 * Print stats about effectiveness of XID cache
 */
static void
DisplayXidCache(void)
{
	fprintf(stderr,
			"XidCache: xmin: %ld, known: %ld, myxact: %ld, latest: %ld, mainxid: %ld, childxid: %ld, knownassigned: %ld, nooflo: %ld, slow: %ld\n",
			xc_by_recent_xmin,
			xc_by_known_xact,
			xc_by_my_xact,
			xc_by_latest_xid,
			xc_by_main_xid,
			xc_by_child_xid,
			xc_by_known_assigned,
			xc_no_overflow,
			xc_slow_answer);
}
#endif							/* XIDCACHE_DEBUG */

/*
 * If rel != NULL, return test state appropriate for relation, otherwise
 * return state usable for all relations.  The latter may consider XIDs as
 * not-yet-visible-to-everyone that a state for a specific relation would
 * already consider visible-to-everyone.
 *
 * This needs to be called while a snapshot is active or registered, otherwise
 * there are wraparound and other dangers.
 *
 * See comment for GlobalVisState for details.
 */
GlobalVisState *
GlobalVisTestFor(Relation rel)
{
	GlobalVisState *state = NULL;

	/* XXX: we should assert that a snapshot is pushed or registered */
	Assert(RecentXmin);

	switch (GlobalVisHorizonKindForRel(rel))
	{
		case VISHORIZON_SHARED:
			state = &GlobalVisSharedRels;
			break;
		case VISHORIZON_CATALOG:
			state = &GlobalVisCatalogRels;
			break;
		case VISHORIZON_DATA:
			state = &GlobalVisDataRels;
			break;
		case VISHORIZON_TEMP:
			state = &GlobalVisTempRels;
			break;
	}

	Assert(FullTransactionIdIsValid(state->definitely_needed) &&
		   FullTransactionIdIsValid(state->maybe_needed));

	return state;
}

/*
 * Return true if it's worth updating the accurate maybe_needed boundary.
 *
 * As it is somewhat expensive to determine xmin horizons, we don't want to
 * repeatedly do so when there is a low likelihood of it being beneficial.
 *
 * The current heuristic is that we update only if RecentXmin has changed
 * since the last update. If the oldest currently running transaction has not
 * finished, it is unlikely that recomputing the horizon would be useful.
 */
static bool
GlobalVisTestShouldUpdate(GlobalVisState *state)
{
	/* hasn't been updated yet */
	if (!TransactionIdIsValid(ComputeXidHorizonsResultLastXmin))
		return true;

	/*
	 * If the maybe_needed/definitely_needed boundaries are the same, it's
	 * unlikely to be beneficial to refresh boundaries.
	 */
	if (FullTransactionIdFollowsOrEquals(state->maybe_needed,
										 state->definitely_needed))
		return false;

	/* does the last snapshot built have a different xmin? */
	return RecentXmin != ComputeXidHorizonsResultLastXmin;
}

static void
GlobalVisUpdateApply(ComputeXidHorizonsResult *horizons)
{
	GlobalVisSharedRels.maybe_needed =
		FullXidRelativeTo(horizons->latest_completed,
						  horizons->shared_oldest_nonremovable);
	GlobalVisCatalogRels.maybe_needed =
		FullXidRelativeTo(horizons->latest_completed,
						  horizons->catalog_oldest_nonremovable);
	GlobalVisDataRels.maybe_needed =
		FullXidRelativeTo(horizons->latest_completed,
						  horizons->data_oldest_nonremovable);
	GlobalVisTempRels.maybe_needed =
		FullXidRelativeTo(horizons->latest_completed,
						  horizons->temp_oldest_nonremovable);

	/*
	 * In longer running transactions it's possible that transactions we
	 * previously needed to treat as running aren't around anymore. So update
	 * definitely_needed to not be earlier than maybe_needed.
	 */
	GlobalVisSharedRels.definitely_needed =
		FullTransactionIdNewer(GlobalVisSharedRels.maybe_needed,
							   GlobalVisSharedRels.definitely_needed);
	GlobalVisCatalogRels.definitely_needed =
		FullTransactionIdNewer(GlobalVisCatalogRels.maybe_needed,
							   GlobalVisCatalogRels.definitely_needed);
	GlobalVisDataRels.definitely_needed =
		FullTransactionIdNewer(GlobalVisDataRels.maybe_needed,
							   GlobalVisDataRels.definitely_needed);
	GlobalVisTempRels.definitely_needed = GlobalVisTempRels.maybe_needed;

	ComputeXidHorizonsResultLastXmin = RecentXmin;
}

/*
 * Update boundaries in GlobalVis{Shared,Catalog, Data}Rels
 * using ComputeXidHorizons().
 */
static void
GlobalVisUpdate(void)
{
	ComputeXidHorizonsResult horizons;

	/* updates the horizons as a side-effect */
	ComputeXidHorizons(&horizons);
}

/*
 * Return true if no snapshot still considers fxid to be running.
 *
 * The state passed needs to have been initialized for the relation fxid is
 * from (NULL is also OK), otherwise the result may not be correct.
 *
 * See comment for GlobalVisState for details.
 */
bool
GlobalVisTestIsRemovableFullXid(GlobalVisState *state,
								FullTransactionId fxid)
{
	/*
	 * If fxid is older than maybe_needed bound, it definitely is visible to
	 * everyone.
	 */
	if (FullTransactionIdPrecedes(fxid, state->maybe_needed))
		return true;

	/*
	 * If fxid is >= definitely_needed bound, it is very likely to still be
	 * considered running.
	 */
	if (FullTransactionIdFollowsOrEquals(fxid, state->definitely_needed))
		return false;

	/*
	 * fxid is between maybe_needed and definitely_needed, i.e. there might or
	 * might not exist a snapshot considering fxid running. If it makes sense,
	 * update boundaries and recheck.
	 */
	if (GlobalVisTestShouldUpdate(state))
	{
		GlobalVisUpdate();

		Assert(FullTransactionIdPrecedes(fxid, state->definitely_needed));

		return FullTransactionIdPrecedes(fxid, state->maybe_needed);
	}
	else
		return false;
}

/*
 * Wrapper around GlobalVisTestIsRemovableFullXid() for 32bit xids.
 *
 * It is crucial that this only gets called for xids from a source that
 * protects against xid wraparounds (e.g. from a table and thus protected by
 * relfrozenxid).
 */
bool
GlobalVisTestIsRemovableXid(GlobalVisState *state, TransactionId xid)
{
	FullTransactionId fxid;

	/*
	 * Convert 32 bit argument to FullTransactionId. We can do so safely
	 * because we know the xid has to, at the very least, be between
	 * [oldestXid, nextFullXid), i.e. within 2 billion of xid. To avoid taking
	 * a lock to determine either, we can just compare with
	 * state->definitely_needed, which was based on those value at the time
	 * the current snapshot was built.
	 */
	fxid = FullXidRelativeTo(state->definitely_needed, xid);

	return GlobalVisTestIsRemovableFullXid(state, fxid);
}

/*
 * Return FullTransactionId below which all transactions are not considered
 * running anymore.
 *
 * Note: This is less efficient than testing with
 * GlobalVisTestIsRemovableFullXid as it likely requires building an accurate
 * cutoff, even in the case all the XIDs compared with the cutoff are outside
 * [maybe_needed, definitely_needed).
 */
FullTransactionId
GlobalVisTestNonRemovableFullHorizon(GlobalVisState *state)
{
	/* acquire accurate horizon if not already done */
	if (GlobalVisTestShouldUpdate(state))
		GlobalVisUpdate();

	return state->maybe_needed;
}

/* Convenience wrapper around GlobalVisTestNonRemovableFullHorizon */
TransactionId
GlobalVisTestNonRemovableHorizon(GlobalVisState *state)
{
	FullTransactionId cutoff;

	cutoff = GlobalVisTestNonRemovableFullHorizon(state);

	return XidFromFullTransactionId(cutoff);
}

/*
 * Convenience wrapper around GlobalVisTestFor() and
 * GlobalVisTestIsRemovableFullXid(), see their comments.
 */
bool
GlobalVisCheckRemovableFullXid(Relation rel, FullTransactionId fxid)
{
	GlobalVisState *state;

	state = GlobalVisTestFor(rel);

	return GlobalVisTestIsRemovableFullXid(state, fxid);
}

/*
 * Convenience wrapper around GlobalVisTestFor() and
 * GlobalVisTestIsRemovableXid(), see their comments.
 */
bool
GlobalVisCheckRemovableXid(Relation rel, TransactionId xid)
{
	GlobalVisState *state;

	state = GlobalVisTestFor(rel);

	return GlobalVisTestIsRemovableXid(state, xid);
}

/*
 * Convert a 32 bit transaction id into 64 bit transaction id, by assuming it
 * is within MaxTransactionId / 2 of XidFromFullTransactionId(rel).
 *
 * Be very careful about when to use this function. It can only safely be used
 * when there is a guarantee that xid is within MaxTransactionId / 2 xids of
 * rel. That e.g. can be guaranteed if the caller assures a snapshot is
 * held by the backend and xid is from a table (where vacuum/freezing ensures
 * the xid has to be within that range), or if xid is from the procarray and
 * prevents xid wraparound that way.
 */
static inline FullTransactionId
FullXidRelativeTo(FullTransactionId rel, TransactionId xid)
{
	TransactionId rel_xid = XidFromFullTransactionId(rel);

	Assert(TransactionIdIsValid(xid));
	Assert(TransactionIdIsValid(rel_xid));

	/* not guaranteed to find issues, but likely to catch mistakes */
	AssertTransactionIdInAllowableRange(xid);

	return FullTransactionIdFromU64(U64FromFullTransactionId(rel)
									+ (int32) (xid - rel_xid));
}


/* ----------------------------------------------
 *		KnownAssignedTransactionIds sub-module
 * ----------------------------------------------
 */

/*
 * In Hot Standby mode, we maintain a list of transactions that are (or were)
 * running on the primary at the current point in WAL.  These XIDs must be
 * treated as running by standby transactions, even though they are not in
 * the standby server's PGPROC array.
 *
 * We record all XIDs that we know have been assigned.  That includes all the
 * XIDs seen in WAL records, plus all unobserved XIDs that we can deduce have
 * been assigned.  We can deduce the existence of unobserved XIDs because we
 * know XIDs are assigned in sequence, with no gaps.  The KnownAssignedXids
 * list expands as new XIDs are observed or inferred, and contracts when
 * transaction completion records arrive.
 *
 * During hot standby we do not fret too much about the distinction between
 * top-level XIDs and subtransaction XIDs. We store both together in the
 * KnownAssignedXids list.  In backends, this is copied into snapshots in
 * GetSnapshotData(), taking advantage of the fact that XidInMVCCSnapshot()
 * doesn't care about the distinction either.  Subtransaction XIDs are
 * effectively treated as top-level XIDs and in the typical case pg_subtrans
 * links are *not* maintained (which does not affect visibility).
 *
 * We have room in KnownAssignedXids and in snapshots to hold maxProcs *
 * (1 + PGPROC_MAX_CACHED_SUBXIDS) XIDs, so every primary transaction must
 * report its subtransaction XIDs in a WAL XLOG_XACT_ASSIGNMENT record at
 * least every PGPROC_MAX_CACHED_SUBXIDS.  When we receive one of these
 * records, we mark the subXIDs as children of the top XID in pg_subtrans,
 * and then remove them from KnownAssignedXids.  This prevents overflow of
 * KnownAssignedXids and snapshots, at the cost that status checks for these
 * subXIDs will take a slower path through TransactionIdIsInProgress().
 * This means that KnownAssignedXids is not necessarily complete for subXIDs,
 * though it should be complete for top-level XIDs; this is the same situation
 * that holds with respect to the PGPROC entries in normal running.
 *
 * When we throw away subXIDs from KnownAssignedXids, we need to keep track of
 * that, similarly to tracking overflow of a PGPROC's subxids array.  We do
 * that by remembering the lastOverflowedXid, ie the last thrown-away subXID.
 * As long as that is within the range of interesting XIDs, we have to assume
 * that subXIDs are missing from snapshots.  (Note that subXID overflow occurs
 * on primary when 65th subXID arrives, whereas on standby it occurs when 64th
 * subXID arrives - that is not an error.)
 *
 * Should a backend on primary somehow disappear before it can write an abort
 * record, then we just leave those XIDs in KnownAssignedXids. They actually
 * aborted but we think they were running; the distinction is irrelevant
 * because either way any changes done by the transaction are not visible to
 * backends in the standby.  We prune KnownAssignedXids when
 * XLOG_RUNNING_XACTS arrives, to forestall possible overflow of the
 * array due to such dead XIDs.
 */

/*
 * RecordKnownAssignedTransactionIds
 *		Record the given XID in KnownAssignedXids, as well as any preceding
 *		unobserved XIDs.
 *
 * RecordKnownAssignedTransactionIds() should be run for *every* WAL record
 * associated with a transaction. Must be called for each record after we
 * have executed StartupCLOG() et al, since we must ExtendCLOG() etc..
 *
 * Called during recovery in analogy with and in place of GetNewTransactionId()
 */
void
RecordKnownAssignedTransactionIds(TransactionId xid)
{
	Assert(standbyState >= STANDBY_INITIALIZED);
	Assert(TransactionIdIsValid(xid));
	Assert(TransactionIdIsValid(latestObservedXid));

	elog(trace_recovery(DEBUG4), "record known xact %u latestObservedXid %u",
		 xid, latestObservedXid);

	/*
	 * When a newly observed xid arrives, it is frequently the case that it is
	 * *not* the next xid in sequence. When this occurs, we must treat the
	 * intervening xids as running also.
	 */
	if (TransactionIdFollows(xid, latestObservedXid))
	{
		TransactionId next_expected_xid;

		/*
		 * Extend subtrans like we do in GetNewTransactionId() during normal
		 * operation using individual extend steps. Note that we do not need
		 * to extend clog since its extensions are WAL logged.
		 *
		 * This part has to be done regardless of standbyState since we
		 * immediately start assigning subtransactions to their toplevel
		 * transactions.
		 */
		next_expected_xid = latestObservedXid;
		while (TransactionIdPrecedes(next_expected_xid, xid))
		{
			TransactionIdAdvance(next_expected_xid);
			ExtendSUBTRANS(next_expected_xid);
		}
		Assert(next_expected_xid == xid);

		/*
		 * If the KnownAssignedXids machinery isn't up yet, there's nothing
		 * more to do since we don't track assigned xids yet.
		 */
		if (standbyState <= STANDBY_INITIALIZED)
		{
			latestObservedXid = xid;
			return;
		}

		/*
		 * Add (latestObservedXid, xid] onto the KnownAssignedXids array.
		 */
		next_expected_xid = latestObservedXid;
		TransactionIdAdvance(next_expected_xid);
		KnownAssignedXidsAdd(next_expected_xid, xid, false);

		/*
		 * Now we can advance latestObservedXid
		 */
		latestObservedXid = xid;

		/* ShmemVariableCache->nextXid must be beyond any observed xid */
		AdvanceNextFullTransactionIdPastXid(latestObservedXid);
	}
}

/*
 * ExpireTreeKnownAssignedTransactionIds
 *		Remove the given XIDs from KnownAssignedXids.
 *
 * Called during recovery in analogy with and in place of ProcArrayEndTransaction()
 */
void
ExpireTreeKnownAssignedTransactionIds(TransactionId xid, int nsubxids,
									  TransactionId *subxids, TransactionId max_xid)
{
	Assert(standbyState >= STANDBY_INITIALIZED);

	/*
	 * Uses same locking as transaction commit
	 */
	LWLockAcquire(ProcArrayLock, LW_EXCLUSIVE);

	KnownAssignedXidsRemoveTree(xid, nsubxids, subxids);

	/* As in ProcArrayEndTransaction, advance latestCompletedXid */
	MaintainLatestCompletedXidRecovery(max_xid);

	/* ... and xactCompletionCount */
	ShmemVariableCache->xactCompletionCount++;

	LWLockRelease(ProcArrayLock);
}

/*
 * ExpireAllKnownAssignedTransactionIds
 *		Remove all entries in KnownAssignedXids and reset lastOverflowedXid.
 */
void
ExpireAllKnownAssignedTransactionIds(void)
{
	LWLockAcquire(ProcArrayLock, LW_EXCLUSIVE);
	KnownAssignedXidsRemovePreceding(InvalidTransactionId);

	/*
	 * Reset lastOverflowedXid.  Currently, lastOverflowedXid has no use after
	 * the call of this function.  But do this for unification with what
	 * ExpireOldKnownAssignedTransactionIds() do.
	 */
	procArray->lastOverflowedXid = InvalidTransactionId;
	LWLockRelease(ProcArrayLock);
}

/*
 * ExpireOldKnownAssignedTransactionIds
 *		Remove KnownAssignedXids entries preceding the given XID and
 *		potentially reset lastOverflowedXid.
 */
void
ExpireOldKnownAssignedTransactionIds(TransactionId xid)
{
	LWLockAcquire(ProcArrayLock, LW_EXCLUSIVE);

	/*
	 * Reset lastOverflowedXid if we know all transactions that have been
	 * possibly running are being gone.  Not doing so could cause an incorrect
	 * lastOverflowedXid value, which makes extra snapshots be marked as
	 * suboverflowed.
	 */
	if (TransactionIdPrecedes(procArray->lastOverflowedXid, xid))
		procArray->lastOverflowedXid = InvalidTransactionId;
	KnownAssignedXidsRemovePreceding(xid);
	LWLockRelease(ProcArrayLock);
}

/*
 * KnownAssignedTransactionIdsIdleMaintenance
 *		Opportunistically do maintenance work when the startup process
 *		is about to go idle.
 */
void
KnownAssignedTransactionIdsIdleMaintenance(void)
{
	KnownAssignedXidsCompress(KAX_STARTUP_PROCESS_IDLE, false);
}


/*
 * Private module functions to manipulate KnownAssignedXids
 *
 * There are 5 main uses of the KnownAssignedXids data structure:
 *
 *	* backends taking snapshots - all valid XIDs need to be copied out
 *	* backends seeking to determine presence of a specific XID
 *	* startup process adding new known-assigned XIDs
 *	* startup process removing specific XIDs as transactions end
 *	* startup process pruning array when special WAL records arrive
 *
 * This data structure is known to be a hot spot during Hot Standby, so we
 * go to some lengths to make these operations as efficient and as concurrent
 * as possible.
 *
 * The XIDs are stored in an array in sorted order --- TransactionIdPrecedes
 * order, to be exact --- to allow binary search for specific XIDs.  Note:
 * in general TransactionIdPrecedes would not provide a total order, but
 * we know that the entries present at any instant should not extend across
 * a large enough fraction of XID space to wrap around (the primary would
 * shut down for fear of XID wrap long before that happens).  So it's OK to
 * use TransactionIdPrecedes as a binary-search comparator.
 *
 * It's cheap to maintain the sortedness during insertions, since new known
 * XIDs are always reported in XID order; we just append them at the right.
 *
 * To keep individual deletions cheap, we need to allow gaps in the array.
 * This is implemented by marking array elements as valid or invalid using
 * the parallel boolean array KnownAssignedXidsValid[].  A deletion is done
 * by setting KnownAssignedXidsValid[i] to false, *without* clearing the
 * XID entry itself.  This preserves the property that the XID entries are
 * sorted, so we can do binary searches easily.  Periodically we compress
 * out the unused entries; that's much cheaper than having to compress the
 * array immediately on every deletion.
 *
 * The actually valid items in KnownAssignedXids[] and KnownAssignedXidsValid[]
 * are those with indexes tail <= i < head; items outside this subscript range
 * have unspecified contents.  When head reaches the end of the array, we
 * force compression of unused entries rather than wrapping around, since
 * allowing wraparound would greatly complicate the search logic.  We maintain
 * an explicit tail pointer so that pruning of old XIDs can be done without
 * immediately moving the array contents.  In most cases only a small fraction
 * of the array contains valid entries at any instant.
 *
 * Although only the startup process can ever change the KnownAssignedXids
 * data structure, we still need interlocking so that standby backends will
 * not observe invalid intermediate states.  The convention is that backends
 * must hold shared ProcArrayLock to examine the array.  To remove XIDs from
 * the array, the startup process must hold ProcArrayLock exclusively, for
 * the usual transactional reasons (compare commit/abort of a transaction
 * during normal running).  Compressing unused entries out of the array
 * likewise requires exclusive lock.  To add XIDs to the array, we just insert
 * them into slots to the right of the head pointer and then advance the head
 * pointer.  This wouldn't require any lock at all, except that on machines
 * with weak memory ordering we need to be careful that other processors
 * see the array element changes before they see the head pointer change.
 * We handle this by using a spinlock to protect reads and writes of the
 * head/tail pointers.  (We could dispense with the spinlock if we were to
 * create suitable memory access barrier primitives and use those instead.)
 * The spinlock must be taken to read or write the head/tail pointers unless
 * the caller holds ProcArrayLock exclusively.
 *
 * Algorithmic analysis:
 *
 * If we have a maximum of M slots, with N XIDs currently spread across
 * S elements then we have N <= S <= M always.
 *
 *	* Adding a new XID is O(1) and needs little locking (unless compression
 *		must happen)
 *	* Compressing the array is O(S) and requires exclusive lock
 *	* Removing an XID is O(logS) and requires exclusive lock
 *	* Taking a snapshot is O(S) and requires shared lock
 *	* Checking for an XID is O(logS) and requires shared lock
 *
 * In comparison, using a hash table for KnownAssignedXids would mean that
 * taking snapshots would be O(M). If we can maintain S << M then the
 * sorted array technique will deliver significantly faster snapshots.
 * If we try to keep S too small then we will spend too much time compressing,
 * so there is an optimal point for any workload mix. We use a heuristic to
 * decide when to compress the array, though trimming also helps reduce
 * frequency of compressing. The heuristic requires us to track the number of
 * currently valid XIDs in the array (N).  Except in special cases, we'll
 * compress when S >= 2N.  Bounding S at 2N in turn bounds the time for
 * taking a snapshot to be O(N), which it would have to be anyway.
 */


/*
 * Compress KnownAssignedXids by shifting valid data down to the start of the
 * array, removing any gaps.
 *
 * A compression step is forced if "reason" is KAX_NO_SPACE, otherwise
 * we do it only if a heuristic indicates it's a good time to do it.
 *
 * Compression requires holding ProcArrayLock in exclusive mode.
 * Caller must pass haveLock = true if it already holds the lock.
 */
static void
KnownAssignedXidsCompress(KAXCompressReason reason, bool haveLock)
{
	ProcArrayStruct *pArray = procArray;
	int			head,
				tail,
				nelements;
	int			compress_index;
	int			i;

	/* Counters for compression heuristics */
	static unsigned int transactionEndsCounter;
	static TimestampTz lastCompressTs;

	/* Tuning constants */
#define KAX_COMPRESS_FREQUENCY 128	/* in transactions */
#define KAX_COMPRESS_IDLE_INTERVAL 1000 /* in ms */

	/*
	 * Since only the startup process modifies the head/tail pointers, we
	 * don't need a lock to read them here.
	 */
	head = pArray->headKnownAssignedXids;
	tail = pArray->tailKnownAssignedXids;
	nelements = head - tail;

	/*
	 * If we can choose whether to compress, use a heuristic to avoid
	 * compressing too often or not often enough.  "Compress" here simply
	 * means moving the values to the beginning of the array, so it is not as
	 * complex or costly as typical data compression algorithms.
	 */
	if (nelements == pArray->numKnownAssignedXids)
	{
		/*
		 * When there are no gaps between head and tail, don't bother to
		 * compress, except in the KAX_NO_SPACE case where we must compress to
		 * create some space after the head.
		 */
		if (reason != KAX_NO_SPACE)
			return;
	}
	else if (reason == KAX_TRANSACTION_END)
	{
		/*
		 * Consider compressing only once every so many commits.  Frequency
		 * determined by benchmarks.
		 */
		if ((transactionEndsCounter++) % KAX_COMPRESS_FREQUENCY != 0)
			return;

		/*
		 * Furthermore, compress only if the used part of the array is less
		 * than 50% full (see comments above).
		 */
		if (nelements < 2 * pArray->numKnownAssignedXids)
			return;
	}
	else if (reason == KAX_STARTUP_PROCESS_IDLE)
	{
		/*
		 * We're about to go idle for lack of new WAL, so we might as well
		 * compress.  But not too often, to avoid ProcArray lock contention
		 * with readers.
		 */
		if (lastCompressTs != 0)
		{
			TimestampTz compress_after;

			compress_after = TimestampTzPlusMilliseconds(lastCompressTs,
														 KAX_COMPRESS_IDLE_INTERVAL);
			if (GetCurrentTimestamp() < compress_after)
				return;
		}
	}

	/* Need to compress, so get the lock if we don't have it. */
	if (!haveLock)
		LWLockAcquire(ProcArrayLock, LW_EXCLUSIVE);

	/*
	 * We compress the array by reading the valid values from tail to head,
	 * re-aligning data to 0th element.
	 */
	compress_index = 0;
	for (i = tail; i < head; i++)
	{
		if (KnownAssignedXidsValid[i])
		{
			KnownAssignedXids[compress_index] = KnownAssignedXids[i];
			KnownAssignedXidsValid[compress_index] = true;
			compress_index++;
		}
	}
	Assert(compress_index == pArray->numKnownAssignedXids);

	pArray->tailKnownAssignedXids = 0;
	pArray->headKnownAssignedXids = compress_index;

	if (!haveLock)
		LWLockRelease(ProcArrayLock);

	/* Update timestamp for maintenance.  No need to hold lock for this. */
	lastCompressTs = GetCurrentTimestamp();
}

/*
 * Add xids into KnownAssignedXids at the head of the array.
 *
 * xids from from_xid to to_xid, inclusive, are added to the array.
 *
 * If exclusive_lock is true then caller already holds ProcArrayLock in
 * exclusive mode, so we need no extra locking here.  Else caller holds no
 * lock, so we need to be sure we maintain sufficient interlocks against
 * concurrent readers.  (Only the startup process ever calls this, so no need
 * to worry about concurrent writers.)
 */
static void
KnownAssignedXidsAdd(TransactionId from_xid, TransactionId to_xid,
					 bool exclusive_lock)
{
	ProcArrayStruct *pArray = procArray;
	TransactionId next_xid;
	int			head,
				tail;
	int			nxids;
	int			i;

	Assert(TransactionIdPrecedesOrEquals(from_xid, to_xid));

	/*
	 * Calculate how many array slots we'll need.  Normally this is cheap; in
	 * the unusual case where the XIDs cross the wrap point, we do it the hard
	 * way.
	 */
	if (to_xid >= from_xid)
		nxids = to_xid - from_xid + 1;
	else
	{
		nxids = 1;
		next_xid = from_xid;
		while (TransactionIdPrecedes(next_xid, to_xid))
		{
			nxids++;
			TransactionIdAdvance(next_xid);
		}
	}

	/*
	 * Since only the startup process modifies the head/tail pointers, we
	 * don't need a lock to read them here.
	 */
	head = pArray->headKnownAssignedXids;
	tail = pArray->tailKnownAssignedXids;

	Assert(head >= 0 && head <= pArray->maxKnownAssignedXids);
	Assert(tail >= 0 && tail < pArray->maxKnownAssignedXids);

	/*
	 * Verify that insertions occur in TransactionId sequence.  Note that even
	 * if the last existing element is marked invalid, it must still have a
	 * correctly sequenced XID value.
	 */
	if (head > tail &&
		TransactionIdFollowsOrEquals(KnownAssignedXids[head - 1], from_xid))
	{
		KnownAssignedXidsDisplay(LOG);
		elog(ERROR, "out-of-order XID insertion in KnownAssignedXids");
	}

	/*
	 * If our xids won't fit in the remaining space, compress out free space
	 */
	if (head + nxids > pArray->maxKnownAssignedXids)
	{
		KnownAssignedXidsCompress(KAX_NO_SPACE, exclusive_lock);

		head = pArray->headKnownAssignedXids;
		/* note: we no longer care about the tail pointer */

		/*
		 * If it still won't fit then we're out of memory
		 */
		if (head + nxids > pArray->maxKnownAssignedXids)
			elog(ERROR, "too many KnownAssignedXids");
	}

	/* Now we can insert the xids into the space starting at head */
	next_xid = from_xid;
	for (i = 0; i < nxids; i++)
	{
		KnownAssignedXids[head] = next_xid;
		KnownAssignedXidsValid[head] = true;
		TransactionIdAdvance(next_xid);
		head++;
	}

	/* Adjust count of number of valid entries */
	pArray->numKnownAssignedXids += nxids;

	/*
	 * Now update the head pointer.  We use a spinlock to protect this
	 * pointer, not because the update is likely to be non-atomic, but to
	 * ensure that other processors see the above array updates before they
	 * see the head pointer change.
	 *
	 * If we're holding ProcArrayLock exclusively, there's no need to take the
	 * spinlock.
	 */
	if (exclusive_lock)
		pArray->headKnownAssignedXids = head;
	else
	{
		SpinLockAcquire(&pArray->known_assigned_xids_lck);
		pArray->headKnownAssignedXids = head;
		SpinLockRelease(&pArray->known_assigned_xids_lck);
	}
}

/*
 * KnownAssignedXidsSearch
 *
 * Searches KnownAssignedXids for a specific xid and optionally removes it.
 * Returns true if it was found, false if not.
 *
 * Caller must hold ProcArrayLock in shared or exclusive mode.
 * Exclusive lock must be held for remove = true.
 */
static bool
KnownAssignedXidsSearch(TransactionId xid, bool remove)
{
	ProcArrayStruct *pArray = procArray;
	int			first,
				last;
	int			head;
	int			tail;
	int			result_index = -1;

	if (remove)
	{
		/* we hold ProcArrayLock exclusively, so no need for spinlock */
		tail = pArray->tailKnownAssignedXids;
		head = pArray->headKnownAssignedXids;
	}
	else
	{
		/* take spinlock to ensure we see up-to-date array contents */
		SpinLockAcquire(&pArray->known_assigned_xids_lck);
		tail = pArray->tailKnownAssignedXids;
		head = pArray->headKnownAssignedXids;
		SpinLockRelease(&pArray->known_assigned_xids_lck);
	}

	/*
	 * Standard binary search.  Note we can ignore the KnownAssignedXidsValid
	 * array here, since even invalid entries will contain sorted XIDs.
	 */
	first = tail;
	last = head - 1;
	while (first <= last)
	{
		int			mid_index;
		TransactionId mid_xid;

		mid_index = (first + last) / 2;
		mid_xid = KnownAssignedXids[mid_index];

		if (xid == mid_xid)
		{
			result_index = mid_index;
			break;
		}
		else if (TransactionIdPrecedes(xid, mid_xid))
			last = mid_index - 1;
		else
			first = mid_index + 1;
	}

	if (result_index < 0)
		return false;			/* not in array */

	if (!KnownAssignedXidsValid[result_index])
		return false;			/* in array, but invalid */

	if (remove)
	{
		KnownAssignedXidsValid[result_index] = false;

		pArray->numKnownAssignedXids--;
		Assert(pArray->numKnownAssignedXids >= 0);

		/*
		 * If we're removing the tail element then advance tail pointer over
		 * any invalid elements.  This will speed future searches.
		 */
		if (result_index == tail)
		{
			tail++;
			while (tail < head && !KnownAssignedXidsValid[tail])
				tail++;
			if (tail >= head)
			{
				/* Array is empty, so we can reset both pointers */
				pArray->headKnownAssignedXids = 0;
				pArray->tailKnownAssignedXids = 0;
			}
			else
			{
				pArray->tailKnownAssignedXids = tail;
			}
		}
	}

	return true;
}

/*
 * Is the specified XID present in KnownAssignedXids[]?
 *
 * Caller must hold ProcArrayLock in shared or exclusive mode.
 */
static bool
KnownAssignedXidExists(TransactionId xid)
{
	Assert(TransactionIdIsValid(xid));

	return KnownAssignedXidsSearch(xid, false);
}

/*
 * Remove the specified XID from KnownAssignedXids[].
 *
 * Caller must hold ProcArrayLock in exclusive mode.
 */
static void
KnownAssignedXidsRemove(TransactionId xid)
{
	Assert(TransactionIdIsValid(xid));

	elog(trace_recovery(DEBUG4), "remove KnownAssignedXid %u", xid);

	/*
	 * Note: we cannot consider it an error to remove an XID that's not
	 * present.  We intentionally remove subxact IDs while processing
	 * XLOG_XACT_ASSIGNMENT, to avoid array overflow.  Then those XIDs will be
	 * removed again when the top-level xact commits or aborts.
	 *
	 * It might be possible to track such XIDs to distinguish this case from
	 * actual errors, but it would be complicated and probably not worth it.
	 * So, just ignore the search result.
	 */
	(void) KnownAssignedXidsSearch(xid, true);
}

/*
 * KnownAssignedXidsRemoveTree
 *		Remove xid (if it's not InvalidTransactionId) and all the subxids.
 *
 * Caller must hold ProcArrayLock in exclusive mode.
 */
static void
KnownAssignedXidsRemoveTree(TransactionId xid, int nsubxids,
							TransactionId *subxids)
{
	int			i;

	if (TransactionIdIsValid(xid))
		KnownAssignedXidsRemove(xid);

	for (i = 0; i < nsubxids; i++)
		KnownAssignedXidsRemove(subxids[i]);

	/* Opportunistically compress the array */
	KnownAssignedXidsCompress(KAX_TRANSACTION_END, true);
}

/*
 * Prune KnownAssignedXids up to, but *not* including xid. If xid is invalid
 * then clear the whole table.
 *
 * Caller must hold ProcArrayLock in exclusive mode.
 */
static void
KnownAssignedXidsRemovePreceding(TransactionId removeXid)
{
	ProcArrayStruct *pArray = procArray;
	int			count = 0;
	int			head,
				tail,
				i;

	if (!TransactionIdIsValid(removeXid))
	{
		elog(trace_recovery(DEBUG4), "removing all KnownAssignedXids");
		pArray->numKnownAssignedXids = 0;
		pArray->headKnownAssignedXids = pArray->tailKnownAssignedXids = 0;
		return;
	}

	elog(trace_recovery(DEBUG4), "prune KnownAssignedXids to %u", removeXid);

	/*
	 * Mark entries invalid starting at the tail.  Since array is sorted, we
	 * can stop as soon as we reach an entry >= removeXid.
	 */
	tail = pArray->tailKnownAssignedXids;
	head = pArray->headKnownAssignedXids;

	for (i = tail; i < head; i++)
	{
		if (KnownAssignedXidsValid[i])
		{
			TransactionId knownXid = KnownAssignedXids[i];

			if (TransactionIdFollowsOrEquals(knownXid, removeXid))
				break;

			if (!StandbyTransactionIdIsPrepared(knownXid))
			{
				KnownAssignedXidsValid[i] = false;
				count++;
			}
		}
	}

	pArray->numKnownAssignedXids -= count;
	Assert(pArray->numKnownAssignedXids >= 0);

	/*
	 * Advance the tail pointer if we've marked the tail item invalid.
	 */
	for (i = tail; i < head; i++)
	{
		if (KnownAssignedXidsValid[i])
			break;
	}
	if (i >= head)
	{
		/* Array is empty, so we can reset both pointers */
		pArray->headKnownAssignedXids = 0;
		pArray->tailKnownAssignedXids = 0;
	}
	else
	{
		pArray->tailKnownAssignedXids = i;
	}

	/* Opportunistically compress the array */
	KnownAssignedXidsCompress(KAX_PRUNE, true);
}

/*
 * KnownAssignedXidsGet - Get an array of xids by scanning KnownAssignedXids.
 * We filter out anything >= xmax.
 *
 * Returns the number of XIDs stored into xarray[].  Caller is responsible
 * that array is large enough.
 *
 * Caller must hold ProcArrayLock in (at least) shared mode.
 */
static int
KnownAssignedXidsGet(TransactionId *xarray, TransactionId xmax)
{
	TransactionId xtmp = InvalidTransactionId;

	return KnownAssignedXidsGetAndSetXmin(xarray, &xtmp, xmax);
}

/*
 * KnownAssignedXidsGetAndSetXmin - as KnownAssignedXidsGet, plus
 * we reduce *xmin to the lowest xid value seen if not already lower.
 *
 * Caller must hold ProcArrayLock in (at least) shared mode.
 */
static int
KnownAssignedXidsGetAndSetXmin(TransactionId *xarray, TransactionId *xmin,
							   TransactionId xmax)
{
	int			count = 0;
	int			head,
				tail;
	int			i;

	/*
	 * Fetch head just once, since it may change while we loop. We can stop
	 * once we reach the initially seen head, since we are certain that an xid
	 * cannot enter and then leave the array while we hold ProcArrayLock.  We
	 * might miss newly-added xids, but they should be >= xmax so irrelevant
	 * anyway.
	 *
	 * Must take spinlock to ensure we see up-to-date array contents.
	 */
	SpinLockAcquire(&procArray->known_assigned_xids_lck);
	tail = procArray->tailKnownAssignedXids;
	head = procArray->headKnownAssignedXids;
	SpinLockRelease(&procArray->known_assigned_xids_lck);

	for (i = tail; i < head; i++)
	{
		/* Skip any gaps in the array */
		if (KnownAssignedXidsValid[i])
		{
			TransactionId knownXid = KnownAssignedXids[i];

			/*
			 * Update xmin if required.  Only the first XID need be checked,
			 * since the array is sorted.
			 */
			if (count == 0 &&
				TransactionIdPrecedes(knownXid, *xmin))
				*xmin = knownXid;

			/*
			 * Filter out anything >= xmax, again relying on sorted property
			 * of array.
			 */
			if (TransactionIdIsValid(xmax) &&
				TransactionIdFollowsOrEquals(knownXid, xmax))
				break;

			/* Add knownXid into output array */
			xarray[count++] = knownXid;
		}
	}

	return count;
}

/*
 * Get oldest XID in the KnownAssignedXids array, or InvalidTransactionId
 * if nothing there.
 */
static TransactionId
KnownAssignedXidsGetOldestXmin(void)
{
	int			head,
				tail;
	int			i;

	/*
	 * Fetch head just once, since it may change while we loop.
	 */
	SpinLockAcquire(&procArray->known_assigned_xids_lck);
	tail = procArray->tailKnownAssignedXids;
	head = procArray->headKnownAssignedXids;
	SpinLockRelease(&procArray->known_assigned_xids_lck);

	for (i = tail; i < head; i++)
	{
		/* Skip any gaps in the array */
		if (KnownAssignedXidsValid[i])
			return KnownAssignedXids[i];
	}

	return InvalidTransactionId;
}

/*
 * Display KnownAssignedXids to provide debug trail
 *
 * Currently this is only called within startup process, so we need no
 * special locking.
 *
 * Note this is pretty expensive, and much of the expense will be incurred
 * even if the elog message will get discarded.  It's not currently called
 * in any performance-critical places, however, so no need to be tenser.
 */
static void
KnownAssignedXidsDisplay(int trace_level)
{
	ProcArrayStruct *pArray = procArray;
	StringInfoData buf;
	int			head,
				tail,
				i;
	int			nxids = 0;

	tail = pArray->tailKnownAssignedXids;
	head = pArray->headKnownAssignedXids;

	initStringInfo(&buf);

	for (i = tail; i < head; i++)
	{
		if (KnownAssignedXidsValid[i])
		{
			nxids++;
			appendStringInfo(&buf, "[%d]=%u ", i, KnownAssignedXids[i]);
		}
	}

	elog(trace_level, "%d KnownAssignedXids (num=%d tail=%d head=%d) %s",
		 nxids,
		 pArray->numKnownAssignedXids,
		 pArray->tailKnownAssignedXids,
		 pArray->headKnownAssignedXids,
		 buf.data);

	pfree(buf.data);
}

/*
 * KnownAssignedXidsReset
 *		Resets KnownAssignedXids to be empty
 */
static void
KnownAssignedXidsReset(void)
{
	ProcArrayStruct *pArray = procArray;

	LWLockAcquire(ProcArrayLock, LW_EXCLUSIVE);

	pArray->numKnownAssignedXids = 0;
	pArray->tailKnownAssignedXids = 0;
	pArray->headKnownAssignedXids = 0;

	LWLockRelease(ProcArrayLock);
}<|MERGE_RESOLUTION|>--- conflicted
+++ resolved
@@ -656,11 +656,6 @@
 	 */
 	LWLockRelease(XidGenLock);
 	LWLockRelease(ProcArrayLock);
-<<<<<<< HEAD
-=======
-
-	elog(LOG, "failed to find proc with pid %d in ProcArray", proc->pid);
->>>>>>> f5f84e2f
 }
 
 /*
