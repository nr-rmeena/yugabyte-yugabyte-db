--- conflicted
+++ resolved
@@ -656,11 +656,8 @@
 	 */
 	LWLockRelease(XidGenLock);
 	LWLockRelease(ProcArrayLock);
-<<<<<<< HEAD
-=======
 
 	elog(WARNING, "failed to find process with pid %d in ProcArray", proc->pid);
->>>>>>> f6163037
 }
 
 /*
