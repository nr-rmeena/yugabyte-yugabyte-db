--- conflicted
+++ resolved
@@ -227,21 +227,6 @@
 void
 ConditionVariableCancelSleep(void)
 {
-	ConditionVariableCancelSleepForProc(MyProc);
-}
-
-/*
- * Cancel any pending sleep operation for a specific process.
- *
- * We just need to remove ourselves from the wait queue of any condition
- * variable for which we have previously prepared a sleep.
- *
- * Do nothing if nothing is pending; this allows this function to be called
- * during transaction abort to clean up any unfinished CV sleep.
- */
-void
-ConditionVariableCancelSleepForProc(volatile PGPROC *proc)
-{
 	ConditionVariable *cv = cv_sleep_target;
 	bool		signaled = false;
 
@@ -249,15 +234,10 @@
 		return;
 
 	SpinLockAcquire(&cv->mutex);
-<<<<<<< HEAD
 	if (proclist_contains(&cv->wakeup, MyProc->pgprocno, cvWaitLink))
 		proclist_delete(&cv->wakeup, MyProc->pgprocno, cvWaitLink);
 	else
 		signaled = true;
-=======
-	if (proclist_contains(&cv->wakeup, proc->pgprocno, cvWaitLink))
-		proclist_delete(&cv->wakeup, proc->pgprocno, cvWaitLink);
->>>>>>> f5f84e2f
 	SpinLockRelease(&cv->mutex);
 
 	/*
@@ -267,7 +247,33 @@
 	 */
 	if (signaled)
 		ConditionVariableSignal(cv);
-
+	cv_sleep_target = NULL;
+}
+
+/*
+ * Cancel any pending sleep operation for a specific process.
+ *
+ * We just need to remove ourselves from the wait queue of any condition
+ * variable for which we have previously prepared a sleep.
+ *
+ * Do nothing if nothing is pending; this allows this function to be called
+ * during transaction abort to clean up any unfinished CV sleep.
+ */
+/* YB_TODO(neil) Need to rewrite function ConditionVariableCancelSleepForProc) to call
+ * ConditionVariableCancelSleep()
+ */
+void
+ConditionVariableCancelSleepForProc(volatile PGPROC *proc)
+{
+	ConditionVariable *cv = cv_sleep_target;
+
+	if (cv == NULL)
+		return;
+
+	SpinLockAcquire(&cv->mutex);
+	if (proclist_contains(&cv->wakeup, proc->pgprocno, cvWaitLink))
+		proclist_delete(&cv->wakeup, proc->pgprocno, cvWaitLink);
+	SpinLockRelease(&cv->mutex);
 	cv_sleep_target = NULL;
 }
 
