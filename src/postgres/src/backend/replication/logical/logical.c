/*-------------------------------------------------------------------------
 * logical.c
 *	   PostgreSQL logical decoding coordination
 *
 * Copyright (c) 2012-2022, PostgreSQL Global Development Group
 *
 * IDENTIFICATION
 *	  src/backend/replication/logical/logical.c
 *
 * NOTES
 *	  This file coordinates interaction between the various modules that
 *	  together provide logical decoding, primarily by providing so
 *	  called LogicalDecodingContexts. The goal is to encapsulate most of the
 *	  internal complexity for consumers of logical decoding, so they can
 *	  create and consume a changestream with a low amount of code. Builtin
 *	  consumers are the walsender and SQL SRF interface, but it's possible to
 *	  add further ones without changing core code, e.g. to consume changes in
 *	  a bgworker.
 *
 *	  The idea is that a consumer provides three callbacks, one to read WAL,
 *	  one to prepare a data write, and a final one for actually writing since
 *	  their implementation depends on the type of consumer.  Check
 *	  logicalfuncs.c for an example implementation of a fairly simple consumer
 *	  and an implementation of a WAL reading callback that's suitable for
 *	  simple consumers.
 *-------------------------------------------------------------------------
 */

#include "postgres.h"

#include "access/xact.h"
#include "access/xlog_internal.h"
#include "fmgr.h"
#include "miscadmin.h"
#include "pgstat.h"
#include "replication/decode.h"
#include "replication/logical.h"
#include "replication/origin.h"
#include "replication/reorderbuffer.h"
#include "replication/snapbuild.h"
#include "storage/proc.h"
#include "storage/procarray.h"
#include "utils/builtins.h"
#include "utils/memutils.h"

/* YB includes. */
#include "pg_yb_utils.h"
#include "replication/yb_virtual_wal_client.h"

/* data for errcontext callback */
typedef struct LogicalErrorCallbackState
{
	LogicalDecodingContext *ctx;
	const char *callback_name;
	XLogRecPtr	report_location;
} LogicalErrorCallbackState;

/* wrappers around output plugin callbacks */
static void output_plugin_error_callback(void *arg);
static void startup_cb_wrapper(LogicalDecodingContext *ctx, OutputPluginOptions *opt,
							   bool is_init);
static void shutdown_cb_wrapper(LogicalDecodingContext *ctx);
static void begin_cb_wrapper(ReorderBuffer *cache, ReorderBufferTXN *txn);
static void commit_cb_wrapper(ReorderBuffer *cache, ReorderBufferTXN *txn,
							  XLogRecPtr commit_lsn);
static void begin_prepare_cb_wrapper(ReorderBuffer *cache, ReorderBufferTXN *txn);
static void prepare_cb_wrapper(ReorderBuffer *cache, ReorderBufferTXN *txn,
							   XLogRecPtr prepare_lsn);
static void commit_prepared_cb_wrapper(ReorderBuffer *cache, ReorderBufferTXN *txn,
									   XLogRecPtr commit_lsn);
static void rollback_prepared_cb_wrapper(ReorderBuffer *cache, ReorderBufferTXN *txn,
										 XLogRecPtr prepare_end_lsn, TimestampTz prepare_time);
static void change_cb_wrapper(ReorderBuffer *cache, ReorderBufferTXN *txn,
							  Relation relation, ReorderBufferChange *change);
static void truncate_cb_wrapper(ReorderBuffer *cache, ReorderBufferTXN *txn,
								int nrelations, Relation relations[], ReorderBufferChange *change);
static void message_cb_wrapper(ReorderBuffer *cache, ReorderBufferTXN *txn,
<<<<<<< HEAD
							   XLogRecPtr message_lsn, bool transactional,
							   const char *prefix, Size message_size, const char *message);

/* streaming callbacks */
static void stream_start_cb_wrapper(ReorderBuffer *cache, ReorderBufferTXN *txn,
									XLogRecPtr first_lsn);
static void stream_stop_cb_wrapper(ReorderBuffer *cache, ReorderBufferTXN *txn,
								   XLogRecPtr last_lsn);
static void stream_abort_cb_wrapper(ReorderBuffer *cache, ReorderBufferTXN *txn,
									XLogRecPtr abort_lsn);
static void stream_prepare_cb_wrapper(ReorderBuffer *cache, ReorderBufferTXN *txn,
									  XLogRecPtr prepare_lsn);
static void stream_commit_cb_wrapper(ReorderBuffer *cache, ReorderBufferTXN *txn,
									 XLogRecPtr commit_lsn);
static void stream_change_cb_wrapper(ReorderBuffer *cache, ReorderBufferTXN *txn,
									 Relation relation, ReorderBufferChange *change);
static void stream_message_cb_wrapper(ReorderBuffer *cache, ReorderBufferTXN *txn,
									  XLogRecPtr message_lsn, bool transactional,
									  const char *prefix, Size message_size, const char *message);
static void stream_truncate_cb_wrapper(ReorderBuffer *cache, ReorderBufferTXN *txn,
									   int nrelations, Relation relations[], ReorderBufferChange *change);

static void LoadOutputPlugin(OutputPluginCallbacks *callbacks, const char *plugin);
=======
				   XLogRecPtr message_lsn, bool transactional,
				   const char *prefix, Size message_size, const char *message);

static void yb_schema_change_cb_wrapper(ReorderBuffer *cache, Oid relid);

static void LoadOutputPlugin(OutputPluginCallbacks *callbacks, char *plugin);
>>>>>>> 193589f6

/*
 * Make sure the current settings & environment are capable of doing logical
 * decoding.
 */
void
CheckLogicalDecodingRequirements(void)
{
	CheckSlotRequirements();

	/*
	 * NB: Adding a new requirement likely means that RestoreSlotFromDisk()
	 * needs the same check.
	 */

	/* wal_level is not applicable to YSQL. */
	if (!IsYugaByteEnabled())
	{
		if (wal_level < WAL_LEVEL_LOGICAL)
			ereport(ERROR,
					(errcode(ERRCODE_OBJECT_NOT_IN_PREREQUISITE_STATE),
					 errmsg("logical decoding requires wal_level >= logical")));
	}

	if (MyDatabaseId == InvalidOid)
		ereport(ERROR,
				(errcode(ERRCODE_OBJECT_NOT_IN_PREREQUISITE_STATE),
				 errmsg("logical decoding requires a database connection")));

	/* ----
	 * TODO: We got to change that someday soon...
	 *
	 * There's basically three things missing to allow this:
	 * 1) We need to be able to correctly and quickly identify the timeline a
	 *	  LSN belongs to
	 * 2) We need to force hot_standby_feedback to be enabled at all times so
	 *	  the primary cannot remove rows we need.
	 * 3) support dropping replication slots referring to a database, in
	 *	  dbase_redo. There can't be any active ones due to HS recovery
	 *	  conflicts, so that should be relatively easy.
	 * ----
	 */
	if (RecoveryInProgress())
		ereport(ERROR,
				(errcode(ERRCODE_FEATURE_NOT_SUPPORTED),
				 errmsg("logical decoding cannot be used while in recovery")));
}

/*
 * Helper function for CreateInitDecodingContext() and
 * CreateDecodingContext() performing common tasks.
 */
static LogicalDecodingContext *
StartupDecodingContext(List *output_plugin_options,
					   XLogRecPtr start_lsn,
					   TransactionId xmin_horizon,
					   bool need_full_snapshot,
					   bool fast_forward,
					   XLogReaderRoutine *xl_routine,
					   LogicalOutputPluginWriterPrepareWrite prepare_write,
					   LogicalOutputPluginWriterWrite do_write,
					   LogicalOutputPluginWriterUpdateProgress update_progress)
{
	ReplicationSlot *slot;
	MemoryContext context,
				old_context;
	LogicalDecodingContext *ctx;

	/* shorter lines... */
	slot = MyReplicationSlot;

	context = AllocSetContextCreate(GetCurrentMemoryContext(),
									"Logical decoding context",
									ALLOCSET_DEFAULT_SIZES);
	old_context = MemoryContextSwitchTo(context);
	ctx = palloc0(sizeof(LogicalDecodingContext));

	ctx->context = context;

	/*
	 * (re-)load output plugins, so we detect a bad (removed) output plugin
	 * now.
	 */
	if (!fast_forward)
		LoadOutputPlugin(&ctx->callbacks, NameStr(slot->data.plugin));

	/*
	 * Now that the slot's xmin has been set, we can announce ourselves as a
	 * logical decoding backend which doesn't need to be checked individually
	 * when computing the xmin horizon because the xmin is enforced via
	 * replication slots.
	 *
	 * We can only do so if we're outside of a transaction (i.e. the case when
	 * streaming changes via walsender), otherwise an already setup
	 * snapshot/xid would end up being ignored. That's not a particularly
	 * bothersome restriction since the SQL interface can't be used for
	 * streaming anyway.
	 */
	if (!IsTransactionOrTransactionBlock())
	{
		LWLockAcquire(ProcArrayLock, LW_EXCLUSIVE);
		MyProc->statusFlags |= PROC_IN_LOGICAL_DECODING;
		ProcGlobal->statusFlags[MyProc->pgxactoff] = MyProc->statusFlags;
		LWLockRelease(ProcArrayLock);
	}

	ctx->slot = slot;

	ctx->reader = XLogReaderAllocate(wal_segment_size, NULL, xl_routine, ctx);
	if (!ctx->reader)
		ereport(ERROR,
				(errcode(ERRCODE_OUT_OF_MEMORY),
				 errmsg("out of memory"),
				 errdetail("Failed while allocating a WAL reading processor.")));

	ctx->reorder = ReorderBufferAllocate();
	ctx->snapshot_builder =
		AllocateSnapshotBuilder(ctx->reorder, xmin_horizon, start_lsn,
								need_full_snapshot, slot->data.two_phase_at);

	if (IsYugaByteEnabled())
		ctx->yb_start_decoding_at = start_lsn;

	ctx->reorder->private_data = ctx;

	/* wrap output plugin callbacks, so we can add error context information */
	ctx->reorder->begin = begin_cb_wrapper;
	ctx->reorder->apply_change = change_cb_wrapper;
	ctx->reorder->apply_truncate = truncate_cb_wrapper;
	ctx->reorder->commit = commit_cb_wrapper;
	ctx->reorder->message = message_cb_wrapper;

<<<<<<< HEAD
	/*
	 * To support streaming, we require start/stop/abort/commit/change
	 * callbacks. The message and truncate callbacks are optional, similar to
	 * regular output plugins. We however enable streaming when at least one
	 * of the methods is enabled so that we can easily identify missing
	 * methods.
	 *
	 * We decide it here, but only check it later in the wrappers.
	 */
	ctx->streaming = (ctx->callbacks.stream_start_cb != NULL) ||
		(ctx->callbacks.stream_stop_cb != NULL) ||
		(ctx->callbacks.stream_abort_cb != NULL) ||
		(ctx->callbacks.stream_commit_cb != NULL) ||
		(ctx->callbacks.stream_change_cb != NULL) ||
		(ctx->callbacks.stream_message_cb != NULL) ||
		(ctx->callbacks.stream_truncate_cb != NULL);

	/*
	 * streaming callbacks
	 *
	 * stream_message and stream_truncate callbacks are optional, so we do not
	 * fail with ERROR when missing, but the wrappers simply do nothing. We
	 * must set the ReorderBuffer callbacks to something, otherwise the calls
	 * from there will crash (we don't want to move the checks there).
	 */
	ctx->reorder->stream_start = stream_start_cb_wrapper;
	ctx->reorder->stream_stop = stream_stop_cb_wrapper;
	ctx->reorder->stream_abort = stream_abort_cb_wrapper;
	ctx->reorder->stream_prepare = stream_prepare_cb_wrapper;
	ctx->reorder->stream_commit = stream_commit_cb_wrapper;
	ctx->reorder->stream_change = stream_change_cb_wrapper;
	ctx->reorder->stream_message = stream_message_cb_wrapper;
	ctx->reorder->stream_truncate = stream_truncate_cb_wrapper;


	/*
	 * To support two-phase logical decoding, we require
	 * begin_prepare/prepare/commit-prepare/abort-prepare callbacks. The
	 * filter_prepare callback is optional. We however enable two-phase
	 * logical decoding when at least one of the methods is enabled so that we
	 * can easily identify missing methods.
	 *
	 * We decide it here, but only check it later in the wrappers.
	 */
	ctx->twophase = (ctx->callbacks.begin_prepare_cb != NULL) ||
		(ctx->callbacks.prepare_cb != NULL) ||
		(ctx->callbacks.commit_prepared_cb != NULL) ||
		(ctx->callbacks.rollback_prepared_cb != NULL) ||
		(ctx->callbacks.stream_prepare_cb != NULL) ||
		(ctx->callbacks.filter_prepare_cb != NULL);

	/*
	 * Callback to support decoding at prepare time.
	 */
	ctx->reorder->begin_prepare = begin_prepare_cb_wrapper;
	ctx->reorder->prepare = prepare_cb_wrapper;
	ctx->reorder->commit_prepared = commit_prepared_cb_wrapper;
	ctx->reorder->rollback_prepared = rollback_prepared_cb_wrapper;
=======
	if (IsYugaByteEnabled())
		ctx->reorder->yb_schema_change = yb_schema_change_cb_wrapper;
>>>>>>> 193589f6

	ctx->out = makeStringInfo();
	ctx->prepare_write = prepare_write;
	ctx->write = do_write;
	ctx->update_progress = update_progress;

	ctx->output_plugin_options = output_plugin_options;

	ctx->fast_forward = fast_forward;

	/*
	 * Mark that we need to invalidate the relcache as part of the startup.
	 *
	 * Also, initialize the hash table needed for tracking per table relcache
	 * invalidations based on DDL events.
	 */
	if (IsYugaByteEnabled())
	{
		HASHCTL		ctl;

		ctx->yb_handle_relcache_invalidation_startup = true;

		/*
		 * Allocate the hash table to handle relcache invaldations. Uses the
		 * memory context of the LogicalDecodingContext.
		 */
		memset(&ctl, 0, sizeof(ctl));
		ctl.keysize = sizeof(Oid);		/* table_oid */

		/*
		 * Ideally, we want to keep a bool as the value or not have a value at
		 * all (set) but the HTAB implementation asserts that entrysize >=
		 * keysize. So, we end up keeping the value also as the OID which
		 * remains unused.
		 */
		ctl.entrysize = sizeof(Oid);
		ctl.hcxt = context;
		ctx->yb_needs_relcache_invalidation =
			hash_create("yb_needs_relcache_invalidation table",
						32, /* start small and extend */
						&ctl, HASH_ELEM | HASH_BLOBS);
	}

	MemoryContextSwitchTo(old_context);

	return ctx;
}

/*
 * Create a new decoding context, for a new logical slot.
 *
 * plugin -- contains the name of the output plugin
 * output_plugin_options -- contains options passed to the output plugin
 * need_full_snapshot -- if true, must obtain a snapshot able to read all
 *		tables; if false, one that can read only catalogs is acceptable.
 * restart_lsn -- if given as invalid, it's this routine's responsibility to
 *		mark WAL as reserved by setting a convenient restart_lsn for the slot.
 *		Otherwise, we set for decoding to start from the given LSN without
 *		marking WAL reserved beforehand.  In that scenario, it's up to the
 *		caller to guarantee that WAL remains available.
 * xl_routine -- XLogReaderRoutine for underlying XLogReader
 * prepare_write, do_write, update_progress --
 *		callbacks that perform the use-case dependent, actual, work.
 *
 * Needs to be called while in a memory context that's at least as long lived
 * as the decoding context because further memory contexts will be created
 * inside it.
 *
 * Returns an initialized decoding context after calling the output plugin's
 * startup function.
 */
LogicalDecodingContext *
CreateInitDecodingContext(const char *plugin,
						  List *output_plugin_options,
						  bool need_full_snapshot,
						  XLogRecPtr restart_lsn,
						  XLogReaderRoutine *xl_routine,
						  LogicalOutputPluginWriterPrepareWrite prepare_write,
						  LogicalOutputPluginWriterWrite do_write,
						  LogicalOutputPluginWriterUpdateProgress update_progress)
{
	TransactionId xmin_horizon = InvalidTransactionId;
	ReplicationSlot *slot;
	NameData	plugin_name;
	LogicalDecodingContext *ctx;
	MemoryContext old_context;

	/* shorter lines... */
	slot = MyReplicationSlot;

	/* first some sanity checks that are unlikely to be violated */
	if (slot == NULL)
		elog(ERROR, "cannot perform logical decoding without an acquired slot");

	if (plugin == NULL)
		elog(ERROR, "cannot initialize logical decoding without a specified plugin");

	/* Make sure the passed slot is suitable. These are user facing errors. */
	if (SlotIsPhysical(slot))
		ereport(ERROR,
				(errcode(ERRCODE_OBJECT_NOT_IN_PREREQUISITE_STATE),
				 errmsg("cannot use physical replication slot for logical decoding")));

	if (slot->data.database != MyDatabaseId)
		ereport(ERROR,
				(errcode(ERRCODE_OBJECT_NOT_IN_PREREQUISITE_STATE),
				 errmsg("replication slot \"%s\" was not created in this database",
						NameStr(slot->data.name))));

	if (IsTransactionState() &&
		GetTopTransactionIdIfAny() != InvalidTransactionId)
		ereport(ERROR,
				(errcode(ERRCODE_ACTIVE_SQL_TRANSACTION),
				 errmsg("cannot create logical replication slot in transaction that has performed writes")));

	/*
	 * Register output plugin name with slot.  We need the mutex to avoid
	 * concurrent reading of a partially copied string.  But we don't want any
	 * complicated code while holding a spinlock, so do namestrcpy() outside.
	 */
	namestrcpy(&plugin_name, plugin);
	SpinLockAcquire(&slot->mutex);
	slot->data.plugin = plugin_name;
	SpinLockRelease(&slot->mutex);

	if (XLogRecPtrIsInvalid(restart_lsn))
		ReplicationSlotReserveWal();
	else
	{
		SpinLockAcquire(&slot->mutex);
		slot->data.restart_lsn = restart_lsn;
		SpinLockRelease(&slot->mutex);
	}

	/* ----
	 * This is a bit tricky: We need to determine a safe xmin horizon to start
	 * decoding from, to avoid starting from a running xacts record referring
	 * to xids whose rows have been vacuumed or pruned
	 * already. GetOldestSafeDecodingTransactionId() returns such a value, but
	 * without further interlock its return value might immediately be out of
	 * date.
	 *
	 * So we have to acquire the ProcArrayLock to prevent computation of new
	 * xmin horizons by other backends, get the safe decoding xid, and inform
	 * the slot machinery about the new limit. Once that's done the
	 * ProcArrayLock can be released as the slot machinery now is
	 * protecting against vacuum.
	 *
	 * Note that, temporarily, the data, not just the catalog, xmin has to be
	 * reserved if a data snapshot is to be exported.  Otherwise the initial
	 * data snapshot created here is not guaranteed to be valid. After that
	 * the data xmin doesn't need to be managed anymore and the global xmin
	 * should be recomputed. As we are fine with losing the pegged data xmin
	 * after crash - no chance a snapshot would get exported anymore - we can
	 * get away with just setting the slot's
	 * effective_xmin. ReplicationSlotRelease will reset it again.
	 *
	 * ----
	 */
	LWLockAcquire(ProcArrayLock, LW_EXCLUSIVE);

	xmin_horizon = GetOldestSafeDecodingTransactionId(!need_full_snapshot);

	SpinLockAcquire(&slot->mutex);
	slot->effective_catalog_xmin = xmin_horizon;
	slot->data.catalog_xmin = xmin_horizon;
	if (need_full_snapshot)
		slot->effective_xmin = xmin_horizon;
	SpinLockRelease(&slot->mutex);

	ReplicationSlotsComputeRequiredXmin(true);

	LWLockRelease(ProcArrayLock);

	ReplicationSlotMarkDirty();
	ReplicationSlotSave();

	ctx = StartupDecodingContext(NIL, restart_lsn, xmin_horizon,
								 need_full_snapshot, false,
								 xl_routine, prepare_write, do_write,
								 update_progress);

	/* call output plugin initialization callback */
	old_context = MemoryContextSwitchTo(ctx->context);
	if (ctx->callbacks.startup_cb != NULL)
		startup_cb_wrapper(ctx, &ctx->options, true);
	MemoryContextSwitchTo(old_context);

	/*
	 * We allow decoding of prepared transactions when the two_phase is
	 * enabled at the time of slot creation, or when the two_phase option is
	 * given at the streaming start, provided the plugin supports all the
	 * callbacks for two-phase.
	 */
	ctx->twophase &= slot->data.two_phase;

	ctx->reorder->output_rewrites = ctx->options.receive_rewrites;

	return ctx;
}

/*
 * Create a new decoding context, for a logical slot that has previously been
 * used already.
 *
 * start_lsn
 *		The LSN at which to start decoding.  If InvalidXLogRecPtr, restart
 *		from the slot's confirmed_flush; otherwise, start from the specified
 *		location (but move it forwards to confirmed_flush if it's older than
 *		that, see below).
 *
 * output_plugin_options
 *		options passed to the output plugin.
 *
 * fast_forward
 *		bypass the generation of logical changes.
 *
 * xl_routine
 *		XLogReaderRoutine used by underlying xlogreader
 *
 * prepare_write, do_write, update_progress
 *		callbacks that have to be filled to perform the use-case dependent,
 *		actual work.
 *
 * Needs to be called while in a memory context that's at least as long lived
 * as the decoding context because further memory contexts will be created
 * inside it.
 *
 * Returns an initialized decoding context after calling the output plugin's
 * startup function.
 */
LogicalDecodingContext *
CreateDecodingContext(XLogRecPtr start_lsn,
					  List *output_plugin_options,
					  bool fast_forward,
					  XLogReaderRoutine *xl_routine,
					  LogicalOutputPluginWriterPrepareWrite prepare_write,
					  LogicalOutputPluginWriterWrite do_write,
					  LogicalOutputPluginWriterUpdateProgress update_progress)
{
	LogicalDecodingContext *ctx;
	ReplicationSlot *slot;
	MemoryContext old_context;

	/* shorter lines... */
	slot = MyReplicationSlot;

	/* first some sanity checks that are unlikely to be violated */
	if (slot == NULL)
		elog(ERROR, "cannot perform logical decoding without an acquired slot");

	/* make sure the passed slot is suitable, these are user facing errors */
	if (SlotIsPhysical(slot))
		ereport(ERROR,
				(errcode(ERRCODE_OBJECT_NOT_IN_PREREQUISITE_STATE),
				 errmsg("cannot use physical replication slot for logical decoding")));

	if (slot->data.database != MyDatabaseId)
		ereport(ERROR,
				(errcode(ERRCODE_OBJECT_NOT_IN_PREREQUISITE_STATE),
				 errmsg("replication slot \"%s\" was not created in this database",
						NameStr(slot->data.name))));

	if (start_lsn == InvalidXLogRecPtr)
	{
		/* continue from last position */
		start_lsn = slot->data.confirmed_flush;
	}
	else if (start_lsn < slot->data.confirmed_flush)
	{
		/*
		 * It might seem like we should error out in this case, but it's
		 * pretty common for a client to acknowledge a LSN it doesn't have to
		 * do anything for, and thus didn't store persistently, because the
		 * xlog records didn't result in anything relevant for logical
		 * decoding. Clients have to be able to do that to support synchronous
		 * replication.
		 *
		 * Starting at a different LSN than requested might not catch certain
		 * kinds of client errors; so the client may wish to check that
		 * confirmed_flush_lsn matches its expectations.
		 */
		elog(LOG, "%X/%X has been already streamed, forwarding to %X/%X",
			 LSN_FORMAT_ARGS(start_lsn),
			 LSN_FORMAT_ARGS(slot->data.confirmed_flush));

		start_lsn = slot->data.confirmed_flush;
	}

	ctx = StartupDecodingContext(output_plugin_options,
								 start_lsn, InvalidTransactionId, false,
								 fast_forward, xl_routine, prepare_write,
								 do_write, update_progress);

	/* call output plugin initialization callback */
	old_context = MemoryContextSwitchTo(ctx->context);
	if (ctx->callbacks.startup_cb != NULL)
		startup_cb_wrapper(ctx, &ctx->options, false);
	MemoryContextSwitchTo(old_context);

	/*
	 * We allow decoding of prepared transactions when the two_phase is
	 * enabled at the time of slot creation, or when the two_phase option is
	 * given at the streaming start, provided the plugin supports all the
	 * callbacks for two-phase.
	 */
	ctx->twophase &= (slot->data.two_phase || ctx->twophase_opt_given);

	/* Mark slot to allow two_phase decoding if not already marked */
	if (ctx->twophase && !slot->data.two_phase)
	{
		SpinLockAcquire(&slot->mutex);
		slot->data.two_phase = true;
		slot->data.two_phase_at = start_lsn;
		SpinLockRelease(&slot->mutex);
		ReplicationSlotMarkDirty();
		ReplicationSlotSave();
		SnapBuildSetTwoPhaseAt(ctx->snapshot_builder, start_lsn);
	}

	ctx->reorder->output_rewrites = ctx->options.receive_rewrites;

	ereport(LOG,
			(errmsg("starting logical decoding for slot \"%s\"",
					NameStr(slot->data.name)),
			 errdetail("Streaming transactions committing after %X/%X, reading WAL from %X/%X.",
					   LSN_FORMAT_ARGS(slot->data.confirmed_flush),
					   LSN_FORMAT_ARGS(slot->data.restart_lsn))));

	return ctx;
}

/*
 * Returns true if a consistent initial decoding snapshot has been built.
 */
bool
DecodingContextReady(LogicalDecodingContext *ctx)
{
	return SnapBuildCurrentState(ctx->snapshot_builder) == SNAPBUILD_CONSISTENT;
}

/*
 * Read from the decoding slot, until it is ready to start extracting changes.
 */
void
DecodingContextFindStartpoint(LogicalDecodingContext *ctx)
{
	ReplicationSlot *slot = ctx->slot;

	/* Initialize from where to start reading WAL. */
	XLogBeginRead(ctx->reader, slot->data.restart_lsn);

	elog(DEBUG1, "searching for logical decoding starting point, starting at %X/%X",
		 LSN_FORMAT_ARGS(slot->data.restart_lsn));

	/* Wait for a consistent starting point */
	for (;;)
	{
		XLogRecord *record;
		char	   *err = NULL;

		/* the read_page callback waits for new WAL */
		record = XLogReadRecord(ctx->reader, &err);
		if (err)
			elog(ERROR, "could not find logical decoding starting point: %s", err);
		if (!record)
			elog(ERROR, "could not find logical decoding starting point");

		LogicalDecodingProcessRecord(ctx, ctx->reader);

		/* only continue till we found a consistent spot */
		if (DecodingContextReady(ctx))
			break;

		CHECK_FOR_INTERRUPTS();
	}

	SpinLockAcquire(&slot->mutex);
	slot->data.confirmed_flush = ctx->reader->EndRecPtr;
	if (slot->data.two_phase)
		slot->data.two_phase_at = ctx->reader->EndRecPtr;
	SpinLockRelease(&slot->mutex);
}

/*
 * Free a previously allocated decoding context, invoking the shutdown
 * callback if necessary.
 */
void
FreeDecodingContext(LogicalDecodingContext *ctx)
{
	if (ctx->callbacks.shutdown_cb != NULL)
		shutdown_cb_wrapper(ctx);

	ReorderBufferFree(ctx->reorder);
	FreeSnapshotBuilder(ctx->snapshot_builder);
	XLogReaderFree(ctx->reader);
	MemoryContextDelete(ctx->context);
}

/*
 * Prepare a write using the context's output routine.
 */
void
OutputPluginPrepareWrite(struct LogicalDecodingContext *ctx, bool last_write)
{
	if (!ctx->accept_writes)
		elog(ERROR, "writes are only accepted in commit, begin and change callbacks");

	ctx->prepare_write(ctx, ctx->write_location, ctx->write_xid, last_write);
	ctx->prepared_write = true;
}

/*
 * Perform a write using the context's output routine.
 */
void
OutputPluginWrite(struct LogicalDecodingContext *ctx, bool last_write)
{
	if (!ctx->prepared_write)
		elog(ERROR, "OutputPluginPrepareWrite needs to be called before OutputPluginWrite");

	ctx->write(ctx, ctx->write_location, ctx->write_xid, last_write);
	ctx->prepared_write = false;
}

/*
 * Update progress tracking (if supported).
 */
void
OutputPluginUpdateProgress(struct LogicalDecodingContext *ctx,
						   bool skipped_xact)
{
	if (!ctx->update_progress)
		return;

	ctx->update_progress(ctx, ctx->write_location, ctx->write_xid,
						 skipped_xact);
}

/*
 * Load the output plugin, lookup its output plugin init function, and check
 * that it provides the required callbacks.
 */
static void
LoadOutputPlugin(OutputPluginCallbacks *callbacks, const char *plugin)
{
	LogicalOutputPluginInit plugin_init;

	plugin_init = (LogicalOutputPluginInit)
		load_external_function(plugin, "_PG_output_plugin_init", false, NULL);

	if (plugin_init == NULL)
		elog(ERROR, "output plugins have to declare the _PG_output_plugin_init symbol");

	/* ask the output plugin to fill the callback struct */
	plugin_init(callbacks);

	if (callbacks->begin_cb == NULL)
		elog(ERROR, "output plugins have to register a begin callback");
	if (callbacks->change_cb == NULL)
		elog(ERROR, "output plugins have to register a change callback");
	if (callbacks->commit_cb == NULL)
		elog(ERROR, "output plugins have to register a commit callback");
}

static void
output_plugin_error_callback(void *arg)
{
	LogicalErrorCallbackState *state = (LogicalErrorCallbackState *) arg;

	/* not all callbacks have an associated LSN  */
	if (state->report_location != InvalidXLogRecPtr)
		errcontext("slot \"%s\", output plugin \"%s\", in the %s callback, associated LSN %X/%X",
				   NameStr(state->ctx->slot->data.name),
				   NameStr(state->ctx->slot->data.plugin),
				   state->callback_name,
				   LSN_FORMAT_ARGS(state->report_location));
	else
		errcontext("slot \"%s\", output plugin \"%s\", in the %s callback",
				   NameStr(state->ctx->slot->data.name),
				   NameStr(state->ctx->slot->data.plugin),
				   state->callback_name);
}

static void
startup_cb_wrapper(LogicalDecodingContext *ctx, OutputPluginOptions *opt, bool is_init)
{
	LogicalErrorCallbackState state;
	ErrorContextCallback errcallback;

	Assert(!ctx->fast_forward);

	/* Push callback + info on the error context stack */
	state.ctx = ctx;
	state.callback_name = "startup";
	state.report_location = InvalidXLogRecPtr;
	errcallback.callback = output_plugin_error_callback;
	errcallback.arg = (void *) &state;
	errcallback.previous = error_context_stack;
	error_context_stack = &errcallback;

	/* set output state */
	ctx->accept_writes = false;
	ctx->end_xact = false;

	/* do the actual work: call callback */
	ctx->callbacks.startup_cb(ctx, opt, is_init);

	/* Pop the error context stack */
	error_context_stack = errcallback.previous;
}

static void
shutdown_cb_wrapper(LogicalDecodingContext *ctx)
{
	LogicalErrorCallbackState state;
	ErrorContextCallback errcallback;

	Assert(!ctx->fast_forward);

	/* Push callback + info on the error context stack */
	state.ctx = ctx;
	state.callback_name = "shutdown";
	state.report_location = InvalidXLogRecPtr;
	errcallback.callback = output_plugin_error_callback;
	errcallback.arg = (void *) &state;
	errcallback.previous = error_context_stack;
	error_context_stack = &errcallback;

	/* set output state */
	ctx->accept_writes = false;
	ctx->end_xact = false;

	/* do the actual work: call callback */
	ctx->callbacks.shutdown_cb(ctx);

	/* Pop the error context stack */
	error_context_stack = errcallback.previous;
}


/*
 * Callbacks for ReorderBuffer which add in some more information and then call
 * output_plugin.h plugins.
 */
static void
begin_cb_wrapper(ReorderBuffer *cache, ReorderBufferTXN *txn)
{
	LogicalDecodingContext *ctx = cache->private_data;
	LogicalErrorCallbackState state;
	ErrorContextCallback errcallback;

	Assert(!ctx->fast_forward);

	/* Push callback + info on the error context stack */
	state.ctx = ctx;
	state.callback_name = "begin";
	state.report_location = txn->first_lsn;
	errcallback.callback = output_plugin_error_callback;
	errcallback.arg = (void *) &state;
	errcallback.previous = error_context_stack;
	error_context_stack = &errcallback;

	/* set output state */
	ctx->accept_writes = true;
	ctx->write_xid = txn->xid;
	ctx->write_location = txn->first_lsn;
	ctx->end_xact = false;

	/* do the actual work: call callback */
	ctx->callbacks.begin_cb(ctx, txn);

	/* Pop the error context stack */
	error_context_stack = errcallback.previous;
}

static void
commit_cb_wrapper(ReorderBuffer *cache, ReorderBufferTXN *txn,
				  XLogRecPtr commit_lsn)
{
	LogicalDecodingContext *ctx = cache->private_data;
	LogicalErrorCallbackState state;
	ErrorContextCallback errcallback;

	Assert(!ctx->fast_forward);

	/* Push callback + info on the error context stack */
	state.ctx = ctx;
	state.callback_name = "commit";
	state.report_location = txn->final_lsn; /* beginning of commit record */
	errcallback.callback = output_plugin_error_callback;
	errcallback.arg = (void *) &state;
	errcallback.previous = error_context_stack;
	error_context_stack = &errcallback;

	/* set output state */
	ctx->accept_writes = true;
	ctx->write_xid = txn->xid;
	ctx->write_location = txn->end_lsn; /* points to the end of the record */
	ctx->end_xact = true;

	/* do the actual work: call callback */
	ctx->callbacks.commit_cb(ctx, txn, commit_lsn);

	/* Pop the error context stack */
	error_context_stack = errcallback.previous;
}

/*
 * The functionality of begin_prepare is quite similar to begin with the
 * exception that this will have gid (global transaction id) information which
 * can be used by plugin. Now, we thought about extending the existing begin
 * but that would break the replication protocol and additionally this looks
 * cleaner.
 */
static void
begin_prepare_cb_wrapper(ReorderBuffer *cache, ReorderBufferTXN *txn)
{
	LogicalDecodingContext *ctx = cache->private_data;
	LogicalErrorCallbackState state;
	ErrorContextCallback errcallback;

	Assert(!ctx->fast_forward);

	/* We're only supposed to call this when two-phase commits are supported */
	Assert(ctx->twophase);

	/* Push callback + info on the error context stack */
	state.ctx = ctx;
	state.callback_name = "begin_prepare";
	state.report_location = txn->first_lsn;
	errcallback.callback = output_plugin_error_callback;
	errcallback.arg = (void *) &state;
	errcallback.previous = error_context_stack;
	error_context_stack = &errcallback;

	/* set output state */
	ctx->accept_writes = true;
	ctx->write_xid = txn->xid;
	ctx->write_location = txn->first_lsn;
	ctx->end_xact = false;

	/*
	 * If the plugin supports two-phase commits then begin prepare callback is
	 * mandatory
	 */
	if (ctx->callbacks.begin_prepare_cb == NULL)
		ereport(ERROR,
				(errcode(ERRCODE_OBJECT_NOT_IN_PREREQUISITE_STATE),
				 errmsg("logical replication at prepare time requires a %s callback",
						"begin_prepare_cb")));

	/* do the actual work: call callback */
	ctx->callbacks.begin_prepare_cb(ctx, txn);

	/* Pop the error context stack */
	error_context_stack = errcallback.previous;
}

static void
prepare_cb_wrapper(ReorderBuffer *cache, ReorderBufferTXN *txn,
				   XLogRecPtr prepare_lsn)
{
	LogicalDecodingContext *ctx = cache->private_data;
	LogicalErrorCallbackState state;
	ErrorContextCallback errcallback;

	Assert(!ctx->fast_forward);

	/* We're only supposed to call this when two-phase commits are supported */
	Assert(ctx->twophase);

	/* Push callback + info on the error context stack */
	state.ctx = ctx;
	state.callback_name = "prepare";
	state.report_location = txn->final_lsn; /* beginning of prepare record */
	errcallback.callback = output_plugin_error_callback;
	errcallback.arg = (void *) &state;
	errcallback.previous = error_context_stack;
	error_context_stack = &errcallback;

	/* set output state */
	ctx->accept_writes = true;
	ctx->write_xid = txn->xid;
	ctx->write_location = txn->end_lsn; /* points to the end of the record */
	ctx->end_xact = true;

	/*
	 * If the plugin supports two-phase commits then prepare callback is
	 * mandatory
	 */
	if (ctx->callbacks.prepare_cb == NULL)
		ereport(ERROR,
				(errcode(ERRCODE_OBJECT_NOT_IN_PREREQUISITE_STATE),
				 errmsg("logical replication at prepare time requires a %s callback",
						"prepare_cb")));

	/* do the actual work: call callback */
	ctx->callbacks.prepare_cb(ctx, txn, prepare_lsn);

	/* Pop the error context stack */
	error_context_stack = errcallback.previous;
}

static void
commit_prepared_cb_wrapper(ReorderBuffer *cache, ReorderBufferTXN *txn,
						   XLogRecPtr commit_lsn)
{
	LogicalDecodingContext *ctx = cache->private_data;
	LogicalErrorCallbackState state;
	ErrorContextCallback errcallback;

	Assert(!ctx->fast_forward);

	/* We're only supposed to call this when two-phase commits are supported */
	Assert(ctx->twophase);

	/* Push callback + info on the error context stack */
	state.ctx = ctx;
	state.callback_name = "commit_prepared";
	state.report_location = txn->final_lsn; /* beginning of commit record */
	errcallback.callback = output_plugin_error_callback;
	errcallback.arg = (void *) &state;
	errcallback.previous = error_context_stack;
	error_context_stack = &errcallback;

	/* set output state */
	ctx->accept_writes = true;
	ctx->write_xid = txn->xid;
	ctx->write_location = txn->end_lsn; /* points to the end of the record */
	ctx->end_xact = true;

	/*
	 * If the plugin support two-phase commits then commit prepared callback
	 * is mandatory
	 */
	if (ctx->callbacks.commit_prepared_cb == NULL)
		ereport(ERROR,
				(errcode(ERRCODE_OBJECT_NOT_IN_PREREQUISITE_STATE),
				 errmsg("logical replication at prepare time requires a %s callback",
						"commit_prepared_cb")));

	/* do the actual work: call callback */
	ctx->callbacks.commit_prepared_cb(ctx, txn, commit_lsn);

	/* Pop the error context stack */
	error_context_stack = errcallback.previous;
}

static void
rollback_prepared_cb_wrapper(ReorderBuffer *cache, ReorderBufferTXN *txn,
							 XLogRecPtr prepare_end_lsn,
							 TimestampTz prepare_time)
{
	LogicalDecodingContext *ctx = cache->private_data;
	LogicalErrorCallbackState state;
	ErrorContextCallback errcallback;

	Assert(!ctx->fast_forward);

	/* We're only supposed to call this when two-phase commits are supported */
	Assert(ctx->twophase);

	/* Push callback + info on the error context stack */
	state.ctx = ctx;
	state.callback_name = "rollback_prepared";
	state.report_location = txn->final_lsn; /* beginning of commit record */
	errcallback.callback = output_plugin_error_callback;
	errcallback.arg = (void *) &state;
	errcallback.previous = error_context_stack;
	error_context_stack = &errcallback;

	/* set output state */
	ctx->accept_writes = true;
	ctx->write_xid = txn->xid;
	ctx->write_location = txn->end_lsn; /* points to the end of the record */
	ctx->end_xact = true;

	/*
	 * If the plugin support two-phase commits then rollback prepared callback
	 * is mandatory
	 */
	if (ctx->callbacks.rollback_prepared_cb == NULL)
		ereport(ERROR,
				(errcode(ERRCODE_OBJECT_NOT_IN_PREREQUISITE_STATE),
				 errmsg("logical replication at prepare time requires a %s callback",
						"rollback_prepared_cb")));

	/* do the actual work: call callback */
	ctx->callbacks.rollback_prepared_cb(ctx, txn, prepare_end_lsn,
										prepare_time);

	/* Pop the error context stack */
	error_context_stack = errcallback.previous;
}

static void
change_cb_wrapper(ReorderBuffer *cache, ReorderBufferTXN *txn,
				  Relation relation, ReorderBufferChange *change)
{
	LogicalDecodingContext *ctx = cache->private_data;
	LogicalErrorCallbackState state;
	ErrorContextCallback errcallback;

	Assert(!ctx->fast_forward);

	/* Push callback + info on the error context stack */
	state.ctx = ctx;
	state.callback_name = "change";
	state.report_location = change->lsn;
	errcallback.callback = output_plugin_error_callback;
	errcallback.arg = (void *) &state;
	errcallback.previous = error_context_stack;
	error_context_stack = &errcallback;

	/* set output state */
	ctx->accept_writes = true;
	ctx->write_xid = txn->xid;

	/*
	 * Report this change's lsn so replies from clients can give an up-to-date
	 * answer. This won't ever be enough (and shouldn't be!) to confirm
	 * receipt of this transaction, but it might allow another transaction's
	 * commit to be confirmed with one message.
	 */
	ctx->write_location = change->lsn;

	ctx->end_xact = false;

	ctx->callbacks.change_cb(ctx, txn, relation, change);

	/* Pop the error context stack */
	error_context_stack = errcallback.previous;
}

static void
truncate_cb_wrapper(ReorderBuffer *cache, ReorderBufferTXN *txn,
					int nrelations, Relation relations[], ReorderBufferChange *change)
{
	LogicalDecodingContext *ctx = cache->private_data;
	LogicalErrorCallbackState state;
	ErrorContextCallback errcallback;

	Assert(!ctx->fast_forward);

	if (!ctx->callbacks.truncate_cb)
		return;

	/* Push callback + info on the error context stack */
	state.ctx = ctx;
	state.callback_name = "truncate";
	state.report_location = change->lsn;
	errcallback.callback = output_plugin_error_callback;
	errcallback.arg = (void *) &state;
	errcallback.previous = error_context_stack;
	error_context_stack = &errcallback;

	/* set output state */
	ctx->accept_writes = true;
	ctx->write_xid = txn->xid;

	/*
	 * Report this change's lsn so replies from clients can give an up-to-date
	 * answer. This won't ever be enough (and shouldn't be!) to confirm
	 * receipt of this transaction, but it might allow another transaction's
	 * commit to be confirmed with one message.
	 */
	ctx->write_location = change->lsn;

	ctx->end_xact = false;

	ctx->callbacks.truncate_cb(ctx, txn, nrelations, relations, change);

	/* Pop the error context stack */
	error_context_stack = errcallback.previous;
}

bool
filter_prepare_cb_wrapper(LogicalDecodingContext *ctx, TransactionId xid,
						  const char *gid)
{
	LogicalErrorCallbackState state;
	ErrorContextCallback errcallback;
	bool		ret;

	Assert(!ctx->fast_forward);

	/* Push callback + info on the error context stack */
	state.ctx = ctx;
	state.callback_name = "filter_prepare";
	state.report_location = InvalidXLogRecPtr;
	errcallback.callback = output_plugin_error_callback;
	errcallback.arg = (void *) &state;
	errcallback.previous = error_context_stack;
	error_context_stack = &errcallback;

	/* set output state */
	ctx->accept_writes = false;
	ctx->end_xact = false;

	/* do the actual work: call callback */
	ret = ctx->callbacks.filter_prepare_cb(ctx, xid, gid);

	/* Pop the error context stack */
	error_context_stack = errcallback.previous;

	return ret;
}

bool
filter_by_origin_cb_wrapper(LogicalDecodingContext *ctx, RepOriginId origin_id)
{
	LogicalErrorCallbackState state;
	ErrorContextCallback errcallback;
	bool		ret;

	Assert(!ctx->fast_forward);

	/* Push callback + info on the error context stack */
	state.ctx = ctx;
	state.callback_name = "filter_by_origin";
	state.report_location = InvalidXLogRecPtr;
	errcallback.callback = output_plugin_error_callback;
	errcallback.arg = (void *) &state;
	errcallback.previous = error_context_stack;
	error_context_stack = &errcallback;

	/* set output state */
	ctx->accept_writes = false;
	ctx->end_xact = false;

	/* do the actual work: call callback */
	ret = ctx->callbacks.filter_by_origin_cb(ctx, origin_id);

	/* Pop the error context stack */
	error_context_stack = errcallback.previous;

	return ret;
}

static void
message_cb_wrapper(ReorderBuffer *cache, ReorderBufferTXN *txn,
				   XLogRecPtr message_lsn, bool transactional,
				   const char *prefix, Size message_size, const char *message)
{
	LogicalDecodingContext *ctx = cache->private_data;
	LogicalErrorCallbackState state;
	ErrorContextCallback errcallback;

	Assert(!ctx->fast_forward);

	if (ctx->callbacks.message_cb == NULL)
		return;

	/* Push callback + info on the error context stack */
	state.ctx = ctx;
	state.callback_name = "message";
	state.report_location = message_lsn;
	errcallback.callback = output_plugin_error_callback;
	errcallback.arg = (void *) &state;
	errcallback.previous = error_context_stack;
	error_context_stack = &errcallback;

	/* set output state */
	ctx->accept_writes = true;
	ctx->write_xid = txn != NULL ? txn->xid : InvalidTransactionId;
	ctx->write_location = message_lsn;
	ctx->end_xact = false;

	/* do the actual work: call callback */
	ctx->callbacks.message_cb(ctx, txn, message_lsn, transactional, prefix,
							  message_size, message);

	/* Pop the error context stack */
	error_context_stack = errcallback.previous;
}

static void
<<<<<<< HEAD
stream_start_cb_wrapper(ReorderBuffer *cache, ReorderBufferTXN *txn,
						XLogRecPtr first_lsn)
=======
yb_schema_change_cb_wrapper(ReorderBuffer *cache, Oid relid)
>>>>>>> 193589f6
{
	LogicalDecodingContext *ctx = cache->private_data;
	LogicalErrorCallbackState state;
	ErrorContextCallback errcallback;

	Assert(!ctx->fast_forward);

<<<<<<< HEAD
	/* We're only supposed to call this when streaming is supported. */
	Assert(ctx->streaming);

	/* Push callback + info on the error context stack */
	state.ctx = ctx;
	state.callback_name = "stream_start";
	state.report_location = first_lsn;
	errcallback.callback = output_plugin_error_callback;
	errcallback.arg = (void *) &state;
	errcallback.previous = error_context_stack;
	error_context_stack = &errcallback;

	/* set output state */
	ctx->accept_writes = true;
	ctx->write_xid = txn->xid;

	/*
	 * Report this message's lsn so replies from clients can give an
	 * up-to-date answer. This won't ever be enough (and shouldn't be!) to
	 * confirm receipt of this transaction, but it might allow another
	 * transaction's commit to be confirmed with one message.
	 */
	ctx->write_location = first_lsn;

	ctx->end_xact = false;

	/* in streaming mode, stream_start_cb is required */
	if (ctx->callbacks.stream_start_cb == NULL)
		ereport(ERROR,
				(errcode(ERRCODE_OBJECT_NOT_IN_PREREQUISITE_STATE),
				 errmsg("logical streaming requires a %s callback",
						"stream_start_cb")));

	ctx->callbacks.stream_start_cb(ctx, txn);

	/* Pop the error context stack */
	error_context_stack = errcallback.previous;
}

static void
stream_stop_cb_wrapper(ReorderBuffer *cache, ReorderBufferTXN *txn,
					   XLogRecPtr last_lsn)
{
	LogicalDecodingContext *ctx = cache->private_data;
	LogicalErrorCallbackState state;
	ErrorContextCallback errcallback;

	Assert(!ctx->fast_forward);

	/* We're only supposed to call this when streaming is supported. */
	Assert(ctx->streaming);

	/* Push callback + info on the error context stack */
	state.ctx = ctx;
	state.callback_name = "stream_stop";
	state.report_location = last_lsn;
	errcallback.callback = output_plugin_error_callback;
	errcallback.arg = (void *) &state;
	errcallback.previous = error_context_stack;
	error_context_stack = &errcallback;

	/* set output state */
	ctx->accept_writes = true;
	ctx->write_xid = txn->xid;

	/*
	 * Report this message's lsn so replies from clients can give an
	 * up-to-date answer. This won't ever be enough (and shouldn't be!) to
	 * confirm receipt of this transaction, but it might allow another
	 * transaction's commit to be confirmed with one message.
	 */
	ctx->write_location = last_lsn;

	ctx->end_xact = false;

	/* in streaming mode, stream_stop_cb is required */
	if (ctx->callbacks.stream_stop_cb == NULL)
		ereport(ERROR,
				(errcode(ERRCODE_OBJECT_NOT_IN_PREREQUISITE_STATE),
				 errmsg("logical streaming requires a %s callback",
						"stream_stop_cb")));

	ctx->callbacks.stream_stop_cb(ctx, txn);

	/* Pop the error context stack */
	error_context_stack = errcallback.previous;
}

static void
stream_abort_cb_wrapper(ReorderBuffer *cache, ReorderBufferTXN *txn,
						XLogRecPtr abort_lsn)
{
	LogicalDecodingContext *ctx = cache->private_data;
	LogicalErrorCallbackState state;
	ErrorContextCallback errcallback;

	Assert(!ctx->fast_forward);

	/* We're only supposed to call this when streaming is supported. */
	Assert(ctx->streaming);

	/* Push callback + info on the error context stack */
	state.ctx = ctx;
	state.callback_name = "stream_abort";
	state.report_location = abort_lsn;
	errcallback.callback = output_plugin_error_callback;
	errcallback.arg = (void *) &state;
	errcallback.previous = error_context_stack;
	error_context_stack = &errcallback;

	/* set output state */
	ctx->accept_writes = true;
	ctx->write_xid = txn->xid;
	ctx->write_location = abort_lsn;
	ctx->end_xact = true;

	/* in streaming mode, stream_abort_cb is required */
	if (ctx->callbacks.stream_abort_cb == NULL)
		ereport(ERROR,
				(errcode(ERRCODE_OBJECT_NOT_IN_PREREQUISITE_STATE),
				 errmsg("logical streaming requires a %s callback",
						"stream_abort_cb")));

	ctx->callbacks.stream_abort_cb(ctx, txn, abort_lsn);

	/* Pop the error context stack */
	error_context_stack = errcallback.previous;
}

static void
stream_prepare_cb_wrapper(ReorderBuffer *cache, ReorderBufferTXN *txn,
						  XLogRecPtr prepare_lsn)
{
	LogicalDecodingContext *ctx = cache->private_data;
	LogicalErrorCallbackState state;
	ErrorContextCallback errcallback;

	Assert(!ctx->fast_forward);

	/*
	 * We're only supposed to call this when streaming and two-phase commits
	 * are supported.
	 */
	Assert(ctx->streaming);
	Assert(ctx->twophase);

	/* Push callback + info on the error context stack */
	state.ctx = ctx;
	state.callback_name = "stream_prepare";
	state.report_location = txn->final_lsn;
	errcallback.callback = output_plugin_error_callback;
	errcallback.arg = (void *) &state;
	errcallback.previous = error_context_stack;
	error_context_stack = &errcallback;

	/* set output state */
	ctx->accept_writes = true;
	ctx->write_xid = txn->xid;
	ctx->write_location = txn->end_lsn;
	ctx->end_xact = true;

	/* in streaming mode with two-phase commits, stream_prepare_cb is required */
	if (ctx->callbacks.stream_prepare_cb == NULL)
		ereport(ERROR,
				(errcode(ERRCODE_OBJECT_NOT_IN_PREREQUISITE_STATE),
				 errmsg("logical streaming at prepare time requires a %s callback",
						"stream_prepare_cb")));

	ctx->callbacks.stream_prepare_cb(ctx, txn, prepare_lsn);

	/* Pop the error context stack */
	error_context_stack = errcallback.previous;
}

static void
stream_commit_cb_wrapper(ReorderBuffer *cache, ReorderBufferTXN *txn,
						 XLogRecPtr commit_lsn)
{
	LogicalDecodingContext *ctx = cache->private_data;
	LogicalErrorCallbackState state;
	ErrorContextCallback errcallback;

	Assert(!ctx->fast_forward);

	/* We're only supposed to call this when streaming is supported. */
	Assert(ctx->streaming);

	/* Push callback + info on the error context stack */
	state.ctx = ctx;
	state.callback_name = "stream_commit";
	state.report_location = txn->final_lsn;
=======
	/* Push callback + info on the error context stack */
	state.ctx = ctx;
	state.callback_name = "yb_schema_change";
	state.report_location = InvalidXLogRecPtr;
>>>>>>> 193589f6
	errcallback.callback = output_plugin_error_callback;
	errcallback.arg = (void *) &state;
	errcallback.previous = error_context_stack;
	error_context_stack = &errcallback;

	/* set output state */
<<<<<<< HEAD
	ctx->accept_writes = true;
	ctx->write_xid = txn->xid;
	ctx->write_location = txn->end_lsn;
	ctx->end_xact = true;

	/* in streaming mode, stream_commit_cb is required */
	if (ctx->callbacks.stream_commit_cb == NULL)
		ereport(ERROR,
				(errcode(ERRCODE_OBJECT_NOT_IN_PREREQUISITE_STATE),
				 errmsg("logical streaming requires a %s callback",
						"stream_commit_cb")));

	ctx->callbacks.stream_commit_cb(ctx, txn, commit_lsn);

	/* Pop the error context stack */
	error_context_stack = errcallback.previous;
}

static void
stream_change_cb_wrapper(ReorderBuffer *cache, ReorderBufferTXN *txn,
						 Relation relation, ReorderBufferChange *change)
{
	LogicalDecodingContext *ctx = cache->private_data;
	LogicalErrorCallbackState state;
	ErrorContextCallback errcallback;

	Assert(!ctx->fast_forward);

	/* We're only supposed to call this when streaming is supported. */
	Assert(ctx->streaming);

	/* Push callback + info on the error context stack */
	state.ctx = ctx;
	state.callback_name = "stream_change";
	state.report_location = change->lsn;
	errcallback.callback = output_plugin_error_callback;
	errcallback.arg = (void *) &state;
	errcallback.previous = error_context_stack;
	error_context_stack = &errcallback;

	/* set output state */
	ctx->accept_writes = true;
	ctx->write_xid = txn->xid;

	/*
	 * Report this change's lsn so replies from clients can give an up-to-date
	 * answer. This won't ever be enough (and shouldn't be!) to confirm
	 * receipt of this transaction, but it might allow another transaction's
	 * commit to be confirmed with one message.
	 */
	ctx->write_location = change->lsn;

	ctx->end_xact = false;

	/* in streaming mode, stream_change_cb is required */
	if (ctx->callbacks.stream_change_cb == NULL)
		ereport(ERROR,
				(errcode(ERRCODE_OBJECT_NOT_IN_PREREQUISITE_STATE),
				 errmsg("logical streaming requires a %s callback",
						"stream_change_cb")));

	ctx->callbacks.stream_change_cb(ctx, txn, relation, change);

	/* Pop the error context stack */
	error_context_stack = errcallback.previous;
}

static void
stream_message_cb_wrapper(ReorderBuffer *cache, ReorderBufferTXN *txn,
						  XLogRecPtr message_lsn, bool transactional,
						  const char *prefix, Size message_size, const char *message)
{
	LogicalDecodingContext *ctx = cache->private_data;
	LogicalErrorCallbackState state;
	ErrorContextCallback errcallback;

	Assert(!ctx->fast_forward);

	/* We're only supposed to call this when streaming is supported. */
	Assert(ctx->streaming);

	/* this callback is optional */
	if (ctx->callbacks.stream_message_cb == NULL)
		return;

	/* Push callback + info on the error context stack */
	state.ctx = ctx;
	state.callback_name = "stream_message";
	state.report_location = message_lsn;
	errcallback.callback = output_plugin_error_callback;
	errcallback.arg = (void *) &state;
	errcallback.previous = error_context_stack;
	error_context_stack = &errcallback;

	/* set output state */
	ctx->accept_writes = true;
	ctx->write_xid = txn != NULL ? txn->xid : InvalidTransactionId;
	ctx->write_location = message_lsn;
	ctx->end_xact = false;

	/* do the actual work: call callback */
	ctx->callbacks.stream_message_cb(ctx, txn, message_lsn, transactional, prefix,
									 message_size, message);

	/* Pop the error context stack */
	error_context_stack = errcallback.previous;
}

static void
stream_truncate_cb_wrapper(ReorderBuffer *cache, ReorderBufferTXN *txn,
						   int nrelations, Relation relations[],
						   ReorderBufferChange *change)
{
	LogicalDecodingContext *ctx = cache->private_data;
	LogicalErrorCallbackState state;
	ErrorContextCallback errcallback;

	Assert(!ctx->fast_forward);

	/* We're only supposed to call this when streaming is supported. */
	Assert(ctx->streaming);

	/* this callback is optional */
	if (!ctx->callbacks.stream_truncate_cb)
		return;

	/* Push callback + info on the error context stack */
	state.ctx = ctx;
	state.callback_name = "stream_truncate";
	state.report_location = change->lsn;
	errcallback.callback = output_plugin_error_callback;
	errcallback.arg = (void *) &state;
	errcallback.previous = error_context_stack;
	error_context_stack = &errcallback;

	/* set output state */
	ctx->accept_writes = true;
	ctx->write_xid = txn->xid;

	/*
	 * Report this change's lsn so replies from clients can give an up-to-date
	 * answer. This won't ever be enough (and shouldn't be!) to confirm
	 * receipt of this transaction, but it might allow another transaction's
	 * commit to be confirmed with one message.
	 */
	ctx->write_location = change->lsn;

	ctx->end_xact = false;

	ctx->callbacks.stream_truncate_cb(ctx, txn, nrelations, relations, change);
=======
	ctx->accept_writes = false;

	/* do the actual work: call callback */
	ctx->callbacks.yb_schema_change_cb(ctx, relid);
>>>>>>> 193589f6

	/* Pop the error context stack */
	error_context_stack = errcallback.previous;
}

/*
 * Set the required catalog xmin horizon for historic snapshots in the current
 * replication slot.
 *
 * Note that in the most cases, we won't be able to immediately use the xmin
 * to increase the xmin horizon: we need to wait till the client has confirmed
 * receiving current_lsn with LogicalConfirmReceivedLocation().
 */
void
LogicalIncreaseXminForSlot(XLogRecPtr current_lsn, TransactionId xmin)
{
	bool		updated_xmin = false;
	ReplicationSlot *slot;
	bool		got_new_xmin = false;

	slot = MyReplicationSlot;

	Assert(slot != NULL);

	SpinLockAcquire(&slot->mutex);

	/*
	 * don't overwrite if we already have a newer xmin. This can happen if we
	 * restart decoding in a slot.
	 */
	if (TransactionIdPrecedesOrEquals(xmin, slot->data.catalog_xmin))
	{
	}

	/*
	 * If the client has already confirmed up to this lsn, we directly can
	 * mark this as accepted. This can happen if we restart decoding in a
	 * slot.
	 */
	else if (current_lsn <= slot->data.confirmed_flush)
	{
		slot->candidate_catalog_xmin = xmin;
		slot->candidate_xmin_lsn = current_lsn;

		/* our candidate can directly be used */
		updated_xmin = true;
	}

	/*
	 * Only increase if the previous values have been applied, otherwise we
	 * might never end up updating if the receiver acks too slowly.
	 */
	else if (slot->candidate_xmin_lsn == InvalidXLogRecPtr)
	{
		slot->candidate_catalog_xmin = xmin;
		slot->candidate_xmin_lsn = current_lsn;

		/*
		 * Log new xmin at an appropriate log level after releasing the
		 * spinlock.
		 */
		got_new_xmin = true;
	}
	SpinLockRelease(&slot->mutex);

	if (got_new_xmin)
		elog(DEBUG1, "got new catalog xmin %u at %X/%X", xmin,
			 LSN_FORMAT_ARGS(current_lsn));

	/* candidate already valid with the current flush position, apply */
	if (updated_xmin)
		LogicalConfirmReceivedLocation(slot->data.confirmed_flush);
}

/*
 * Mark the minimal LSN (restart_lsn) we need to read to replay all
 * transactions that have not yet committed at current_lsn.
 *
 * Just like LogicalIncreaseXminForSlot this only takes effect when the
 * client has confirmed to have received current_lsn.
 */
void
LogicalIncreaseRestartDecodingForSlot(XLogRecPtr current_lsn, XLogRecPtr restart_lsn)
{
	bool		updated_lsn = false;
	ReplicationSlot *slot;

	slot = MyReplicationSlot;

	Assert(slot != NULL);
	Assert(restart_lsn != InvalidXLogRecPtr);
	Assert(current_lsn != InvalidXLogRecPtr);

	SpinLockAcquire(&slot->mutex);

	/* don't overwrite if have a newer restart lsn */
	if (restart_lsn <= slot->data.restart_lsn)
	{
	}

	/*
	 * We might have already flushed far enough to directly accept this lsn,
	 * in this case there is no need to check for existing candidate LSNs
	 */
	else if (current_lsn <= slot->data.confirmed_flush)
	{
		slot->candidate_restart_valid = current_lsn;
		slot->candidate_restart_lsn = restart_lsn;

		/* our candidate can directly be used */
		updated_lsn = true;
	}

	/*
	 * Only increase if the previous values have been applied, otherwise we
	 * might never end up updating if the receiver acks too slowly. A missed
	 * value here will just cause some extra effort after reconnecting.
	 */
	if (slot->candidate_restart_valid == InvalidXLogRecPtr)
	{
		slot->candidate_restart_valid = current_lsn;
		slot->candidate_restart_lsn = restart_lsn;
		SpinLockRelease(&slot->mutex);

		elog(DEBUG1, "got new restart lsn %X/%X at %X/%X",
			 LSN_FORMAT_ARGS(restart_lsn),
			 LSN_FORMAT_ARGS(current_lsn));
	}
	else
	{
		XLogRecPtr	candidate_restart_lsn;
		XLogRecPtr	candidate_restart_valid;
		XLogRecPtr	confirmed_flush;

		candidate_restart_lsn = slot->candidate_restart_lsn;
		candidate_restart_valid = slot->candidate_restart_valid;
		confirmed_flush = slot->data.confirmed_flush;
		SpinLockRelease(&slot->mutex);

		elog(DEBUG1, "failed to increase restart lsn: proposed %X/%X, after %X/%X, current candidate %X/%X, current after %X/%X, flushed up to %X/%X",
			 LSN_FORMAT_ARGS(restart_lsn),
			 LSN_FORMAT_ARGS(current_lsn),
			 LSN_FORMAT_ARGS(candidate_restart_lsn),
			 LSN_FORMAT_ARGS(candidate_restart_valid),
			 LSN_FORMAT_ARGS(confirmed_flush));
	}

	/* candidates are already valid with the current flush position, apply */
	if (updated_lsn)
		LogicalConfirmReceivedLocation(slot->data.confirmed_flush);
}

/*
 * Handle a consumer's confirmation having received all changes up to lsn.
 */
void
LogicalConfirmReceivedLocation(XLogRecPtr lsn)
{
	Assert(lsn != InvalidXLogRecPtr);

	/*
	 * YB Note: The mechanism of updating restart lsn is different in YSQL. We
	 * do not use candidate_xmin_lsn and candidate_restart_lsn. Hence, this
	 * check is disabled.
	 */
	/* Do an unlocked check for candidate_lsn first. */
	if (!IsYugaByteEnabled() &&
		(MyReplicationSlot->candidate_xmin_lsn != InvalidXLogRecPtr ||
		 MyReplicationSlot->candidate_restart_valid != InvalidXLogRecPtr))
	{
		bool		updated_xmin = false;
		bool		updated_restart = false;

		SpinLockAcquire(&MyReplicationSlot->mutex);

		MyReplicationSlot->data.confirmed_flush = lsn;

		/* if we're past the location required for bumping xmin, do so */
		if (MyReplicationSlot->candidate_xmin_lsn != InvalidXLogRecPtr &&
			MyReplicationSlot->candidate_xmin_lsn <= lsn)
		{
			/*
			 * We have to write the changed xmin to disk *before* we change
			 * the in-memory value, otherwise after a crash we wouldn't know
			 * that some catalog tuples might have been removed already.
			 *
			 * Ensure that by first writing to ->xmin and only update
			 * ->effective_xmin once the new state is synced to disk. After a
			 * crash ->effective_xmin is set to ->xmin.
			 */
			if (TransactionIdIsValid(MyReplicationSlot->candidate_catalog_xmin) &&
				MyReplicationSlot->data.catalog_xmin != MyReplicationSlot->candidate_catalog_xmin)
			{
				MyReplicationSlot->data.catalog_xmin = MyReplicationSlot->candidate_catalog_xmin;
				MyReplicationSlot->candidate_catalog_xmin = InvalidTransactionId;
				MyReplicationSlot->candidate_xmin_lsn = InvalidXLogRecPtr;
				updated_xmin = true;
			}
		}

		if (MyReplicationSlot->candidate_restart_valid != InvalidXLogRecPtr &&
			MyReplicationSlot->candidate_restart_valid <= lsn)
		{
			Assert(MyReplicationSlot->candidate_restart_lsn != InvalidXLogRecPtr);

			MyReplicationSlot->data.restart_lsn = MyReplicationSlot->candidate_restart_lsn;
			MyReplicationSlot->candidate_restart_lsn = InvalidXLogRecPtr;
			MyReplicationSlot->candidate_restart_valid = InvalidXLogRecPtr;
			updated_restart = true;
		}

		SpinLockRelease(&MyReplicationSlot->mutex);

		/* first write new xmin to disk, so we know what's up after a crash */
		if (updated_xmin || updated_restart)
		{
			ReplicationSlotMarkDirty();
			ReplicationSlotSave();
			elog(DEBUG1, "updated xmin: %u restart: %u", updated_xmin, updated_restart);
		}

		/*
		 * Now the new xmin is safely on disk, we can let the global value
		 * advance. We do not take ProcArrayLock or similar since we only
		 * advance xmin here and there's not much harm done by a concurrent
		 * computation missing that.
		 */
		if (updated_xmin)
		{
			SpinLockAcquire(&MyReplicationSlot->mutex);
			MyReplicationSlot->effective_catalog_xmin = MyReplicationSlot->data.catalog_xmin;
			SpinLockRelease(&MyReplicationSlot->mutex);

			ReplicationSlotsComputeRequiredXmin(false);
			ReplicationSlotsComputeRequiredLSN();
		}
	}
	else
	{
		XLogRecPtr	yb_restart_lsn = InvalidXLogRecPtr;
		if (IsYugaByteEnabled())
			yb_restart_lsn = YBCCalculatePersistAndGetRestartLSN(lsn);

		SpinLockAcquire(&MyReplicationSlot->mutex);
		MyReplicationSlot->data.confirmed_flush = lsn;
		if (IsYugaByteEnabled() && yb_restart_lsn != InvalidXLogRecPtr)
			MyReplicationSlot->data.restart_lsn = yb_restart_lsn;
		SpinLockRelease(&MyReplicationSlot->mutex);
	}
}

/*
 * Clear logical streaming state during (sub)transaction abort.
 */
void
ResetLogicalStreamingState(void)
{
	CheckXidAlive = InvalidTransactionId;
	bsysscan = false;
}

/*
 * Report stats for a slot.
 */
void
UpdateDecodingStats(LogicalDecodingContext *ctx)
{
	ReorderBuffer *rb = ctx->reorder;
	PgStat_StatReplSlotEntry repSlotStat;

	/* Nothing to do if we don't have any replication stats to be sent. */
	if (rb->spillBytes <= 0 && rb->streamBytes <= 0 && rb->totalBytes <= 0)
		return;

	elog(DEBUG2, "UpdateDecodingStats: updating stats %p %lld %lld %lld %lld %lld %lld %lld %lld",
		 rb,
		 (long long) rb->spillTxns,
		 (long long) rb->spillCount,
		 (long long) rb->spillBytes,
		 (long long) rb->streamTxns,
		 (long long) rb->streamCount,
		 (long long) rb->streamBytes,
		 (long long) rb->totalTxns,
		 (long long) rb->totalBytes);

	repSlotStat.spill_txns = rb->spillTxns;
	repSlotStat.spill_count = rb->spillCount;
	repSlotStat.spill_bytes = rb->spillBytes;
	repSlotStat.stream_txns = rb->streamTxns;
	repSlotStat.stream_count = rb->streamCount;
	repSlotStat.stream_bytes = rb->streamBytes;
	repSlotStat.total_txns = rb->totalTxns;
	repSlotStat.total_bytes = rb->totalBytes;

	pgstat_report_replslot(ctx->slot, &repSlotStat);

	rb->spillTxns = 0;
	rb->spillCount = 0;
	rb->spillBytes = 0;
	rb->streamTxns = 0;
	rb->streamCount = 0;
	rb->streamBytes = 0;
	rb->totalTxns = 0;
	rb->totalBytes = 0;
}<|MERGE_RESOLUTION|>--- conflicted
+++ resolved
@@ -75,7 +75,6 @@
 static void truncate_cb_wrapper(ReorderBuffer *cache, ReorderBufferTXN *txn,
 								int nrelations, Relation relations[], ReorderBufferChange *change);
 static void message_cb_wrapper(ReorderBuffer *cache, ReorderBufferTXN *txn,
-<<<<<<< HEAD
 							   XLogRecPtr message_lsn, bool transactional,
 							   const char *prefix, Size message_size, const char *message);
 
@@ -98,15 +97,9 @@
 static void stream_truncate_cb_wrapper(ReorderBuffer *cache, ReorderBufferTXN *txn,
 									   int nrelations, Relation relations[], ReorderBufferChange *change);
 
+static void yb_schema_change_cb_wrapper(ReorderBuffer *cache, Oid relid);
+
 static void LoadOutputPlugin(OutputPluginCallbacks *callbacks, const char *plugin);
-=======
-				   XLogRecPtr message_lsn, bool transactional,
-				   const char *prefix, Size message_size, const char *message);
-
-static void yb_schema_change_cb_wrapper(ReorderBuffer *cache, Oid relid);
-
-static void LoadOutputPlugin(OutputPluginCallbacks *callbacks, char *plugin);
->>>>>>> 193589f6
 
 /*
  * Make sure the current settings & environment are capable of doing logical
@@ -239,7 +232,6 @@
 	ctx->reorder->commit = commit_cb_wrapper;
 	ctx->reorder->message = message_cb_wrapper;
 
-<<<<<<< HEAD
 	/*
 	 * To support streaming, we require start/stop/abort/commit/change
 	 * callbacks. The message and truncate callbacks are optional, similar to
@@ -298,10 +290,9 @@
 	ctx->reorder->prepare = prepare_cb_wrapper;
 	ctx->reorder->commit_prepared = commit_prepared_cb_wrapper;
 	ctx->reorder->rollback_prepared = rollback_prepared_cb_wrapper;
-=======
+
 	if (IsYugaByteEnabled())
 		ctx->reorder->yb_schema_change = yb_schema_change_cb_wrapper;
->>>>>>> 193589f6
 
 	ctx->out = makeStringInfo();
 	ctx->prepare_write = prepare_write;
@@ -1281,12 +1272,8 @@
 }
 
 static void
-<<<<<<< HEAD
 stream_start_cb_wrapper(ReorderBuffer *cache, ReorderBufferTXN *txn,
 						XLogRecPtr first_lsn)
-=======
-yb_schema_change_cb_wrapper(ReorderBuffer *cache, Oid relid)
->>>>>>> 193589f6
 {
 	LogicalDecodingContext *ctx = cache->private_data;
 	LogicalErrorCallbackState state;
@@ -1294,7 +1281,6 @@
 
 	Assert(!ctx->fast_forward);
 
-<<<<<<< HEAD
 	/* We're only supposed to call this when streaming is supported. */
 	Assert(ctx->streaming);
 
@@ -1486,19 +1472,12 @@
 	state.ctx = ctx;
 	state.callback_name = "stream_commit";
 	state.report_location = txn->final_lsn;
-=======
-	/* Push callback + info on the error context stack */
-	state.ctx = ctx;
-	state.callback_name = "yb_schema_change";
-	state.report_location = InvalidXLogRecPtr;
->>>>>>> 193589f6
-	errcallback.callback = output_plugin_error_callback;
-	errcallback.arg = (void *) &state;
-	errcallback.previous = error_context_stack;
-	error_context_stack = &errcallback;
-
-	/* set output state */
-<<<<<<< HEAD
+	errcallback.callback = output_plugin_error_callback;
+	errcallback.arg = (void *) &state;
+	errcallback.previous = error_context_stack;
+	error_context_stack = &errcallback;
+
+	/* set output state */
 	ctx->accept_writes = true;
 	ctx->write_xid = txn->xid;
 	ctx->write_location = txn->end_lsn;
@@ -1649,12 +1628,34 @@
 	ctx->end_xact = false;
 
 	ctx->callbacks.stream_truncate_cb(ctx, txn, nrelations, relations, change);
-=======
+
+	/* Pop the error context stack */
+	error_context_stack = errcallback.previous;
+}
+
+static void
+yb_schema_change_cb_wrapper(ReorderBuffer *cache, Oid relid)
+{
+	LogicalDecodingContext *ctx = cache->private_data;
+	LogicalErrorCallbackState state;
+	ErrorContextCallback errcallback;
+
+	Assert(!ctx->fast_forward);
+
+	/* Push callback + info on the error context stack */
+	state.ctx = ctx;
+	state.callback_name = "yb_schema_change";
+	state.report_location = InvalidXLogRecPtr;
+	errcallback.callback = output_plugin_error_callback;
+	errcallback.arg = (void *) &state;
+	errcallback.previous = error_context_stack;
+	error_context_stack = &errcallback;
+
+	/* set output state */
 	ctx->accept_writes = false;
 
 	/* do the actual work: call callback */
 	ctx->callbacks.yb_schema_change_cb(ctx, relid);
->>>>>>> 193589f6
 
 	/* Pop the error context stack */
 	error_context_stack = errcallback.previous;
