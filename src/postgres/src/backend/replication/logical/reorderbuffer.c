--- conflicted
+++ resolved
@@ -2212,20 +2212,12 @@
 					{
 						relation = RelationIdGetRelation(reloid);
 
-<<<<<<< HEAD
-					if (!RelationIsValid(relation))
-						elog(ERROR, "could not open relation with OID %u (for filenode \"%s\")",
-							 reloid,
-							 relpathperm(change->data.tp.relnode,
-										 MAIN_FORKNUM));
-=======
-						if (relation == NULL)
+						if (!RelationIsValid(relation))
 							elog(ERROR, "could not open relation with OID %u (for filenode \"%s\")",
 								 reloid,
 								 relpathperm(change->data.tp.relnode,
 											 MAIN_FORKNUM));
 					}
->>>>>>> 1904e3bd
 
 					/*
 					 * YB note: We disable this check here since:
@@ -3556,7 +3548,6 @@
 	 */
 	while (rb->size >= logical_decoding_work_mem * 1024L)
 	{
-<<<<<<< HEAD
 		/*
 		 * Pick the largest transaction (or subtransaction) and evict it from
 		 * memory by streaming, if possible.  Otherwise, spill to disk.
@@ -3569,6 +3560,9 @@
 			Assert(txn->total_size > 0);
 			Assert(rb->size >= txn->total_size);
 
+			if (IsYugaByteEnabled())
+				elog(DEBUG1, "streaming txn %d", txn->xid);
+
 			ReorderBufferStreamTXN(rb, txn);
 		}
 		else
@@ -3584,6 +3578,9 @@
 			Assert(txn->size > 0);
 			Assert(rb->size >= txn->size);
 
+			if (IsYugaByteEnabled())
+				elog(DEBUG1, "serializing txn %d to disk", txn->xid);
+
 			ReorderBufferSerializeTXN(rb, txn);
 		}
 
@@ -3592,12 +3589,6 @@
 		 * and should use 0 bytes for changes.
 		 */
 		Assert(txn->size == 0);
-=======
-		if (IsYugaByteEnabled())
-			elog(DEBUG1, "Serializing txn %d to disk.", txn->xid);
-
-		ReorderBufferSerializeTXN(rb, txn);
->>>>>>> 1904e3bd
 		Assert(txn->nentries_mem == 0);
 	}
 
