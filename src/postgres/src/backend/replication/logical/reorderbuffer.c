/*-------------------------------------------------------------------------
 *
 * reorderbuffer.c
 *	  PostgreSQL logical replay/reorder buffer management
 *
 *
 * Copyright (c) 2012-2022, PostgreSQL Global Development Group
 *
 *
 * IDENTIFICATION
 *	  src/backend/replication/logical/reorderbuffer.c
 *
 * NOTES
 *	  This module gets handed individual pieces of transactions in the order
 *	  they are written to the WAL and is responsible to reassemble them into
 *	  toplevel transaction sized pieces. When a transaction is completely
 *	  reassembled - signaled by reading the transaction commit record - it
 *	  will then call the output plugin (cf. ReorderBufferCommit()) with the
 *	  individual changes. The output plugins rely on snapshots built by
 *	  snapbuild.c which hands them to us.
 *
 *	  Transactions and subtransactions/savepoints in postgres are not
 *	  immediately linked to each other from outside the performing
 *	  backend. Only at commit/abort (or special xact_assignment records) they
 *	  are linked together. Which means that we will have to splice together a
 *	  toplevel transaction from its subtransactions. To do that efficiently we
 *	  build a binary heap indexed by the smallest current lsn of the individual
 *	  subtransactions' changestreams. As the individual streams are inherently
 *	  ordered by LSN - since that is where we build them from - the transaction
 *	  can easily be reassembled by always using the subtransaction with the
 *	  smallest current LSN from the heap.
 *
 *	  In order to cope with large transactions - which can be several times as
 *	  big as the available memory - this module supports spooling the contents
 *	  of a large transactions to disk. When the transaction is replayed the
 *	  contents of individual (sub-)transactions will be read from disk in
 *	  chunks.
 *
 *	  This module also has to deal with reassembling toast records from the
 *	  individual chunks stored in WAL. When a new (or initial) version of a
 *	  tuple is stored in WAL it will always be preceded by the toast chunks
 *	  emitted for the columns stored out of line. Within a single toplevel
 *	  transaction there will be no other data carrying records between a row's
 *	  toast chunks and the row data itself. See ReorderBufferToast* for
 *	  details.
 *
 *	  ReorderBuffer uses two special memory context types - SlabContext for
 *	  allocations of fixed-length structures (changes and transactions), and
 *	  GenerationContext for the variable-length transaction data (allocated
 *	  and freed in groups with similar lifespans).
 *
 *	  To limit the amount of memory used by decoded changes, we track memory
 *	  used at the reorder buffer level (i.e. total amount of memory), and for
 *	  each transaction. When the total amount of used memory exceeds the
 *	  limit, the transaction consuming the most memory is then serialized to
 *	  disk.
 *
 *	  Only decoded changes are evicted from memory (spilled to disk), not the
 *	  transaction records. The number of toplevel transactions is limited,
 *	  but a transaction with many subtransactions may still consume significant
 *	  amounts of memory. However, the transaction records are fairly small and
 *	  are not included in the memory limit.
 *
 *	  The current eviction algorithm is very simple - the transaction is
 *	  picked merely by size, while it might be useful to also consider age
 *	  (LSN) of the changes for example. With the new Generational memory
 *	  allocator, evicting the oldest changes would make it more likely the
 *	  memory gets actually freed.
 *
 *	  We still rely on max_changes_in_memory when loading serialized changes
 *	  back into memory. At that point we can't use the memory limit directly
 *	  as we load the subxacts independently. One option to deal with this
 *	  would be to count the subxacts, and allow each to allocate 1/N of the
 *	  memory limit. That however does not seem very appealing, because with
 *	  many subtransactions it may easily cause thrashing (short cycles of
 *	  deserializing and applying very few changes). We probably should give
 *	  a bit more memory to the oldest subtransactions, because it's likely
 *	  they are the source for the next sequence of changes.
 *
 * -------------------------------------------------------------------------
 */
#include "postgres.h"

#include <unistd.h>
#include <sys/stat.h>

#include "access/detoast.h"
#include "access/heapam.h"
#include "access/rewriteheap.h"
#include "access/transam.h"
#include "access/xact.h"
#include "access/xlog_internal.h"
#include "catalog/catalog.h"
#include "lib/binaryheap.h"
#include "miscadmin.h"
#include "pgstat.h"
#include "replication/logical.h"
#include "replication/reorderbuffer.h"
#include "replication/slot.h"
#include "replication/snapbuild.h"	/* just for SnapBuildSnapDecRefcount */
#include "storage/bufmgr.h"
#include "storage/fd.h"
#include "storage/sinval.h"
#include "utils/builtins.h"
#include "utils/combocid.h"
#include "utils/memdebug.h"
#include "utils/memutils.h"
#include "utils/rel.h"
#include "utils/relfilenodemap.h"

/* YB includes. */
#include "pg_yb_utils.h"
#include "replication/walsender_private.h"

/* entry for a hash table we use to map from xid to our transaction state */
typedef struct ReorderBufferTXNByIdEnt
{
	TransactionId xid;
	ReorderBufferTXN *txn;
} ReorderBufferTXNByIdEnt;

/* data structures for (relfilenode, ctid) => (cmin, cmax) mapping */
typedef struct ReorderBufferTupleCidKey
{
	RelFileNode relnode;
	ItemPointerData tid;
} ReorderBufferTupleCidKey;

typedef struct ReorderBufferTupleCidEnt
{
	ReorderBufferTupleCidKey key;
	CommandId	cmin;
	CommandId	cmax;
	CommandId	combocid;		/* just for debugging */
} ReorderBufferTupleCidEnt;

/* Virtual file descriptor with file offset tracking */
typedef struct TXNEntryFile
{
	File		vfd;			/* -1 when the file is closed */
	off_t		curOffset;		/* offset for next write or read. Reset to 0
								 * when vfd is opened. */
} TXNEntryFile;

/* k-way in-order change iteration support structures */
typedef struct ReorderBufferIterTXNEntry
{
	XLogRecPtr	lsn;
	ReorderBufferChange *change;
	ReorderBufferTXN *txn;
	TXNEntryFile file;
	XLogSegNo	segno;
} ReorderBufferIterTXNEntry;

typedef struct ReorderBufferIterTXNState
{
	binaryheap *heap;
	Size		nr_txns;
	dlist_head	old_change;
	ReorderBufferIterTXNEntry entries[FLEXIBLE_ARRAY_MEMBER];
} ReorderBufferIterTXNState;

/* toast datastructures */
typedef struct ReorderBufferToastEnt
{
	Oid			chunk_id;		/* toast_table.chunk_id */
	int32		last_chunk_seq; /* toast_table.chunk_seq of the last chunk we
								 * have seen */
	Size		num_chunks;		/* number of chunks we've already seen */
	Size		size;			/* combined size of chunks seen */
	dlist_head	chunks;			/* linked list of chunks */
	struct varlena *reconstructed;	/* reconstructed varlena now pointed to in
									 * main tup */
} ReorderBufferToastEnt;

/* Disk serialization support datastructures */
typedef struct ReorderBufferDiskChange
{
	Size		size;
	ReorderBufferChange change;
	/* data follows */
} ReorderBufferDiskChange;

#define IsSpecInsert(action) \
( \
	((action) == REORDER_BUFFER_CHANGE_INTERNAL_SPEC_INSERT) \
)
#define IsSpecConfirmOrAbort(action) \
( \
	(((action) == REORDER_BUFFER_CHANGE_INTERNAL_SPEC_CONFIRM) || \
	((action) == REORDER_BUFFER_CHANGE_INTERNAL_SPEC_ABORT)) \
)
#define IsInsertOrUpdate(action) \
( \
	(((action) == REORDER_BUFFER_CHANGE_INSERT) || \
	((action) == REORDER_BUFFER_CHANGE_UPDATE) || \
	((action) == REORDER_BUFFER_CHANGE_INTERNAL_SPEC_INSERT)) \
)

/*
 * Maximum number of changes kept in memory, per transaction. After that,
 * changes are spooled to disk.
 *
 * The current value should be sufficient to decode the entire transaction
 * without hitting disk in OLTP workloads, while starting to spool to disk in
 * other workloads reasonably fast.
 *
 * At some point in the future it probably makes sense to have a more elaborate
 * resource management here, but it's not entirely clear what that would look
 * like.
 *
 * YB NOTE: This is overridden by yb_reorderbuffer_max_changes_in_memory GUC.
 */
int			logical_decoding_work_mem;
static const Size max_changes_in_memory = 4096; /* XXX for restore only */

/* ---------------------------------------
 * primary reorderbuffer support routines
 * ---------------------------------------
 */
static ReorderBufferTXN *ReorderBufferGetTXN(ReorderBuffer *rb);
static void ReorderBufferReturnTXN(ReorderBuffer *rb, ReorderBufferTXN *txn);
static ReorderBufferTXN *ReorderBufferTXNByXid(ReorderBuffer *rb,
											   TransactionId xid, bool create, bool *is_new,
											   XLogRecPtr lsn, bool create_as_top);
static void ReorderBufferTransferSnapToParent(ReorderBufferTXN *txn,
											  ReorderBufferTXN *subtxn);

static void AssertTXNLsnOrder(ReorderBuffer *rb);

/* ---------------------------------------
 * support functions for lsn-order iterating over the ->changes of a
 * transaction and its subtransactions
 *
 * used for iteration over the k-way heap merge of a transaction and its
 * subtransactions
 * ---------------------------------------
 */
static void ReorderBufferIterTXNInit(ReorderBuffer *rb, ReorderBufferTXN *txn,
									 ReorderBufferIterTXNState *volatile *iter_state);
static ReorderBufferChange *ReorderBufferIterTXNNext(ReorderBuffer *rb, ReorderBufferIterTXNState *state);
static void ReorderBufferIterTXNFinish(ReorderBuffer *rb,
									   ReorderBufferIterTXNState *state);
static void ReorderBufferExecuteInvalidations(uint32 nmsgs, SharedInvalidationMessage *msgs);

/*
 * ---------------------------------------
 * Disk serialization support functions
 * ---------------------------------------
 */
static void ReorderBufferCheckMemoryLimit(ReorderBuffer *rb);
static void ReorderBufferSerializeTXN(ReorderBuffer *rb, ReorderBufferTXN *txn);
static void ReorderBufferSerializeChange(ReorderBuffer *rb, ReorderBufferTXN *txn,
										 int fd, ReorderBufferChange *change);
static Size ReorderBufferRestoreChanges(ReorderBuffer *rb, ReorderBufferTXN *txn,
										TXNEntryFile *file, XLogSegNo *segno);
static void ReorderBufferRestoreChange(ReorderBuffer *rb, ReorderBufferTXN *txn,
									   char *change);
static void ReorderBufferRestoreCleanup(ReorderBuffer *rb, ReorderBufferTXN *txn);
static void ReorderBufferTruncateTXN(ReorderBuffer *rb, ReorderBufferTXN *txn,
									 bool txn_prepared);
static void ReorderBufferCleanupSerializedTXNs(const char *slotname);
static void ReorderBufferSerializedPath(char *path, ReplicationSlot *slot,
										TransactionId xid, XLogSegNo segno);

static void ReorderBufferFreeSnap(ReorderBuffer *rb, Snapshot snap);
static Snapshot ReorderBufferCopySnap(ReorderBuffer *rb, Snapshot orig_snap,
									  ReorderBufferTXN *txn, CommandId cid);

/*
 * ---------------------------------------
 * Streaming support functions
 * ---------------------------------------
 */
static inline bool ReorderBufferCanStream(ReorderBuffer *rb);
static inline bool ReorderBufferCanStartStreaming(ReorderBuffer *rb);
static void ReorderBufferStreamTXN(ReorderBuffer *rb, ReorderBufferTXN *txn);
static void ReorderBufferStreamCommit(ReorderBuffer *rb, ReorderBufferTXN *txn);

/* ---------------------------------------
 * toast reassembly support
 * ---------------------------------------
 */
static void ReorderBufferToastInitHash(ReorderBuffer *rb, ReorderBufferTXN *txn);
static void ReorderBufferToastReset(ReorderBuffer *rb, ReorderBufferTXN *txn);
static void ReorderBufferToastReplace(ReorderBuffer *rb, ReorderBufferTXN *txn,
									  Relation relation, ReorderBufferChange *change);
static void ReorderBufferToastAppendChunk(ReorderBuffer *rb, ReorderBufferTXN *txn,
										  Relation relation, ReorderBufferChange *change);

/*
 * ---------------------------------------
 * memory accounting
 * ---------------------------------------
 */
static Size ReorderBufferChangeSize(ReorderBufferChange *change);
static void ReorderBufferChangeMemoryUpdate(ReorderBuffer *rb,
											ReorderBufferChange *change,
											bool addition, Size sz);

/*
 * Allocate a new ReorderBuffer and clean out any old serialized state from
 * prior ReorderBuffer instances for the same slot.
 */
ReorderBuffer *
ReorderBufferAllocate(void)
{
	ReorderBuffer *buffer;
	HASHCTL		hash_ctl;
	MemoryContext new_ctx;

	Assert(MyReplicationSlot != NULL);

	/* allocate memory in own context, to have better accountability */
	new_ctx = AllocSetContextCreate(GetCurrentMemoryContext(),
									"ReorderBuffer",
									ALLOCSET_DEFAULT_SIZES);

	buffer =
		(ReorderBuffer *) MemoryContextAlloc(new_ctx, sizeof(ReorderBuffer));

	memset(&hash_ctl, 0, sizeof(hash_ctl));

	buffer->context = new_ctx;

	buffer->change_context = SlabContextCreate(new_ctx,
											   "Change",
											   SLAB_DEFAULT_BLOCK_SIZE,
											   sizeof(ReorderBufferChange));

	buffer->txn_context = SlabContextCreate(new_ctx,
											"TXN",
											SLAB_DEFAULT_BLOCK_SIZE,
											sizeof(ReorderBufferTXN));

	/*
	 * XXX the allocation sizes used below pre-date generation context's block
	 * growing code.  These values should likely be benchmarked and set to
	 * more suitable values.
	 */
	buffer->tup_context = GenerationContextCreate(new_ctx,
												  "Tuples",
												  SLAB_LARGE_BLOCK_SIZE,
												  SLAB_LARGE_BLOCK_SIZE,
												  SLAB_LARGE_BLOCK_SIZE);

	hash_ctl.keysize = sizeof(TransactionId);
	hash_ctl.entrysize = sizeof(ReorderBufferTXNByIdEnt);
	hash_ctl.hcxt = buffer->context;

	buffer->by_txn = hash_create("ReorderBufferByXid", 1000, &hash_ctl,
								 HASH_ELEM | HASH_BLOBS | HASH_CONTEXT);

	buffer->by_txn_last_xid = InvalidTransactionId;
	buffer->by_txn_last_txn = NULL;

	buffer->outbuf = NULL;
	buffer->outbufsize = 0;
	buffer->size = 0;

	buffer->spillTxns = 0;
	buffer->spillCount = 0;
	buffer->spillBytes = 0;
	buffer->streamTxns = 0;
	buffer->streamCount = 0;
	buffer->streamBytes = 0;
	buffer->totalTxns = 0;
	buffer->totalBytes = 0;

	buffer->current_restart_decoding_lsn = InvalidXLogRecPtr;

	dlist_init(&buffer->toplevel_by_lsn);
	dlist_init(&buffer->txns_by_base_snapshot_lsn);

	/*
	 * Ensure there's no stale data from prior uses of this slot, in case some
	 * prior exit avoided calling ReorderBufferFree. Failure to do this can
	 * produce duplicated txns, and it's very cheap if there's nothing there.
	 */
	ReorderBufferCleanupSerializedTXNs(NameStr(MyReplicationSlot->data.name));

	return buffer;
}

/*
 * Free a ReorderBuffer
 */
void
ReorderBufferFree(ReorderBuffer *rb)
{
	MemoryContext context = rb->context;

	/*
	 * We free separately allocated data by entirely scrapping reorderbuffer's
	 * memory context.
	 */
	MemoryContextDelete(context);

	/* Free disk space used by unconsumed reorder buffers */
	ReorderBufferCleanupSerializedTXNs(NameStr(MyReplicationSlot->data.name));
}

/*
 * Get an unused, possibly preallocated, ReorderBufferTXN.
 */
static ReorderBufferTXN *
ReorderBufferGetTXN(ReorderBuffer *rb)
{
	ReorderBufferTXN *txn;

	txn = (ReorderBufferTXN *)
		MemoryContextAlloc(rb->txn_context, sizeof(ReorderBufferTXN));

	memset(txn, 0, sizeof(ReorderBufferTXN));

	dlist_init(&txn->changes);
	dlist_init(&txn->tuplecids);
	dlist_init(&txn->subtxns);

	/* InvalidCommandId is not zero, so set it explicitly */
	txn->command_id = InvalidCommandId;
	txn->output_plugin_private = NULL;

	return txn;
}

/*
 * Free a ReorderBufferTXN.
 */
static void
ReorderBufferReturnTXN(ReorderBuffer *rb, ReorderBufferTXN *txn)
{
	/* clean the lookup cache if we were cached (quite likely) */
	if (rb->by_txn_last_xid == txn->xid)
	{
		rb->by_txn_last_xid = InvalidTransactionId;
		rb->by_txn_last_txn = NULL;
	}

	/* free data that's contained */

	if (txn->gid != NULL)
	{
		pfree(txn->gid);
		txn->gid = NULL;
	}

	if (txn->tuplecid_hash != NULL)
	{
		hash_destroy(txn->tuplecid_hash);
		txn->tuplecid_hash = NULL;
	}

	if (txn->invalidations)
	{
		pfree(txn->invalidations);
		txn->invalidations = NULL;
	}

	/* Reset the toast hash */
	ReorderBufferToastReset(rb, txn);

	pfree(txn);
}

/*
 * Get a fresh ReorderBufferChange.
 */
ReorderBufferChange *
ReorderBufferGetChange(ReorderBuffer *rb)
{
	ReorderBufferChange *change;

	change = (ReorderBufferChange *)
		MemoryContextAlloc(rb->change_context, sizeof(ReorderBufferChange));

	memset(change, 0, sizeof(ReorderBufferChange));
	return change;
}

/*
 * Free a ReorderBufferChange and update memory accounting, if requested.
 */
void
ReorderBufferReturnChange(ReorderBuffer *rb, ReorderBufferChange *change,
						  bool upd_mem)
{
	/* update memory accounting info */
	if (upd_mem)
		ReorderBufferChangeMemoryUpdate(rb, change, false,
										ReorderBufferChangeSize(change));

	/* free contained data */
	switch (change->action)
	{
		case REORDER_BUFFER_CHANGE_INSERT:
		case REORDER_BUFFER_CHANGE_UPDATE:
		case REORDER_BUFFER_CHANGE_DELETE:
		case REORDER_BUFFER_CHANGE_INTERNAL_SPEC_INSERT:
			if (change->data.tp.newtuple)
			{
				ReorderBufferReturnTupleBuf(rb, change->data.tp.newtuple);
				change->data.tp.newtuple = NULL;
			}

			if (change->data.tp.oldtuple)
			{
				ReorderBufferReturnTupleBuf(rb, change->data.tp.oldtuple);
				change->data.tp.oldtuple = NULL;
			}
			break;
		case REORDER_BUFFER_CHANGE_MESSAGE:
			if (change->data.msg.prefix != NULL)
				pfree(change->data.msg.prefix);
			change->data.msg.prefix = NULL;
			if (change->data.msg.message != NULL)
				pfree(change->data.msg.message);
			change->data.msg.message = NULL;
			break;
		case REORDER_BUFFER_CHANGE_INVALIDATION:
			if (change->data.inval.invalidations)
				pfree(change->data.inval.invalidations);
			change->data.inval.invalidations = NULL;
			break;
		case REORDER_BUFFER_CHANGE_INTERNAL_SNAPSHOT:
			if (change->data.snapshot)
			{
				ReorderBufferFreeSnap(rb, change->data.snapshot);
				change->data.snapshot = NULL;
			}
			break;
			/* no data in addition to the struct itself */
		case REORDER_BUFFER_CHANGE_TRUNCATE:
			if (change->data.truncate.relids != NULL)
			{
				ReorderBufferReturnRelids(rb, change->data.truncate.relids);
				change->data.truncate.relids = NULL;
			}
			break;
		case REORDER_BUFFER_CHANGE_INTERNAL_SPEC_CONFIRM:
		case REORDER_BUFFER_CHANGE_INTERNAL_SPEC_ABORT:
		case REORDER_BUFFER_CHANGE_INTERNAL_COMMAND_ID:
		case REORDER_BUFFER_CHANGE_INTERNAL_TUPLECID:
			break;
	}

	pfree(change);
}

/*
 * Get a fresh ReorderBufferTupleBuf fitting at least a tuple of size
 * tuple_len (excluding header overhead).
 */
ReorderBufferTupleBuf *
ReorderBufferGetTupleBuf(ReorderBuffer *rb, Size tuple_len)
{
	ReorderBufferTupleBuf *tuple;
	Size		alloc_len;

	TimestampTz yb_start_time = GetCurrentTimestamp();

	alloc_len = tuple_len + SizeofHeapTupleHeader;

	tuple = (ReorderBufferTupleBuf *)
		MemoryContextAlloc(rb->tup_context,
						   sizeof(ReorderBufferTupleBuf) +
						   MAXIMUM_ALIGNOF + alloc_len);
	tuple->alloc_tuple_size = alloc_len;
	tuple->tuple.t_data = ReorderBufferTupleBufData(tuple);

	if (IsYugaByteEnabled())
	{
		tuple->yb_is_omitted = NULL;
		tuple->yb_is_omitted_size = 0;
		YbWalSndTotalTimeInReorderBufferMicros +=
			YbCalculateTimeDifferenceInMicros(yb_start_time);
	}

	return tuple;
}

/*
 * Free a ReorderBufferTupleBuf.
 */
void
ReorderBufferReturnTupleBuf(ReorderBuffer *rb, ReorderBufferTupleBuf *tuple)
{
	if (IsYugaByteEnabled() && tuple->yb_is_omitted)
		pfree(tuple->yb_is_omitted);

	pfree(tuple);
}

/*
 * Get an array for relids of truncated relations.
 *
 * We use the global memory context (for the whole reorder buffer), because
 * none of the existing ones seems like a good match (some are SLAB, so we
 * can't use those, and tup_context is meant for tuple data, not relids). We
 * could add yet another context, but it seems like an overkill - TRUNCATE is
 * not particularly common operation, so it does not seem worth it.
 */
Oid *
ReorderBufferGetRelids(ReorderBuffer *rb, int nrelids)
{
	Oid		   *relids;
	Size		alloc_len;

	alloc_len = sizeof(Oid) * nrelids;

	relids = (Oid *) MemoryContextAlloc(rb->context, alloc_len);

	return relids;
}

/*
 * Free an array of relids.
 */
void
ReorderBufferReturnRelids(ReorderBuffer *rb, Oid *relids)
{
	pfree(relids);
}

/*
 * Return the ReorderBufferTXN from the given buffer, specified by Xid.
 * If create is true, and a transaction doesn't already exist, create it
 * (with the given LSN, and as top transaction if that's specified);
 * when this happens, is_new is set to true.
 */
static ReorderBufferTXN *
ReorderBufferTXNByXid(ReorderBuffer *rb, TransactionId xid, bool create,
					  bool *is_new, XLogRecPtr lsn, bool create_as_top)
{
	ReorderBufferTXN *txn;
	ReorderBufferTXNByIdEnt *ent;
	bool		found;

	Assert(TransactionIdIsValid(xid));

	/*
	 * Check the one-entry lookup cache first
	 */
	if (TransactionIdIsValid(rb->by_txn_last_xid) &&
		rb->by_txn_last_xid == xid)
	{
		txn = rb->by_txn_last_txn;

		if (txn != NULL)
		{
			/* found it, and it's valid */
			if (is_new)
				*is_new = false;
			return txn;
		}

		/*
		 * cached as non-existent, and asked not to create? Then nothing else
		 * to do.
		 */
		if (!create)
			return NULL;
		/* otherwise fall through to create it */
	}

	/*
	 * If the cache wasn't hit or it yielded a "does-not-exist" and we want to
	 * create an entry.
	 */

	/* search the lookup table */
	ent = (ReorderBufferTXNByIdEnt *)
		hash_search(rb->by_txn,
					(void *) &xid,
					create ? HASH_ENTER : HASH_FIND,
					&found);
	if (found)
		txn = ent->txn;
	else if (create)
	{
		/* initialize the new entry, if creation was requested */
		Assert(ent != NULL);
		Assert(lsn != InvalidXLogRecPtr);

		ent->txn = ReorderBufferGetTXN(rb);
		ent->txn->xid = xid;
		txn = ent->txn;
		txn->first_lsn = lsn;
		txn->restart_decoding_lsn = rb->current_restart_decoding_lsn;

		if (create_as_top)
		{
			dlist_push_tail(&rb->toplevel_by_lsn, &txn->node);
			AssertTXNLsnOrder(rb);
		}
	}
	else
		txn = NULL;				/* not found and not asked to create */

	/* update cache */
	rb->by_txn_last_xid = xid;
	rb->by_txn_last_txn = txn;

	if (is_new)
		*is_new = !found;

	Assert(!create || txn != NULL);
	return txn;
}

/*
 * Record the partial change for the streaming of in-progress transactions.  We
 * can stream only complete changes so if we have a partial change like toast
 * table insert or speculative insert then we mark such a 'txn' so that it
 * can't be streamed.  We also ensure that if the changes in such a 'txn' are
 * above logical_decoding_work_mem threshold then we stream them as soon as we
 * have a complete change.
 */
static void
ReorderBufferProcessPartialChange(ReorderBuffer *rb, ReorderBufferTXN *txn,
								  ReorderBufferChange *change,
								  bool toast_insert)
{
	ReorderBufferTXN *toptxn;

	/*
	 * The partial changes need to be processed only while streaming
	 * in-progress transactions.
	 */
	if (!ReorderBufferCanStream(rb))
		return;

	/* Get the top transaction. */
	if (txn->toptxn != NULL)
		toptxn = txn->toptxn;
	else
		toptxn = txn;

	/*
	 * Indicate a partial change for toast inserts.  The change will be
	 * considered as complete once we get the insert or update on the main
	 * table and we are sure that the pending toast chunks are not required
	 * anymore.
	 *
	 * If we allow streaming when there are pending toast chunks then such
	 * chunks won't be released till the insert (multi_insert) is complete and
	 * we expect the txn to have streamed all changes after streaming.  This
	 * restriction is mainly to ensure the correctness of streamed
	 * transactions and it doesn't seem worth uplifting such a restriction
	 * just to allow this case because anyway we will stream the transaction
	 * once such an insert is complete.
	 */
	if (toast_insert)
		toptxn->txn_flags |= RBTXN_HAS_PARTIAL_CHANGE;
	else if (rbtxn_has_partial_change(toptxn) &&
			 IsInsertOrUpdate(change->action) &&
			 change->data.tp.clear_toast_afterwards)
		toptxn->txn_flags &= ~RBTXN_HAS_PARTIAL_CHANGE;

	/*
	 * Indicate a partial change for speculative inserts.  The change will be
	 * considered as complete once we get the speculative confirm or abort
	 * token.
	 */
	if (IsSpecInsert(change->action))
		toptxn->txn_flags |= RBTXN_HAS_PARTIAL_CHANGE;
	else if (rbtxn_has_partial_change(toptxn) &&
			 IsSpecConfirmOrAbort(change->action))
		toptxn->txn_flags &= ~RBTXN_HAS_PARTIAL_CHANGE;

	/*
	 * Stream the transaction if it is serialized before and the changes are
	 * now complete in the top-level transaction.
	 *
	 * The reason for doing the streaming of such a transaction as soon as we
	 * get the complete change for it is that previously it would have reached
	 * the memory threshold and wouldn't get streamed because of incomplete
	 * changes.  Delaying such transactions would increase apply lag for them.
	 */
	if (ReorderBufferCanStartStreaming(rb) &&
		!(rbtxn_has_partial_change(toptxn)) &&
		rbtxn_is_serialized(txn))
		ReorderBufferStreamTXN(rb, toptxn);
}

/*
 * Queue a change into a transaction so it can be replayed upon commit or will be
 * streamed when we reach logical_decoding_work_mem threshold.
 */
void
ReorderBufferQueueChange(ReorderBuffer *rb, TransactionId xid, XLogRecPtr lsn,
						 ReorderBufferChange *change, bool toast_insert)
{
	ReorderBufferTXN *txn;

	TimestampTz yb_start_time = GetCurrentTimestamp();

	txn = ReorderBufferTXNByXid(rb, xid, true, NULL, lsn, true);

	/*
	 * While streaming the previous changes we have detected that the
	 * transaction is aborted.  So there is no point in collecting further
	 * changes for it.
	 */
	if (txn->concurrent_abort)
	{
		/*
		 * We don't need to update memory accounting for this change as we
		 * have not added it to the queue yet.
		 */
		ReorderBufferReturnChange(rb, change, false);
		return;
	}

	change->lsn = lsn;
	change->txn = txn;

	Assert(InvalidXLogRecPtr != lsn);
	dlist_push_tail(&txn->changes, &change->node);
	txn->nentries++;
	txn->nentries_mem++;

	/* update memory accounting information */
	ReorderBufferChangeMemoryUpdate(rb, change, true,
									ReorderBufferChangeSize(change));

	/* process partial change */
	ReorderBufferProcessPartialChange(rb, txn, change, toast_insert);

	/* check the memory limits and evict something if needed */
	ReorderBufferCheckMemoryLimit(rb);

	if (IsYugaByteEnabled())
		YbWalSndTotalTimeInReorderBufferMicros +=
			YbCalculateTimeDifferenceInMicros(yb_start_time);
}

/*
 * A transactional message is queued to be processed upon commit and a
 * non-transactional message gets processed immediately.
 */
void
ReorderBufferQueueMessage(ReorderBuffer *rb, TransactionId xid,
						  Snapshot snapshot, XLogRecPtr lsn,
						  bool transactional, const char *prefix,
						  Size message_size, const char *message)
{
	if (transactional)
	{
		MemoryContext oldcontext;
		ReorderBufferChange *change;

		Assert(xid != InvalidTransactionId);

		oldcontext = MemoryContextSwitchTo(rb->context);

		change = ReorderBufferGetChange(rb);
		change->action = REORDER_BUFFER_CHANGE_MESSAGE;
		change->data.msg.prefix = pstrdup(prefix);
		change->data.msg.message_size = message_size;
		change->data.msg.message = palloc(message_size);
		memcpy(change->data.msg.message, message, message_size);

		ReorderBufferQueueChange(rb, xid, lsn, change, false);

		MemoryContextSwitchTo(oldcontext);
	}
	else
	{
		ReorderBufferTXN *txn = NULL;
		volatile Snapshot snapshot_now = snapshot;

		if (xid != InvalidTransactionId)
			txn = ReorderBufferTXNByXid(rb, xid, true, NULL, lsn, true);

		/* setup snapshot to allow catalog access */
		SetupHistoricSnapshot(snapshot_now, NULL);
		PG_TRY();
		{
			rb->message(rb, txn, lsn, false, prefix, message_size, message);

			TeardownHistoricSnapshot(false);
		}
		PG_CATCH();
		{
			TeardownHistoricSnapshot(true);
			PG_RE_THROW();
		}
		PG_END_TRY();
	}
}

/*
 * AssertTXNLsnOrder
 *		Verify LSN ordering of transaction lists in the reorderbuffer
 *
 * Other LSN-related invariants are checked too.
 *
 * No-op if assertions are not in use.
 */
static void
AssertTXNLsnOrder(ReorderBuffer *rb)
{
#ifdef USE_ASSERT_CHECKING
	LogicalDecodingContext *ctx = rb->private_data;
	dlist_iter	iter;
	XLogRecPtr	prev_first_lsn = InvalidXLogRecPtr;
	XLogRecPtr	prev_base_snap_lsn = InvalidXLogRecPtr;

	/*
	 * Skip the verification if we don't reach the LSN at which we start
	 * decoding the contents of transactions yet because until we reach the
	 * LSN, we could have transactions that don't have the association between
	 * the top-level transaction and subtransaction yet and consequently have
	 * the same LSN.  We don't guarantee this association until we try to
	 * decode the actual contents of transaction. The ordering of the records
	 * prior to the start_decoding_at LSN should have been checked before the
	 * restart.
	 */
	if (SnapBuildXactNeedsSkip(ctx->snapshot_builder, ctx->reader->EndRecPtr))
		return;

	dlist_foreach(iter, &rb->toplevel_by_lsn)
	{
		ReorderBufferTXN *cur_txn = dlist_container(ReorderBufferTXN, node,
													iter.cur);

		/* start LSN must be set */
		Assert(cur_txn->first_lsn != InvalidXLogRecPtr);

		/* If there is an end LSN, it must be higher than start LSN */
		if (cur_txn->end_lsn != InvalidXLogRecPtr)
			Assert(cur_txn->first_lsn <= cur_txn->end_lsn);

		/* Current initial LSN must be strictly higher than previous */
		if (prev_first_lsn != InvalidXLogRecPtr)
			Assert(prev_first_lsn < cur_txn->first_lsn);

		/* known-as-subtxn txns must not be listed */
		Assert(!rbtxn_is_known_subxact(cur_txn));

		prev_first_lsn = cur_txn->first_lsn;
	}

	dlist_foreach(iter, &rb->txns_by_base_snapshot_lsn)
	{
		ReorderBufferTXN *cur_txn = dlist_container(ReorderBufferTXN,
													base_snapshot_node,
													iter.cur);

		/* base snapshot (and its LSN) must be set */
		Assert(cur_txn->base_snapshot != NULL);
		Assert(cur_txn->base_snapshot_lsn != InvalidXLogRecPtr);

		/* current LSN must be strictly higher than previous */
		if (prev_base_snap_lsn != InvalidXLogRecPtr)
			Assert(prev_base_snap_lsn < cur_txn->base_snapshot_lsn);

		/* known-as-subtxn txns must not be listed */
		Assert(!rbtxn_is_known_subxact(cur_txn));

		prev_base_snap_lsn = cur_txn->base_snapshot_lsn;
	}
#endif
}

/*
 * AssertChangeLsnOrder
 *
 * Check ordering of changes in the (sub)transaction.
 */
static void
AssertChangeLsnOrder(ReorderBufferTXN *txn)
{
#ifdef USE_ASSERT_CHECKING
	dlist_iter	iter;
	XLogRecPtr	prev_lsn = txn->first_lsn;

	dlist_foreach(iter, &txn->changes)
	{
		ReorderBufferChange *cur_change;

		cur_change = dlist_container(ReorderBufferChange, node, iter.cur);

		Assert(txn->first_lsn != InvalidXLogRecPtr);
		Assert(cur_change->lsn != InvalidXLogRecPtr);
		Assert(txn->first_lsn <= cur_change->lsn);

		if (txn->end_lsn != InvalidXLogRecPtr)
			Assert(cur_change->lsn <= txn->end_lsn);

		Assert(prev_lsn <= cur_change->lsn);

		prev_lsn = cur_change->lsn;
	}
#endif
}

/*
 * ReorderBufferGetOldestTXN
 *		Return oldest transaction in reorderbuffer
 */
ReorderBufferTXN *
ReorderBufferGetOldestTXN(ReorderBuffer *rb)
{
	ReorderBufferTXN *txn;

	AssertTXNLsnOrder(rb);

	if (dlist_is_empty(&rb->toplevel_by_lsn))
		return NULL;

	txn = dlist_head_element(ReorderBufferTXN, node, &rb->toplevel_by_lsn);

	Assert(!rbtxn_is_known_subxact(txn));
	Assert(txn->first_lsn != InvalidXLogRecPtr);
	return txn;
}

/*
 * ReorderBufferGetOldestXmin
 *		Return oldest Xmin in reorderbuffer
 *
 * Returns oldest possibly running Xid from the point of view of snapshots
 * used in the transactions kept by reorderbuffer, or InvalidTransactionId if
 * there are none.
 *
 * Since snapshots are assigned monotonically, this equals the Xmin of the
 * base snapshot with minimal base_snapshot_lsn.
 */
TransactionId
ReorderBufferGetOldestXmin(ReorderBuffer *rb)
{
	ReorderBufferTXN *txn;

	AssertTXNLsnOrder(rb);

	if (dlist_is_empty(&rb->txns_by_base_snapshot_lsn))
		return InvalidTransactionId;

	txn = dlist_head_element(ReorderBufferTXN, base_snapshot_node,
							 &rb->txns_by_base_snapshot_lsn);
	return txn->base_snapshot->xmin;
}

void
ReorderBufferSetRestartPoint(ReorderBuffer *rb, XLogRecPtr ptr)
{
	rb->current_restart_decoding_lsn = ptr;
}

/*
 * ReorderBufferAssignChild
 *
 * Make note that we know that subxid is a subtransaction of xid, seen as of
 * the given lsn.
 */
void
ReorderBufferAssignChild(ReorderBuffer *rb, TransactionId xid,
						 TransactionId subxid, XLogRecPtr lsn)
{
	ReorderBufferTXN *txn;
	ReorderBufferTXN *subtxn;
	bool		new_top;
	bool		new_sub;

	txn = ReorderBufferTXNByXid(rb, xid, true, &new_top, lsn, true);
	subtxn = ReorderBufferTXNByXid(rb, subxid, true, &new_sub, lsn, false);

	if (!new_sub)
	{
		if (rbtxn_is_known_subxact(subtxn))
		{
			/* already associated, nothing to do */
			return;
		}
		else
		{
			/*
			 * We already saw this transaction, but initially added it to the
			 * list of top-level txns.  Now that we know it's not top-level,
			 * remove it from there.
			 */
			dlist_delete(&subtxn->node);
		}
	}

	subtxn->txn_flags |= RBTXN_IS_SUBXACT;
	subtxn->toplevel_xid = xid;
	Assert(subtxn->nsubtxns == 0);

	/* set the reference to top-level transaction */
	subtxn->toptxn = txn;

	/* add to subtransaction list */
	dlist_push_tail(&txn->subtxns, &subtxn->node);
	txn->nsubtxns++;

	/* Possibly transfer the subtxn's snapshot to its top-level txn. */
	ReorderBufferTransferSnapToParent(txn, subtxn);

	/* Verify LSN-ordering invariant */
	AssertTXNLsnOrder(rb);
}

/*
 * ReorderBufferTransferSnapToParent
 *		Transfer base snapshot from subtxn to top-level txn, if needed
 *
 * This is done if the top-level txn doesn't have a base snapshot, or if the
 * subtxn's base snapshot has an earlier LSN than the top-level txn's base
 * snapshot's LSN.  This can happen if there are no changes in the toplevel
 * txn but there are some in the subtxn, or the first change in subtxn has
 * earlier LSN than first change in the top-level txn and we learned about
 * their kinship only now.
 *
 * The subtransaction's snapshot is cleared regardless of the transfer
 * happening, since it's not needed anymore in either case.
 *
 * We do this as soon as we become aware of their kinship, to avoid queueing
 * extra snapshots to txns known-as-subtxns -- only top-level txns will
 * receive further snapshots.
 */
static void
ReorderBufferTransferSnapToParent(ReorderBufferTXN *txn,
								  ReorderBufferTXN *subtxn)
{
	Assert(subtxn->toplevel_xid == txn->xid);

	if (subtxn->base_snapshot != NULL)
	{
		if (txn->base_snapshot == NULL ||
			subtxn->base_snapshot_lsn < txn->base_snapshot_lsn)
		{
			/*
			 * If the toplevel transaction already has a base snapshot but
			 * it's newer than the subxact's, purge it.
			 */
			if (txn->base_snapshot != NULL)
			{
				SnapBuildSnapDecRefcount(txn->base_snapshot);
				dlist_delete(&txn->base_snapshot_node);
			}

			/*
			 * The snapshot is now the top transaction's; transfer it, and
			 * adjust the list position of the top transaction in the list by
			 * moving it to where the subtransaction is.
			 */
			txn->base_snapshot = subtxn->base_snapshot;
			txn->base_snapshot_lsn = subtxn->base_snapshot_lsn;
			dlist_insert_before(&subtxn->base_snapshot_node,
								&txn->base_snapshot_node);

			/*
			 * The subtransaction doesn't have a snapshot anymore (so it
			 * mustn't be in the list.)
			 */
			subtxn->base_snapshot = NULL;
			subtxn->base_snapshot_lsn = InvalidXLogRecPtr;
			dlist_delete(&subtxn->base_snapshot_node);
		}
		else
		{
			/* Base snap of toplevel is fine, so subxact's is not needed */
			SnapBuildSnapDecRefcount(subtxn->base_snapshot);
			dlist_delete(&subtxn->base_snapshot_node);
			subtxn->base_snapshot = NULL;
			subtxn->base_snapshot_lsn = InvalidXLogRecPtr;
		}
	}
}

/*
 * Associate a subtransaction with its toplevel transaction at commit
 * time. There may be no further changes added after this.
 */
void
ReorderBufferCommitChild(ReorderBuffer *rb, TransactionId xid,
						 TransactionId subxid, XLogRecPtr commit_lsn,
						 XLogRecPtr end_lsn)
{
	ReorderBufferTXN *subtxn;

	subtxn = ReorderBufferTXNByXid(rb, subxid, false, NULL,
								   InvalidXLogRecPtr, false);

	/*
	 * No need to do anything if that subtxn didn't contain any changes
	 */
	if (!subtxn)
		return;

	subtxn->final_lsn = commit_lsn;
	subtxn->end_lsn = end_lsn;

	/*
	 * Assign this subxact as a child of the toplevel xact (no-op if already
	 * done.)
	 */
	ReorderBufferAssignChild(rb, xid, subxid, InvalidXLogRecPtr);
}


/*
 * Support for efficiently iterating over a transaction's and its
 * subtransactions' changes.
 *
 * We do by doing a k-way merge between transactions/subtransactions. For that
 * we model the current heads of the different transactions as a binary heap
 * so we easily know which (sub-)transaction has the change with the smallest
 * lsn next.
 *
 * We assume the changes in individual transactions are already sorted by LSN.
 */

/*
 * Binary heap comparison function.
 */
static int
ReorderBufferIterCompare(Datum a, Datum b, void *arg)
{
	ReorderBufferIterTXNState *state = (ReorderBufferIterTXNState *) arg;
	XLogRecPtr	pos_a = state->entries[DatumGetInt32(a)].lsn;
	XLogRecPtr	pos_b = state->entries[DatumGetInt32(b)].lsn;

	if (pos_a < pos_b)
		return 1;
	else if (pos_a == pos_b)
		return 0;
	return -1;
}

/*
 * Allocate & initialize an iterator which iterates in lsn order over a
 * transaction and all its subtransactions.
 *
 * Note: The iterator state is returned through iter_state parameter rather
 * than the function's return value.  This is because the state gets cleaned up
 * in a PG_CATCH block in the caller, so we want to make sure the caller gets
 * back the state even if this function throws an exception.
 */
static void
ReorderBufferIterTXNInit(ReorderBuffer *rb, ReorderBufferTXN *txn,
						 ReorderBufferIterTXNState *volatile *iter_state)
{
	Size		nr_txns = 0;
	ReorderBufferIterTXNState *state;
	dlist_iter	cur_txn_i;
	int32		off;

	*iter_state = NULL;

	/* Check ordering of changes in the toplevel transaction. */
	AssertChangeLsnOrder(txn);

	/*
	 * Calculate the size of our heap: one element for every transaction that
	 * contains changes.  (Besides the transactions already in the reorder
	 * buffer, we count the one we were directly passed.)
	 */
	if (txn->nentries > 0)
		nr_txns++;

	dlist_foreach(cur_txn_i, &txn->subtxns)
	{
		ReorderBufferTXN *cur_txn;

		cur_txn = dlist_container(ReorderBufferTXN, node, cur_txn_i.cur);

		/* Check ordering of changes in this subtransaction. */
		AssertChangeLsnOrder(cur_txn);

		if (cur_txn->nentries > 0)
			nr_txns++;
	}

	/* allocate iteration state */
	state = (ReorderBufferIterTXNState *)
		MemoryContextAllocZero(rb->context,
							   sizeof(ReorderBufferIterTXNState) +
							   sizeof(ReorderBufferIterTXNEntry) * nr_txns);

	state->nr_txns = nr_txns;
	dlist_init(&state->old_change);

	for (off = 0; off < state->nr_txns; off++)
	{
		state->entries[off].file.vfd = -1;
		state->entries[off].segno = 0;
	}

	/* allocate heap */
	state->heap = binaryheap_allocate(state->nr_txns,
									  ReorderBufferIterCompare,
									  state);

	/* Now that the state fields are initialized, it is safe to return it. */
	*iter_state = state;

	/*
	 * Now insert items into the binary heap, in an unordered fashion.  (We
	 * will run a heap assembly step at the end; this is more efficient.)
	 */

	off = 0;

	/* add toplevel transaction if it contains changes */
	if (txn->nentries > 0)
	{
		ReorderBufferChange *cur_change;

		if (rbtxn_is_serialized(txn))
		{
			/* serialize remaining changes */
			ReorderBufferSerializeTXN(rb, txn);
			ReorderBufferRestoreChanges(rb, txn, &state->entries[off].file,
										&state->entries[off].segno);
		}

		cur_change = dlist_head_element(ReorderBufferChange, node,
										&txn->changes);

		state->entries[off].lsn = cur_change->lsn;
		state->entries[off].change = cur_change;
		state->entries[off].txn = txn;

		binaryheap_add_unordered(state->heap, Int32GetDatum(off++));
	}

	/* add subtransactions if they contain changes */
	dlist_foreach(cur_txn_i, &txn->subtxns)
	{
		ReorderBufferTXN *cur_txn;

		cur_txn = dlist_container(ReorderBufferTXN, node, cur_txn_i.cur);

		if (cur_txn->nentries > 0)
		{
			ReorderBufferChange *cur_change;

			if (rbtxn_is_serialized(cur_txn))
			{
				/* serialize remaining changes */
				ReorderBufferSerializeTXN(rb, cur_txn);
				ReorderBufferRestoreChanges(rb, cur_txn,
											&state->entries[off].file,
											&state->entries[off].segno);
			}
			cur_change = dlist_head_element(ReorderBufferChange, node,
											&cur_txn->changes);

			state->entries[off].lsn = cur_change->lsn;
			state->entries[off].change = cur_change;
			state->entries[off].txn = cur_txn;

			binaryheap_add_unordered(state->heap, Int32GetDatum(off++));
		}
	}

	/* assemble a valid binary heap */
	binaryheap_build(state->heap);
}

/*
 * Return the next change when iterating over a transaction and its
 * subtransactions.
 *
 * Returns NULL when no further changes exist.
 */
static ReorderBufferChange *
ReorderBufferIterTXNNext(ReorderBuffer *rb, ReorderBufferIterTXNState *state)
{
	ReorderBufferChange *change;
	ReorderBufferIterTXNEntry *entry;
	int32		off;

	/* nothing there anymore */
	if (state->heap->bh_size == 0)
		return NULL;

	off = DatumGetInt32(binaryheap_first(state->heap));
	entry = &state->entries[off];

	/* free memory we might have "leaked" in the previous *Next call */
	if (!dlist_is_empty(&state->old_change))
	{
		change = dlist_container(ReorderBufferChange, node,
								 dlist_pop_head_node(&state->old_change));
		ReorderBufferReturnChange(rb, change, true);
		Assert(dlist_is_empty(&state->old_change));
	}

	change = entry->change;

	/*
	 * update heap with information about which transaction has the next
	 * relevant change in LSN order
	 */

	/* there are in-memory changes */
	if (dlist_has_next(&entry->txn->changes, &entry->change->node))
	{
		dlist_node *next = dlist_next_node(&entry->txn->changes, &change->node);
		ReorderBufferChange *next_change =
		dlist_container(ReorderBufferChange, node, next);

		/* txn stays the same */
		state->entries[off].lsn = next_change->lsn;
		state->entries[off].change = next_change;

		binaryheap_replace_first(state->heap, Int32GetDatum(off));
		return change;
	}

	/* try to load changes from disk */
	if (entry->txn->nentries != entry->txn->nentries_mem)
	{
		/*
		 * Ugly: restoring changes will reuse *Change records, thus delete the
		 * current one from the per-tx list and only free in the next call.
		 */
		dlist_delete(&change->node);
		dlist_push_tail(&state->old_change, &change->node);

		/*
		 * Update the total bytes processed by the txn for which we are
		 * releasing the current set of changes and restoring the new set of
		 * changes.
		 */
		rb->totalBytes += entry->txn->size;
		if (ReorderBufferRestoreChanges(rb, entry->txn, &entry->file,
										&state->entries[off].segno))
		{
			/* successfully restored changes from disk */
			ReorderBufferChange *next_change =
			dlist_head_element(ReorderBufferChange, node,
							   &entry->txn->changes);

			elog(DEBUG2, "restored %u/%u changes from disk",
				 (uint32) entry->txn->nentries_mem,
				 (uint32) entry->txn->nentries);

			Assert(entry->txn->nentries_mem);
			/* txn stays the same */
			state->entries[off].lsn = next_change->lsn;
			state->entries[off].change = next_change;
			binaryheap_replace_first(state->heap, Int32GetDatum(off));

			return change;
		}
	}

	/* ok, no changes there anymore, remove */
	binaryheap_remove_first(state->heap);

	return change;
}

/*
 * Deallocate the iterator
 */
static void
ReorderBufferIterTXNFinish(ReorderBuffer *rb,
						   ReorderBufferIterTXNState *state)
{
	int32		off;

	for (off = 0; off < state->nr_txns; off++)
	{
		if (state->entries[off].file.vfd != -1)
			FileClose(state->entries[off].file.vfd);
	}

	/* free memory we might have "leaked" in the last *Next call */
	if (!dlist_is_empty(&state->old_change))
	{
		ReorderBufferChange *change;

		change = dlist_container(ReorderBufferChange, node,
								 dlist_pop_head_node(&state->old_change));
		ReorderBufferReturnChange(rb, change, true);
		Assert(dlist_is_empty(&state->old_change));
	}

	binaryheap_free(state->heap);
	pfree(state);
}

/*
 * Cleanup the contents of a transaction, usually after the transaction
 * committed or aborted.
 */
static void
ReorderBufferCleanupTXN(ReorderBuffer *rb, ReorderBufferTXN *txn)
{
	bool		found;
	dlist_mutable_iter iter;

	/* cleanup subtransactions & their changes */
	dlist_foreach_modify(iter, &txn->subtxns)
	{
		ReorderBufferTXN *subtxn;

		subtxn = dlist_container(ReorderBufferTXN, node, iter.cur);

		/*
		 * Subtransactions are always associated to the toplevel TXN, even if
		 * they originally were happening inside another subtxn, so we won't
		 * ever recurse more than one level deep here.
		 */
		Assert(rbtxn_is_known_subxact(subtxn));
		Assert(subtxn->nsubtxns == 0);

		ReorderBufferCleanupTXN(rb, subtxn);
	}

	/* cleanup changes in the txn */
	dlist_foreach_modify(iter, &txn->changes)
	{
		ReorderBufferChange *change;

		change = dlist_container(ReorderBufferChange, node, iter.cur);

		/* Check we're not mixing changes from different transactions. */
		Assert(change->txn == txn);

		ReorderBufferReturnChange(rb, change, true);
	}

	/*
	 * Cleanup the tuplecids we stored for decoding catalog snapshot access.
	 * They are always stored in the toplevel transaction.
	 */
	dlist_foreach_modify(iter, &txn->tuplecids)
	{
		ReorderBufferChange *change;

		change = dlist_container(ReorderBufferChange, node, iter.cur);

		/* Check we're not mixing changes from different transactions. */
		Assert(change->txn == txn);
		Assert(change->action == REORDER_BUFFER_CHANGE_INTERNAL_TUPLECID);

		ReorderBufferReturnChange(rb, change, true);
	}

	/*
	 * Cleanup the base snapshot, if set.
	 */
	if (txn->base_snapshot != NULL)
	{
		SnapBuildSnapDecRefcount(txn->base_snapshot);
		dlist_delete(&txn->base_snapshot_node);
	}

	/*
	 * Cleanup the snapshot for the last streamed run.
	 */
	if (txn->snapshot_now != NULL)
	{
		Assert(rbtxn_is_streamed(txn));
		ReorderBufferFreeSnap(rb, txn->snapshot_now);
	}

	/*
	 * Remove TXN from its containing list.
	 *
	 * Note: if txn is known as subxact, we are deleting the TXN from its
	 * parent's list of known subxacts; this leaves the parent's nsubxacts
	 * count too high, but we don't care.  Otherwise, we are deleting the TXN
	 * from the LSN-ordered list of toplevel TXNs.
	 */
	dlist_delete(&txn->node);

	/* now remove reference from buffer */
	hash_search(rb->by_txn,
				(void *) &txn->xid,
				HASH_REMOVE,
				&found);
	Assert(found);

	/* remove entries spilled to disk */
	if (rbtxn_is_serialized(txn))
		ReorderBufferRestoreCleanup(rb, txn);

	/* deallocate */
	ReorderBufferReturnTXN(rb, txn);
}

/*
 * Discard changes from a transaction (and subtransactions), either after
 * streaming or decoding them at PREPARE. Keep the remaining info -
 * transactions, tuplecids, invalidations and snapshots.
 *
 * We additionally remove tuplecids after decoding the transaction at prepare
 * time as we only need to perform invalidation at rollback or commit prepared.
 *
 * 'txn_prepared' indicates that we have decoded the transaction at prepare
 * time.
 */
static void
ReorderBufferTruncateTXN(ReorderBuffer *rb, ReorderBufferTXN *txn, bool txn_prepared)
{
	dlist_mutable_iter iter;

	/* cleanup subtransactions & their changes */
	dlist_foreach_modify(iter, &txn->subtxns)
	{
		ReorderBufferTXN *subtxn;

		subtxn = dlist_container(ReorderBufferTXN, node, iter.cur);

		/*
		 * Subtransactions are always associated to the toplevel TXN, even if
		 * they originally were happening inside another subtxn, so we won't
		 * ever recurse more than one level deep here.
		 */
		Assert(rbtxn_is_known_subxact(subtxn));
		Assert(subtxn->nsubtxns == 0);

		ReorderBufferTruncateTXN(rb, subtxn, txn_prepared);
	}

	/* cleanup changes in the txn */
	dlist_foreach_modify(iter, &txn->changes)
	{
		ReorderBufferChange *change;

		change = dlist_container(ReorderBufferChange, node, iter.cur);

		/* Check we're not mixing changes from different transactions. */
		Assert(change->txn == txn);

		/* remove the change from it's containing list */
		dlist_delete(&change->node);

		ReorderBufferReturnChange(rb, change, true);
	}

	/*
	 * Mark the transaction as streamed.
	 *
	 * The toplevel transaction, identified by (toptxn==NULL), is marked as
	 * streamed always, even if it does not contain any changes (that is, when
	 * all the changes are in subtransactions).
	 *
	 * For subtransactions, we only mark them as streamed when there are
	 * changes in them.
	 *
	 * We do it this way because of aborts - we don't want to send aborts for
	 * XIDs the downstream is not aware of. And of course, it always knows
	 * about the toplevel xact (we send the XID in all messages), but we never
	 * stream XIDs of empty subxacts.
	 */
	if ((!txn_prepared) && ((!txn->toptxn) || (txn->nentries_mem != 0)))
		txn->txn_flags |= RBTXN_IS_STREAMED;

	if (txn_prepared)
	{
		/*
		 * If this is a prepared txn, cleanup the tuplecids we stored for
		 * decoding catalog snapshot access. They are always stored in the
		 * toplevel transaction.
		 */
		dlist_foreach_modify(iter, &txn->tuplecids)
		{
			ReorderBufferChange *change;

			change = dlist_container(ReorderBufferChange, node, iter.cur);

			/* Check we're not mixing changes from different transactions. */
			Assert(change->txn == txn);
			Assert(change->action == REORDER_BUFFER_CHANGE_INTERNAL_TUPLECID);

			/* Remove the change from its containing list. */
			dlist_delete(&change->node);

			ReorderBufferReturnChange(rb, change, true);
		}
	}

	/*
	 * Destroy the (relfilenode, ctid) hashtable, so that we don't leak any
	 * memory. We could also keep the hash table and update it with new ctid
	 * values, but this seems simpler and good enough for now.
	 */
	if (txn->tuplecid_hash != NULL)
	{
		hash_destroy(txn->tuplecid_hash);
		txn->tuplecid_hash = NULL;
	}

	/* If this txn is serialized then clean the disk space. */
	if (rbtxn_is_serialized(txn))
	{
		ReorderBufferRestoreCleanup(rb, txn);
		txn->txn_flags &= ~RBTXN_IS_SERIALIZED;

		/*
		 * We set this flag to indicate if the transaction is ever serialized.
		 * We need this to accurately update the stats as otherwise the same
		 * transaction can be counted as serialized multiple times.
		 */
		txn->txn_flags |= RBTXN_IS_SERIALIZED_CLEAR;
	}

	/* also reset the number of entries in the transaction */
	txn->nentries_mem = 0;
	txn->nentries = 0;
}

/*
 * Build a hash with a (relfilenode, ctid) -> (cmin, cmax) mapping for use by
 * HeapTupleSatisfiesHistoricMVCC.
 */
static void
ReorderBufferBuildTupleCidHash(ReorderBuffer *rb, ReorderBufferTXN *txn)
{
	dlist_iter	iter;
	HASHCTL		hash_ctl;

	if (!rbtxn_has_catalog_changes(txn) || dlist_is_empty(&txn->tuplecids))
		return;

	hash_ctl.keysize = sizeof(ReorderBufferTupleCidKey);
	hash_ctl.entrysize = sizeof(ReorderBufferTupleCidEnt);
	hash_ctl.hcxt = rb->context;

	/*
	 * create the hash with the exact number of to-be-stored tuplecids from
	 * the start
	 */
	txn->tuplecid_hash =
		hash_create("ReorderBufferTupleCid", txn->ntuplecids, &hash_ctl,
					HASH_ELEM | HASH_BLOBS | HASH_CONTEXT);

	dlist_foreach(iter, &txn->tuplecids)
	{
		ReorderBufferTupleCidKey key;
		ReorderBufferTupleCidEnt *ent;
		bool		found;
		ReorderBufferChange *change;

		change = dlist_container(ReorderBufferChange, node, iter.cur);

		Assert(change->action == REORDER_BUFFER_CHANGE_INTERNAL_TUPLECID);

		/* be careful about padding */
		memset(&key, 0, sizeof(ReorderBufferTupleCidKey));

		key.relnode = change->data.tuplecid.node;

		ItemPointerCopy(&change->data.tuplecid.tid,
						&key.tid);

		ent = (ReorderBufferTupleCidEnt *)
			hash_search(txn->tuplecid_hash,
						(void *) &key,
						HASH_ENTER,
						&found);
		if (!found)
		{
			ent->cmin = change->data.tuplecid.cmin;
			ent->cmax = change->data.tuplecid.cmax;
			ent->combocid = change->data.tuplecid.combocid;
		}
		else
		{
			/*
			 * Maybe we already saw this tuple before in this transaction, but
			 * if so it must have the same cmin.
			 */
			Assert(ent->cmin == change->data.tuplecid.cmin);

			/*
			 * cmax may be initially invalid, but once set it can only grow,
			 * and never become invalid again.
			 */
			Assert((ent->cmax == InvalidCommandId) ||
				   ((change->data.tuplecid.cmax != InvalidCommandId) &&
					(change->data.tuplecid.cmax > ent->cmax)));
			ent->cmax = change->data.tuplecid.cmax;
		}
	}
}

/*
 * Copy a provided snapshot so we can modify it privately. This is needed so
 * that catalog modifying transactions can look into intermediate catalog
 * states.
 */
static Snapshot
ReorderBufferCopySnap(ReorderBuffer *rb, Snapshot orig_snap,
					  ReorderBufferTXN *txn, CommandId cid)
{
	Snapshot	snap;
	dlist_iter	iter;
	int			i = 0;
	Size		size;

	size = sizeof(SnapshotData) +
		sizeof(TransactionId) * orig_snap->xcnt +
		sizeof(TransactionId) * (txn->nsubtxns + 1);

	snap = MemoryContextAllocZero(rb->context, size);
	memcpy(snap, orig_snap, sizeof(SnapshotData));

	snap->copied = true;
	snap->active_count = 1;		/* mark as active so nobody frees it */
	snap->regd_count = 0;
	snap->xip = (TransactionId *) (snap + 1);

	memcpy(snap->xip, orig_snap->xip, sizeof(TransactionId) * snap->xcnt);

	/*
	 * snap->subxip contains all txids that belong to our transaction which we
	 * need to check via cmin/cmax. That's why we store the toplevel
	 * transaction in there as well.
	 */
	snap->subxip = snap->xip + snap->xcnt;
	snap->subxip[i++] = txn->xid;

	/*
	 * subxcnt isn't decreased when subtransactions abort, so count manually.
	 * Since it's an upper boundary it is safe to use it for the allocation
	 * above.
	 */
	snap->subxcnt = 1;

	dlist_foreach(iter, &txn->subtxns)
	{
		ReorderBufferTXN *sub_txn;

		sub_txn = dlist_container(ReorderBufferTXN, node, iter.cur);
		snap->subxip[i++] = sub_txn->xid;
		snap->subxcnt++;
	}

	/* sort so we can bsearch() later */
	qsort(snap->subxip, snap->subxcnt, sizeof(TransactionId), xidComparator);

	/* store the specified current CommandId */
	snap->curcid = cid;

	return snap;
}

/*
 * Free a previously ReorderBufferCopySnap'ed snapshot
 */
static void
ReorderBufferFreeSnap(ReorderBuffer *rb, Snapshot snap)
{
	/*
	 * Should never be called for YSQL as we do not rely on the snapshot
	 * mechanism used by PG.
	 */
	Assert(!IsYugaByteEnabled());

	if (snap->copied)
		pfree(snap);
	else
		SnapBuildSnapDecRefcount(snap);
}

/*
 * If the transaction was (partially) streamed, we need to prepare or commit
 * it in a 'streamed' way.  That is, we first stream the remaining part of the
 * transaction, and then invoke stream_prepare or stream_commit message as per
 * the case.
 */
static void
ReorderBufferStreamCommit(ReorderBuffer *rb, ReorderBufferTXN *txn)
{
	/* we should only call this for previously streamed transactions */
	Assert(rbtxn_is_streamed(txn));

	ReorderBufferStreamTXN(rb, txn);

	if (rbtxn_prepared(txn))
	{
		/*
		 * Note, we send stream prepare even if a concurrent abort is
		 * detected. See DecodePrepare for more information.
		 */
		rb->stream_prepare(rb, txn, txn->final_lsn);

		/*
		 * This is a PREPARED transaction, part of a two-phase commit. The
		 * full cleanup will happen as part of the COMMIT PREPAREDs, so now
		 * just truncate txn by removing changes and tuple_cids.
		 */
		ReorderBufferTruncateTXN(rb, txn, true);
		/* Reset the CheckXidAlive */
		CheckXidAlive = InvalidTransactionId;
	}
	else
	{
		rb->stream_commit(rb, txn, txn->final_lsn);
		ReorderBufferCleanupTXN(rb, txn);
	}
}

/*
 * Set xid to detect concurrent aborts.
 *
 * While streaming an in-progress transaction or decoding a prepared
 * transaction there is a possibility that the (sub)transaction might get
 * aborted concurrently.  In such case if the (sub)transaction has catalog
 * update then we might decode the tuple using wrong catalog version.  For
 * example, suppose there is one catalog tuple with (xmin: 500, xmax: 0).  Now,
 * the transaction 501 updates the catalog tuple and after that we will have
 * two tuples (xmin: 500, xmax: 501) and (xmin: 501, xmax: 0).  Now, if 501 is
 * aborted and some other transaction say 502 updates the same catalog tuple
 * then the first tuple will be changed to (xmin: 500, xmax: 502).  So, the
 * problem is that when we try to decode the tuple inserted/updated in 501
 * after the catalog update, we will see the catalog tuple with (xmin: 500,
 * xmax: 502) as visible because it will consider that the tuple is deleted by
 * xid 502 which is not visible to our snapshot.  And when we will try to
 * decode with that catalog tuple, it can lead to a wrong result or a crash.
 * So, it is necessary to detect concurrent aborts to allow streaming of
 * in-progress transactions or decoding of prepared transactions.
 *
 * For detecting the concurrent abort we set CheckXidAlive to the current
 * (sub)transaction's xid for which this change belongs to.  And, during
 * catalog scan we can check the status of the xid and if it is aborted we will
 * report a specific error so that we can stop streaming current transaction
 * and discard the already streamed changes on such an error.  We might have
 * already streamed some of the changes for the aborted (sub)transaction, but
 * that is fine because when we decode the abort we will stream abort message
 * to truncate the changes in the subscriber. Similarly, for prepared
 * transactions, we stop decoding if concurrent abort is detected and then
 * rollback the changes when rollback prepared is encountered. See
 * DecodePrepare.
 */
static inline void
SetupCheckXidLive(TransactionId xid)
{
	/*
	 * If the input transaction id is already set as a CheckXidAlive then
	 * nothing to do.
	 */
	if (TransactionIdEquals(CheckXidAlive, xid))
		return;

	/*
	 * setup CheckXidAlive if it's not committed yet.  We don't check if the
	 * xid is aborted.  That will happen during catalog access.
	 */
	if (!TransactionIdDidCommit(xid))
		CheckXidAlive = xid;
	else
		CheckXidAlive = InvalidTransactionId;
}

/*
 * Helper function for ReorderBufferProcessTXN for applying change.
 */
static inline void
ReorderBufferApplyChange(ReorderBuffer *rb, ReorderBufferTXN *txn,
						 Relation relation, ReorderBufferChange *change,
						 bool streaming)
{
	if (streaming)
		rb->stream_change(rb, txn, relation, change);
	else
		rb->apply_change(rb, txn, relation, change);
}

/*
 * Helper function for ReorderBufferProcessTXN for applying the truncate.
 */
static inline void
ReorderBufferApplyTruncate(ReorderBuffer *rb, ReorderBufferTXN *txn,
						   int nrelations, Relation *relations,
						   ReorderBufferChange *change, bool streaming)
{
	if (streaming)
		rb->stream_truncate(rb, txn, nrelations, relations, change);
	else
		rb->apply_truncate(rb, txn, nrelations, relations, change);
}

/*
 * Helper function for ReorderBufferProcessTXN for applying the message.
 */
static inline void
ReorderBufferApplyMessage(ReorderBuffer *rb, ReorderBufferTXN *txn,
						  ReorderBufferChange *change, bool streaming)
{
	if (streaming)
		rb->stream_message(rb, txn, change->lsn, true,
						   change->data.msg.prefix,
						   change->data.msg.message_size,
						   change->data.msg.message);
	else
		rb->message(rb, txn, change->lsn, true,
					change->data.msg.prefix,
					change->data.msg.message_size,
					change->data.msg.message);
}

/*
 * Function to store the command id and snapshot at the end of the current
 * stream so that we can reuse the same while sending the next stream.
 */
static inline void
ReorderBufferSaveTXNSnapshot(ReorderBuffer *rb, ReorderBufferTXN *txn,
							 Snapshot snapshot_now, CommandId command_id)
{
	txn->command_id = command_id;

	/* Avoid copying if it's already copied. */
	if (snapshot_now->copied)
		txn->snapshot_now = snapshot_now;
	else
		txn->snapshot_now = ReorderBufferCopySnap(rb, snapshot_now,
												  txn, command_id);
}

/*
 * Helper function for ReorderBufferProcessTXN to handle the concurrent
 * abort of the streaming transaction.  This resets the TXN such that it
 * can be used to stream the remaining data of transaction being processed.
 * This can happen when the subtransaction is aborted and we still want to
 * continue processing the main or other subtransactions data.
 */
static void
ReorderBufferResetTXN(ReorderBuffer *rb, ReorderBufferTXN *txn,
					  Snapshot snapshot_now,
					  CommandId command_id,
					  XLogRecPtr last_lsn,
					  ReorderBufferChange *specinsert)
{
	/* Discard the changes that we just streamed */
	ReorderBufferTruncateTXN(rb, txn, rbtxn_prepared(txn));

	/* Free all resources allocated for toast reconstruction */
	ReorderBufferToastReset(rb, txn);

	/* Return the spec insert change if it is not NULL */
	if (specinsert != NULL)
	{
		ReorderBufferReturnChange(rb, specinsert, true);
		specinsert = NULL;
	}

	/*
	 * For the streaming case, stop the stream and remember the command ID and
	 * snapshot for the streaming run.
	 */
	if (rbtxn_is_streamed(txn))
	{
		rb->stream_stop(rb, txn, last_lsn);
		ReorderBufferSaveTXNSnapshot(rb, txn, snapshot_now, command_id);
	}
}

/*
 * Helper function for ReorderBufferReplay and ReorderBufferStreamTXN.
 *
 * Send data of a transaction (and its subtransactions) to the
 * output plugin. We iterate over the top and subtransactions (using a k-way
 * merge) and replay the changes in lsn order.
 *
 * If streaming is true then data will be sent using stream API.
 *
 * Note: "volatile" markers on some parameters are to avoid trouble with
 * PG_TRY inside the function.
 */
static void
ReorderBufferProcessTXN(ReorderBuffer *rb, ReorderBufferTXN *txn,
						XLogRecPtr commit_lsn,
						volatile Snapshot snapshot_now,
						volatile CommandId command_id,
						bool streaming)
{
	bool		using_subtxn;
	MemoryContext ccxt = CurrentMemoryContext;
	ReorderBufferIterTXNState *volatile iterstate = NULL;
	volatile XLogRecPtr prev_lsn = InvalidXLogRecPtr;
	ReorderBufferChange *volatile specinsert = NULL;
	volatile bool stream_started = false;
	ReorderBufferTXN *volatile curtxn = NULL;

	if (!IsYugaByteEnabled())
	{
		/* build data to be able to lookup the CommandIds of catalog tuples */
		ReorderBufferBuildTupleCidHash(rb, txn);

		/* setup the initial snapshot */
		SetupHistoricSnapshot(snapshot_now, txn->tuplecid_hash);
	}

	/*
	 * Decoding needs access to syscaches et al., which in turn use
	 * heavyweight locks and such. Thus we need to have enough state around to
	 * keep track of those.  The easiest way is to simply use a transaction
	 * internally.  That also allows us to easily enforce that nothing writes
	 * to the database by checking for xid assignments.
	 *
	 * When we're called via the SQL SRF there's already a transaction
	 * started, so start an explicit subtransaction there.
	 */
	using_subtxn = IsTransactionOrTransactionBlock();

	PG_TRY();
	{
		ReorderBufferChange *change;

		if (using_subtxn)
			BeginInternalSubTransaction(streaming ? "stream" : "replay");
		else
			StartTransactionCommand();

		/*
		 * We only need to send begin/begin-prepare for non-streamed
		 * transactions.
		 */
		if (!streaming)
		{
			if (rbtxn_prepared(txn))
				rb->begin_prepare(rb, txn);
			else
				rb->begin(rb, txn);
		}

		ReorderBufferIterTXNInit(rb, txn, &iterstate);
		while ((change = ReorderBufferIterTXNNext(rb, iterstate)) != NULL)
		{
			Relation	relation = NULL;
			Oid			reloid;

			CHECK_FOR_INTERRUPTS();

			/*
			 * We can't call start stream callback before processing first
			 * change.
			 */
			if (prev_lsn == InvalidXLogRecPtr)
			{
				if (streaming)
				{
					txn->origin_id = change->origin_id;
					rb->stream_start(rb, txn, change->lsn);
					stream_started = true;
				}
			}

			/*
			 * Enforce correct ordering of changes, merged from multiple
			 * subtransactions. The changes may have the same LSN due to
			 * MULTI_INSERT xlog records.
			 */
			Assert(prev_lsn == InvalidXLogRecPtr || prev_lsn <= change->lsn);

			prev_lsn = change->lsn;

			/*
			 * Set the current xid to detect concurrent aborts. This is
			 * required for the cases when we decode the changes before the
			 * COMMIT record is processed.
			 */
			if (streaming || rbtxn_prepared(change->txn))
			{
				curtxn = change->txn;
				SetupCheckXidLive(curtxn->xid);
			}

			switch (change->action)
			{
				case REORDER_BUFFER_CHANGE_INTERNAL_SPEC_CONFIRM:

					/*
					 * Confirmation for speculative insertion arrived. Simply
					 * use as a normal record. It'll be cleaned up at the end
					 * of INSERT processing.
					 */
					if (specinsert == NULL)
						elog(ERROR, "invalid ordering of speculative insertion changes");
					Assert(specinsert->data.tp.oldtuple == NULL);
					change = specinsert;
					change->action = REORDER_BUFFER_CHANGE_INSERT;

					/* intentionally fall through */
					switch_fallthrough();
				case REORDER_BUFFER_CHANGE_INSERT:
				case REORDER_BUFFER_CHANGE_UPDATE:
				case REORDER_BUFFER_CHANGE_DELETE:
					if (IsYugaByteEnabled())
						reloid = change->data.tp.yb_table_oid;
					else
					{
						Assert(snapshot_now);

						reloid = RelidByRelfilenode(change->data.tp.relnode.spcNode,
													change->data.tp.relnode.relNode);
					}

					/*
					 * Mapped catalog tuple without data, emitted while
					 * catalog table was in the process of being rewritten. We
					 * can fail to look up the relfilenode, because the
					 * relmapper has no "historic" view, in contrast to the
					 * normal catalog during decoding. Thus repeated rewrites
					 * can cause a lookup failure. That's OK because we do not
					 * decode catalog changes anyway. Normally such tuples
					 * would be skipped over below, but we can't identify
					 * whether the table should be logically logged without
					 * mapping the relfilenode to the oid.
					 */
					if (reloid == InvalidOid &&
						change->data.tp.newtuple == NULL &&
						change->data.tp.oldtuple == NULL)
						goto change_done;
					else if (reloid == InvalidOid)
						elog(ERROR, "could not map filenode \"%s\" to relation OID",
							 relpathperm(change->data.tp.relnode,
										 MAIN_FORKNUM));

					if (IsYugaByteEnabled())
					{
						/*
						 * In YB, the replica identity used for streaming is the
						 * one that existed at the time of slot (stream)
						 * creation. So we overwrite the replica identity of the
						 * relation to what it existed at that time.
						 */
						relation = YbGetRelationWithOverwrittenReplicaIdentity(
							reloid, YBCGetReplicaIdentityForRelation(reloid));
					}
					else
					{
						relation = RelationIdGetRelation(reloid);

						if (!RelationIsValid(relation))
							elog(ERROR, "could not open relation with OID %u (for filenode \"%s\")",
								 reloid,
								 relpathperm(change->data.tp.relnode,
											 MAIN_FORKNUM));
					}

					/*
					 * YB note: We disable this check here since:
					 * 1. WAL levels are not applicable to YSQL as we have
					 * a separate WAL.
					 * 2. We are guaranteed to not get entries for catalog
					 * tables here since the slot creation itself skips
					 * catalog tables.
					 */
					if (!IsYugaByteEnabled() && !RelationIsLogicallyLogged(relation))
						goto change_done;

					/*
					 * Ignore temporary heaps created during DDL unless the
					 * plugin has asked for them.
					 */
					if (relation->rd_rel->relrewrite && !rb->output_rewrites)
						goto change_done;

					/*
					 * For now ignore sequence changes entirely. Most of the
					 * time they don't log changes using records we
					 * understand, so it doesn't make sense to handle the few
					 * cases we do.
					 */
					if (relation->rd_rel->relkind == RELKIND_SEQUENCE)
						goto change_done;

					/* user-triggered change */
					if (!IsToastRelation(relation))
					{
						ReorderBufferToastReplace(rb, txn, relation, change);
						ReorderBufferApplyChange(rb, txn, relation, change,
												 streaming);

						/*
						 * Only clear reassembled toast chunks if we're sure
						 * they're not required anymore. The creator of the
						 * tuple tells us.
						 */
						if (change->data.tp.clear_toast_afterwards)
							ReorderBufferToastReset(rb, txn);
					}
					/* we're not interested in toast deletions */
					else if (change->action == REORDER_BUFFER_CHANGE_INSERT)
					{
						/*
						 * Need to reassemble the full toasted Datum in
						 * memory, to ensure the chunks don't get reused till
						 * we're done remove it from the list of this
						 * transaction's changes. Otherwise it will get
						 * freed/reused while restoring spooled data from
						 * disk.
						 */
						Assert(change->data.tp.newtuple != NULL);

						dlist_delete(&change->node);
						ReorderBufferToastAppendChunk(rb, txn, relation,
													  change);
					}

			change_done:

					/*
					 * If speculative insertion was confirmed, the record
					 * isn't needed anymore.
					 */
					if (specinsert != NULL)
					{
						ReorderBufferReturnChange(rb, specinsert, true);
						specinsert = NULL;
					}

					if (RelationIsValid(relation))
					{
						RelationClose(relation);
						relation = NULL;
					}
					break;

				case REORDER_BUFFER_CHANGE_INTERNAL_SPEC_INSERT:

					/*
					 * Speculative insertions are dealt with by delaying the
					 * processing of the insert until the confirmation record
					 * arrives. For that we simply unlink the record from the
					 * chain, so it does not get freed/reused while restoring
					 * spooled data from disk.
					 *
					 * This is safe in the face of concurrent catalog changes
					 * because the relevant relation can't be changed between
					 * speculative insertion and confirmation due to
					 * CheckTableNotInUse() and locking.
					 */

					/* clear out a pending (and thus failed) speculation */
					if (specinsert != NULL)
					{
						ReorderBufferReturnChange(rb, specinsert, true);
						specinsert = NULL;
					}

					/* and memorize the pending insertion */
					dlist_delete(&change->node);
					specinsert = change;
					break;

				case REORDER_BUFFER_CHANGE_INTERNAL_SPEC_ABORT:

					/*
					 * Abort for speculative insertion arrived. So cleanup the
					 * specinsert tuple and toast hash.
					 *
					 * Note that we get the spec abort change for each toast
					 * entry but we need to perform the cleanup only the first
					 * time we get it for the main table.
					 */
					if (specinsert != NULL)
					{
						/*
						 * We must clean the toast hash before processing a
						 * completely new tuple to avoid confusion about the
						 * previous tuple's toast chunks.
						 */
						Assert(change->data.tp.clear_toast_afterwards);
						ReorderBufferToastReset(rb, txn);

						/* We don't need this record anymore. */
						ReorderBufferReturnChange(rb, specinsert, true);
						specinsert = NULL;
					}
					break;

				case REORDER_BUFFER_CHANGE_TRUNCATE:
					{
						int			i;
						int			nrelids = change->data.truncate.nrelids;
						int			nrelations = 0;
						Relation   *relations;

						relations = palloc0(nrelids * sizeof(Relation));
						for (i = 0; i < nrelids; i++)
						{
							Oid			relid = change->data.truncate.relids[i];
							Relation	relation;

							relation = RelationIdGetRelation(relid);

							if (!RelationIsValid(relation))
								elog(ERROR, "could not open relation with OID %u", relid);

							if (!RelationIsLogicallyLogged(relation))
								continue;

							relations[nrelations++] = relation;
						}

						/* Apply the truncate. */
						ReorderBufferApplyTruncate(rb, txn, nrelations,
												   relations, change,
												   streaming);

						for (i = 0; i < nrelations; i++)
							RelationClose(relations[i]);

						break;
					}

				case REORDER_BUFFER_CHANGE_MESSAGE:
					ReorderBufferApplyMessage(rb, txn, change, streaming);
					break;

				case REORDER_BUFFER_CHANGE_INVALIDATION:
					/* Execute the invalidation messages locally */
					ReorderBufferExecuteInvalidations(change->data.inval.ninvalidations,
													  change->data.inval.invalidations);
					break;

				case REORDER_BUFFER_CHANGE_INTERNAL_SNAPSHOT:
					/* get rid of the old */
					TeardownHistoricSnapshot(false);

					if (snapshot_now->copied)
					{
						ReorderBufferFreeSnap(rb, snapshot_now);
						snapshot_now =
							ReorderBufferCopySnap(rb, change->data.snapshot,
												  txn, command_id);
					}

					/*
					 * Restored from disk, need to be careful not to double
					 * free. We could introduce refcounting for that, but for
					 * now this seems infrequent enough not to care.
					 */
					else if (change->data.snapshot->copied)
					{
						snapshot_now =
							ReorderBufferCopySnap(rb, change->data.snapshot,
												  txn, command_id);
					}
					else
					{
						snapshot_now = change->data.snapshot;
					}

					/* and continue with the new one */
					SetupHistoricSnapshot(snapshot_now, txn->tuplecid_hash);
					break;

				case REORDER_BUFFER_CHANGE_INTERNAL_COMMAND_ID:
					Assert(change->data.command_id != InvalidCommandId);

					if (command_id < change->data.command_id)
					{
						command_id = change->data.command_id;

						if (!snapshot_now->copied)
						{
							/* we don't use the global one anymore */
							snapshot_now = ReorderBufferCopySnap(rb, snapshot_now,
																 txn, command_id);
						}

						snapshot_now->curcid = command_id;

						TeardownHistoricSnapshot(false);
						SetupHistoricSnapshot(snapshot_now, txn->tuplecid_hash);
					}

					break;

				case REORDER_BUFFER_CHANGE_INTERNAL_TUPLECID:
					elog(ERROR, "tuplecid value in changequeue");
					break;
			}
		}

		/* speculative insertion record must be freed by now */
		Assert(!specinsert);

		/* clean up the iterator */
		ReorderBufferIterTXNFinish(rb, iterstate);
		iterstate = NULL;

		/*
		 * Update total transaction count and total bytes processed by the
		 * transaction and its subtransactions. Ensure to not count the
		 * streamed transaction multiple times.
		 *
		 * Note that the statistics computation has to be done after
		 * ReorderBufferIterTXNFinish as it releases the serialized change
		 * which we have already accounted in ReorderBufferIterTXNNext.
		 */
		if (!rbtxn_is_streamed(txn))
			rb->totalTxns++;

		rb->totalBytes += txn->total_size;

		/*
		 * Done with current changes, send the last message for this set of
		 * changes depending upon streaming mode.
		 */
		if (streaming)
		{
			if (stream_started)
			{
				rb->stream_stop(rb, txn, prev_lsn);
				stream_started = false;
			}
		}
		else
		{
			/*
			 * Call either PREPARE (for two-phase transactions) or COMMIT (for
			 * regular ones).
			 */
			if (rbtxn_prepared(txn))
				rb->prepare(rb, txn, commit_lsn);
			else
				rb->commit(rb, txn, commit_lsn);
		}

		/* this is just a sanity check against bad output plugin behaviour */
		if (GetCurrentTransactionIdIfAny() != InvalidTransactionId)
			elog(ERROR, "output plugin used XID %u",
				 GetCurrentTransactionId());

		/*
		 * Remember the command ID and snapshot for the next set of changes in
		 * streaming mode.
		 */
		if (streaming)
			ReorderBufferSaveTXNSnapshot(rb, txn, snapshot_now, command_id);
		else if (!IsYugaByteEnabled() && snapshot_now->copied)
			ReorderBufferFreeSnap(rb, snapshot_now);

		/* cleanup */
		TeardownHistoricSnapshot(false);

		/*
		 * Aborting the current (sub-)transaction as a whole has the right
		 * semantics. We want all locks acquired in here to be released, not
		 * reassigned to the parent and we do not want any database access
		 * have persistent effects.
		 */
		AbortCurrentTransaction();

		/* make sure there's no cache pollution */
		ReorderBufferExecuteInvalidations(txn->ninvalidations, txn->invalidations);

		if (using_subtxn)
			RollbackAndReleaseCurrentSubTransaction();

		/*
		 * We are here due to one of the four reasons: 1. Decoding an
		 * in-progress txn. 2. Decoding a prepared txn. 3. Decoding of a
		 * prepared txn that was (partially) streamed. 4. Decoding a committed
		 * txn.
		 *
		 * For 1, we allow truncation of txn data by removing the changes
		 * already streamed but still keeping other things like invalidations,
		 * snapshot, and tuplecids. For 2 and 3, we indicate
		 * ReorderBufferTruncateTXN to do more elaborate truncation of txn
		 * data as the entire transaction has been decoded except for commit.
		 * For 4, as the entire txn has been decoded, we can fully clean up
		 * the TXN reorder buffer.
		 */
		if (!IsYugaByteEnabled() && (streaming || rbtxn_prepared(txn)))
		{
			ReorderBufferTruncateTXN(rb, txn, rbtxn_prepared(txn));
			/* Reset the CheckXidAlive */
			CheckXidAlive = InvalidTransactionId;
		}
		else
			ReorderBufferCleanupTXN(rb, txn);
	}
	PG_CATCH();
	{
		MemoryContext ecxt = MemoryContextSwitchTo(ccxt);
		ErrorData  *errdata = CopyErrorData();

		/* TODO: Encapsulate cleanup from the PG_TRY and PG_CATCH blocks */
		if (iterstate)
			ReorderBufferIterTXNFinish(rb, iterstate);

		TeardownHistoricSnapshot(true);

		/*
		 * Force cache invalidation to happen outside of a valid transaction
		 * to prevent catalog access as we just caught an error.
		 */
		AbortCurrentTransaction();

		/* make sure there's no cache pollution */
		ReorderBufferExecuteInvalidations(txn->ninvalidations,
										  txn->invalidations);

		if (using_subtxn)
			RollbackAndReleaseCurrentSubTransaction();

		/*
		 * The error code ERRCODE_TRANSACTION_ROLLBACK indicates a concurrent
		 * abort of the (sub)transaction we are streaming or preparing. We
		 * need to do the cleanup and return gracefully on this error, see
		 * SetupCheckXidLive.
		 *
		 * This error code can be thrown by one of the callbacks we call
		 * during decoding so we need to ensure that we return gracefully only
		 * when we are sending the data in streaming mode and the streaming is
		 * not finished yet or when we are sending the data out on a PREPARE
		 * during a two-phase commit.
		 */
		if (!IsYugaByteEnabled() &&
			errdata->sqlerrcode == ERRCODE_TRANSACTION_ROLLBACK &&
			(stream_started || rbtxn_prepared(txn)))
		{
			/* curtxn must be set for streaming or prepared transactions */
			Assert(curtxn);

			/* Cleanup the temporary error state. */
			FlushErrorState();
			FreeErrorData(errdata);
			errdata = NULL;
			curtxn->concurrent_abort = true;

			/* Reset the TXN so that it is allowed to stream remaining data. */
			ReorderBufferResetTXN(rb, txn, snapshot_now,
								  command_id, prev_lsn,
								  specinsert);
		}
		else
		{
			ReorderBufferCleanupTXN(rb, txn);
			MemoryContextSwitchTo(ecxt);
			PG_RE_THROW();
		}
	}
	PG_END_TRY();
}

/*
 * Perform the replay of a transaction and its non-aborted subtransactions.
 *
 * Subtransactions previously have to be processed by
 * ReorderBufferCommitChild(), even if previously assigned to the toplevel
 * transaction with ReorderBufferAssignChild.
 *
 * This interface is called once a prepare or toplevel commit is read for both
 * streamed as well as non-streamed transactions.
 */
static void
ReorderBufferReplay(ReorderBufferTXN *txn,
					ReorderBuffer *rb, TransactionId xid,
					XLogRecPtr commit_lsn, XLogRecPtr end_lsn,
					TimestampTz commit_time,
					RepOriginId origin_id, XLogRecPtr origin_lsn)
{
	Snapshot	snapshot_now;
	CommandId	command_id = FirstCommandId;

	txn->final_lsn = commit_lsn;
	txn->end_lsn = end_lsn;
	txn->xact_time.commit_time = commit_time;
	txn->origin_id = origin_id;
	txn->origin_lsn = origin_lsn;

	/*
	 * YB note: Snapshot is used to read the catalog table entries at the time of
	 * transaction start. This mechanism is not yet applicable to YB. So we
	 * disable the snapshot related code here.
	 */
	if (!IsYugaByteEnabled())
	{
		/*
		 * If the transaction was (partially) streamed, we need to commit it in a
		 * 'streamed' way. That is, we first stream the remaining part of the
		 * transaction, and then invoke stream_commit message.
		 *
		 * Called after everything (origin ID, LSN, ...) is stored in the
		 * transaction to avoid passing that information directly.
		 */
		/*
		 * YB_TODO(stiwary): evaluate whether this code is applicable for
		 * ysql.
		 */
		if (rbtxn_is_streamed(txn))
		{
			ReorderBufferStreamCommit(rb, txn);
			return;
		}

		/*
		 * If this transaction has no snapshot, it didn't make any changes to the
		 * database, so there's nothing to decode.  Note that
		 * ReorderBufferCommitChild will have transferred any snapshots from
		 * subtransactions if there were any.
		 */
		if (txn->base_snapshot == NULL)
		{
			Assert(txn->ninvalidations == 0);

			/*
			 * Removing this txn before a commit might result in the computation
			 * of an incorrect restart_lsn. See SnapBuildProcessRunningXacts.
			 */
			if (!rbtxn_prepared(txn))
				ReorderBufferCleanupTXN(rb, txn);
			return;
		}
	}

	snapshot_now = txn->base_snapshot;

	/* Process and send the changes to output plugin. */
	ReorderBufferProcessTXN(rb, txn, commit_lsn, snapshot_now,
							command_id, false);
}

/*
 * Commit a transaction.
 *
 * See comments for ReorderBufferReplay().
 */
void
ReorderBufferCommit(ReorderBuffer *rb, TransactionId xid,
					XLogRecPtr commit_lsn, XLogRecPtr end_lsn,
					TimestampTz commit_time,
					RepOriginId origin_id, XLogRecPtr origin_lsn)
{
	ReorderBufferTXN *txn;

	TimestampTz yb_start_time = GetCurrentTimestamp();

	txn = ReorderBufferTXNByXid(rb, xid, false, NULL, InvalidXLogRecPtr,
								false);

	/* unknown transaction, nothing to replay */
	if (txn == NULL)
		return;

	ReorderBufferReplay(txn, rb, xid, commit_lsn, end_lsn, commit_time,
						origin_id, origin_lsn);

	if (IsYugaByteEnabled())
		YbWalSndTotalTimeInReorderBufferMicros +=
			YbCalculateTimeDifferenceInMicros(yb_start_time);
}

/*
 * Record the prepare information for a transaction.
 */
bool
ReorderBufferRememberPrepareInfo(ReorderBuffer *rb, TransactionId xid,
								 XLogRecPtr prepare_lsn, XLogRecPtr end_lsn,
								 TimestampTz prepare_time,
								 RepOriginId origin_id, XLogRecPtr origin_lsn)
{
	ReorderBufferTXN *txn;

	txn = ReorderBufferTXNByXid(rb, xid, false, NULL, InvalidXLogRecPtr, false);

	/* unknown transaction, nothing to do */
	if (txn == NULL)
		return false;

	/*
	 * Remember the prepare information to be later used by commit prepared in
	 * case we skip doing prepare.
	 */
	txn->final_lsn = prepare_lsn;
	txn->end_lsn = end_lsn;
	txn->xact_time.prepare_time = prepare_time;
	txn->origin_id = origin_id;
	txn->origin_lsn = origin_lsn;

	return true;
}

/* Remember that we have skipped prepare */
void
ReorderBufferSkipPrepare(ReorderBuffer *rb, TransactionId xid)
{
	ReorderBufferTXN *txn;

	txn = ReorderBufferTXNByXid(rb, xid, false, NULL, InvalidXLogRecPtr, false);

	/* unknown transaction, nothing to do */
	if (txn == NULL)
		return;

	txn->txn_flags |= RBTXN_SKIPPED_PREPARE;
}

/*
 * Prepare a two-phase transaction.
 *
 * See comments for ReorderBufferReplay().
 */
void
ReorderBufferPrepare(ReorderBuffer *rb, TransactionId xid,
					 char *gid)
{
	ReorderBufferTXN *txn;

	txn = ReorderBufferTXNByXid(rb, xid, false, NULL, InvalidXLogRecPtr,
								false);

	/* unknown transaction, nothing to replay */
	if (txn == NULL)
		return;

	txn->txn_flags |= RBTXN_PREPARE;
	txn->gid = pstrdup(gid);

	/* The prepare info must have been updated in txn by now. */
	Assert(txn->final_lsn != InvalidXLogRecPtr);

	ReorderBufferReplay(txn, rb, xid, txn->final_lsn, txn->end_lsn,
						txn->xact_time.prepare_time, txn->origin_id, txn->origin_lsn);

	/*
	 * We send the prepare for the concurrently aborted xacts so that later
	 * when rollback prepared is decoded and sent, the downstream should be
	 * able to rollback such a xact. See comments atop DecodePrepare.
	 *
	 * Note, for the concurrent_abort + streaming case a stream_prepare was
	 * already sent within the ReorderBufferReplay call above.
	 */
	if (txn->concurrent_abort && !rbtxn_is_streamed(txn))
		rb->prepare(rb, txn, txn->final_lsn);
}

/*
 * This is used to handle COMMIT/ROLLBACK PREPARED.
 */
void
ReorderBufferFinishPrepared(ReorderBuffer *rb, TransactionId xid,
							XLogRecPtr commit_lsn, XLogRecPtr end_lsn,
							XLogRecPtr two_phase_at,
							TimestampTz commit_time, RepOriginId origin_id,
							XLogRecPtr origin_lsn, char *gid, bool is_commit)
{
	ReorderBufferTXN *txn;
	XLogRecPtr	prepare_end_lsn;
	TimestampTz prepare_time;

	txn = ReorderBufferTXNByXid(rb, xid, false, NULL, commit_lsn, false);

	/* unknown transaction, nothing to do */
	if (txn == NULL)
		return;

	/*
	 * By this time the txn has the prepare record information, remember it to
	 * be later used for rollback.
	 */
	prepare_end_lsn = txn->end_lsn;
	prepare_time = txn->xact_time.prepare_time;

	/* add the gid in the txn */
	txn->gid = pstrdup(gid);

	/*
	 * It is possible that this transaction is not decoded at prepare time
	 * either because by that time we didn't have a consistent snapshot, or
	 * two_phase was not enabled, or it was decoded earlier but we have
	 * restarted. We only need to send the prepare if it was not decoded
	 * earlier. We don't need to decode the xact for aborts if it is not done
	 * already.
	 */
	if ((txn->final_lsn < two_phase_at) && is_commit)
	{
		txn->txn_flags |= RBTXN_PREPARE;

		/*
		 * The prepare info must have been updated in txn even if we skip
		 * prepare.
		 */
		Assert(txn->final_lsn != InvalidXLogRecPtr);

		/*
		 * By this time the txn has the prepare record information and it is
		 * important to use that so that downstream gets the accurate
		 * information. If instead, we have passed commit information here
		 * then downstream can behave as it has already replayed commit
		 * prepared after the restart.
		 */
		ReorderBufferReplay(txn, rb, xid, txn->final_lsn, txn->end_lsn,
							txn->xact_time.prepare_time, txn->origin_id, txn->origin_lsn);
	}

	txn->final_lsn = commit_lsn;
	txn->end_lsn = end_lsn;
	txn->xact_time.commit_time = commit_time;
	txn->origin_id = origin_id;
	txn->origin_lsn = origin_lsn;

	if (is_commit)
		rb->commit_prepared(rb, txn, commit_lsn);
	else
		rb->rollback_prepared(rb, txn, prepare_end_lsn, prepare_time);

	/* cleanup: make sure there's no cache pollution */
	ReorderBufferExecuteInvalidations(txn->ninvalidations,
									  txn->invalidations);
	ReorderBufferCleanupTXN(rb, txn);
}

/*
 * Abort a transaction that possibly has previous changes. Needs to be first
 * called for subtransactions and then for the toplevel xid.
 *
 * NB: Transactions handled here have to have actively aborted (i.e. have
 * produced an abort record). Implicitly aborted transactions are handled via
 * ReorderBufferAbortOld(); transactions we're just not interested in, but
 * which have committed are handled in ReorderBufferForget().
 *
 * This function purges this transaction and its contents from memory and
 * disk.
 */
void
ReorderBufferAbort(ReorderBuffer *rb, TransactionId xid, XLogRecPtr lsn)
{
	ReorderBufferTXN *txn;

	txn = ReorderBufferTXNByXid(rb, xid, false, NULL, InvalidXLogRecPtr,
								false);

	/* unknown, nothing to remove */
	if (txn == NULL)
		return;

	/* For streamed transactions notify the remote node about the abort. */
	if (rbtxn_is_streamed(txn))
	{
		rb->stream_abort(rb, txn, lsn);

		/*
		 * We might have decoded changes for this transaction that could load
		 * the cache as per the current transaction's view (consider DDL's
		 * happened in this transaction). We don't want the decoding of future
		 * transactions to use those cache entries so execute invalidations.
		 */
		if (txn->ninvalidations > 0)
			ReorderBufferImmediateInvalidation(rb, txn->ninvalidations,
											   txn->invalidations);
	}

	/* cosmetic... */
	txn->final_lsn = lsn;

	/* remove potential on-disk data, and deallocate */
	ReorderBufferCleanupTXN(rb, txn);
}

/*
 * Abort all transactions that aren't actually running anymore because the
 * server restarted.
 *
 * NB: These really have to be transactions that have aborted due to a server
 * crash/immediate restart, as we don't deal with invalidations here.
 */
void
ReorderBufferAbortOld(ReorderBuffer *rb, TransactionId oldestRunningXid)
{
	dlist_mutable_iter it;

	/*
	 * Iterate through all (potential) toplevel TXNs and abort all that are
	 * older than what possibly can be running. Once we've found the first
	 * that is alive we stop, there might be some that acquired an xid earlier
	 * but started writing later, but it's unlikely and they will be cleaned
	 * up in a later call to this function.
	 */
	dlist_foreach_modify(it, &rb->toplevel_by_lsn)
	{
		ReorderBufferTXN *txn;

		txn = dlist_container(ReorderBufferTXN, node, it.cur);

		if (TransactionIdPrecedes(txn->xid, oldestRunningXid))
		{
			elog(DEBUG2, "aborting old transaction %u", txn->xid);

			/* Notify the remote node about the crash/immediate restart. */
			if (rbtxn_is_streamed(txn))
				rb->stream_abort(rb, txn, InvalidXLogRecPtr);

			/* remove potential on-disk data, and deallocate this tx */
			ReorderBufferCleanupTXN(rb, txn);
		}
		else
			return;
	}
}

/*
 * Forget the contents of a transaction if we aren't interested in its
 * contents. Needs to be first called for subtransactions and then for the
 * toplevel xid.
 *
 * This is significantly different to ReorderBufferAbort() because
 * transactions that have committed need to be treated differently from aborted
 * ones since they may have modified the catalog.
 *
 * Note that this is only allowed to be called in the moment a transaction
 * commit has just been read, not earlier; otherwise later records referring
 * to this xid might re-create the transaction incompletely.
 */
void
ReorderBufferForget(ReorderBuffer *rb, TransactionId xid, XLogRecPtr lsn)
{
	ReorderBufferTXN *txn;

	TimestampTz yb_start_time = GetCurrentTimestamp();

	txn = ReorderBufferTXNByXid(rb, xid, false, NULL, InvalidXLogRecPtr,
								false);

	/* unknown, nothing to forget */
	if (txn == NULL)
		return;

	/* For streamed transactions notify the remote node about the abort. */
	if (rbtxn_is_streamed(txn))
		rb->stream_abort(rb, txn, lsn);

	/* cosmetic... */
	txn->final_lsn = lsn;

	/*
	 * Process cache invalidation messages if there are any. Even if we're not
	 * interested in the transaction's contents, it could have manipulated the
	 * catalog and we need to update the caches according to that.
	 */
	if (txn->base_snapshot != NULL && txn->ninvalidations > 0)
		ReorderBufferImmediateInvalidation(rb, txn->ninvalidations,
										   txn->invalidations);
	else
		Assert(txn->ninvalidations == 0);

	/* remove potential on-disk data, and deallocate */
	ReorderBufferCleanupTXN(rb, txn);

	if (IsYugaByteEnabled())
		YbWalSndTotalTimeInReorderBufferMicros +=
			YbCalculateTimeDifferenceInMicros(yb_start_time);
}

/*
 * Invalidate cache for those transactions that need to be skipped just in case
 * catalogs were manipulated as part of the transaction.
 *
 * Note that this is a special-purpose function for prepared transactions where
 * we don't want to clean up the TXN even when we decide to skip it. See
 * DecodePrepare.
 */
void
ReorderBufferInvalidate(ReorderBuffer *rb, TransactionId xid, XLogRecPtr lsn)
{
	ReorderBufferTXN *txn;

	txn = ReorderBufferTXNByXid(rb, xid, false, NULL, InvalidXLogRecPtr,
								false);

	/* unknown, nothing to do */
	if (txn == NULL)
		return;

	/*
	 * Process cache invalidation messages if there are any. Even if we're not
	 * interested in the transaction's contents, it could have manipulated the
	 * catalog and we need to update the caches according to that.
	 */
	if (txn->base_snapshot != NULL && txn->ninvalidations > 0)
		ReorderBufferImmediateInvalidation(rb, txn->ninvalidations,
										   txn->invalidations);
	else
		Assert(txn->ninvalidations == 0);
}


/*
 * Execute invalidations happening outside the context of a decoded
 * transaction. That currently happens either for xid-less commits
 * (cf. RecordTransactionCommit()) or for invalidations in uninteresting
 * transactions (via ReorderBufferForget()).
 */
void
ReorderBufferImmediateInvalidation(ReorderBuffer *rb, uint32 ninvalidations,
								   SharedInvalidationMessage *invalidations)
{
	bool		use_subtxn = IsTransactionOrTransactionBlock();
	int			i;

	if (use_subtxn)
		BeginInternalSubTransaction("replay");

	/*
	 * Force invalidations to happen outside of a valid transaction - that way
	 * entries will just be marked as invalid without accessing the catalog.
	 * That's advantageous because we don't need to setup the full state
	 * necessary for catalog access.
	 */
	if (use_subtxn)
		AbortCurrentTransaction();

	for (i = 0; i < ninvalidations; i++)
		LocalExecuteInvalidationMessage(&invalidations[i]);

	if (use_subtxn)
		RollbackAndReleaseCurrentSubTransaction();
}

/*
 * Tell reorderbuffer about an xid seen in the WAL stream. Has to be called at
 * least once for every xid in XLogRecord->xl_xid (other places in records
 * may, but do not have to be passed through here).
 *
 * Reorderbuffer keeps some datastructures about transactions in LSN order,
 * for efficiency. To do that it has to know about when transactions are seen
 * first in the WAL. As many types of records are not actually interesting for
 * logical decoding, they do not necessarily pass though here.
 */
void
ReorderBufferProcessXid(ReorderBuffer *rb, TransactionId xid, XLogRecPtr lsn)
{
	TimestampTz yb_start_time = GetCurrentTimestamp();

	/* many records won't have an xid assigned, centralize check here */
	if (xid != InvalidTransactionId)
		ReorderBufferTXNByXid(rb, xid, true, NULL, lsn, true);

	if (IsYugaByteEnabled())
		YbWalSndTotalTimeInReorderBufferMicros +=
			YbCalculateTimeDifferenceInMicros(yb_start_time);
}

/*
 * Add a new snapshot to this transaction that may only used after lsn 'lsn'
 * because the previous snapshot doesn't describe the catalog correctly for
 * following rows.
 */
void
ReorderBufferAddSnapshot(ReorderBuffer *rb, TransactionId xid,
						 XLogRecPtr lsn, Snapshot snap)
{
	ReorderBufferChange *change = ReorderBufferGetChange(rb);

	change->data.snapshot = snap;
	change->action = REORDER_BUFFER_CHANGE_INTERNAL_SNAPSHOT;

	ReorderBufferQueueChange(rb, xid, lsn, change, false);
}

/*
 * Set up the transaction's base snapshot.
 *
 * If we know that xid is a subtransaction, set the base snapshot on the
 * top-level transaction instead.
 */
void
ReorderBufferSetBaseSnapshot(ReorderBuffer *rb, TransactionId xid,
							 XLogRecPtr lsn, Snapshot snap)
{
	ReorderBufferTXN *txn;
	bool		is_new;

	AssertArg(snap != NULL);

	/*
	 * Fetch the transaction to operate on.  If we know it's a subtransaction,
	 * operate on its top-level transaction instead.
	 */
	txn = ReorderBufferTXNByXid(rb, xid, true, &is_new, lsn, true);
	if (rbtxn_is_known_subxact(txn))
		txn = ReorderBufferTXNByXid(rb, txn->toplevel_xid, false,
									NULL, InvalidXLogRecPtr, false);
	Assert(txn->base_snapshot == NULL);

	txn->base_snapshot = snap;
	txn->base_snapshot_lsn = lsn;
	dlist_push_tail(&rb->txns_by_base_snapshot_lsn, &txn->base_snapshot_node);

	AssertTXNLsnOrder(rb);
}

/*
 * Access the catalog with this CommandId at this point in the changestream.
 *
 * May only be called for command ids > 1
 */
void
ReorderBufferAddNewCommandId(ReorderBuffer *rb, TransactionId xid,
							 XLogRecPtr lsn, CommandId cid)
{
	ReorderBufferChange *change = ReorderBufferGetChange(rb);

	change->data.command_id = cid;
	change->action = REORDER_BUFFER_CHANGE_INTERNAL_COMMAND_ID;

	ReorderBufferQueueChange(rb, xid, lsn, change, false);
}

/*
 * Update memory counters to account for the new or removed change.
 *
 * We update two counters - in the reorder buffer, and in the transaction
 * containing the change. The reorder buffer counter allows us to quickly
 * decide if we reached the memory limit, the transaction counter allows
 * us to quickly pick the largest transaction for eviction.
 *
 * When streaming is enabled, we need to update the toplevel transaction
 * counters instead - we don't really care about subtransactions as we
 * can't stream them individually anyway, and we only pick toplevel
 * transactions for eviction. So only toplevel transactions matter.
 */
static void
ReorderBufferChangeMemoryUpdate(ReorderBuffer *rb,
								ReorderBufferChange *change,
								bool addition, Size sz)
{
	ReorderBufferTXN *txn;
	ReorderBufferTXN *toptxn;

	Assert(change->txn);

	/*
	 * Ignore tuple CID changes, because those are not evicted when reaching
	 * memory limit. So we just don't count them, because it might easily
	 * trigger a pointless attempt to spill.
	 */
	if (change->action == REORDER_BUFFER_CHANGE_INTERNAL_TUPLECID)
		return;

	txn = change->txn;

	/*
	 * Update the total size in top level as well. This is later used to
	 * compute the decoding stats.
	 */
	if (txn->toptxn != NULL)
		toptxn = txn->toptxn;
	else
		toptxn = txn;

	if (addition)
	{
		txn->size += sz;
		rb->size += sz;

		/* Update the total size in the top transaction. */
		toptxn->total_size += sz;
	}
	else
	{
		Assert((rb->size >= sz) && (txn->size >= sz));
		txn->size -= sz;
		rb->size -= sz;

		/* Update the total size in the top transaction. */
		toptxn->total_size -= sz;
	}

	Assert(txn->size <= rb->size);
}

/*
 * Add new (relfilenode, tid) -> (cmin, cmax) mappings.
 *
 * We do not include this change type in memory accounting, because we
 * keep CIDs in a separate list and do not evict them when reaching
 * the memory limit.
 */
void
ReorderBufferAddNewTupleCids(ReorderBuffer *rb, TransactionId xid,
							 XLogRecPtr lsn, RelFileNode node,
							 ItemPointerData tid, CommandId cmin,
							 CommandId cmax, CommandId combocid)
{
	ReorderBufferChange *change = ReorderBufferGetChange(rb);
	ReorderBufferTXN *txn;

	txn = ReorderBufferTXNByXid(rb, xid, true, NULL, lsn, true);

	change->data.tuplecid.node = node;
	change->data.tuplecid.tid = tid;
	change->data.tuplecid.cmin = cmin;
	change->data.tuplecid.cmax = cmax;
	change->data.tuplecid.combocid = combocid;
	change->lsn = lsn;
	change->txn = txn;
	change->action = REORDER_BUFFER_CHANGE_INTERNAL_TUPLECID;

	dlist_push_tail(&txn->tuplecids, &change->node);
	txn->ntuplecids++;
}

/*
 * Accumulate the invalidations for executing them later.
 *
 * This needs to be called for each XLOG_XACT_INVALIDATIONS message and
 * accumulates all the invalidation messages in the toplevel transaction, if
 * available, otherwise in the current transaction, as well as in the form of
 * change in reorder buffer.  We require to record it in form of the change
 * so that we can execute only the required invalidations instead of executing
 * all the invalidations on each CommandId increment.  We also need to
 * accumulate these in the txn buffer because in some cases where we skip
 * processing the transaction (see ReorderBufferForget), we need to execute
 * all the invalidations together.
 */
void
ReorderBufferAddInvalidations(ReorderBuffer *rb, TransactionId xid,
							  XLogRecPtr lsn, Size nmsgs,
							  SharedInvalidationMessage *msgs)
{
	ReorderBufferTXN *txn;
	MemoryContext oldcontext;
	ReorderBufferChange *change;

	txn = ReorderBufferTXNByXid(rb, xid, true, NULL, lsn, true);

	oldcontext = MemoryContextSwitchTo(rb->context);

	/*
	 * Collect all the invalidations under the top transaction, if available,
	 * so that we can execute them all together.  See comments atop this
	 * function.
	 */
	if (txn->toptxn)
		txn = txn->toptxn;

	Assert(nmsgs > 0);

	/* Accumulate invalidations. */
	if (txn->ninvalidations == 0)
	{
		txn->ninvalidations = nmsgs;
		txn->invalidations = (SharedInvalidationMessage *)
			palloc(sizeof(SharedInvalidationMessage) * nmsgs);
		memcpy(txn->invalidations, msgs,
			   sizeof(SharedInvalidationMessage) * nmsgs);
	}
	else
	{
		txn->invalidations = (SharedInvalidationMessage *)
			repalloc(txn->invalidations, sizeof(SharedInvalidationMessage) *
					 (txn->ninvalidations + nmsgs));

		memcpy(txn->invalidations + txn->ninvalidations, msgs,
			   nmsgs * sizeof(SharedInvalidationMessage));
		txn->ninvalidations += nmsgs;
	}

	change = ReorderBufferGetChange(rb);
	change->action = REORDER_BUFFER_CHANGE_INVALIDATION;
	change->data.inval.ninvalidations = nmsgs;
	change->data.inval.invalidations = (SharedInvalidationMessage *)
		palloc(sizeof(SharedInvalidationMessage) * nmsgs);
	memcpy(change->data.inval.invalidations, msgs,
		   sizeof(SharedInvalidationMessage) * nmsgs);

	ReorderBufferQueueChange(rb, xid, lsn, change, false);

	MemoryContextSwitchTo(oldcontext);
}

/*
 * Apply all invalidations we know. Possibly we only need parts at this point
 * in the changestream but we don't know which those are.
 */
static void
ReorderBufferExecuteInvalidations(uint32 nmsgs, SharedInvalidationMessage *msgs)
{
	int			i;

	for (i = 0; i < nmsgs; i++)
		LocalExecuteInvalidationMessage(&msgs[i]);
}

/*
 * Mark a transaction as containing catalog changes
 */
void
ReorderBufferXidSetCatalogChanges(ReorderBuffer *rb, TransactionId xid,
								  XLogRecPtr lsn)
{
	ReorderBufferTXN *txn;

	txn = ReorderBufferTXNByXid(rb, xid, true, NULL, lsn, true);

	txn->txn_flags |= RBTXN_HAS_CATALOG_CHANGES;

	/*
	 * Mark top-level transaction as having catalog changes too if one of its
	 * children has so that the ReorderBufferBuildTupleCidHash can
	 * conveniently check just top-level transaction and decide whether to
	 * build the hash table or not.
	 */
	if (txn->toptxn != NULL)
		txn->toptxn->txn_flags |= RBTXN_HAS_CATALOG_CHANGES;
}

/*
 * Query whether a transaction is already *known* to contain catalog
 * changes. This can be wrong until directly before the commit!
 */
bool
ReorderBufferXidHasCatalogChanges(ReorderBuffer *rb, TransactionId xid)
{
	ReorderBufferTXN *txn;

	txn = ReorderBufferTXNByXid(rb, xid, false, NULL, InvalidXLogRecPtr,
								false);
	if (txn == NULL)
		return false;

	return rbtxn_has_catalog_changes(txn);
}

/*
 * ReorderBufferXidHasBaseSnapshot
 *		Have we already set the base snapshot for the given txn/subtxn?
 */
bool
ReorderBufferXidHasBaseSnapshot(ReorderBuffer *rb, TransactionId xid)
{
	ReorderBufferTXN *txn;

	txn = ReorderBufferTXNByXid(rb, xid, false,
								NULL, InvalidXLogRecPtr, false);

	/* transaction isn't known yet, ergo no snapshot */
	if (txn == NULL)
		return false;

	/* a known subtxn? operate on top-level txn instead */
	if (rbtxn_is_known_subxact(txn))
		txn = ReorderBufferTXNByXid(rb, txn->toplevel_xid, false,
									NULL, InvalidXLogRecPtr, false);

	return txn->base_snapshot != NULL;
}


/*
 * ---------------------------------------
 * Disk serialization support
 * ---------------------------------------
 */

/*
 * Ensure the IO buffer is >= sz.
 */
static void
ReorderBufferSerializeReserve(ReorderBuffer *rb, Size sz)
{
	if (!rb->outbufsize)
	{
		rb->outbuf = MemoryContextAlloc(rb->context, sz);
		rb->outbufsize = sz;
	}
	else if (rb->outbufsize < sz)
	{
		rb->outbuf = repalloc(rb->outbuf, sz);
		rb->outbufsize = sz;
	}
}

/*
 * Find the largest transaction (toplevel or subxact) to evict (spill to disk).
 *
 * XXX With many subtransactions this might be quite slow, because we'll have
 * to walk through all of them. There are some options how we could improve
 * that: (a) maintain some secondary structure with transactions sorted by
 * amount of changes, (b) not looking for the entirely largest transaction,
 * but e.g. for transaction using at least some fraction of the memory limit,
 * and (c) evicting multiple transactions at once, e.g. to free a given portion
 * of the memory limit (e.g. 50%).
 */
static ReorderBufferTXN *
ReorderBufferLargestTXN(ReorderBuffer *rb)
{
	HASH_SEQ_STATUS hash_seq;
	ReorderBufferTXNByIdEnt *ent;
	ReorderBufferTXN *largest = NULL;

	hash_seq_init(&hash_seq, rb->by_txn);
	while ((ent = hash_seq_search(&hash_seq)) != NULL)
	{
		ReorderBufferTXN *txn = ent->txn;

		/* if the current transaction is larger, remember it */
		if ((!largest) || (txn->size > largest->size))
			largest = txn;
	}

	Assert(largest);
	Assert(largest->size > 0);
	Assert(largest->size <= rb->size);

	return largest;
}

/*
 * Find the largest toplevel transaction to evict (by streaming).
 *
 * This can be seen as an optimized version of ReorderBufferLargestTXN, which
 * should give us the same transaction (because we don't update memory account
 * for subtransaction with streaming, so it's always 0). But we can simply
 * iterate over the limited number of toplevel transactions that have a base
 * snapshot. There is no use of selecting a transaction that doesn't have base
 * snapshot because we don't decode such transactions.
 *
 * Note that, we skip transactions that contains incomplete changes. There
 * is a scope of optimization here such that we can select the largest
 * transaction which has incomplete changes.  But that will make the code and
 * design quite complex and that might not be worth the benefit.  If we plan to
 * stream the transactions that contains incomplete changes then we need to
 * find a way to partially stream/truncate the transaction changes in-memory
 * and build a mechanism to partially truncate the spilled files.
 * Additionally, whenever we partially stream the transaction we need to
 * maintain the last streamed lsn and next time we need to restore from that
 * segment and the offset in WAL.  As we stream the changes from the top
 * transaction and restore them subtransaction wise, we need to even remember
 * the subxact from where we streamed the last change.
 */
static ReorderBufferTXN *
ReorderBufferLargestTopTXN(ReorderBuffer *rb)
{
	dlist_iter	iter;
	Size		largest_size = 0;
	ReorderBufferTXN *largest = NULL;

	/* Find the largest top-level transaction having a base snapshot. */
	dlist_foreach(iter, &rb->txns_by_base_snapshot_lsn)
	{
		ReorderBufferTXN *txn;

		txn = dlist_container(ReorderBufferTXN, base_snapshot_node, iter.cur);

		/* must not be a subtxn */
		Assert(!rbtxn_is_known_subxact(txn));
		/* base_snapshot must be set */
		Assert(txn->base_snapshot != NULL);

		if ((largest == NULL || txn->total_size > largest_size) &&
			(txn->total_size > 0) && !(rbtxn_has_partial_change(txn)))
		{
			largest = txn;
			largest_size = txn->total_size;
		}
	}

	return largest;
}

/*
 * Check whether the logical_decoding_work_mem limit was reached, and if yes
 * pick the largest (sub)transaction at-a-time to evict and spill its changes to
 * disk until we reach under the memory limit.
 *
 * XXX At this point we select the transactions until we reach under the memory
 * limit, but we might also adapt a more elaborate eviction strategy - for example
 * evicting enough transactions to free certain fraction (e.g. 50%) of the memory
 * limit.
 */
static void
ReorderBufferCheckMemoryLimit(ReorderBuffer *rb)
{
	ReorderBufferTXN *txn;

	/* bail out if we haven't exceeded the memory limit */
	if (rb->size < logical_decoding_work_mem * 1024L)
		return;

	/*
	 * Loop until we reach under the memory limit.  One might think that just
	 * by evicting the largest (sub)transaction we will come under the memory
	 * limit based on assumption that the selected transaction is at least as
	 * large as the most recent change (which caused us to go over the memory
	 * limit). However, that is not true because a user can reduce the
	 * logical_decoding_work_mem to a smaller value before the most recent
	 * change.
	 */
<<<<<<< HEAD
	while (rb->size >= logical_decoding_work_mem * 1024L)
=======
	if (txn->nentries_mem >= 
			(IsYugaByteEnabled() ? yb_reorderbuffer_max_changes_in_memory : max_changes_in_memory))
>>>>>>> 0a031878
	{
		/*
		 * Pick the largest transaction (or subtransaction) and evict it from
		 * memory by streaming, if possible.  Otherwise, spill to disk.
		 */
		if (ReorderBufferCanStartStreaming(rb) &&
			(txn = ReorderBufferLargestTopTXN(rb)) != NULL)
		{
			/* we know there has to be one, because the size is not zero */
			Assert(txn && !txn->toptxn);
			Assert(txn->total_size > 0);
			Assert(rb->size >= txn->total_size);

			if (IsYugaByteEnabled())
				elog(DEBUG1, "streaming txn %d", txn->xid);

			ReorderBufferStreamTXN(rb, txn);
		}
		else
		{
			/*
			 * Pick the largest transaction (or subtransaction) and evict it
			 * from memory by serializing it to disk.
			 */
			txn = ReorderBufferLargestTXN(rb);

			/* we know there has to be one, because the size is not zero */
			Assert(txn);
			Assert(txn->size > 0);
			Assert(rb->size >= txn->size);

			if (IsYugaByteEnabled())
				elog(DEBUG1, "serializing txn %d to disk", txn->xid);

			ReorderBufferSerializeTXN(rb, txn);
		}

		/*
		 * After eviction, the transaction should have no entries in memory,
		 * and should use 0 bytes for changes.
		 */
		Assert(txn->size == 0);
		Assert(txn->nentries_mem == 0);
	}

	/* We must be under the memory limit now. */
	Assert(rb->size < logical_decoding_work_mem * 1024L);
}

/*
 * Spill data of a large transaction (and its subtransactions) to disk.
 */
static void
ReorderBufferSerializeTXN(ReorderBuffer *rb, ReorderBufferTXN *txn)
{
	dlist_iter	subtxn_i;
	dlist_mutable_iter change_i;
	int			fd = -1;
	XLogSegNo	curOpenSegNo = 0;
	Size		spilled = 0;
	Size		size = txn->size;

	elog(DEBUG2, "spill %u changes in XID %u to disk",
		 (uint32) txn->nentries_mem, txn->xid);

	/* do the same to all child TXs */
	dlist_foreach(subtxn_i, &txn->subtxns)
	{
		ReorderBufferTXN *subtxn;

		subtxn = dlist_container(ReorderBufferTXN, node, subtxn_i.cur);
		ReorderBufferSerializeTXN(rb, subtxn);
	}

	/* serialize changestream */
	dlist_foreach_modify(change_i, &txn->changes)
	{
		ReorderBufferChange *change;

		change = dlist_container(ReorderBufferChange, node, change_i.cur);

		/*
		 * store in segment in which it belongs by start lsn, don't split over
		 * multiple segments tho
		 */
		if (fd == -1 ||
			!XLByteInSeg(change->lsn, curOpenSegNo, wal_segment_size))
		{
			char		path[MAXPGPATH];

			if (fd != -1)
				CloseTransientFile(fd);

			XLByteToSeg(change->lsn, curOpenSegNo, wal_segment_size);

			/*
			 * No need to care about TLIs here, only used during a single run,
			 * so each LSN only maps to a specific WAL record.
			 */
			ReorderBufferSerializedPath(path, MyReplicationSlot, txn->xid,
										curOpenSegNo);

			/* open segment, create it if necessary */
			fd = OpenTransientFile(path,
								   O_CREAT | O_WRONLY | O_APPEND | PG_BINARY);

			if (fd < 0)
				ereport(ERROR,
						(errcode_for_file_access(),
						 errmsg("could not open file \"%s\": %m", path)));
		}

		ReorderBufferSerializeChange(rb, txn, fd, change);
		dlist_delete(&change->node);
		ReorderBufferReturnChange(rb, change, true);

		spilled++;
	}

	/* update the statistics iff we have spilled anything */
	if (spilled)
	{
		rb->spillCount += 1;
		rb->spillBytes += size;

		/* don't consider already serialized transactions */
		rb->spillTxns += (rbtxn_is_serialized(txn) || rbtxn_is_serialized_clear(txn)) ? 0 : 1;

		/* update the decoding stats */
		UpdateDecodingStats((LogicalDecodingContext *) rb->private_data);
	}

	Assert(spilled == txn->nentries_mem);
	Assert(dlist_is_empty(&txn->changes));
	txn->nentries_mem = 0;
	txn->txn_flags |= RBTXN_IS_SERIALIZED;

	if (fd != -1)
		CloseTransientFile(fd);
}

/*
 * Serialize individual change to disk.
 */
static void
ReorderBufferSerializeChange(ReorderBuffer *rb, ReorderBufferTXN *txn,
							 int fd, ReorderBufferChange *change)
{
	ReorderBufferDiskChange *ondisk;
	Size		sz = sizeof(ReorderBufferDiskChange);

	ReorderBufferSerializeReserve(rb, sz);

	ondisk = (ReorderBufferDiskChange *) rb->outbuf;
	memcpy(&ondisk->change, change, sizeof(ReorderBufferChange));

	switch (change->action)
	{
			/* fall through these, they're all similar enough */
		case REORDER_BUFFER_CHANGE_INSERT:
		case REORDER_BUFFER_CHANGE_UPDATE:
		case REORDER_BUFFER_CHANGE_DELETE:
		case REORDER_BUFFER_CHANGE_INTERNAL_SPEC_INSERT:
			{
				char	   *data;
				ReorderBufferTupleBuf *oldtup,
						   *newtup;
				Size		oldlen = 0;
				Size		newlen = 0;

				/* is_omitted is only applicable to UPDATE. */
				bool yb_handle_is_omitted = change->action ==
											REORDER_BUFFER_CHANGE_UPDATE;

				oldtup = change->data.tp.oldtuple;
				newtup = change->data.tp.newtuple;

				if (oldtup)
				{
					sz += sizeof(HeapTupleData);
					oldlen = oldtup->tuple.t_len;
					sz += oldlen;

					/* account for the size of the is_omitted array. */
					if (IsYugaByteEnabled() && yb_handle_is_omitted)
						sz += (sizeof(int) +
							   oldtup->yb_is_omitted_size * sizeof(bool));
				}

				if (newtup)
				{
					sz += sizeof(HeapTupleData);
					newlen = newtup->tuple.t_len;
					sz += newlen;

					/* account for the size of the is_omitted array. */
					if (IsYugaByteEnabled() && yb_handle_is_omitted)
						sz += (sizeof(int) +
							   newtup->yb_is_omitted_size * sizeof(bool));
				}

				/* make sure we have enough space */
				ReorderBufferSerializeReserve(rb, sz);

				data = ((char *) rb->outbuf) + sizeof(ReorderBufferDiskChange);
				/* might have been reallocated above */
				ondisk = (ReorderBufferDiskChange *) rb->outbuf;

				if (oldlen)
				{
					memcpy(data, &oldtup->tuple, sizeof(HeapTupleData));
					data += sizeof(HeapTupleData);

					memcpy(data, oldtup->tuple.t_data, oldlen);
					data += oldlen;

					/* write the yb_is_omitted array. */
					if (IsYugaByteEnabled() && yb_handle_is_omitted) {
						memcpy(data, &oldtup->yb_is_omitted_size, sizeof(int));
						data += sizeof(int);

						if (oldtup->yb_is_omitted_size > 0)
						{
							memcpy(data, oldtup->yb_is_omitted,
								   oldtup->yb_is_omitted_size * sizeof(bool));
							data += oldtup->yb_is_omitted_size * sizeof(bool);
						}
					}
				}

				if (newlen)
				{
					memcpy(data, &newtup->tuple, sizeof(HeapTupleData));
					data += sizeof(HeapTupleData);

					memcpy(data, newtup->tuple.t_data, newlen);
					data += newlen;

					/* write the yb_is_omitted array. */
					if (IsYugaByteEnabled() && yb_handle_is_omitted) {
						memcpy(data, &newtup->yb_is_omitted_size, sizeof(int));
						data += sizeof(int);

						if (newtup->yb_is_omitted_size > 0)
						{
							memcpy(data, newtup->yb_is_omitted,
								   newtup->yb_is_omitted_size * sizeof(bool));
							data += newtup->yb_is_omitted_size * sizeof(bool);
						}
					}
				}
				break;
			}
		case REORDER_BUFFER_CHANGE_MESSAGE:
			{
				char	   *data;
				Size		prefix_size = strlen(change->data.msg.prefix) + 1;

				sz += prefix_size + change->data.msg.message_size +
					sizeof(Size) + sizeof(Size);
				ReorderBufferSerializeReserve(rb, sz);

				data = ((char *) rb->outbuf) + sizeof(ReorderBufferDiskChange);

				/* might have been reallocated above */
				ondisk = (ReorderBufferDiskChange *) rb->outbuf;

				/* write the prefix including the size */
				memcpy(data, &prefix_size, sizeof(Size));
				data += sizeof(Size);
				memcpy(data, change->data.msg.prefix,
					   prefix_size);
				data += prefix_size;

				/* write the message including the size */
				memcpy(data, &change->data.msg.message_size, sizeof(Size));
				data += sizeof(Size);
				memcpy(data, change->data.msg.message,
					   change->data.msg.message_size);
				data += change->data.msg.message_size;

				break;
			}
		case REORDER_BUFFER_CHANGE_INVALIDATION:
			{
				char	   *data;
				Size		inval_size = sizeof(SharedInvalidationMessage) *
				change->data.inval.ninvalidations;

				sz += inval_size;

				ReorderBufferSerializeReserve(rb, sz);
				data = ((char *) rb->outbuf) + sizeof(ReorderBufferDiskChange);

				/* might have been reallocated above */
				ondisk = (ReorderBufferDiskChange *) rb->outbuf;
				memcpy(data, change->data.inval.invalidations, inval_size);
				data += inval_size;

				break;
			}
		case REORDER_BUFFER_CHANGE_INTERNAL_SNAPSHOT:
			{
				Snapshot	snap;
				char	   *data;

				snap = change->data.snapshot;

				sz += sizeof(SnapshotData) +
					sizeof(TransactionId) * snap->xcnt +
					sizeof(TransactionId) * snap->subxcnt;

				/* make sure we have enough space */
				ReorderBufferSerializeReserve(rb, sz);
				data = ((char *) rb->outbuf) + sizeof(ReorderBufferDiskChange);
				/* might have been reallocated above */
				ondisk = (ReorderBufferDiskChange *) rb->outbuf;

				memcpy(data, snap, sizeof(SnapshotData));
				data += sizeof(SnapshotData);

				if (snap->xcnt)
				{
					memcpy(data, snap->xip,
						   sizeof(TransactionId) * snap->xcnt);
					data += sizeof(TransactionId) * snap->xcnt;
				}

				if (snap->subxcnt)
				{
					memcpy(data, snap->subxip,
						   sizeof(TransactionId) * snap->subxcnt);
					data += sizeof(TransactionId) * snap->subxcnt;
				}
				break;
			}
		case REORDER_BUFFER_CHANGE_TRUNCATE:
			{
				Size		size;
				char	   *data;

				/* account for the OIDs of truncated relations */
				size = sizeof(Oid) * change->data.truncate.nrelids;
				sz += size;

				/* make sure we have enough space */
				ReorderBufferSerializeReserve(rb, sz);

				data = ((char *) rb->outbuf) + sizeof(ReorderBufferDiskChange);
				/* might have been reallocated above */
				ondisk = (ReorderBufferDiskChange *) rb->outbuf;

				memcpy(data, change->data.truncate.relids, size);
				data += size;

				break;
			}
		case REORDER_BUFFER_CHANGE_INTERNAL_SPEC_CONFIRM:
		case REORDER_BUFFER_CHANGE_INTERNAL_SPEC_ABORT:
		case REORDER_BUFFER_CHANGE_INTERNAL_COMMAND_ID:
		case REORDER_BUFFER_CHANGE_INTERNAL_TUPLECID:
			/* ReorderBufferChange contains everything important */
			break;
	}

	ondisk->size = sz;

	errno = 0;
	pgstat_report_wait_start(WAIT_EVENT_REORDER_BUFFER_WRITE);
	if (write(fd, rb->outbuf, ondisk->size) != ondisk->size)
	{
		int			save_errno = errno;

		CloseTransientFile(fd);

		/* if write didn't set errno, assume problem is no disk space */
		errno = save_errno ? save_errno : ENOSPC;
		ereport(ERROR,
				(errcode_for_file_access(),
				 errmsg("could not write to data file for XID %u: %m",
						txn->xid)));
	}
	pgstat_report_wait_end();

	/*
	 * Keep the transaction's final_lsn up to date with each change we send to
	 * disk, so that ReorderBufferRestoreCleanup works correctly.  (We used to
	 * only do this on commit and abort records, but that doesn't work if a
	 * system crash leaves a transaction without its abort record).
	 *
	 * Make sure not to move it backwards.
	 */
	if (txn->final_lsn < change->lsn)
		txn->final_lsn = change->lsn;

	Assert(ondisk->change.action == change->action);
}

/* Returns true, if the output plugin supports streaming, false, otherwise. */
static inline bool
ReorderBufferCanStream(ReorderBuffer *rb)
{
	LogicalDecodingContext *ctx = rb->private_data;

	return ctx->streaming;
}

/* Returns true, if the streaming can be started now, false, otherwise. */
static inline bool
ReorderBufferCanStartStreaming(ReorderBuffer *rb)
{
	LogicalDecodingContext *ctx = rb->private_data;
	SnapBuild  *builder = ctx->snapshot_builder;

	/* We can't start streaming unless a consistent state is reached. */
	if (SnapBuildCurrentState(builder) < SNAPBUILD_CONSISTENT)
		return false;

	/*
	 * We can't start streaming immediately even if the streaming is enabled
	 * because we previously decoded this transaction and now just are
	 * restarting.
	 */
	if (ReorderBufferCanStream(rb) &&
		!SnapBuildXactNeedsSkip(builder, ctx->reader->EndRecPtr))
		return true;

	return false;
}

/*
 * Send data of a large transaction (and its subtransactions) to the
 * output plugin, but using the stream API.
 */
static void
ReorderBufferStreamTXN(ReorderBuffer *rb, ReorderBufferTXN *txn)
{
	Snapshot	snapshot_now;
	CommandId	command_id;
	Size		stream_bytes;
	bool		txn_is_streamed;

	/* We can never reach here for a subtransaction. */
	Assert(txn->toptxn == NULL);

	/*
	 * We can't make any assumptions about base snapshot here, similar to what
	 * ReorderBufferCommit() does. That relies on base_snapshot getting
	 * transferred from subxact in ReorderBufferCommitChild(), but that was
	 * not yet called as the transaction is in-progress.
	 *
	 * So just walk the subxacts and use the same logic here. But we only need
	 * to do that once, when the transaction is streamed for the first time.
	 * After that we need to reuse the snapshot from the previous run.
	 *
	 * Unlike DecodeCommit which adds xids of all the subtransactions in
	 * snapshot's xip array via SnapBuildCommittedTxn, we can't do that here
	 * but we do add them to subxip array instead via ReorderBufferCopySnap.
	 * This allows the catalog changes made in subtransactions decoded till
	 * now to be visible.
	 */
	if (txn->snapshot_now == NULL)
	{
		dlist_iter	subxact_i;

		/* make sure this transaction is streamed for the first time */
		Assert(!rbtxn_is_streamed(txn));

		/* at the beginning we should have invalid command ID */
		Assert(txn->command_id == InvalidCommandId);

		dlist_foreach(subxact_i, &txn->subtxns)
		{
			ReorderBufferTXN *subtxn;

			subtxn = dlist_container(ReorderBufferTXN, node, subxact_i.cur);
			ReorderBufferTransferSnapToParent(txn, subtxn);
		}

		/*
		 * If this transaction has no snapshot, it didn't make any changes to
		 * the database till now, so there's nothing to decode.
		 */
		if (txn->base_snapshot == NULL)
		{
			Assert(txn->ninvalidations == 0);
			return;
		}

		command_id = FirstCommandId;
		snapshot_now = ReorderBufferCopySnap(rb, txn->base_snapshot,
											 txn, command_id);
	}
	else
	{
		/* the transaction must have been already streamed */
		Assert(rbtxn_is_streamed(txn));

		/*
		 * Nah, we already have snapshot from the previous streaming run. We
		 * assume new subxacts can't move the LSN backwards, and so can't beat
		 * the LSN condition in the previous branch (so no need to walk
		 * through subxacts again). In fact, we must not do that as we may be
		 * using snapshot half-way through the subxact.
		 */
		command_id = txn->command_id;

		/*
		 * We can't use txn->snapshot_now directly because after the last
		 * streaming run, we might have got some new sub-transactions. So we
		 * need to add them to the snapshot.
		 */
		snapshot_now = ReorderBufferCopySnap(rb, txn->snapshot_now,
											 txn, command_id);

		/* Free the previously copied snapshot. */
		Assert(txn->snapshot_now->copied);
		ReorderBufferFreeSnap(rb, txn->snapshot_now);
		txn->snapshot_now = NULL;
	}

	/*
	 * Remember this information to be used later to update stats. We can't
	 * update the stats here as an error while processing the changes would
	 * lead to the accumulation of stats even though we haven't streamed all
	 * the changes.
	 */
	txn_is_streamed = rbtxn_is_streamed(txn);
	stream_bytes = txn->total_size;

	/* Process and send the changes to output plugin. */
	ReorderBufferProcessTXN(rb, txn, InvalidXLogRecPtr, snapshot_now,
							command_id, true);

	rb->streamCount += 1;
	rb->streamBytes += stream_bytes;

	/* Don't consider already streamed transaction. */
	rb->streamTxns += (txn_is_streamed) ? 0 : 1;

	/* update the decoding stats */
	UpdateDecodingStats((LogicalDecodingContext *) rb->private_data);

	Assert(dlist_is_empty(&txn->changes));
	Assert(txn->nentries == 0);
	Assert(txn->nentries_mem == 0);
}

/*
 * Size of a change in memory.
 */
static Size
ReorderBufferChangeSize(ReorderBufferChange *change)
{
	Size		sz = sizeof(ReorderBufferChange);

	switch (change->action)
	{
			/* fall through these, they're all similar enough */
		case REORDER_BUFFER_CHANGE_INSERT:
		case REORDER_BUFFER_CHANGE_UPDATE:
		case REORDER_BUFFER_CHANGE_DELETE:
		case REORDER_BUFFER_CHANGE_INTERNAL_SPEC_INSERT:
			{
				ReorderBufferTupleBuf *oldtup,
						   *newtup;
				Size		oldlen = 0;
				Size		newlen = 0;

				oldtup = change->data.tp.oldtuple;
				newtup = change->data.tp.newtuple;

				if (oldtup)
				{
					sz += sizeof(HeapTupleData);
					oldlen = oldtup->tuple.t_len;
					sz += oldlen;
				}

				if (newtup)
				{
					sz += sizeof(HeapTupleData);
					newlen = newtup->tuple.t_len;
					sz += newlen;
				}

				break;
			}
		case REORDER_BUFFER_CHANGE_MESSAGE:
			{
				Size		prefix_size = strlen(change->data.msg.prefix) + 1;

				sz += prefix_size + change->data.msg.message_size +
					sizeof(Size) + sizeof(Size);

				break;
			}
		case REORDER_BUFFER_CHANGE_INVALIDATION:
			{
				sz += sizeof(SharedInvalidationMessage) *
					change->data.inval.ninvalidations;
				break;
			}
		case REORDER_BUFFER_CHANGE_INTERNAL_SNAPSHOT:
			{
				Snapshot	snap;

				snap = change->data.snapshot;

				sz += sizeof(SnapshotData) +
					sizeof(TransactionId) * snap->xcnt +
					sizeof(TransactionId) * snap->subxcnt;

				break;
			}
		case REORDER_BUFFER_CHANGE_TRUNCATE:
			{
				sz += sizeof(Oid) * change->data.truncate.nrelids;

				break;
			}
		case REORDER_BUFFER_CHANGE_INTERNAL_SPEC_CONFIRM:
		case REORDER_BUFFER_CHANGE_INTERNAL_SPEC_ABORT:
		case REORDER_BUFFER_CHANGE_INTERNAL_COMMAND_ID:
		case REORDER_BUFFER_CHANGE_INTERNAL_TUPLECID:
			/* ReorderBufferChange contains everything important */
			break;
	}

	return sz;
}


/*
 * Restore a number of changes spilled to disk back into memory.
 */
static Size
ReorderBufferRestoreChanges(ReorderBuffer *rb, ReorderBufferTXN *txn,
							TXNEntryFile *file, XLogSegNo *segno)
{
	Size		restored = 0;
	XLogSegNo	last_segno;
	dlist_mutable_iter cleanup_iter;
	File	   *fd = &file->vfd;

	Assert(txn->first_lsn != InvalidXLogRecPtr);
	Assert(txn->final_lsn != InvalidXLogRecPtr);

	/* free current entries, so we have memory for more */
	dlist_foreach_modify(cleanup_iter, &txn->changes)
	{
		ReorderBufferChange *cleanup =
		dlist_container(ReorderBufferChange, node, cleanup_iter.cur);

		dlist_delete(&cleanup->node);
		ReorderBufferReturnChange(rb, cleanup, true);
	}
	txn->nentries_mem = 0;
	Assert(dlist_is_empty(&txn->changes));

	XLByteToSeg(txn->final_lsn, last_segno, wal_segment_size);

	while ((restored < 
			(IsYugaByteEnabled() ? yb_reorderbuffer_max_changes_in_memory : max_changes_in_memory))
		  && (*segno <= last_segno))
	{
		int			readBytes;
		ReorderBufferDiskChange *ondisk;

		CHECK_FOR_INTERRUPTS();

		if (*fd == -1)
		{
			char		path[MAXPGPATH];

			/* first time in */
			if (*segno == 0)
				XLByteToSeg(txn->first_lsn, *segno, wal_segment_size);

			Assert(*segno != 0 || dlist_is_empty(&txn->changes));

			/*
			 * No need to care about TLIs here, only used during a single run,
			 * so each LSN only maps to a specific WAL record.
			 */
			ReorderBufferSerializedPath(path, MyReplicationSlot, txn->xid,
										*segno);

			*fd = PathNameOpenFile(path, O_RDONLY | PG_BINARY);

			/* No harm in resetting the offset even in case of failure */
			file->curOffset = 0;

			if (*fd < 0 && errno == ENOENT)
			{
				*fd = -1;
				(*segno)++;
				continue;
			}
			else if (*fd < 0)
				ereport(ERROR,
						(errcode_for_file_access(),
						 errmsg("could not open file \"%s\": %m",
								path)));
		}

		/*
		 * Read the statically sized part of a change which has information
		 * about the total size. If we couldn't read a record, we're at the
		 * end of this file.
		 */
		ReorderBufferSerializeReserve(rb, sizeof(ReorderBufferDiskChange));
		readBytes = FileRead(file->vfd, rb->outbuf,
							 sizeof(ReorderBufferDiskChange),
							 file->curOffset, WAIT_EVENT_REORDER_BUFFER_READ);

		/* eof */
		if (readBytes == 0)
		{
			FileClose(*fd);
			*fd = -1;
			(*segno)++;
			continue;
		}
		else if (readBytes < 0)
			ereport(ERROR,
					(errcode_for_file_access(),
					 errmsg("could not read from reorderbuffer spill file: %m")));
		else if (readBytes != sizeof(ReorderBufferDiskChange))
			ereport(ERROR,
					(errcode_for_file_access(),
					 errmsg("could not read from reorderbuffer spill file: read %d instead of %u bytes",
							readBytes,
							(uint32) sizeof(ReorderBufferDiskChange))));

		file->curOffset += readBytes;

		ondisk = (ReorderBufferDiskChange *) rb->outbuf;

		ReorderBufferSerializeReserve(rb,
									  sizeof(ReorderBufferDiskChange) + ondisk->size);
		ondisk = (ReorderBufferDiskChange *) rb->outbuf;

		readBytes = FileRead(file->vfd,
							 rb->outbuf + sizeof(ReorderBufferDiskChange),
							 ondisk->size - sizeof(ReorderBufferDiskChange),
							 file->curOffset,
							 WAIT_EVENT_REORDER_BUFFER_READ);

		if (readBytes < 0)
			ereport(ERROR,
					(errcode_for_file_access(),
					 errmsg("could not read from reorderbuffer spill file: %m")));
		else if (readBytes != ondisk->size - sizeof(ReorderBufferDiskChange))
			ereport(ERROR,
					(errcode_for_file_access(),
					 errmsg("could not read from reorderbuffer spill file: read %d instead of %u bytes",
							readBytes,
							(uint32) (ondisk->size - sizeof(ReorderBufferDiskChange)))));

		file->curOffset += readBytes;

		/*
		 * ok, read a full change from disk, now restore it into proper
		 * in-memory format
		 */
		ReorderBufferRestoreChange(rb, txn, rb->outbuf);
		restored++;
	}

	return restored;
}

/*
 * Convert change from its on-disk format to in-memory format and queue it onto
 * the TXN's ->changes list.
 *
 * Note: although "data" is declared char*, at entry it points to a
 * maxalign'd buffer, making it safe in most of this function to assume
 * that the pointed-to data is suitably aligned for direct access.
 */
static void
ReorderBufferRestoreChange(ReorderBuffer *rb, ReorderBufferTXN *txn,
						   char *data)
{
	ReorderBufferDiskChange *ondisk;
	ReorderBufferChange *change;

	ondisk = (ReorderBufferDiskChange *) data;

	change = ReorderBufferGetChange(rb);

	/* copy static part */
	memcpy(change, &ondisk->change, sizeof(ReorderBufferChange));

	data += sizeof(ReorderBufferDiskChange);

	/* restore individual stuff */
	switch (change->action)
	{
			/* fall through these, they're all similar enough */
		case REORDER_BUFFER_CHANGE_INSERT:
		case REORDER_BUFFER_CHANGE_UPDATE:
		case REORDER_BUFFER_CHANGE_DELETE:
		case REORDER_BUFFER_CHANGE_INTERNAL_SPEC_INSERT:
			if (change->data.tp.oldtuple)
			{
				uint32		tuplelen = ((HeapTuple) data)->t_len;
				bool yb_handle_is_omitted =
					(change->action == REORDER_BUFFER_CHANGE_UPDATE);

				change->data.tp.oldtuple =
					ReorderBufferGetTupleBuf(rb, tuplelen - SizeofHeapTupleHeader);

				/* restore ->tuple */
				memcpy(&change->data.tp.oldtuple->tuple, data,
					   sizeof(HeapTupleData));
				data += sizeof(HeapTupleData);

				/* reset t_data pointer into the new tuplebuf */
				change->data.tp.oldtuple->tuple.t_data =
					ReorderBufferTupleBufData(change->data.tp.oldtuple);

				/* restore tuple data itself */
				memcpy(change->data.tp.oldtuple->tuple.t_data, data, tuplelen);
				data += tuplelen;

				if (IsYugaByteEnabled() && yb_handle_is_omitted) {
					int is_omitted_size;

					/* restore yb_is_omitted_size */
					memcpy(&change->data.tp.oldtuple->yb_is_omitted_size, data,
						   sizeof(int));
					data += sizeof(int);
					is_omitted_size =
						change->data.tp.oldtuple->yb_is_omitted_size;

					/* restore yb_is_omitted */
					if (is_omitted_size > 0)
					{
						change->data.tp.oldtuple->yb_is_omitted =
							YBAllocateIsOmittedArray(rb, is_omitted_size);

						memcpy(change->data.tp.oldtuple->yb_is_omitted, data,
							   is_omitted_size * sizeof(bool));
						data += is_omitted_size * sizeof(bool);
					}
				}
			}

			if (change->data.tp.newtuple)
			{
				/* here, data might not be suitably aligned! */
				uint32		tuplelen;
				bool yb_handle_is_omitted =
					(change->action == REORDER_BUFFER_CHANGE_UPDATE);

				memcpy(&tuplelen, data + offsetof(HeapTupleData, t_len),
					   sizeof(uint32));

				change->data.tp.newtuple =
					ReorderBufferGetTupleBuf(rb, tuplelen - SizeofHeapTupleHeader);

				/* restore ->tuple */
				memcpy(&change->data.tp.newtuple->tuple, data,
					   sizeof(HeapTupleData));
				data += sizeof(HeapTupleData);

				/* reset t_data pointer into the new tuplebuf */
				change->data.tp.newtuple->tuple.t_data =
					ReorderBufferTupleBufData(change->data.tp.newtuple);

				/* restore tuple data itself */
				memcpy(change->data.tp.newtuple->tuple.t_data, data, tuplelen);
				data += tuplelen;

				if (IsYugaByteEnabled() && yb_handle_is_omitted) {
					int is_omitted_size;

					/* restore yb_is_omitted_size */
					memcpy(&change->data.tp.newtuple->yb_is_omitted_size, data,
						   sizeof(int));
					data += sizeof(int);
					is_omitted_size =
						change->data.tp.newtuple->yb_is_omitted_size;

					/* restore yb_is_omitted */
					if (is_omitted_size > 0)
					{
						change->data.tp.newtuple->yb_is_omitted =
							YBAllocateIsOmittedArray(rb, is_omitted_size);

						memcpy(change->data.tp.newtuple->yb_is_omitted, data,
							   is_omitted_size * sizeof(bool));
						data += is_omitted_size * sizeof(bool);
					}
				}
			}

			break;
		case REORDER_BUFFER_CHANGE_MESSAGE:
			{
				Size		prefix_size;

				/* read prefix */
				memcpy(&prefix_size, data, sizeof(Size));
				data += sizeof(Size);
				change->data.msg.prefix = MemoryContextAlloc(rb->context,
															 prefix_size);
				memcpy(change->data.msg.prefix, data, prefix_size);
				Assert(change->data.msg.prefix[prefix_size - 1] == '\0');
				data += prefix_size;

				/* read the message */
				memcpy(&change->data.msg.message_size, data, sizeof(Size));
				data += sizeof(Size);
				change->data.msg.message = MemoryContextAlloc(rb->context,
															  change->data.msg.message_size);
				memcpy(change->data.msg.message, data,
					   change->data.msg.message_size);
				data += change->data.msg.message_size;

				break;
			}
		case REORDER_BUFFER_CHANGE_INVALIDATION:
			{
				Size		inval_size = sizeof(SharedInvalidationMessage) *
				change->data.inval.ninvalidations;

				change->data.inval.invalidations =
					MemoryContextAlloc(rb->context, inval_size);

				/* read the message */
				memcpy(change->data.inval.invalidations, data, inval_size);

				break;
			}
		case REORDER_BUFFER_CHANGE_INTERNAL_SNAPSHOT:
			{
				Snapshot	oldsnap;
				Snapshot	newsnap;
				Size		size;

				oldsnap = (Snapshot) data;

				size = sizeof(SnapshotData) +
					sizeof(TransactionId) * oldsnap->xcnt +
					sizeof(TransactionId) * (oldsnap->subxcnt + 0);

				change->data.snapshot = MemoryContextAllocZero(rb->context, size);

				newsnap = change->data.snapshot;

				memcpy(newsnap, data, size);
				newsnap->xip = (TransactionId *)
					(((char *) newsnap) + sizeof(SnapshotData));
				newsnap->subxip = newsnap->xip + newsnap->xcnt;
				newsnap->copied = true;
				break;
			}
			/* the base struct contains all the data, easy peasy */
		case REORDER_BUFFER_CHANGE_TRUNCATE:
			{
				Oid		   *relids;

				relids = ReorderBufferGetRelids(rb,
												change->data.truncate.nrelids);
				memcpy(relids, data, change->data.truncate.nrelids * sizeof(Oid));
				change->data.truncate.relids = relids;

				break;
			}
		case REORDER_BUFFER_CHANGE_INTERNAL_SPEC_CONFIRM:
		case REORDER_BUFFER_CHANGE_INTERNAL_SPEC_ABORT:
		case REORDER_BUFFER_CHANGE_INTERNAL_COMMAND_ID:
		case REORDER_BUFFER_CHANGE_INTERNAL_TUPLECID:
			break;
	}

	dlist_push_tail(&txn->changes, &change->node);
	txn->nentries_mem++;

	/*
	 * Update memory accounting for the restored change.  We need to do this
	 * although we don't check the memory limit when restoring the changes in
	 * this branch (we only do that when initially queueing the changes after
	 * decoding), because we will release the changes later, and that will
	 * update the accounting too (subtracting the size from the counters). And
	 * we don't want to underflow there.
	 */
	ReorderBufferChangeMemoryUpdate(rb, change, true,
									ReorderBufferChangeSize(change));
}

/*
 * Remove all on-disk stored for the passed in transaction.
 */
static void
ReorderBufferRestoreCleanup(ReorderBuffer *rb, ReorderBufferTXN *txn)
{
	XLogSegNo	first;
	XLogSegNo	cur;
	XLogSegNo	last;

	Assert(txn->first_lsn != InvalidXLogRecPtr);
	Assert(txn->final_lsn != InvalidXLogRecPtr);

	XLByteToSeg(txn->first_lsn, first, wal_segment_size);
	XLByteToSeg(txn->final_lsn, last, wal_segment_size);

	/* iterate over all possible filenames, and delete them */
	for (cur = first; cur <= last; cur++)
	{
		char		path[MAXPGPATH];

		ReorderBufferSerializedPath(path, MyReplicationSlot, txn->xid, cur);
		if (unlink(path) != 0 && errno != ENOENT)
			ereport(ERROR,
					(errcode_for_file_access(),
					 errmsg("could not remove file \"%s\": %m", path)));
	}
}

/*
 * Remove any leftover serialized reorder buffers from a slot directory after a
 * prior crash or decoding session exit.
 */
static void
ReorderBufferCleanupSerializedTXNs(const char *slotname)
{
	DIR		   *spill_dir;
	struct dirent *spill_de;
	struct stat statbuf;
	char		path[MAXPGPATH * 2 + 12];

	sprintf(path, "pg_replslot/%s", slotname);

	/* we're only handling directories here, skip if it's not ours */
	if (lstat(path, &statbuf) == 0 && !S_ISDIR(statbuf.st_mode))
		return;

	spill_dir = AllocateDir(path);
	while ((spill_de = ReadDirExtended(spill_dir, path, INFO)) != NULL)
	{
		/* only look at names that can be ours */
		if (strncmp(spill_de->d_name, "xid", 3) == 0)
		{
			snprintf(path, sizeof(path),
					 "pg_replslot/%s/%s", slotname,
					 spill_de->d_name);

			if (unlink(path) != 0)
				ereport(ERROR,
						(errcode_for_file_access(),
						 errmsg("could not remove file \"%s\" during removal of pg_replslot/%s/xid*: %m",
								path, slotname)));
		}
	}
	FreeDir(spill_dir);
}

/*
 * Given a replication slot, transaction ID and segment number, fill in the
 * corresponding spill file into 'path', which is a caller-owned buffer of size
 * at least MAXPGPATH.
 */
static void
ReorderBufferSerializedPath(char *path, ReplicationSlot *slot, TransactionId xid,
							XLogSegNo segno)
{
	XLogRecPtr	recptr;

	XLogSegNoOffsetToRecPtr(segno, 0, wal_segment_size, recptr);

	snprintf(path, MAXPGPATH, "pg_replslot/%s/xid-%u-lsn-%X-%X.spill",
			 NameStr(MyReplicationSlot->data.name),
			 xid, LSN_FORMAT_ARGS(recptr));
}

/*
 * Delete all data spilled to disk after we've restarted/crashed. It will be
 * recreated when the respective slots are reused.
 */
void
StartupReorderBuffer(void)
{
	DIR		   *logical_dir;
	struct dirent *logical_de;

	logical_dir = AllocateDir("pg_replslot");
	while ((logical_de = ReadDir(logical_dir, "pg_replslot")) != NULL)
	{
		if (strcmp(logical_de->d_name, ".") == 0 ||
			strcmp(logical_de->d_name, "..") == 0)
			continue;

		/* if it cannot be a slot, skip the directory */
		if (!ReplicationSlotValidateName(logical_de->d_name, DEBUG2))
			continue;

		/*
		 * ok, has to be a surviving logical slot, iterate and delete
		 * everything starting with xid-*
		 */
		ReorderBufferCleanupSerializedTXNs(logical_de->d_name);
	}
	FreeDir(logical_dir);
}

/* ---------------------------------------
 * toast reassembly support
 * ---------------------------------------
 */

/*
 * Initialize per tuple toast reconstruction support.
 */
static void
ReorderBufferToastInitHash(ReorderBuffer *rb, ReorderBufferTXN *txn)
{
	HASHCTL		hash_ctl;

	Assert(txn->toast_hash == NULL);

	hash_ctl.keysize = sizeof(Oid);
	hash_ctl.entrysize = sizeof(ReorderBufferToastEnt);
	hash_ctl.hcxt = rb->context;
	txn->toast_hash = hash_create("ReorderBufferToastHash", 5, &hash_ctl,
								  HASH_ELEM | HASH_BLOBS | HASH_CONTEXT);
}

/*
 * Per toast-chunk handling for toast reconstruction
 *
 * Appends a toast chunk so we can reconstruct it when the tuple "owning" the
 * toasted Datum comes along.
 */
static void
ReorderBufferToastAppendChunk(ReorderBuffer *rb, ReorderBufferTXN *txn,
							  Relation relation, ReorderBufferChange *change)
{
	ReorderBufferToastEnt *ent;
	ReorderBufferTupleBuf *newtup;
	bool		found;
	int32		chunksize;
	bool		isnull;
	Pointer		chunk;
	TupleDesc	desc = RelationGetDescr(relation);
	Oid			chunk_id;
	int32		chunk_seq;

	if (txn->toast_hash == NULL)
		ReorderBufferToastInitHash(rb, txn);

	Assert(IsToastRelation(relation));

	newtup = change->data.tp.newtuple;
	chunk_id = DatumGetObjectId(fastgetattr(&newtup->tuple, 1, desc, &isnull));
	Assert(!isnull);
	chunk_seq = DatumGetInt32(fastgetattr(&newtup->tuple, 2, desc, &isnull));
	Assert(!isnull);

	ent = (ReorderBufferToastEnt *)
		hash_search(txn->toast_hash,
					(void *) &chunk_id,
					HASH_ENTER,
					&found);

	if (!found)
	{
		Assert(ent->chunk_id == chunk_id);
		ent->num_chunks = 0;
		ent->last_chunk_seq = 0;
		ent->size = 0;
		ent->reconstructed = NULL;
		dlist_init(&ent->chunks);

		if (chunk_seq != 0)
			elog(ERROR, "got sequence entry %d for toast chunk %u instead of seq 0",
				 chunk_seq, chunk_id);
	}
	else if (found && chunk_seq != ent->last_chunk_seq + 1)
		elog(ERROR, "got sequence entry %d for toast chunk %u instead of seq %d",
			 chunk_seq, chunk_id, ent->last_chunk_seq + 1);

	chunk = DatumGetPointer(fastgetattr(&newtup->tuple, 3, desc, &isnull));
	Assert(!isnull);

	/* calculate size so we can allocate the right size at once later */
	if (!VARATT_IS_EXTENDED(chunk))
		chunksize = VARSIZE(chunk) - VARHDRSZ;
	else if (VARATT_IS_SHORT(chunk))
		/* could happen due to heap_form_tuple doing its thing */
		chunksize = VARSIZE_SHORT(chunk) - VARHDRSZ_SHORT;
	else
		elog(ERROR, "unexpected type of toast chunk");

	ent->size += chunksize;
	ent->last_chunk_seq = chunk_seq;
	ent->num_chunks++;
	dlist_push_tail(&ent->chunks, &change->node);
}

/*
 * Rejigger change->newtuple to point to in-memory toast tuples instead to
 * on-disk toast tuples that may not longer exist (think DROP TABLE or VACUUM).
 *
 * We cannot replace unchanged toast tuples though, so those will still point
 * to on-disk toast data.
 *
 * While updating the existing change with detoasted tuple data, we need to
 * update the memory accounting info, because the change size will differ.
 * Otherwise the accounting may get out of sync, triggering serialization
 * at unexpected times.
 *
 * We simply subtract size of the change before rejiggering the tuple, and
 * then adding the new size. This makes it look like the change was removed
 * and then added back, except it only tweaks the accounting info.
 *
 * In particular it can't trigger serialization, which would be pointless
 * anyway as it happens during commit processing right before handing
 * the change to the output plugin.
 */
static void
ReorderBufferToastReplace(ReorderBuffer *rb, ReorderBufferTXN *txn,
						  Relation relation, ReorderBufferChange *change)
{
	TupleDesc	desc;
	int			natt;
	Datum	   *attrs;
	bool	   *isnull;
	bool	   *free;
	HeapTuple	tmphtup;
	Relation	toast_rel;
	TupleDesc	toast_desc;
	MemoryContext oldcontext;
	ReorderBufferTupleBuf *newtup;
	Size		old_size;

	/* no toast tuples changed */
	if (txn->toast_hash == NULL)
		return;

	/*
	 * We're going to modify the size of the change. So, to make sure the
	 * accounting is correct we record the current change size and then after
	 * re-computing the change we'll subtract the recorded size and then
	 * re-add the new change size at the end. We don't immediately subtract
	 * the old size because if there is any error before we add the new size,
	 * we will release the changes and that will update the accounting info
	 * (subtracting the size from the counters). And we don't want to
	 * underflow there.
	 */
	old_size = ReorderBufferChangeSize(change);

	oldcontext = MemoryContextSwitchTo(rb->context);

	/* we should only have toast tuples in an INSERT or UPDATE */
	Assert(change->data.tp.newtuple);

	desc = RelationGetDescr(relation);

	toast_rel = RelationIdGetRelation(relation->rd_rel->reltoastrelid);
	if (!RelationIsValid(toast_rel))
		elog(ERROR, "could not open toast relation with OID %u (base relation \"%s\")",
			 relation->rd_rel->reltoastrelid, RelationGetRelationName(relation));

	toast_desc = RelationGetDescr(toast_rel);

	/* should we allocate from stack instead? */
	attrs = palloc0(sizeof(Datum) * desc->natts);
	isnull = palloc0(sizeof(bool) * desc->natts);
	free = palloc0(sizeof(bool) * desc->natts);

	newtup = change->data.tp.newtuple;

	heap_deform_tuple(&newtup->tuple, desc, attrs, isnull);

	for (natt = 0; natt < desc->natts; natt++)
	{
		Form_pg_attribute attr = TupleDescAttr(desc, natt);
		ReorderBufferToastEnt *ent;
		struct varlena *varlena;

		/* va_rawsize is the size of the original datum -- including header */
		struct varatt_external toast_pointer;
		struct varatt_indirect redirect_pointer;
		struct varlena *new_datum = NULL;
		struct varlena *reconstructed;
		dlist_iter	it;
		Size		data_done = 0;

		/* system columns aren't toasted */
		if (attr->attnum < 0)
			continue;

		if (attr->attisdropped)
			continue;

		/* not a varlena datatype */
		if (attr->attlen != -1)
			continue;

		/* no data */
		if (isnull[natt])
			continue;

		/* ok, we know we have a toast datum */
		varlena = (struct varlena *) DatumGetPointer(attrs[natt]);

		/* no need to do anything if the tuple isn't external */
		if (!VARATT_IS_EXTERNAL(varlena))
			continue;

		VARATT_EXTERNAL_GET_POINTER(toast_pointer, varlena);

		/*
		 * Check whether the toast tuple changed, replace if so.
		 */
		ent = (ReorderBufferToastEnt *)
			hash_search(txn->toast_hash,
						(void *) &toast_pointer.va_valueid,
						HASH_FIND,
						NULL);
		if (ent == NULL)
			continue;

		new_datum =
			(struct varlena *) palloc0(INDIRECT_POINTER_SIZE);

		free[natt] = true;

		reconstructed = palloc0(toast_pointer.va_rawsize);

		ent->reconstructed = reconstructed;

		/* stitch toast tuple back together from its parts */
		dlist_foreach(it, &ent->chunks)
		{
			bool		isnull;
			ReorderBufferChange *cchange;
			ReorderBufferTupleBuf *ctup;
			Pointer		chunk;

			cchange = dlist_container(ReorderBufferChange, node, it.cur);
			ctup = cchange->data.tp.newtuple;
			chunk = DatumGetPointer(fastgetattr(&ctup->tuple, 3, toast_desc, &isnull));

			Assert(!isnull);
			Assert(!VARATT_IS_EXTERNAL(chunk));
			Assert(!VARATT_IS_SHORT(chunk));

			memcpy(VARDATA(reconstructed) + data_done,
				   VARDATA(chunk),
				   VARSIZE(chunk) - VARHDRSZ);
			data_done += VARSIZE(chunk) - VARHDRSZ;
		}
		Assert(data_done == VARATT_EXTERNAL_GET_EXTSIZE(toast_pointer));

		/* make sure its marked as compressed or not */
		if (VARATT_EXTERNAL_IS_COMPRESSED(toast_pointer))
			SET_VARSIZE_COMPRESSED(reconstructed, data_done + VARHDRSZ);
		else
			SET_VARSIZE(reconstructed, data_done + VARHDRSZ);

		memset(&redirect_pointer, 0, sizeof(redirect_pointer));
		redirect_pointer.pointer = reconstructed;

		SET_VARTAG_EXTERNAL(new_datum, VARTAG_INDIRECT);
		memcpy(VARDATA_EXTERNAL(new_datum), &redirect_pointer,
			   sizeof(redirect_pointer));

		attrs[natt] = PointerGetDatum(new_datum);
	}

	/*
	 * Build tuple in separate memory & copy tuple back into the tuplebuf
	 * passed to the output plugin. We can't directly heap_fill_tuple() into
	 * the tuplebuf because attrs[] will point back into the current content.
	 */
	tmphtup = heap_form_tuple(desc, attrs, isnull);
	Assert(newtup->tuple.t_len <= MaxHeapTupleSize);
	Assert(ReorderBufferTupleBufData(newtup) == newtup->tuple.t_data);

	memcpy(newtup->tuple.t_data, tmphtup->t_data, tmphtup->t_len);
	newtup->tuple.t_len = tmphtup->t_len;

	/*
	 * free resources we won't further need, more persistent stuff will be
	 * free'd in ReorderBufferToastReset().
	 */
	RelationClose(toast_rel);
	pfree(tmphtup);
	for (natt = 0; natt < desc->natts; natt++)
	{
		if (free[natt])
			pfree(DatumGetPointer(attrs[natt]));
	}
	pfree(attrs);
	pfree(free);
	pfree(isnull);

	MemoryContextSwitchTo(oldcontext);

	/* subtract the old change size */
	ReorderBufferChangeMemoryUpdate(rb, change, false, old_size);
	/* now add the change back, with the correct size */
	ReorderBufferChangeMemoryUpdate(rb, change, true,
									ReorderBufferChangeSize(change));
}

/*
 * Free all resources allocated for toast reconstruction.
 */
static void
ReorderBufferToastReset(ReorderBuffer *rb, ReorderBufferTXN *txn)
{
	HASH_SEQ_STATUS hstat;
	ReorderBufferToastEnt *ent;

	if (txn->toast_hash == NULL)
		return;

	/* sequentially walk over the hash and free everything */
	hash_seq_init(&hstat, txn->toast_hash);
	while ((ent = (ReorderBufferToastEnt *) hash_seq_search(&hstat)) != NULL)
	{
		dlist_mutable_iter it;

		if (ent->reconstructed != NULL)
			pfree(ent->reconstructed);

		dlist_foreach_modify(it, &ent->chunks)
		{
			ReorderBufferChange *change =
			dlist_container(ReorderBufferChange, node, it.cur);

			dlist_delete(&change->node);
			ReorderBufferReturnChange(rb, change, true);
		}
	}

	hash_destroy(txn->toast_hash);
	txn->toast_hash = NULL;
}


/* ---------------------------------------
 * Visibility support for logical decoding
 *
 *
 * Lookup actual cmin/cmax values when using decoding snapshot. We can't
 * always rely on stored cmin/cmax values because of two scenarios:
 *
 * * A tuple got changed multiple times during a single transaction and thus
 *	 has got a combo CID. Combo CIDs are only valid for the duration of a
 *	 single transaction.
 * * A tuple with a cmin but no cmax (and thus no combo CID) got
 *	 deleted/updated in another transaction than the one which created it
 *	 which we are looking at right now. As only one of cmin, cmax or combo CID
 *	 is actually stored in the heap we don't have access to the value we
 *	 need anymore.
 *
 * To resolve those problems we have a per-transaction hash of (cmin,
 * cmax) tuples keyed by (relfilenode, ctid) which contains the actual
 * (cmin, cmax) values. That also takes care of combo CIDs by simply
 * not caring about them at all. As we have the real cmin/cmax values
 * combo CIDs aren't interesting.
 *
 * As we only care about catalog tuples here the overhead of this
 * hashtable should be acceptable.
 *
 * Heap rewrites complicate this a bit, check rewriteheap.c for
 * details.
 * -------------------------------------------------------------------------
 */

/* struct for sorting mapping files by LSN efficiently */
typedef struct RewriteMappingFile
{
	XLogRecPtr	lsn;
	char		fname[MAXPGPATH];
} RewriteMappingFile;

#ifdef NOT_USED
static void
DisplayMapping(HTAB *tuplecid_data)
{
	HASH_SEQ_STATUS hstat;
	ReorderBufferTupleCidEnt *ent;

	hash_seq_init(&hstat, tuplecid_data);
	while ((ent = (ReorderBufferTupleCidEnt *) hash_seq_search(&hstat)) != NULL)
	{
		elog(DEBUG3, "mapping: node: %u/%u/%u tid: %u/%u cmin: %u, cmax: %u",
			 ent->key.relnode.dbNode,
			 ent->key.relnode.spcNode,
			 ent->key.relnode.relNode,
			 ItemPointerGetBlockNumber(&ent->key.tid),
			 ItemPointerGetOffsetNumber(&ent->key.tid),
			 ent->cmin,
			 ent->cmax
			);
	}
}
#endif

/*
 * Apply a single mapping file to tuplecid_data.
 *
 * The mapping file has to have been verified to be a) committed b) for our
 * transaction c) applied in LSN order.
 */
static void
ApplyLogicalMappingFile(HTAB *tuplecid_data, Oid relid, const char *fname)
{
	char		path[MAXPGPATH];
	int			fd;
	int			readBytes;
	LogicalRewriteMappingData map;

	sprintf(path, "pg_logical/mappings/%s", fname);
	fd = OpenTransientFile(path, O_RDONLY | PG_BINARY);
	if (fd < 0)
		ereport(ERROR,
				(errcode_for_file_access(),
				 errmsg("could not open file \"%s\": %m", path)));

	while (true)
	{
		ReorderBufferTupleCidKey key;
		ReorderBufferTupleCidEnt *ent;
		ReorderBufferTupleCidEnt *new_ent;
		bool		found;

		/* be careful about padding */
		memset(&key, 0, sizeof(ReorderBufferTupleCidKey));

		/* read all mappings till the end of the file */
		pgstat_report_wait_start(WAIT_EVENT_REORDER_LOGICAL_MAPPING_READ);
		readBytes = read(fd, &map, sizeof(LogicalRewriteMappingData));
		pgstat_report_wait_end();

		if (readBytes < 0)
			ereport(ERROR,
					(errcode_for_file_access(),
					 errmsg("could not read file \"%s\": %m",
							path)));
		else if (readBytes == 0)	/* EOF */
			break;
		else if (readBytes != sizeof(LogicalRewriteMappingData))
			ereport(ERROR,
					(errcode_for_file_access(),
					 errmsg("could not read from file \"%s\": read %d instead of %d bytes",
							path, readBytes,
							(int32) sizeof(LogicalRewriteMappingData))));

		key.relnode = map.old_node;
		ItemPointerCopy(&map.old_tid,
						&key.tid);


		ent = (ReorderBufferTupleCidEnt *)
			hash_search(tuplecid_data,
						(void *) &key,
						HASH_FIND,
						NULL);

		/* no existing mapping, no need to update */
		if (!ent)
			continue;

		key.relnode = map.new_node;
		ItemPointerCopy(&map.new_tid,
						&key.tid);

		new_ent = (ReorderBufferTupleCidEnt *)
			hash_search(tuplecid_data,
						(void *) &key,
						HASH_ENTER,
						&found);

		if (found)
		{
			/*
			 * Make sure the existing mapping makes sense. We sometime update
			 * old records that did not yet have a cmax (e.g. pg_class' own
			 * entry while rewriting it) during rewrites, so allow that.
			 */
			Assert(ent->cmin == InvalidCommandId || ent->cmin == new_ent->cmin);
			Assert(ent->cmax == InvalidCommandId || ent->cmax == new_ent->cmax);
		}
		else
		{
			/* update mapping */
			new_ent->cmin = ent->cmin;
			new_ent->cmax = ent->cmax;
			new_ent->combocid = ent->combocid;
		}
	}

	if (CloseTransientFile(fd) != 0)
		ereport(ERROR,
				(errcode_for_file_access(),
				 errmsg("could not close file \"%s\": %m", path)));
}


/*
 * Check whether the TransactionId 'xid' is in the pre-sorted array 'xip'.
 */
static bool
TransactionIdInArray(TransactionId xid, TransactionId *xip, Size num)
{
	return bsearch(&xid, xip, num,
				   sizeof(TransactionId), xidComparator) != NULL;
}

/*
 * list_sort() comparator for sorting RewriteMappingFiles in LSN order.
 */
static int
file_sort_by_lsn(const ListCell *a_p, const ListCell *b_p)
{
	RewriteMappingFile *a = (RewriteMappingFile *) lfirst(a_p);
	RewriteMappingFile *b = (RewriteMappingFile *) lfirst(b_p);

	if (a->lsn < b->lsn)
		return -1;
	else if (a->lsn > b->lsn)
		return 1;
	return 0;
}

/*
 * Apply any existing logical remapping files if there are any targeted at our
 * transaction for relid.
 */
static void
UpdateLogicalMappings(HTAB *tuplecid_data, Oid relid, Snapshot snapshot)
{
	DIR		   *mapping_dir;
	struct dirent *mapping_de;
	List	   *files = NIL;
	ListCell   *file;
	Oid			dboid = IsSharedRelation(relid) ? InvalidOid : MyDatabaseId;

	mapping_dir = AllocateDir("pg_logical/mappings");
	while ((mapping_de = ReadDir(mapping_dir, "pg_logical/mappings")) != NULL)
	{
		Oid			f_dboid;
		Oid			f_relid;
		TransactionId f_mapped_xid;
		TransactionId f_create_xid;
		XLogRecPtr	f_lsn;
		uint32		f_hi,
					f_lo;
		RewriteMappingFile *f;

		if (strcmp(mapping_de->d_name, ".") == 0 ||
			strcmp(mapping_de->d_name, "..") == 0)
			continue;

		/* Ignore files that aren't ours */
		if (strncmp(mapping_de->d_name, "map-", 4) != 0)
			continue;

		if (sscanf(mapping_de->d_name, LOGICAL_REWRITE_FORMAT,
				   &f_dboid, &f_relid, &f_hi, &f_lo,
				   &f_mapped_xid, &f_create_xid) != 6)
			elog(ERROR, "could not parse filename \"%s\"", mapping_de->d_name);

		f_lsn = ((uint64) f_hi) << 32 | f_lo;

		/* mapping for another database */
		if (f_dboid != dboid)
			continue;

		/* mapping for another relation */
		if (f_relid != relid)
			continue;

		/* did the creating transaction abort? */
		if (!TransactionIdDidCommit(f_create_xid))
			continue;

		/* not for our transaction */
		if (!TransactionIdInArray(f_mapped_xid, snapshot->subxip, snapshot->subxcnt))
			continue;

		/* ok, relevant, queue for apply */
		f = palloc(sizeof(RewriteMappingFile));
		f->lsn = f_lsn;
		strcpy(f->fname, mapping_de->d_name);
		files = lappend(files, f);
	}
	FreeDir(mapping_dir);

	/* sort files so we apply them in LSN order */
	list_sort(files, file_sort_by_lsn);

	foreach(file, files)
	{
		RewriteMappingFile *f = (RewriteMappingFile *) lfirst(file);

		elog(DEBUG1, "applying mapping: \"%s\" in %u", f->fname,
			 snapshot->subxip[0]);
		ApplyLogicalMappingFile(tuplecid_data, relid, f->fname);
		pfree(f);
	}
}

/*
 * Lookup cmin/cmax of a tuple, during logical decoding where we can't rely on
 * combo CIDs.
 */
bool
ResolveCminCmaxDuringDecoding(HTAB *tuplecid_data,
							  Snapshot snapshot,
							  HeapTuple htup, Buffer buffer,
							  CommandId *cmin, CommandId *cmax)
{
	ReorderBufferTupleCidKey key;
	ReorderBufferTupleCidEnt *ent;
	ForkNumber	forkno;
	BlockNumber blockno;
	bool		updated_mapping = false;

	/*
	 * Return unresolved if tuplecid_data is not valid.  That's because when
	 * streaming in-progress transactions we may run into tuples with the CID
	 * before actually decoding them.  Think e.g. about INSERT followed by
	 * TRUNCATE, where the TRUNCATE may not be decoded yet when applying the
	 * INSERT.  So in such cases, we assume the CID is from the future
	 * command.
	 */
	if (tuplecid_data == NULL)
		return false;

	/* be careful about padding */
	memset(&key, 0, sizeof(key));

	Assert(!BufferIsLocal(buffer));

	/*
	 * get relfilenode from the buffer, no convenient way to access it other
	 * than that.
	 */
	BufferGetTag(buffer, &key.relnode, &forkno, &blockno);

	/* tuples can only be in the main fork */
	Assert(forkno == MAIN_FORKNUM);
	Assert(blockno == ItemPointerGetBlockNumber(&htup->t_self));

	ItemPointerCopy(&htup->t_self,
					&key.tid);

restart:
	ent = (ReorderBufferTupleCidEnt *)
		hash_search(tuplecid_data,
					(void *) &key,
					HASH_FIND,
					NULL);

	/*
	 * failed to find a mapping, check whether the table was rewritten and
	 * apply mapping if so, but only do that once - there can be no new
	 * mappings while we are in here since we have to hold a lock on the
	 * relation.
	 */
	if (ent == NULL && !updated_mapping)
	{
		UpdateLogicalMappings(tuplecid_data, htup->t_tableOid, snapshot);
		/* now check but don't update for a mapping again */
		updated_mapping = true;
		goto restart;
	}
	else if (ent == NULL)
		return false;

	if (cmin)
		*cmin = ent->cmin;
	if (cmax)
		*cmax = ent->cmax;
	return true;
}

bool *
YBAllocateIsOmittedArray(ReorderBuffer *rb, int nattrs)
{
	return (bool *) MemoryContextAlloc(rb->tup_context,
									   MAXIMUM_ALIGNOF + sizeof(bool) * nattrs);
}

void YBReorderBufferSchemaChange(ReorderBuffer *rb, Oid relid)
{
	rb->yb_schema_change(rb, relid);
}<|MERGE_RESOLUTION|>--- conflicted
+++ resolved
@@ -3586,12 +3586,7 @@
 	 * logical_decoding_work_mem to a smaller value before the most recent
 	 * change.
 	 */
-<<<<<<< HEAD
 	while (rb->size >= logical_decoding_work_mem * 1024L)
-=======
-	if (txn->nentries_mem >= 
-			(IsYugaByteEnabled() ? yb_reorderbuffer_max_changes_in_memory : max_changes_in_memory))
->>>>>>> 0a031878
 	{
 		/*
 		 * Pick the largest transaction (or subtransaction) and evict it from
