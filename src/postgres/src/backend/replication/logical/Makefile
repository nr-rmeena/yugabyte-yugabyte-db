#-------------------------------------------------------------------------
#
# Makefile--
#    Makefile for src/backend/replication/logical
#
# IDENTIFICATION
#    src/backend/replication/logical/Makefile
#
#-------------------------------------------------------------------------

subdir = src/backend/replication/logical
top_builddir = ../../../..
include $(top_builddir)/src/Makefile.global

override CPPFLAGS := -I$(srcdir) $(CPPFLAGS)

<<<<<<< HEAD
OBJS = \
	decode.o \
	launcher.o \
	logical.o \
	logicalfuncs.o \
	message.o \
	origin.o \
	proto.o \
	relation.o \
	reorderbuffer.o \
	snapbuild.o \
	tablesync.o \
	worker.o
=======
OBJS = decode.o launcher.o logical.o logicalfuncs.o message.o origin.o \
	   proto.o relation.o reorderbuffer.o snapbuild.o tablesync.o worker.o \
	   yb_decode.o yb_virtual_wal_client.o
>>>>>>> d5d843f6

include $(top_srcdir)/src/backend/common.mk<|MERGE_RESOLUTION|>--- conflicted
+++ resolved
@@ -14,8 +14,10 @@
 
 override CPPFLAGS := -I$(srcdir) $(CPPFLAGS)
 
-<<<<<<< HEAD
 OBJS = \
+	yb_decode.o \
+	yb_virtual_wal_client.o \
+	\
 	decode.o \
 	launcher.o \
 	logical.o \
@@ -28,10 +30,5 @@
 	snapbuild.o \
 	tablesync.o \
 	worker.o
-=======
-OBJS = decode.o launcher.o logical.o logicalfuncs.o message.o origin.o \
-	   proto.o relation.o reorderbuffer.o snapbuild.o tablesync.o worker.o \
-	   yb_decode.o yb_virtual_wal_client.o
->>>>>>> d5d843f6
 
 include $(top_srcdir)/src/backend/common.mk