--- conflicted
+++ resolved
@@ -48,7 +48,7 @@
 	/* acquire replication slot, this will check for conflicting names */
 	ReplicationSlotCreate(name, false,
 						  temporary ? RS_TEMPORARY : RS_PERSISTENT, false,
-						  CRS_NOEXPORT_SNAPSHOT);
+						  CRS_NOEXPORT_SNAPSHOT, NULL);
 
 	if (immediately_reserve)
 	{
@@ -92,17 +92,10 @@
 
 	CheckSlotRequirements();
 
-<<<<<<< HEAD
 	create_physical_replication_slot(NameStr(*name),
 									 immediately_reserve,
 									 temporary,
 									 InvalidXLogRecPtr);
-=======
-	/* acquire replication slot, this will check for conflicting names */
-	ReplicationSlotCreate(NameStr(*name), false,
-						  temporary ? RS_TEMPORARY : RS_PERSISTENT,
-						  CRS_NOEXPORT_SNAPSHOT, NULL);
->>>>>>> d5d843f6
 
 	values[0] = NameGetDatum(&MyReplicationSlot->data.name);
 	nulls[0] = false;
@@ -157,7 +150,7 @@
 	 */
 	ReplicationSlotCreate(name, true,
 						  temporary ? RS_TEMPORARY : RS_EPHEMERAL, two_phase,
-						  CRS_NOEXPORT_SNAPSHOT);
+						  CRS_NOEXPORT_SNAPSHOT, NULL);
 
 	if (!IsYugaByteEnabled())
 	{
@@ -245,31 +238,12 @@
 
 	CheckLogicalDecodingRequirements();
 
-<<<<<<< HEAD
 	create_logical_replication_slot(NameStr(*name),
 									NameStr(*plugin),
 									temporary,
 									two_phase,
 									InvalidXLogRecPtr,
 									true);
-=======
-	/*
-	 * Acquire a logical decoding slot, this will check for conflicting names.
-	 * Initially create persistent slot as ephemeral - that allows us to
-	 * nicely handle errors during initialization because it'll get dropped if
-	 * this transaction fails. We'll make it persistent at the end. Temporary
-	 * slots can be created as temporary from beginning as they get dropped on
-	 * error as well.
-	 *
-	 * YB Note: We use CRS_NOEXPORT_SNAPSHOT here since it is the only supported
-	 * mechanism via this function in PG. It is evident from the
-	 * CreateInitDecodingContext call below where `need_full_snapshot` is passed
-	 * as false indicating that no snapshot should be built.
-	 */
-	ReplicationSlotCreate(NameStr(*name), true,
-						  temporary ? RS_TEMPORARY : RS_EPHEMERAL,
-						  CRS_NOEXPORT_SNAPSHOT, NULL);
->>>>>>> d5d843f6
 
 	memset(nulls, 0, sizeof(nulls));
 
@@ -391,15 +365,9 @@
 		{
 			YBCReplicationSlotDescriptor *slot = &yb_replication_slots[slotno];
 
-<<<<<<< HEAD
 			slot_contents.data.database = slot->database_oid;
 			namestrcpy(&slot_contents.data.name, slot->slot_name);
-			namestrcpy(&slot_contents.data.plugin, YB_OUTPUT_PLUGIN);
-=======
-			database = slot->database_oid;
-			namestrcpy(&slot_name, slot->slot_name);
-			namestrcpy(&plugin, PG_OUTPUT_PLUGIN);
->>>>>>> d5d843f6
+			namestrcpy(&slot_contents.data.plugin, PG_OUTPUT_PLUGIN);
 			yb_stream_id = slot->stream_id;
 			yb_stream_active = slot->active;
 
