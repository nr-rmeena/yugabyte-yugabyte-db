--- conflicted
+++ resolved
@@ -76,13 +76,8 @@
 #define M_PI 3.14159265358979323846
 #endif
 
-<<<<<<< HEAD
-=======
-#include "pgbench.h"
-
 #include "yb/yql/pggate/ysql_bench_metrics_handler/ysql_bench_metrics_handler.h"
 
->>>>>>> 9e07d796
 #define ERRCODE_IN_FAILED_SQL_TRANSACTION  "25P02"
 #define ERRCODE_T_R_SERIALIZATION_FAILURE  "40001"
 #define ERRCODE_T_R_DEADLOCK_DETECTED  "40P01"
@@ -492,11 +487,15 @@
 } StatsData;
 
 /*
-<<<<<<< HEAD
  * For displaying Unix epoch timestamps, as some time functions may have
  * another reference.
  */
 pg_time_usec_t epoch_shift;
+
+/*
+ * Prometheus metrics
+ */
+YsqlBenchMetricEntry *ysql_bench_metric_entry = NULL;
 
 /*
  * Struct to keep random state.
@@ -537,11 +536,6 @@
 	TSTATUS_CONN_ERROR,
 	TSTATUS_OTHER_ERROR
 } TStatus;
-=======
- * Prometheus metrics
- */
-YsqlBenchMetricEntry *ysql_bench_metric_entry = NULL;
->>>>>>> 9e07d796
 
 /* Various random sequences are initialized from this one. */
 static pg_prng_state base_random_sequence;
@@ -1185,15 +1179,11 @@
 		   "  --progress-timestamp     use Unix epoch timestamps for progress\n"
 		   "  --random-seed=SEED       set random seed (\"time\", \"rand\", integer)\n"
 		   "  --sampling-rate=NUM      fraction of transactions to log (e.g., 0.01 for 1%%)\n"
-<<<<<<< HEAD
 		   "  --show-script=NAME       show builtin script code, then exit\n"
 		   "  --verbose-errors         print messages of all errors\n"
-=======
-		   "  --batch-size=NUM         batch size for a transaction\n"
 		   "\nPrometheus metrics options:\n"
 		   "  --yb-metrics-bind-address=IP IP for webserver exporting prometheus metrics (default: localhost)\n"
 		   "  --yb-metrics-bind-port=NUM  Port for webserver exporting prometheus metrics (default: 8080)\n"
->>>>>>> 9e07d796
 		   "\nCommon options:\n"
 		   "  --batch-size=NUM         batch size for a transaction\n"
 		   "  -d, --debug              print debugging output\n"
@@ -7581,6 +7571,16 @@
 	fprintf(stderr,
 			"progress: %s, %.1f tps, lat %.3f ms stddev %.3f, " INT64_FORMAT " failed",
 			tbuf, tps, latency, stdev, failures);
+
+	if (ysql_bench_metric_entry)
+	{
+		ysql_bench_metric_entry->failure_count = errors;
+		ysql_bench_metric_entry->success_count = tps;
+		ysql_bench_metric_entry->average_latency = latency*1000;
+		ysql_bench_metric_entry->failure_count_sum += errors;
+		ysql_bench_metric_entry->success_count_sum += tps;
+		ysql_bench_metric_entry->latency_sum += latency*1000;
+	}
 
 	if (throttle_delay)
 	{
@@ -7964,19 +7964,14 @@
 		{"log-prefix", required_argument, NULL, 7},
 		{"foreign-keys", no_argument, NULL, 8},
 		{"random-seed", required_argument, NULL, 9},
-<<<<<<< HEAD
 		{"show-script", required_argument, NULL, 10},
 		{"partitions", required_argument, NULL, 11},
 		{"partition-method", required_argument, NULL, 12},
 		{"failures-detailed", no_argument, NULL, 13},
 		{"max-tries", required_argument, NULL, 14},
 		{"verbose-errors", no_argument, NULL, 15},
-=======
-		{"max-tries", required_argument, NULL, 10},
-		{"batch-size", required_argument, NULL, 11},
-		{"yb-metrics-bind-address", required_argument, NULL, 12},
-		{"yb-metrics-bind-port", required_argument, NULL, 13},
->>>>>>> 9e07d796
+		{"yb-metrics-bind-address", required_argument, NULL, 16},
+		{"yb-metrics-bind-port", required_argument, NULL, 17},
 		{NULL, 0, NULL, 0}
 	};
 
@@ -8336,11 +8331,11 @@
 				benchmarking_option_set = true;
 				verbose_errors = true;
 				break;
-			case 12:				/* yb-metrics-bind-address */
+			case 16:				/* yb-metrics-bind-address */
 				yb_metrics_bind_address = pg_strdup(optarg);
 				yb_metrics_arg_set = true;
 				break;
-			case 13:			/* yb-metrics-bind-port */
+			case 17:			/* yb-metrics-bind-port */
 				{
 					int32		yb_metrics_bind_port_arg = atoi(optarg);
 
@@ -8737,10 +8732,6 @@
 
 	/* wait for other threads and accumulate results */
 	initStats(&stats, 0);
-<<<<<<< HEAD
-	conn_total_duration = 0;
-
-=======
 
 	/* Start metrics webserver if any metrics args are set */
 	if(yb_metrics_arg_set)
@@ -8748,8 +8739,8 @@
 		YbInitMetricsWebserver(argv[0]);
 	}
 
-	INSTR_TIME_SET_ZERO(conn_total_time);
->>>>>>> 9e07d796
+	conn_total_duration = 0;
+
 	for (i = 0; i < nthreads; i++)
 	{
 		TState	   *thread = &threads[i];
@@ -9047,126 +9038,6 @@
 
 			if (now >= next_report)
 			{
-<<<<<<< HEAD
-=======
-				/* generate and show report */
-				StatsData	cur;
-				int64		run = now - last_report,
-							ntx,
-							retries,
-							retried,
-							errors,
-							errors_in_failed_tx;
-				double		tps,
-							total_run,
-							latency,
-							sqlat,
-							lag,
-							stdev;
-				char		tbuf[315];
-				PQExpBufferData progress_buf;
-
-				/*
-				 * Add up the statistics of all threads.
-				 *
-				 * XXX: No locking. There is no guarantee that we get an
-				 * atomic snapshot of the transaction count and latencies, so
-				 * these figures can well be off by a small amount. The
-				 * progress report's purpose is to give a quick overview of
-				 * how the test is going, so that shouldn't matter too much.
-				 * (If a read from a 64-bit integer is not atomic, you might
-				 * get a "torn" read and completely bogus latencies though!)
-				 */
-				initStats(&cur, 0);
-				for (i = 0; i < nthreads; i++)
-				{
-					mergeSimpleStats(&cur.latency, &thread[i].stats.latency);
-					mergeSimpleStats(&cur.lag, &thread[i].stats.lag);
-					cur.cnt += thread[i].stats.cnt;
-					cur.skipped += thread[i].stats.skipped;
-					cur.retries += thread[i].stats.retries;
-					cur.retried += thread[i].stats.retried;
-					cur.errors += thread[i].stats.errors;
-					cur.errors_in_failed_tx +=
-						thread[i].stats.errors_in_failed_tx;
-				}
-
-				/* we count only actually executed transactions */
-				ntx = (cur.cnt - cur.skipped) - (last.cnt - last.skipped);
-				total_run = (now - thread_start) / 1000000.0;
-				tps = 1000000.0 * ntx / run;
-				if (ntx > 0)
-				{
-					latency = 0.001 * (cur.latency.sum - last.latency.sum) / ntx;
-					sqlat = 1.0 * (cur.latency.sum2 - last.latency.sum2) / ntx;
-					stdev = 0.001 * sqrt(sqlat - 1000000.0 * latency * latency);
-					lag = 0.001 * (cur.lag.sum - last.lag.sum) / ntx;
-				}
-				else
-				{
-					latency = sqlat = stdev = lag = 0;
-				}
-				retries = cur.retries - last.retries;
-				retried = cur.retried - last.retried;
-				errors = cur.errors - last.errors;
-				errors_in_failed_tx = cur.errors_in_failed_tx -
-					last.errors_in_failed_tx;
-
-				if (progress_timestamp)
-				{
-					/*
-					 * On some platforms the current system timestamp is
-					 * available in now_time, but rather than get entangled
-					 * with that, we just eat the cost of an extra syscall in
-					 * all cases.
-					 */
-					struct timeval tv;
-
-					gettimeofday(&tv, NULL);
-					snprintf(tbuf, sizeof(tbuf), "%ld.%03ld s",
-							 (long) tv.tv_sec, (long) (tv.tv_usec / 1000));
-				}
-				else
-				{
-					/* round seconds are expected, but the thread may be late */
-					snprintf(tbuf, sizeof(tbuf), "%.1f s", total_run);
-				}
-
-				initPQExpBuffer(&progress_buf);
-				printfPQExpBuffer(&progress_buf,
-								  "progress: %s, %.1f tps, lat %.3f ms stddev %.3f",
-								  tbuf, tps, latency, stdev);
-
-				if (ysql_bench_metric_entry)
-				{
-					ysql_bench_metric_entry->failure_count = errors;
-					ysql_bench_metric_entry->success_count = tps;
-					ysql_bench_metric_entry->average_latency = latency*1000;
-					ysql_bench_metric_entry->failure_count_sum += errors;
-					ysql_bench_metric_entry->success_count_sum += tps;
-					ysql_bench_metric_entry->latency_sum += latency*1000;
-				}
-
-				if (errors > 0)
-				{
-					appendPQExpBuffer(&progress_buf,
-									  ", " INT64_FORMAT " failed" , errors);
-					if (errors_in_failed_tx > 0)
-						appendPQExpBuffer(&progress_buf,
-										  " (" INT64_FORMAT " in failed tx)",
-										  errors_in_failed_tx);
-				}
-
-				if (throttle_delay)
-				{
-					appendPQExpBuffer(&progress_buf, ", lag %.3f ms", lag);
-					if (latency_limit)
-						appendPQExpBuffer(&progress_buf,
-										  ", " INT64_FORMAT " skipped",
-										  cur.skipped - last.skipped);
-				}
-
->>>>>>> 9e07d796
 				/*
 				 * Horrible hack: this relies on the thread pointer we are
 				 * passed to be equivalent to threads[0], that is the first
