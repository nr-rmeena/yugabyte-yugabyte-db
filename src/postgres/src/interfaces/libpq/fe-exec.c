/*-------------------------------------------------------------------------
 *
 * fe-exec.c
 *	  functions related to sending a query down to the backend
 *
 * Portions Copyright (c) 1996-2022, PostgreSQL Global Development Group
 * Portions Copyright (c) 1994, Regents of the University of California
 *
 *
 * IDENTIFICATION
 *	  src/interfaces/libpq/fe-exec.c
 *
 *-------------------------------------------------------------------------
 */
#include "postgres_fe.h"

#include <ctype.h>
#include <fcntl.h>
#include <limits.h>
<<<<<<< HEAD
=======
#include <stdatomic.h>
#include "libpq-fe.h"
#include "libpq-int.h"

#include "mb/pg_wchar.h"
>>>>>>> f5f84e2f

#ifdef WIN32
#include "win32.h"
#else
#include <unistd.h>
#endif

#include "libpq-fe.h"
#include "libpq-int.h"
#include "mb/pg_wchar.h"

/* keep this in same order as ExecStatusType in libpq-fe.h */
char	   *const pgresStatus[] = {
	"PGRES_EMPTY_QUERY",
	"PGRES_COMMAND_OK",
	"PGRES_TUPLES_OK",
	"PGRES_COPY_OUT",
	"PGRES_COPY_IN",
	"PGRES_BAD_RESPONSE",
	"PGRES_NONFATAL_ERROR",
	"PGRES_FATAL_ERROR",
	"PGRES_COPY_BOTH",
	"PGRES_SINGLE_TUPLE",
	"PGRES_PIPELINE_SYNC",
	"PGRES_PIPELINE_ABORTED"
};

/* We return this if we're unable to make a PGresult at all */
static const PGresult OOM_result = {
	.resultStatus = PGRES_FATAL_ERROR,
	.client_encoding = PG_SQL_ASCII,
	.errMsg = "out of memory\n",
};

/*
 * static state needed by PQescapeString and PQescapeBytea; initialize to
 * values that result in backward-compatible behavior
 */
static atomic_int	static_client_encoding = PG_SQL_ASCII;
static atomic_bool static_std_strings = false;


static PGEvent *dupEvents(PGEvent *events, int count, size_t *memSize);
static bool pqAddTuple(PGresult *res, PGresAttValue *tup,
					   const char **errmsgp);
static int	PQsendQueryInternal(PGconn *conn, const char *query, bool newQuery);
static bool PQsendQueryStart(PGconn *conn, bool newQuery);
static int	PQsendQueryGuts(PGconn *conn,
							const char *command,
							const char *stmtName,
							int nParams,
							const Oid *paramTypes,
							const char *const *paramValues,
							const int *paramLengths,
							const int *paramFormats,
							int resultFormat);
static void parseInput(PGconn *conn);
static PGresult *getCopyResult(PGconn *conn, ExecStatusType copytype);
static bool PQexecStart(PGconn *conn);
static PGresult *PQexecFinish(PGconn *conn);
static int	PQsendDescribe(PGconn *conn, char desc_type,
						   const char *desc_target);
static int	check_field_number(const PGresult *res, int field_num);
static void pqPipelineProcessQueue(PGconn *conn);
static int	pqPipelineFlush(PGconn *conn);


/* ----------------
 * Space management for PGresult.
 *
 * Formerly, libpq did a separate malloc() for each field of each tuple
 * returned by a query.  This was remarkably expensive --- malloc/free
 * consumed a sizable part of the application's runtime.  And there is
 * no real need to keep track of the fields separately, since they will
 * all be freed together when the PGresult is released.  So now, we grab
 * large blocks of storage from malloc and allocate space for query data
 * within these blocks, using a trivially simple allocator.  This reduces
 * the number of malloc/free calls dramatically, and it also avoids
 * fragmentation of the malloc storage arena.
 * The PGresult structure itself is still malloc'd separately.  We could
 * combine it with the first allocation block, but that would waste space
 * for the common case that no extra storage is actually needed (that is,
 * the SQL command did not return tuples).
 *
 * We also malloc the top-level array of tuple pointers separately, because
 * we need to be able to enlarge it via realloc, and our trivial space
 * allocator doesn't handle that effectively.  (Too bad the FE/BE protocol
 * doesn't tell us up front how many tuples will be returned.)
 * All other subsidiary storage for a PGresult is kept in PGresult_data blocks
 * of size PGRESULT_DATA_BLOCKSIZE.  The overhead at the start of each block
 * is just a link to the next one, if any.  Free-space management info is
 * kept in the owning PGresult.
 * A query returning a small amount of data will thus require three malloc
 * calls: one for the PGresult, one for the tuples pointer array, and one
 * PGresult_data block.
 *
 * Only the most recently allocated PGresult_data block is a candidate to
 * have more stuff added to it --- any extra space left over in older blocks
 * is wasted.  We could be smarter and search the whole chain, but the point
 * here is to be simple and fast.  Typical applications do not keep a PGresult
 * around very long anyway, so some wasted space within one is not a problem.
 *
 * Tuning constants for the space allocator are:
 * PGRESULT_DATA_BLOCKSIZE: size of a standard allocation block, in bytes
 * PGRESULT_ALIGN_BOUNDARY: assumed alignment requirement for binary data
 * PGRESULT_SEP_ALLOC_THRESHOLD: objects bigger than this are given separate
 *	 blocks, instead of being crammed into a regular allocation block.
 * Requirements for correct function are:
 * PGRESULT_ALIGN_BOUNDARY must be a multiple of the alignment requirements
 *		of all machine data types.  (Currently this is set from configure
 *		tests, so it should be OK automatically.)
 * PGRESULT_SEP_ALLOC_THRESHOLD + PGRESULT_BLOCK_OVERHEAD <=
 *			PGRESULT_DATA_BLOCKSIZE
 *		pqResultAlloc assumes an object smaller than the threshold will fit
 *		in a new block.
 * The amount of space wasted at the end of a block could be as much as
 * PGRESULT_SEP_ALLOC_THRESHOLD, so it doesn't pay to make that too large.
 * ----------------
 */

#define PGRESULT_DATA_BLOCKSIZE		2048
#define PGRESULT_ALIGN_BOUNDARY		MAXIMUM_ALIGNOF /* from configure */
#define PGRESULT_BLOCK_OVERHEAD		Max(sizeof(PGresult_data), PGRESULT_ALIGN_BOUNDARY)
#define PGRESULT_SEP_ALLOC_THRESHOLD	(PGRESULT_DATA_BLOCKSIZE / 2)


/*
 * PQmakeEmptyPGresult
 *	 returns a newly allocated, initialized PGresult with given status.
 *	 If conn is not NULL and status indicates an error, the conn's
 *	 errorMessage is copied.  Also, any PGEvents are copied from the conn.
 *
 * Note: the logic to copy the conn's errorMessage is now vestigial;
 * no internal caller uses it.  However, that behavior is documented for
 * outside callers, so we'd better keep it.
 */
PGresult *
PQmakeEmptyPGresult(PGconn *conn, ExecStatusType status)
{
	PGresult   *result;

	result = (PGresult *) malloc(sizeof(PGresult));
	if (!result)
		return NULL;

	result->ntups = 0;
	result->numAttributes = 0;
	result->attDescs = NULL;
	result->tuples = NULL;
	result->tupArrSize = 0;
	result->numParameters = 0;
	result->paramDescs = NULL;
	result->resultStatus = status;
	result->cmdStatus[0] = '\0';
	result->binary = 0;
	result->events = NULL;
	result->nEvents = 0;
	result->errMsg = NULL;
	result->errFields = NULL;
	result->errQuery = NULL;
	result->null_field[0] = '\0';
	result->curBlock = NULL;
	result->curOffset = 0;
	result->spaceLeft = 0;
	result->memorySize = sizeof(PGresult);

	if (conn)
	{
		/* copy connection data we might need for operations on PGresult */
		result->noticeHooks = conn->noticeHooks;
		result->client_encoding = conn->client_encoding;

		/* consider copying conn's errorMessage */
		switch (status)
		{
			case PGRES_EMPTY_QUERY:
			case PGRES_COMMAND_OK:
			case PGRES_TUPLES_OK:
			case PGRES_COPY_OUT:
			case PGRES_COPY_IN:
			case PGRES_COPY_BOTH:
			case PGRES_SINGLE_TUPLE:
				/* non-error cases */
				break;
			default:
				/* we intentionally do not use or modify errorReported here */
				pqSetResultError(result, &conn->errorMessage, 0);
				break;
		}

		/* copy events last; result must be valid if we need to PQclear */
		if (conn->nEvents > 0)
		{
			result->events = dupEvents(conn->events, conn->nEvents,
									   &result->memorySize);
			if (!result->events)
			{
				PQclear(result);
				return NULL;
			}
			result->nEvents = conn->nEvents;
		}
	}
	else
	{
		/* defaults... */
		result->noticeHooks.noticeRec = NULL;
		result->noticeHooks.noticeRecArg = NULL;
		result->noticeHooks.noticeProc = NULL;
		result->noticeHooks.noticeProcArg = NULL;
		result->client_encoding = PG_SQL_ASCII;
	}

	return result;
}

/*
 * PQsetResultAttrs
 *
 * Set the attributes for a given result.  This function fails if there are
 * already attributes contained in the provided result.  The call is
 * ignored if numAttributes is zero or attDescs is NULL.  If the
 * function fails, it returns zero.  If the function succeeds, it
 * returns a non-zero value.
 */
int
PQsetResultAttrs(PGresult *res, int numAttributes, PGresAttDesc *attDescs)
{
	int			i;

	/* Fail if argument is NULL or OOM_result */
	if (!res || (const PGresult *) res == &OOM_result)
		return false;

	/* If attrs already exist, they cannot be overwritten. */
	if (res->numAttributes > 0)
		return false;

	/* ignore no-op request */
	if (numAttributes <= 0 || !attDescs)
		return true;

	res->attDescs = (PGresAttDesc *)
		PQresultAlloc(res, numAttributes * sizeof(PGresAttDesc));

	if (!res->attDescs)
		return false;

	res->numAttributes = numAttributes;
	memcpy(res->attDescs, attDescs, numAttributes * sizeof(PGresAttDesc));

	/* deep-copy the attribute names, and determine format */
	res->binary = 1;
	for (i = 0; i < res->numAttributes; i++)
	{
		if (res->attDescs[i].name)
			res->attDescs[i].name = pqResultStrdup(res, res->attDescs[i].name);
		else
			res->attDescs[i].name = res->null_field;

		if (!res->attDescs[i].name)
			return false;

		if (res->attDescs[i].format == 0)
			res->binary = 0;
	}

	return true;
}

/*
 * PQcopyResult
 *
 * Returns a deep copy of the provided 'src' PGresult, which cannot be NULL.
 * The 'flags' argument controls which portions of the result will or will
 * NOT be copied.  The created result is always put into the
 * PGRES_TUPLES_OK status.  The source result error message is not copied,
 * although cmdStatus is.
 *
 * To set custom attributes, use PQsetResultAttrs.  That function requires
 * that there are no attrs contained in the result, so to use that
 * function you cannot use the PG_COPYRES_ATTRS or PG_COPYRES_TUPLES
 * options with this function.
 *
 * Options:
 *	 PG_COPYRES_ATTRS - Copy the source result's attributes
 *
 *	 PG_COPYRES_TUPLES - Copy the source result's tuples.  This implies
 *	 copying the attrs, seeing how the attrs are needed by the tuples.
 *
 *	 PG_COPYRES_EVENTS - Copy the source result's events.
 *
 *	 PG_COPYRES_NOTICEHOOKS - Copy the source result's notice hooks.
 */
PGresult *
PQcopyResult(const PGresult *src, int flags)
{
	PGresult   *dest;
	int			i;

	if (!src)
		return NULL;

	dest = PQmakeEmptyPGresult(NULL, PGRES_TUPLES_OK);
	if (!dest)
		return NULL;

	/* Always copy these over.  Is cmdStatus really useful here? */
	dest->client_encoding = src->client_encoding;
	strcpy(dest->cmdStatus, src->cmdStatus);

	/* Wants attrs? */
	if (flags & (PG_COPYRES_ATTRS | PG_COPYRES_TUPLES))
	{
		if (!PQsetResultAttrs(dest, src->numAttributes, src->attDescs))
		{
			PQclear(dest);
			return NULL;
		}
	}

	/* Wants to copy tuples? */
	if (flags & PG_COPYRES_TUPLES)
	{
		int			tup,
					field;

		for (tup = 0; tup < src->ntups; tup++)
		{
			for (field = 0; field < src->numAttributes; field++)
			{
				if (!PQsetvalue(dest, tup, field,
								src->tuples[tup][field].value,
								src->tuples[tup][field].len))
				{
					PQclear(dest);
					return NULL;
				}
			}
		}
	}

	/* Wants to copy notice hooks? */
	if (flags & PG_COPYRES_NOTICEHOOKS)
		dest->noticeHooks = src->noticeHooks;

	/* Wants to copy PGEvents? */
	if ((flags & PG_COPYRES_EVENTS) && src->nEvents > 0)
	{
		dest->events = dupEvents(src->events, src->nEvents,
								 &dest->memorySize);
		if (!dest->events)
		{
			PQclear(dest);
			return NULL;
		}
		dest->nEvents = src->nEvents;
	}

	/* Okay, trigger PGEVT_RESULTCOPY event */
	for (i = 0; i < dest->nEvents; i++)
	{
		/* We don't fire events that had some previous failure */
		if (src->events[i].resultInitialized)
		{
			PGEventResultCopy evt;

			evt.src = src;
			evt.dest = dest;
			if (dest->events[i].proc(PGEVT_RESULTCOPY, &evt,
									 dest->events[i].passThrough))
				dest->events[i].resultInitialized = true;
		}
	}

	return dest;
}

/*
 * Copy an array of PGEvents (with no extra space for more).
 * Does not duplicate the event instance data, sets this to NULL.
 * Also, the resultInitialized flags are all cleared.
 * The total space allocated is added to *memSize.
 */
static PGEvent *
dupEvents(PGEvent *events, int count, size_t *memSize)
{
	PGEvent    *newEvents;
	size_t		msize;
	int			i;

	if (!events || count <= 0)
		return NULL;

	msize = count * sizeof(PGEvent);
	newEvents = (PGEvent *) malloc(msize);
	if (!newEvents)
		return NULL;

	for (i = 0; i < count; i++)
	{
		newEvents[i].proc = events[i].proc;
		newEvents[i].passThrough = events[i].passThrough;
		newEvents[i].data = NULL;
		newEvents[i].resultInitialized = false;
		newEvents[i].name = strdup(events[i].name);
		if (!newEvents[i].name)
		{
			while (--i >= 0)
				free(newEvents[i].name);
			free(newEvents);
			return NULL;
		}
		msize += strlen(events[i].name) + 1;
	}

	*memSize += msize;
	return newEvents;
}


/*
 * Sets the value for a tuple field.  The tup_num must be less than or
 * equal to PQntuples(res).  If it is equal, a new tuple is created and
 * added to the result.
 * Returns a non-zero value for success and zero for failure.
 * (On failure, we report the specific problem via pqInternalNotice.)
 */
int
PQsetvalue(PGresult *res, int tup_num, int field_num, char *value, int len)
{
	PGresAttValue *attval;
	const char *errmsg = NULL;

	/* Fail if argument is NULL or OOM_result */
	if (!res || (const PGresult *) res == &OOM_result)
		return false;

	/* Invalid field_num? */
	if (!check_field_number(res, field_num))
		return false;

	/* Invalid tup_num, must be <= ntups */
	if (tup_num < 0 || tup_num > res->ntups)
	{
		pqInternalNotice(&res->noticeHooks,
						 "row number %d is out of range 0..%d",
						 tup_num, res->ntups);
		return false;
	}

	/* need to allocate a new tuple? */
	if (tup_num == res->ntups)
	{
		PGresAttValue *tup;
		int			i;

		tup = (PGresAttValue *)
			pqResultAlloc(res, res->numAttributes * sizeof(PGresAttValue),
						  true);

		if (!tup)
			goto fail;

		/* initialize each column to NULL */
		for (i = 0; i < res->numAttributes; i++)
		{
			tup[i].len = NULL_LEN;
			tup[i].value = res->null_field;
		}

		/* add it to the array */
		if (!pqAddTuple(res, tup, &errmsg))
			goto fail;
	}

	attval = &res->tuples[tup_num][field_num];

	/* treat either NULL_LEN or NULL value pointer as a NULL field */
	if (len == NULL_LEN || value == NULL)
	{
		attval->len = NULL_LEN;
		attval->value = res->null_field;
	}
	else if (len <= 0)
	{
		attval->len = 0;
		attval->value = res->null_field;
	}
	else
	{
		attval->value = (char *) pqResultAlloc(res, len + 1, true);
		if (!attval->value)
			goto fail;
		attval->len = len;
		memcpy(attval->value, value, len);
		attval->value[len] = '\0';
	}

	return true;

	/*
	 * Report failure via pqInternalNotice.  If preceding code didn't provide
	 * an error message, assume "out of memory" was meant.
	 */
fail:
	if (!errmsg)
		errmsg = libpq_gettext("out of memory");
	pqInternalNotice(&res->noticeHooks, "%s", errmsg);

	return false;
}

/*
 * pqResultAlloc - exported routine to allocate local storage in a PGresult.
 *
 * We force all such allocations to be maxaligned, since we don't know
 * whether the value might be binary.
 */
void *
PQresultAlloc(PGresult *res, size_t nBytes)
{
	/* Fail if argument is NULL or OOM_result */
	if (!res || (const PGresult *) res == &OOM_result)
		return NULL;

	return pqResultAlloc(res, nBytes, true);
}

/*
 * pqResultAlloc -
 *		Allocate subsidiary storage for a PGresult.
 *
 * nBytes is the amount of space needed for the object.
 * If isBinary is true, we assume that we need to align the object on
 * a machine allocation boundary.
 * If isBinary is false, we assume the object is a char string and can
 * be allocated on any byte boundary.
 */
void *
pqResultAlloc(PGresult *res, size_t nBytes, bool isBinary)
{
	char	   *space;
	PGresult_data *block;

	if (!res)
		return NULL;

	if (nBytes <= 0)
		return res->null_field;

	/*
	 * If alignment is needed, round up the current position to an alignment
	 * boundary.
	 */
	if (isBinary)
	{
		int			offset = res->curOffset % PGRESULT_ALIGN_BOUNDARY;

		if (offset)
		{
			res->curOffset += PGRESULT_ALIGN_BOUNDARY - offset;
			res->spaceLeft -= PGRESULT_ALIGN_BOUNDARY - offset;
		}
	}

	/* If there's enough space in the current block, no problem. */
	if (nBytes <= (size_t) res->spaceLeft)
	{
		space = res->curBlock->space + res->curOffset;
		res->curOffset += nBytes;
		res->spaceLeft -= nBytes;
		return space;
	}

	/*
	 * If the requested object is very large, give it its own block; this
	 * avoids wasting what might be most of the current block to start a new
	 * block.  (We'd have to special-case requests bigger than the block size
	 * anyway.)  The object is always given binary alignment in this case.
	 */
	if (nBytes >= PGRESULT_SEP_ALLOC_THRESHOLD)
	{
		size_t		alloc_size = nBytes + PGRESULT_BLOCK_OVERHEAD;

		block = (PGresult_data *) malloc(alloc_size);
		if (!block)
			return NULL;
		res->memorySize += alloc_size;
		space = block->space + PGRESULT_BLOCK_OVERHEAD;
		if (res->curBlock)
		{
			/*
			 * Tuck special block below the active block, so that we don't
			 * have to waste the free space in the active block.
			 */
			block->next = res->curBlock->next;
			res->curBlock->next = block;
		}
		else
		{
			/* Must set up the new block as the first active block. */
			block->next = NULL;
			res->curBlock = block;
			res->spaceLeft = 0; /* be sure it's marked full */
		}
		return space;
	}

	/* Otherwise, start a new block. */
	block = (PGresult_data *) malloc(PGRESULT_DATA_BLOCKSIZE);
	if (!block)
		return NULL;
	res->memorySize += PGRESULT_DATA_BLOCKSIZE;
	block->next = res->curBlock;
	res->curBlock = block;
	if (isBinary)
	{
		/* object needs full alignment */
		res->curOffset = PGRESULT_BLOCK_OVERHEAD;
		res->spaceLeft = PGRESULT_DATA_BLOCKSIZE - PGRESULT_BLOCK_OVERHEAD;
	}
	else
	{
		/* we can cram it right after the overhead pointer */
		res->curOffset = sizeof(PGresult_data);
		res->spaceLeft = PGRESULT_DATA_BLOCKSIZE - sizeof(PGresult_data);
	}

	space = block->space + res->curOffset;
	res->curOffset += nBytes;
	res->spaceLeft -= nBytes;
	return space;
}

/*
 * PQresultMemorySize -
 *		Returns total space allocated for the PGresult.
 */
size_t
PQresultMemorySize(const PGresult *res)
{
	if (!res)
		return 0;
	return res->memorySize;
}

/*
 * pqResultStrdup -
 *		Like strdup, but the space is subsidiary PGresult space.
 */
char *
pqResultStrdup(PGresult *res, const char *str)
{
	char	   *space = (char *) pqResultAlloc(res, strlen(str) + 1, false);

	if (space)
		strcpy(space, str);
	return space;
}

/*
 * pqSetResultError -
 *		assign a new error message to a PGresult
 *
 * Copy text from errorMessage buffer beginning at given offset
 * (it's caller's responsibility that offset is valid)
 */
void
pqSetResultError(PGresult *res, PQExpBuffer errorMessage, int offset)
{
	char	   *msg;

	if (!res)
		return;

	/*
	 * We handle two OOM scenarios here.  The errorMessage buffer might be
	 * marked "broken" due to having previously failed to allocate enough
	 * memory for the message, or it might be fine but pqResultStrdup fails
	 * and returns NULL.  In either case, just make res->errMsg point directly
	 * at a constant "out of memory" string.
	 */
	if (!PQExpBufferBroken(errorMessage))
		msg = pqResultStrdup(res, errorMessage->data + offset);
	else
		msg = NULL;
	if (msg)
		res->errMsg = msg;
	else
		res->errMsg = libpq_gettext("out of memory\n");
}

/*
 * PQclear -
 *	  free's the memory associated with a PGresult
 */
void
PQclear(PGresult *res)
{
	PGresult_data *block;
	int			i;

	/* As a convenience, do nothing for a NULL pointer */
	if (!res)
		return;
	/* Also, do nothing if the argument is OOM_result */
	if ((const PGresult *) res == &OOM_result)
		return;

	/* Close down any events we may have */
	for (i = 0; i < res->nEvents; i++)
	{
		/* only send DESTROY to successfully-initialized event procs */
		if (res->events[i].resultInitialized)
		{
			PGEventResultDestroy evt;

			evt.result = res;
			(void) res->events[i].proc(PGEVT_RESULTDESTROY, &evt,
									   res->events[i].passThrough);
		}
		free(res->events[i].name);
	}

	if (res->events)
		free(res->events);

	/* Free all the subsidiary blocks */
	while ((block = res->curBlock) != NULL)
	{
		res->curBlock = block->next;
		free(block);
	}

	/* Free the top-level tuple pointer array */
	if (res->tuples)
		free(res->tuples);

	/* zero out the pointer fields to catch programming errors */
	res->attDescs = NULL;
	res->tuples = NULL;
	res->paramDescs = NULL;
	res->errFields = NULL;
	res->events = NULL;
	res->nEvents = 0;
	/* res->curBlock was zeroed out earlier */

	/* Free the PGresult structure itself */
	free(res);
}

/*
 * Handy subroutine to deallocate any partially constructed async result.
 *
 * Any "next" result gets cleared too.
 */
void
pqClearAsyncResult(PGconn *conn)
{
	if (conn->result)
		PQclear(conn->result);
	conn->result = NULL;
	conn->error_result = false;
	if (conn->next_result)
		PQclear(conn->next_result);
	conn->next_result = NULL;
}

/*
 * pqSaveErrorResult -
 *	  remember that we have an error condition
 *
 * In much of libpq, reporting an error just requires appending text to
 * conn->errorMessage and returning a failure code to one's caller.
 * Where returning a failure code is impractical, instead call this
 * function to remember that an error needs to be reported.
 *
 * (It might seem that appending text to conn->errorMessage should be
 * sufficient, but we can't rely on that working under out-of-memory
 * conditions.  The OOM hazard is also why we don't try to make a new
 * PGresult right here.)
 */
void
pqSaveErrorResult(PGconn *conn)
{
	/* Drop any pending result ... */
	pqClearAsyncResult(conn);
	/* ... and set flag to remember to make an error result later */
	conn->error_result = true;
}

/*
 * pqSaveWriteError -
 *	  report a write failure
 *
 * As above, after appending conn->write_err_msg to whatever other error we
 * have.  This is used when we've detected a write failure and have exhausted
 * our chances of reporting something else instead.
 */
static void
pqSaveWriteError(PGconn *conn)
{
	/*
	 * If write_err_msg is null because of previous strdup failure, do what we
	 * can.  (It's likely our machinations here will get OOM failures as well,
	 * but might as well try.)
	 */
	if (conn->write_err_msg)
	{
		appendPQExpBufferStr(&conn->errorMessage, conn->write_err_msg);
		/* Avoid possibly appending the same message twice */
		conn->write_err_msg[0] = '\0';
	}
	else
		appendPQExpBufferStr(&conn->errorMessage,
							 libpq_gettext("write to server failed\n"));

	pqSaveErrorResult(conn);
}

/*
 * pqPrepareAsyncResult -
 *	  prepare the current async result object for return to the caller
 *
 * If there is not already an async result object, build an error object
 * using whatever is in conn->errorMessage.  In any case, clear the async
 * result storage, and update our notion of how much error text has been
 * returned to the application.
 */
PGresult *
pqPrepareAsyncResult(PGconn *conn)
{
	PGresult   *res;

	res = conn->result;
	if (res)
	{
		/*
		 * If the pre-existing result is an ERROR (presumably something
		 * received from the server), assume that it represents whatever is in
		 * conn->errorMessage, and advance errorReported.
		 */
		if (res->resultStatus == PGRES_FATAL_ERROR)
			conn->errorReported = conn->errorMessage.len;
	}
	else
	{
		/*
		 * We get here after internal-to-libpq errors.  We should probably
		 * always have error_result = true, but if we don't, gin up some error
		 * text.
		 */
		if (!conn->error_result)
			appendPQExpBufferStr(&conn->errorMessage,
								 libpq_gettext("no error text available\n"));

		/* Paranoia: be sure errorReported offset is sane */
		if (conn->errorReported < 0 ||
			conn->errorReported >= conn->errorMessage.len)
			conn->errorReported = 0;

		/*
		 * Make a PGresult struct for the error.  We temporarily lie about the
		 * result status, so that PQmakeEmptyPGresult doesn't uselessly copy
		 * all of conn->errorMessage.
		 */
		res = PQmakeEmptyPGresult(conn, PGRES_EMPTY_QUERY);
		if (res)
		{
			/*
			 * Report whatever new error text we have, and advance
			 * errorReported.
			 */
			res->resultStatus = PGRES_FATAL_ERROR;
			pqSetResultError(res, &conn->errorMessage, conn->errorReported);
			conn->errorReported = conn->errorMessage.len;
		}
		else
		{
			/*
			 * Ouch, not enough memory for a PGresult.  Fortunately, we have a
			 * card up our sleeve: we can use the static OOM_result.  Casting
			 * away const here is a bit ugly, but it seems best to declare
			 * OOM_result as const, in hopes it will be allocated in read-only
			 * storage.
			 */
			res = unconstify(PGresult *, &OOM_result);

			/*
			 * Don't advance errorReported.  Perhaps we'll be able to report
			 * the text later.
			 */
		}
	}

	/*
	 * Replace conn->result with next_result, if any.  In the normal case
	 * there isn't a next result and we're just dropping ownership of the
	 * current result.  In single-row mode this restores the situation to what
	 * it was before we created the current single-row result.
	 */
	conn->result = conn->next_result;
	conn->error_result = false; /* next_result is never an error */
	conn->next_result = NULL;

	return res;
}

/*
 * pqInternalNotice - produce an internally-generated notice message
 *
 * A format string and optional arguments can be passed.  Note that we do
 * libpq_gettext() here, so callers need not.
 *
 * The supplied text is taken as primary message (ie., it should not include
 * a trailing newline, and should not be more than one line).
 */
void
pqInternalNotice(const PGNoticeHooks *hooks, const char *fmt,...)
{
	char		msgBuf[1024];
	va_list		args;
	PGresult   *res;

	if (hooks->noticeRec == NULL)
		return;					/* nobody home to receive notice? */

	/* Format the message */
	va_start(args, fmt);
	vsnprintf(msgBuf, sizeof(msgBuf), libpq_gettext(fmt), args);
	va_end(args);
	msgBuf[sizeof(msgBuf) - 1] = '\0';	/* make real sure it's terminated */

	/* Make a PGresult to pass to the notice receiver */
	res = PQmakeEmptyPGresult(NULL, PGRES_NONFATAL_ERROR);
	if (!res)
		return;
	res->noticeHooks = *hooks;

	/*
	 * Set up fields of notice.
	 */
	pqSaveMessageField(res, PG_DIAG_MESSAGE_PRIMARY, msgBuf);
	pqSaveMessageField(res, PG_DIAG_SEVERITY, libpq_gettext("NOTICE"));
	pqSaveMessageField(res, PG_DIAG_SEVERITY_NONLOCALIZED, "NOTICE");
	/* XXX should provide a SQLSTATE too? */

	/*
	 * Result text is always just the primary message + newline.  If we can't
	 * allocate it, substitute "out of memory", as in pqSetResultError.
	 */
	res->errMsg = (char *) pqResultAlloc(res, strlen(msgBuf) + 2, false);
	if (res->errMsg)
		sprintf(res->errMsg, "%s\n", msgBuf);
	else
		res->errMsg = libpq_gettext("out of memory\n");

	/*
	 * Pass to receiver, then free it.
	 */
	res->noticeHooks.noticeRec(res->noticeHooks.noticeRecArg, res);
	PQclear(res);
}

/*
 * pqAddTuple
 *	  add a row pointer to the PGresult structure, growing it if necessary
 *	  Returns true if OK, false if an error prevented adding the row
 *
 * On error, *errmsgp can be set to an error string to be returned.
 * If it is left NULL, the error is presumed to be "out of memory".
 */
static bool
pqAddTuple(PGresult *res, PGresAttValue *tup, const char **errmsgp)
{
	if (res->ntups >= res->tupArrSize)
	{
		/*
		 * Try to grow the array.
		 *
		 * We can use realloc because shallow copying of the structure is
		 * okay. Note that the first time through, res->tuples is NULL. While
		 * ANSI says that realloc() should act like malloc() in that case,
		 * some old C libraries (like SunOS 4.1.x) coredump instead. On
		 * failure realloc is supposed to return NULL without damaging the
		 * existing allocation. Note that the positions beyond res->ntups are
		 * garbage, not necessarily NULL.
		 */
		int			newSize;
		PGresAttValue **newTuples;

		/*
		 * Since we use integers for row numbers, we can't support more than
		 * INT_MAX rows.  Make sure we allow that many, though.
		 */
		if (res->tupArrSize <= INT_MAX / 2)
			newSize = (res->tupArrSize > 0) ? res->tupArrSize * 2 : 128;
		else if (res->tupArrSize < INT_MAX)
			newSize = INT_MAX;
		else
		{
			*errmsgp = libpq_gettext("PGresult cannot support more than INT_MAX tuples");
			return false;
		}

		/*
		 * Also, on 32-bit platforms we could, in theory, overflow size_t even
		 * before newSize gets to INT_MAX.  (In practice we'd doubtless hit
		 * OOM long before that, but let's check.)
		 */
#if INT_MAX >= (SIZE_MAX / 2)
		if (newSize > SIZE_MAX / sizeof(PGresAttValue *))
		{
			*errmsgp = libpq_gettext("size_t overflow");
			return false;
		}
#endif

		if (res->tuples == NULL)
			newTuples = (PGresAttValue **)
				malloc(newSize * sizeof(PGresAttValue *));
		else
			newTuples = (PGresAttValue **)
				realloc(res->tuples, newSize * sizeof(PGresAttValue *));
		if (!newTuples)
			return false;		/* malloc or realloc failed */
		res->memorySize +=
			(newSize - res->tupArrSize) * sizeof(PGresAttValue *);
		res->tupArrSize = newSize;
		res->tuples = newTuples;
	}
	res->tuples[res->ntups] = tup;
	res->ntups++;
	return true;
}

/*
 * pqSaveMessageField - save one field of an error or notice message
 */
void
pqSaveMessageField(PGresult *res, char code, const char *value)
{
	PGMessageField *pfield;

	pfield = (PGMessageField *)
		pqResultAlloc(res,
					  offsetof(PGMessageField, contents) +
					  strlen(value) + 1,
					  true);
	if (!pfield)
		return;					/* out of memory? */
	pfield->code = code;
	strcpy(pfield->contents, value);
	pfield->next = res->errFields;
	res->errFields = pfield;
}

/*
 * pqSaveParameterStatus - remember parameter status sent by backend
 */
void
pqSaveParameterStatus(PGconn *conn, const char *name, const char *value)
{
	pgParameterStatus *pstatus;
	pgParameterStatus *prev;

	/*
	 * Forget any old information about the parameter
	 */
	for (pstatus = conn->pstatus, prev = NULL;
		 pstatus != NULL;
		 prev = pstatus, pstatus = pstatus->next)
	{
		if (strcmp(pstatus->name, name) == 0)
		{
			if (prev)
				prev->next = pstatus->next;
			else
				conn->pstatus = pstatus->next;
			free(pstatus);		/* frees name and value strings too */
			break;
		}
	}

	/*
	 * Store new info as a single malloc block
	 */
	pstatus = (pgParameterStatus *) malloc(sizeof(pgParameterStatus) +
										   strlen(name) + strlen(value) + 2);
	if (pstatus)
	{
		char	   *ptr;

		ptr = ((char *) pstatus) + sizeof(pgParameterStatus);
		pstatus->name = ptr;
		strcpy(ptr, name);
		ptr += strlen(name) + 1;
		pstatus->value = ptr;
		strcpy(ptr, value);
		pstatus->next = conn->pstatus;
		conn->pstatus = pstatus;
	}

	/*
	 * Save values of settings that are of interest to libpq in fields of the
	 * PGconn object.  We keep client_encoding and standard_conforming_strings
	 * in static variables as well, so that PQescapeString and PQescapeBytea
	 * can behave somewhat sanely (at least in single-connection-using
	 * programs).
	 */
	if (strcmp(name, "client_encoding") == 0)
	{
		conn->client_encoding = pg_char_to_encoding(value);
		/* if we don't recognize the encoding name, fall back to SQL_ASCII */
		if (conn->client_encoding < 0)
			conn->client_encoding = PG_SQL_ASCII;
		static_client_encoding = conn->client_encoding;
	}
	else if (strcmp(name, "standard_conforming_strings") == 0)
	{
		conn->std_strings = (strcmp(value, "on") == 0);
		static_std_strings = conn->std_strings;
	}
	else if (strcmp(name, "server_version") == 0)
	{
		/* We convert the server version to numeric form. */
		int			cnt;
		int			vmaj,
					vmin,
					vrev;

		cnt = sscanf(value, "%d.%d.%d", &vmaj, &vmin, &vrev);

		if (cnt == 3)
		{
			/* old style, e.g. 9.6.1 */
			conn->sversion = (100 * vmaj + vmin) * 100 + vrev;
		}
		else if (cnt == 2)
		{
			if (vmaj >= 10)
			{
				/* new style, e.g. 10.1 */
				conn->sversion = 100 * 100 * vmaj + vmin;
			}
			else
			{
				/* old style without minor version, e.g. 9.6devel */
				conn->sversion = (100 * vmaj + vmin) * 100;
			}
		}
		else if (cnt == 1)
		{
			/* new style without minor version, e.g. 10devel */
			conn->sversion = 100 * 100 * vmaj;
		}
		else
			conn->sversion = 0; /* unknown */
	}
	else if (strcmp(name, "default_transaction_read_only") == 0)
	{
		conn->default_transaction_read_only =
			(strcmp(value, "on") == 0) ? PG_BOOL_YES : PG_BOOL_NO;
	}
	else if (strcmp(name, "in_hot_standby") == 0)
	{
		conn->in_hot_standby =
			(strcmp(value, "on") == 0) ? PG_BOOL_YES : PG_BOOL_NO;
	}
}


/*
 * pqRowProcessor
 *	  Add the received row to the current async result (conn->result).
 *	  Returns 1 if OK, 0 if error occurred.
 *
 * On error, *errmsgp can be set to an error string to be returned.
 * (Such a string should already be translated via libpq_gettext().)
 * If it is left NULL, the error is presumed to be "out of memory".
 *
 * In single-row mode, we create a new result holding just the current row,
 * stashing the previous result in conn->next_result so that it becomes
 * active again after pqPrepareAsyncResult().  This allows the result metadata
 * (column descriptions) to be carried forward to each result row.
 */
int
pqRowProcessor(PGconn *conn, const char **errmsgp)
{
	PGresult   *res = conn->result;
	int			nfields = res->numAttributes;
	const PGdataValue *columns = conn->rowBuf;
	PGresAttValue *tup;
	int			i;

	/*
	 * In single-row mode, make a new PGresult that will hold just this one
	 * row; the original conn->result is left unchanged so that it can be used
	 * again as the template for future rows.
	 */
	if (conn->singleRowMode)
	{
		/* Copy everything that should be in the result at this point */
		res = PQcopyResult(res,
						   PG_COPYRES_ATTRS | PG_COPYRES_EVENTS |
						   PG_COPYRES_NOTICEHOOKS);
		if (!res)
			return 0;
	}

	/*
	 * Basically we just allocate space in the PGresult for each field and
	 * copy the data over.
	 *
	 * Note: on malloc failure, we return 0 leaving *errmsgp still NULL, which
	 * caller will take to mean "out of memory".  This is preferable to trying
	 * to set up such a message here, because evidently there's not enough
	 * memory for gettext() to do anything.
	 */
	tup = (PGresAttValue *)
		pqResultAlloc(res, nfields * sizeof(PGresAttValue), true);
	if (tup == NULL)
		goto fail;

	for (i = 0; i < nfields; i++)
	{
		int			clen = columns[i].len;

		if (clen < 0)
		{
			/* null field */
			tup[i].len = NULL_LEN;
			tup[i].value = res->null_field;
		}
		else
		{
			bool		isbinary = (res->attDescs[i].format != 0);
			char	   *val;

			val = (char *) pqResultAlloc(res, clen + 1, isbinary);
			if (val == NULL)
				goto fail;

			/* copy and zero-terminate the data (even if it's binary) */
			memcpy(val, columns[i].value, clen);
			val[clen] = '\0';

			tup[i].len = clen;
			tup[i].value = val;
		}
	}

	/* And add the tuple to the PGresult's tuple array */
	if (!pqAddTuple(res, tup, errmsgp))
		goto fail;

	/*
	 * Success.  In single-row mode, make the result available to the client
	 * immediately.
	 */
	if (conn->singleRowMode)
	{
		/* Change result status to special single-row value */
		res->resultStatus = PGRES_SINGLE_TUPLE;
		/* Stash old result for re-use later */
		conn->next_result = conn->result;
		conn->result = res;
		/* And mark the result ready to return */
		conn->asyncStatus = PGASYNC_READY_MORE;
	}

	return 1;

fail:
	/* release locally allocated PGresult, if we made one */
	if (res != conn->result)
		PQclear(res);
	return 0;
}


/*
 * pqAllocCmdQueueEntry
 *		Get a command queue entry for caller to fill.
 *
 * If the recycle queue has a free element, that is returned; if not, a
 * fresh one is allocated.  Caller is responsible for adding it to the
 * command queue (pqAppendCmdQueueEntry) once the struct is filled in, or
 * releasing the memory (pqRecycleCmdQueueEntry) if an error occurs.
 *
 * If allocation fails, sets the error message and returns NULL.
 */
static PGcmdQueueEntry *
pqAllocCmdQueueEntry(PGconn *conn)
{
	PGcmdQueueEntry *entry;

	if (conn->cmd_queue_recycle == NULL)
	{
		entry = (PGcmdQueueEntry *) malloc(sizeof(PGcmdQueueEntry));
		if (entry == NULL)
		{
			appendPQExpBufferStr(&conn->errorMessage,
								 libpq_gettext("out of memory\n"));
			return NULL;
		}
	}
	else
	{
		entry = conn->cmd_queue_recycle;
		conn->cmd_queue_recycle = entry->next;
	}
	entry->next = NULL;
	entry->query = NULL;

	return entry;
}

/*
 * pqAppendCmdQueueEntry
 *		Append a caller-allocated entry to the command queue, and update
 *		conn->asyncStatus to account for it.
 *
 * The query itself must already have been put in the output buffer by the
 * caller.
 */
static void
pqAppendCmdQueueEntry(PGconn *conn, PGcmdQueueEntry *entry)
{
	Assert(entry->next == NULL);

	if (conn->cmd_queue_head == NULL)
		conn->cmd_queue_head = entry;
	else
		conn->cmd_queue_tail->next = entry;

	conn->cmd_queue_tail = entry;

	switch (conn->pipelineStatus)
	{
		case PQ_PIPELINE_OFF:
		case PQ_PIPELINE_ON:

			/*
			 * When not in pipeline aborted state, if there's a result ready
			 * to be consumed, let it be so (that is, don't change away from
			 * READY or READY_MORE); otherwise set us busy to wait for
			 * something to arrive from the server.
			 */
			if (conn->asyncStatus == PGASYNC_IDLE)
				conn->asyncStatus = PGASYNC_BUSY;
			break;

		case PQ_PIPELINE_ABORTED:

			/*
			 * In aborted pipeline state, we don't expect anything from the
			 * server (since we don't send any queries that are queued).
			 * Therefore, if IDLE then do what PQgetResult would do to let
			 * itself consume commands from the queue; if we're in any other
			 * state, we don't have to do anything.
			 */
			if (conn->asyncStatus == PGASYNC_IDLE ||
				conn->asyncStatus == PGASYNC_PIPELINE_IDLE)
				pqPipelineProcessQueue(conn);
			break;
	}
}

/*
 * pqRecycleCmdQueueEntry
 *		Push a command queue entry onto the freelist.
 */
static void
pqRecycleCmdQueueEntry(PGconn *conn, PGcmdQueueEntry *entry)
{
	if (entry == NULL)
		return;

	/* recyclable entries should not have a follow-on command */
	Assert(entry->next == NULL);

	if (entry->query)
	{
		free(entry->query);
		entry->query = NULL;
	}

	entry->next = conn->cmd_queue_recycle;
	conn->cmd_queue_recycle = entry;
}


/*
 * PQsendQuery
 *	 Submit a query, but don't wait for it to finish
 *
 * Returns: 1 if successfully submitted
 *			0 if error (conn->errorMessage is set)
 *
 * PQsendQueryContinue is a non-exported version that behaves identically
 * except that it doesn't reset conn->errorMessage.
 */
int
PQsendQuery(PGconn *conn, const char *query)
{
	return PQsendQueryInternal(conn, query, true);
}

int
PQsendQueryContinue(PGconn *conn, const char *query)
{
	return PQsendQueryInternal(conn, query, false);
}

static int
PQsendQueryInternal(PGconn *conn, const char *query, bool newQuery)
{
	PGcmdQueueEntry *entry = NULL;

	if (!PQsendQueryStart(conn, newQuery))
		return 0;

	/* check the argument */
	if (!query)
	{
		appendPQExpBufferStr(&conn->errorMessage,
							 libpq_gettext("command string is a null pointer\n"));
		return 0;
	}

	if (conn->pipelineStatus != PQ_PIPELINE_OFF)
	{
		appendPQExpBuffer(&conn->errorMessage,
						  libpq_gettext("%s not allowed in pipeline mode\n"),
						  "PQsendQuery");
		return 0;
	}

	entry = pqAllocCmdQueueEntry(conn);
	if (entry == NULL)
		return 0;				/* error msg already set */

	/* Send the query message(s) */
	/* construct the outgoing Query message */
	if (pqPutMsgStart('Q', conn) < 0 ||
		pqPuts(query, conn) < 0 ||
		pqPutMsgEnd(conn) < 0)
	{
		/* error message should be set up already */
		pqRecycleCmdQueueEntry(conn, entry);
		return 0;
	}

	/* remember we are using simple query protocol */
	entry->queryclass = PGQUERY_SIMPLE;
	/* and remember the query text too, if possible */
	entry->query = strdup(query);

	/*
	 * Give the data a push.  In nonblock mode, don't complain if we're unable
	 * to send it all; PQgetResult() will do any additional flushing needed.
	 */
	if (pqFlush(conn) < 0)
		goto sendFailed;

	/* OK, it's launched! */
	pqAppendCmdQueueEntry(conn, entry);

	return 1;

sendFailed:
	pqRecycleCmdQueueEntry(conn, entry);
	/* error message should be set up already */
	return 0;
}

/*
 * PQsendQueryParams
 *		Like PQsendQuery, but use extended query protocol so we can pass parameters
 */
int
PQsendQueryParams(PGconn *conn,
				  const char *command,
				  int nParams,
				  const Oid *paramTypes,
				  const char *const *paramValues,
				  const int *paramLengths,
				  const int *paramFormats,
				  int resultFormat)
{
	if (!PQsendQueryStart(conn, true))
		return 0;

	/* check the arguments */
	if (!command)
	{
		appendPQExpBufferStr(&conn->errorMessage,
							 libpq_gettext("command string is a null pointer\n"));
		return 0;
	}
	if (nParams < 0 || nParams > PQ_QUERY_PARAM_MAX_LIMIT)
	{
		appendPQExpBuffer(&conn->errorMessage,
						  libpq_gettext("number of parameters must be between 0 and %d\n"),
						  PQ_QUERY_PARAM_MAX_LIMIT);
		return 0;
	}

	return PQsendQueryGuts(conn,
						   command,
						   "",	/* use unnamed statement */
						   nParams,
						   paramTypes,
						   paramValues,
						   paramLengths,
						   paramFormats,
						   resultFormat);
}

/*
 * PQsendPrepare
 *	 Submit a Parse message, but don't wait for it to finish
 *
 * Returns: 1 if successfully submitted
 *			0 if error (conn->errorMessage is set)
 */
int
PQsendPrepare(PGconn *conn,
			  const char *stmtName, const char *query,
			  int nParams, const Oid *paramTypes)
{
	PGcmdQueueEntry *entry = NULL;

	if (!PQsendQueryStart(conn, true))
		return 0;

	/* check the arguments */
	if (!stmtName)
	{
		appendPQExpBufferStr(&conn->errorMessage,
							 libpq_gettext("statement name is a null pointer\n"));
		return 0;
	}
	if (!query)
	{
		appendPQExpBufferStr(&conn->errorMessage,
							 libpq_gettext("command string is a null pointer\n"));
		return 0;
	}
	if (nParams < 0 || nParams > PQ_QUERY_PARAM_MAX_LIMIT)
	{
		appendPQExpBuffer(&conn->errorMessage,
						  libpq_gettext("number of parameters must be between 0 and %d\n"),
						  PQ_QUERY_PARAM_MAX_LIMIT);
		return 0;
	}

	entry = pqAllocCmdQueueEntry(conn);
	if (entry == NULL)
		return 0;				/* error msg already set */

	/* construct the Parse message */
	if (pqPutMsgStart('P', conn) < 0 ||
		pqPuts(stmtName, conn) < 0 ||
		pqPuts(query, conn) < 0)
		goto sendFailed;

	if (nParams > 0 && paramTypes)
	{
		int			i;

		if (pqPutInt(nParams, 2, conn) < 0)
			goto sendFailed;
		for (i = 0; i < nParams; i++)
		{
			if (pqPutInt(paramTypes[i], 4, conn) < 0)
				goto sendFailed;
		}
	}
	else
	{
		if (pqPutInt(0, 2, conn) < 0)
			goto sendFailed;
	}
	if (pqPutMsgEnd(conn) < 0)
		goto sendFailed;

	/* Add a Sync, unless in pipeline mode. */
	if (conn->pipelineStatus == PQ_PIPELINE_OFF)
	{
		if (pqPutMsgStart('S', conn) < 0 ||
			pqPutMsgEnd(conn) < 0)
			goto sendFailed;
	}

	/* remember we are doing just a Parse */
	entry->queryclass = PGQUERY_PREPARE;

	/* and remember the query text too, if possible */
	/* if insufficient memory, query just winds up NULL */
	entry->query = strdup(query);

	/*
	 * Give the data a push (in pipeline mode, only if we're past the size
	 * threshold).  In nonblock mode, don't complain if we're unable to send
	 * it all; PQgetResult() will do any additional flushing needed.
	 */
	if (pqPipelineFlush(conn) < 0)
		goto sendFailed;

	/* OK, it's launched! */
	pqAppendCmdQueueEntry(conn, entry);

	return 1;

sendFailed:
	pqRecycleCmdQueueEntry(conn, entry);
	/* error message should be set up already */
	return 0;
}

/*
 * PQsendQueryPrepared
 *		Like PQsendQuery, but execute a previously prepared statement,
 *		using extended query protocol so we can pass parameters
 */
int
PQsendQueryPrepared(PGconn *conn,
					const char *stmtName,
					int nParams,
					const char *const *paramValues,
					const int *paramLengths,
					const int *paramFormats,
					int resultFormat)
{
	if (!PQsendQueryStart(conn, true))
		return 0;

	/* check the arguments */
	if (!stmtName)
	{
		appendPQExpBufferStr(&conn->errorMessage,
							 libpq_gettext("statement name is a null pointer\n"));
		return 0;
	}
	if (nParams < 0 || nParams > PQ_QUERY_PARAM_MAX_LIMIT)
	{
		appendPQExpBuffer(&conn->errorMessage,
						  libpq_gettext("number of parameters must be between 0 and %d\n"),
						  PQ_QUERY_PARAM_MAX_LIMIT);
		return 0;
	}

	return PQsendQueryGuts(conn,
						   NULL,	/* no command to parse */
						   stmtName,
						   nParams,
						   NULL,	/* no param types */
						   paramValues,
						   paramLengths,
						   paramFormats,
						   resultFormat);
}

/*
 * PQsendQueryStart
 *	Common startup code for PQsendQuery and sibling routines
 */
static bool
PQsendQueryStart(PGconn *conn, bool newQuery)
{
	if (!conn)
		return false;

	/*
	 * If this is the beginning of a query cycle, reset the error state.
	 * However, in pipeline mode with something already queued, the error
	 * buffer belongs to that command and we shouldn't clear it.
	 */
	if (newQuery && conn->cmd_queue_head == NULL)
		pqClearConnErrorState(conn);

	/* Don't try to send if we know there's no live connection. */
	if (conn->status != CONNECTION_OK)
	{
		appendPQExpBufferStr(&conn->errorMessage,
							 libpq_gettext("no connection to the server\n"));
		return false;
	}

	/* Can't send while already busy, either, unless enqueuing for later */
	if (conn->asyncStatus != PGASYNC_IDLE &&
		conn->pipelineStatus == PQ_PIPELINE_OFF)
	{
		appendPQExpBufferStr(&conn->errorMessage,
							 libpq_gettext("another command is already in progress\n"));
		return false;
	}

	if (conn->pipelineStatus != PQ_PIPELINE_OFF)
	{
		/*
		 * When enqueuing commands we don't change much of the connection
		 * state since it's already in use for the current command. The
		 * connection state will get updated when pqPipelineProcessQueue()
		 * advances to start processing the queued message.
		 *
		 * Just make sure we can safely enqueue given the current connection
		 * state. We can enqueue behind another queue item, or behind a
		 * non-queue command (one that sends its own sync), but we can't
		 * enqueue if the connection is in a copy state.
		 */
		switch (conn->asyncStatus)
		{
			case PGASYNC_IDLE:
			case PGASYNC_PIPELINE_IDLE:
			case PGASYNC_READY:
			case PGASYNC_READY_MORE:
			case PGASYNC_BUSY:
				/* ok to queue */
				break;

			case PGASYNC_COPY_IN:
			case PGASYNC_COPY_OUT:
			case PGASYNC_COPY_BOTH:
				appendPQExpBufferStr(&conn->errorMessage,
									 libpq_gettext("cannot queue commands during COPY\n"));
				return false;
		}
	}
	else
	{
		/*
		 * This command's results will come in immediately. Initialize async
		 * result-accumulation state
		 */
		pqClearAsyncResult(conn);

		/* reset single-row processing mode */
		conn->singleRowMode = false;
	}

	/* ready to send command message */
	return true;
}

/*
 * PQsendQueryGuts
 *		Common code for sending a query with extended query protocol
 *		PQsendQueryStart should be done already
 *
 * command may be NULL to indicate we use an already-prepared statement
 */
static int
PQsendQueryGuts(PGconn *conn,
				const char *command,
				const char *stmtName,
				int nParams,
				const Oid *paramTypes,
				const char *const *paramValues,
				const int *paramLengths,
				const int *paramFormats,
				int resultFormat)
{
	int			i;
	PGcmdQueueEntry *entry;

	entry = pqAllocCmdQueueEntry(conn);
	if (entry == NULL)
		return 0;				/* error msg already set */

	/*
	 * We will send Parse (if needed), Bind, Describe Portal, Execute, Sync
	 * (if not in pipeline mode), using specified statement name and the
	 * unnamed portal.
	 */

	if (command)
	{
		/* construct the Parse message */
		if (pqPutMsgStart('P', conn) < 0 ||
			pqPuts(stmtName, conn) < 0 ||
			pqPuts(command, conn) < 0)
			goto sendFailed;
		if (nParams > 0 && paramTypes)
		{
			if (pqPutInt(nParams, 2, conn) < 0)
				goto sendFailed;
			for (i = 0; i < nParams; i++)
			{
				if (pqPutInt(paramTypes[i], 4, conn) < 0)
					goto sendFailed;
			}
		}
		else
		{
			if (pqPutInt(0, 2, conn) < 0)
				goto sendFailed;
		}
		if (pqPutMsgEnd(conn) < 0)
			goto sendFailed;
	}

	/* Construct the Bind message */
	if (pqPutMsgStart('B', conn) < 0 ||
		pqPuts("", conn) < 0 ||
		pqPuts(stmtName, conn) < 0)
		goto sendFailed;

	/* Send parameter formats */
	if (nParams > 0 && paramFormats)
	{
		if (pqPutInt(nParams, 2, conn) < 0)
			goto sendFailed;
		for (i = 0; i < nParams; i++)
		{
			if (pqPutInt(paramFormats[i], 2, conn) < 0)
				goto sendFailed;
		}
	}
	else
	{
		if (pqPutInt(0, 2, conn) < 0)
			goto sendFailed;
	}

	if (pqPutInt(nParams, 2, conn) < 0)
		goto sendFailed;

	/* Send parameters */
	for (i = 0; i < nParams; i++)
	{
		if (paramValues && paramValues[i])
		{
			int			nbytes;

			if (paramFormats && paramFormats[i] != 0)
			{
				/* binary parameter */
				if (paramLengths)
					nbytes = paramLengths[i];
				else
				{
					appendPQExpBufferStr(&conn->errorMessage,
										 libpq_gettext("length must be given for binary parameter\n"));
					goto sendFailed;
				}
			}
			else
			{
				/* text parameter, do not use paramLengths */
				nbytes = strlen(paramValues[i]);
			}
			if (pqPutInt(nbytes, 4, conn) < 0 ||
				pqPutnchar(paramValues[i], nbytes, conn) < 0)
				goto sendFailed;
		}
		else
		{
			/* take the param as NULL */
			if (pqPutInt(-1, 4, conn) < 0)
				goto sendFailed;
		}
	}
	if (pqPutInt(1, 2, conn) < 0 ||
		pqPutInt(resultFormat, 2, conn))
		goto sendFailed;
	if (pqPutMsgEnd(conn) < 0)
		goto sendFailed;

	/* construct the Describe Portal message */
	if (pqPutMsgStart('D', conn) < 0 ||
		pqPutc('P', conn) < 0 ||
		pqPuts("", conn) < 0 ||
		pqPutMsgEnd(conn) < 0)
		goto sendFailed;

	/* construct the Execute message */
	if (pqPutMsgStart('E', conn) < 0 ||
		pqPuts("", conn) < 0 ||
		pqPutInt(0, 4, conn) < 0 ||
		pqPutMsgEnd(conn) < 0)
		goto sendFailed;

	/* construct the Sync message if not in pipeline mode */
	if (conn->pipelineStatus == PQ_PIPELINE_OFF)
	{
		if (pqPutMsgStart('S', conn) < 0 ||
			pqPutMsgEnd(conn) < 0)
			goto sendFailed;
	}

	/* remember we are using extended query protocol */
	entry->queryclass = PGQUERY_EXTENDED;

	/* and remember the query text too, if possible */
	/* if insufficient memory, query just winds up NULL */
	if (command)
		entry->query = strdup(command);

	/*
	 * Give the data a push (in pipeline mode, only if we're past the size
	 * threshold).  In nonblock mode, don't complain if we're unable to send
	 * it all; PQgetResult() will do any additional flushing needed.
	 */
	if (pqPipelineFlush(conn) < 0)
		goto sendFailed;

	/* OK, it's launched! */
	pqAppendCmdQueueEntry(conn, entry);

	return 1;

sendFailed:
	pqRecycleCmdQueueEntry(conn, entry);
	/* error message should be set up already */
	return 0;
}

/*
 * Select row-by-row processing mode
 */
int
PQsetSingleRowMode(PGconn *conn)
{
	/*
	 * Only allow setting the flag when we have launched a query and not yet
	 * received any results.
	 */
	if (!conn)
		return 0;
	if (conn->asyncStatus != PGASYNC_BUSY)
		return 0;
	if (!conn->cmd_queue_head ||
		(conn->cmd_queue_head->queryclass != PGQUERY_SIMPLE &&
		 conn->cmd_queue_head->queryclass != PGQUERY_EXTENDED))
		return 0;
	if (pgHavePendingResult(conn))
		return 0;

	/* OK, set flag */
	conn->singleRowMode = true;
	return 1;
}

/*
 * Consume any available input from the backend
 * 0 return: some kind of trouble
 * 1 return: no problem
 */
int
PQconsumeInput(PGconn *conn)
{
	if (!conn)
		return 0;

	/*
	 * for non-blocking connections try to flush the send-queue, otherwise we
	 * may never get a response for something that may not have already been
	 * sent because it's in our write buffer!
	 */
	if (pqIsnonblocking(conn))
	{
		if (pqFlush(conn) < 0)
			return 0;
	}

	/*
	 * Load more data, if available. We do this no matter what state we are
	 * in, since we are probably getting called because the application wants
	 * to get rid of a read-select condition. Note that we will NOT block
	 * waiting for more input.
	 */
	if (pqReadData(conn) < 0)
		return 0;

	/* Parsing of the data waits till later. */
	return 1;
}


/*
 * parseInput: if appropriate, parse input data from backend
 * until input is exhausted or a stopping state is reached.
 * Note that this function will NOT attempt to read more data from the backend.
 */
static void
parseInput(PGconn *conn)
{
	pqParseInput3(conn);
}

/*
 * PQisBusy
 *	 Return true if PQgetResult would block waiting for input.
 */

int
PQisBusy(PGconn *conn)
{
	if (!conn)
		return false;

	/* Parse any available data, if our state permits. */
	parseInput(conn);

	/*
	 * PQgetResult will return immediately in all states except BUSY.  Also,
	 * if we've detected read EOF and dropped the connection, we can expect
	 * that PQgetResult will fail immediately.  Note that we do *not* check
	 * conn->write_failed here --- once that's become set, we know we have
	 * trouble, but we need to keep trying to read until we have a complete
	 * server message or detect read EOF.
	 */
	return conn->asyncStatus == PGASYNC_BUSY && conn->status != CONNECTION_BAD;
}

/*
 * PQgetResult
 *	  Get the next PGresult produced by a query.  Returns NULL if no
 *	  query work remains or an error has occurred (e.g. out of
 *	  memory).
 *
 *	  In pipeline mode, once all the result of a query have been returned,
 *	  PQgetResult returns NULL to let the user know that the next
 *	  query is being processed.  At the end of the pipeline, returns a
 *	  result with PQresultStatus(result) == PGRES_PIPELINE_SYNC.
 */
PGresult *
PQgetResult(PGconn *conn)
{
	PGresult   *res;

	if (!conn)
		return NULL;

	/* Parse any available data, if our state permits. */
	parseInput(conn);

	/* If not ready to return something, block until we are. */
	while (conn->asyncStatus == PGASYNC_BUSY)
	{
		int			flushResult;

		/*
		 * If data remains unsent, send it.  Else we might be waiting for the
		 * result of a command the backend hasn't even got yet.
		 */
		while ((flushResult = pqFlush(conn)) > 0)
		{
			if (pqWait(false, true, conn))
			{
				flushResult = -1;
				break;
			}
		}

		/*
		 * Wait for some more data, and load it.  (Note: if the connection has
		 * been lost, pqWait should return immediately because the socket
		 * should be read-ready, either with the last server data or with an
		 * EOF indication.  We expect therefore that this won't result in any
		 * undue delay in reporting a previous write failure.)
		 */
		if (flushResult ||
			pqWait(true, false, conn) ||
			pqReadData(conn) < 0)
		{
			/* Report the error saved by pqWait or pqReadData */
			pqSaveErrorResult(conn);
			conn->asyncStatus = PGASYNC_IDLE;
			return pqPrepareAsyncResult(conn);
		}

		/* Parse it. */
		parseInput(conn);

		/*
		 * If we had a write error, but nothing above obtained a query result
		 * or detected a read error, report the write error.
		 */
		if (conn->write_failed && conn->asyncStatus == PGASYNC_BUSY)
		{
			pqSaveWriteError(conn);
			conn->asyncStatus = PGASYNC_IDLE;
			return pqPrepareAsyncResult(conn);
		}
	}

	/* Return the appropriate thing. */
	switch (conn->asyncStatus)
	{
		case PGASYNC_IDLE:
			res = NULL;			/* query is complete */
			break;
		case PGASYNC_PIPELINE_IDLE:
			Assert(conn->pipelineStatus != PQ_PIPELINE_OFF);

			/*
			 * We're about to return the NULL that terminates the round of
			 * results from the current query; prepare to send the results
			 * of the next query, if any, when we're called next.  If there's
			 * no next element in the command queue, this gets us in IDLE
			 * state.
			 */
			pqPipelineProcessQueue(conn);
			res = NULL;			/* query is complete */
			break;

		case PGASYNC_READY:

			/*
			 * For any query type other than simple query protocol, we advance
			 * the command queue here.  This is because for simple query
			 * protocol we can get the READY state multiple times before the
			 * command is actually complete, since the command string can
			 * contain many queries.  In simple query protocol, the queue
			 * advance is done by fe-protocol3 when it receives ReadyForQuery.
			 */
			if (conn->cmd_queue_head &&
				conn->cmd_queue_head->queryclass != PGQUERY_SIMPLE)
				pqCommandQueueAdvance(conn);
			res = pqPrepareAsyncResult(conn);
			if (conn->pipelineStatus != PQ_PIPELINE_OFF)
			{
				/*
				 * We're about to send the results of the current query.  Set
				 * us idle now, and ...
				 */
				conn->asyncStatus = PGASYNC_PIPELINE_IDLE;

				/*
				 * ... in cases when we're sending a pipeline-sync result,
				 * move queue processing forwards immediately, so that next
				 * time we're called, we're prepared to return the next result
				 * received from the server.  In all other cases, leave the
				 * queue state change for next time, so that a terminating
				 * NULL result is sent.
				 *
				 * (In other words: we don't return a NULL after a pipeline
				 * sync.)
				 */
				if (res && res->resultStatus == PGRES_PIPELINE_SYNC)
					pqPipelineProcessQueue(conn);
			}
			else
			{
				/* Set the state back to BUSY, allowing parsing to proceed. */
				conn->asyncStatus = PGASYNC_BUSY;
			}
			break;
		case PGASYNC_READY_MORE:
			res = pqPrepareAsyncResult(conn);
			/* Set the state back to BUSY, allowing parsing to proceed. */
			conn->asyncStatus = PGASYNC_BUSY;
			break;
		case PGASYNC_COPY_IN:
			res = getCopyResult(conn, PGRES_COPY_IN);
			break;
		case PGASYNC_COPY_OUT:
			res = getCopyResult(conn, PGRES_COPY_OUT);
			break;
		case PGASYNC_COPY_BOTH:
			res = getCopyResult(conn, PGRES_COPY_BOTH);
			break;
		default:
			appendPQExpBuffer(&conn->errorMessage,
							  libpq_gettext("unexpected asyncStatus: %d\n"),
							  (int) conn->asyncStatus);
			pqSaveErrorResult(conn);
			conn->asyncStatus = PGASYNC_IDLE;	/* try to restore valid state */
			res = pqPrepareAsyncResult(conn);
			break;
	}

	/* Time to fire PGEVT_RESULTCREATE events, if there are any */
	if (res && res->nEvents > 0)
		(void) PQfireResultCreateEvents(conn, res);

	return res;
}

/*
 * getCopyResult
 *	  Helper for PQgetResult: generate result for COPY-in-progress cases
 */
static PGresult *
getCopyResult(PGconn *conn, ExecStatusType copytype)
{
	/*
	 * If the server connection has been lost, don't pretend everything is
	 * hunky-dory; instead return a PGRES_FATAL_ERROR result, and reset the
	 * asyncStatus to idle (corresponding to what we'd do if we'd detected I/O
	 * error in the earlier steps in PQgetResult).  The text returned in the
	 * result is whatever is in conn->errorMessage; we hope that was filled
	 * with something relevant when the lost connection was detected.
	 */
	if (conn->status != CONNECTION_OK)
	{
		pqSaveErrorResult(conn);
		conn->asyncStatus = PGASYNC_IDLE;
		return pqPrepareAsyncResult(conn);
	}

	/* If we have an async result for the COPY, return that */
	if (conn->result && conn->result->resultStatus == copytype)
		return pqPrepareAsyncResult(conn);

	/* Otherwise, invent a suitable PGresult */
	return PQmakeEmptyPGresult(conn, copytype);
}


/*
 * PQexec
 *	  send a query to the backend and package up the result in a PGresult
 *
 * If the query was not even sent, return NULL; conn->errorMessage is set to
 * a relevant message.
 * If the query was sent, a new PGresult is returned (which could indicate
 * either success or failure).
 * The user is responsible for freeing the PGresult via PQclear()
 * when done with it.
 */
PGresult *
PQexec(PGconn *conn, const char *query)
{
	if (!PQexecStart(conn))
		return NULL;
	if (!PQsendQuery(conn, query))
		return NULL;
	return PQexecFinish(conn);
}

/*
 * PQexecParams
 *		Like PQexec, but use extended query protocol so we can pass parameters
 */
PGresult *
PQexecParams(PGconn *conn,
			 const char *command,
			 int nParams,
			 const Oid *paramTypes,
			 const char *const *paramValues,
			 const int *paramLengths,
			 const int *paramFormats,
			 int resultFormat)
{
	if (!PQexecStart(conn))
		return NULL;
	if (!PQsendQueryParams(conn, command,
						   nParams, paramTypes, paramValues, paramLengths,
						   paramFormats, resultFormat))
		return NULL;
	return PQexecFinish(conn);
}

/*
 * PQprepare
 *	  Creates a prepared statement by issuing a Parse message.
 *
 * If the query was not even sent, return NULL; conn->errorMessage is set to
 * a relevant message.
 * If the query was sent, a new PGresult is returned (which could indicate
 * either success or failure).
 * The user is responsible for freeing the PGresult via PQclear()
 * when done with it.
 */
PGresult *
PQprepare(PGconn *conn,
		  const char *stmtName, const char *query,
		  int nParams, const Oid *paramTypes)
{
	if (!PQexecStart(conn))
		return NULL;
	if (!PQsendPrepare(conn, stmtName, query, nParams, paramTypes))
		return NULL;
	return PQexecFinish(conn);
}

/*
 * PQexecPrepared
 *		Like PQexec, but execute a previously prepared statement,
 *		using extended query protocol so we can pass parameters
 */
PGresult *
PQexecPrepared(PGconn *conn,
			   const char *stmtName,
			   int nParams,
			   const char *const *paramValues,
			   const int *paramLengths,
			   const int *paramFormats,
			   int resultFormat)
{
	if (!PQexecStart(conn))
		return NULL;
	if (!PQsendQueryPrepared(conn, stmtName,
							 nParams, paramValues, paramLengths,
							 paramFormats, resultFormat))
		return NULL;
	return PQexecFinish(conn);
}

/*
 * Common code for PQexec and sibling routines: prepare to send command
 */
static bool
PQexecStart(PGconn *conn)
{
	PGresult   *result;

	if (!conn)
		return false;

	/*
	 * Since this is the beginning of a query cycle, reset the error state.
	 * However, in pipeline mode with something already queued, the error
	 * buffer belongs to that command and we shouldn't clear it.
	 */
	if (conn->cmd_queue_head == NULL)
		pqClearConnErrorState(conn);

	if (conn->pipelineStatus != PQ_PIPELINE_OFF)
	{
		appendPQExpBufferStr(&conn->errorMessage,
							 libpq_gettext("synchronous command execution functions are not allowed in pipeline mode\n"));
		return false;
	}

	/*
	 * Silently discard any prior query result that application didn't eat.
	 * This is probably poor design, but it's here for backward compatibility.
	 */
	while ((result = PQgetResult(conn)) != NULL)
	{
		ExecStatusType resultStatus = result->resultStatus;

		PQclear(result);		/* only need its status */
		if (resultStatus == PGRES_COPY_IN)
		{
			/* get out of a COPY IN state */
			if (PQputCopyEnd(conn,
							 libpq_gettext("COPY terminated by new PQexec")) < 0)
				return false;
			/* keep waiting to swallow the copy's failure message */
		}
		else if (resultStatus == PGRES_COPY_OUT)
		{
			/*
			 * Get out of a COPY OUT state: we just switch back to BUSY and
			 * allow the remaining COPY data to be dropped on the floor.
			 */
			conn->asyncStatus = PGASYNC_BUSY;
			/* keep waiting to swallow the copy's completion message */
		}
		else if (resultStatus == PGRES_COPY_BOTH)
		{
			/* We don't allow PQexec during COPY BOTH */
			appendPQExpBufferStr(&conn->errorMessage,
								 libpq_gettext("PQexec not allowed during COPY BOTH\n"));
			return false;
		}
		/* check for loss of connection, too */
		if (conn->status == CONNECTION_BAD)
			return false;
	}

	/* OK to send a command */
	return true;
}

/*
 * Common code for PQexec and sibling routines: wait for command result
 */
static PGresult *
PQexecFinish(PGconn *conn)
{
	PGresult   *result;
	PGresult   *lastResult;

	/*
	 * For backwards compatibility, return the last result if there are more
	 * than one.  (We used to have logic here to concatenate successive error
	 * messages, but now that happens automatically, since conn->errorMessage
	 * will continue to accumulate errors throughout this loop.)
	 *
	 * We have to stop if we see copy in/out/both, however. We will resume
	 * parsing after application performs the data transfer.
	 *
	 * Also stop if the connection is lost (else we'll loop infinitely).
	 */
	lastResult = NULL;
	while ((result = PQgetResult(conn)) != NULL)
	{
		if (lastResult)
			PQclear(lastResult);
		lastResult = result;
		if (result->resultStatus == PGRES_COPY_IN ||
			result->resultStatus == PGRES_COPY_OUT ||
			result->resultStatus == PGRES_COPY_BOTH ||
			conn->status == CONNECTION_BAD)
			break;
	}

	return lastResult;
}

/*
 * PQdescribePrepared
 *	  Obtain information about a previously prepared statement
 *
 * If the query was not even sent, return NULL; conn->errorMessage is set to
 * a relevant message.
 * If the query was sent, a new PGresult is returned (which could indicate
 * either success or failure).  On success, the PGresult contains status
 * PGRES_COMMAND_OK, and its parameter and column-heading fields describe
 * the statement's inputs and outputs respectively.
 * The user is responsible for freeing the PGresult via PQclear()
 * when done with it.
 */
PGresult *
PQdescribePrepared(PGconn *conn, const char *stmt)
{
	if (!PQexecStart(conn))
		return NULL;
	if (!PQsendDescribe(conn, 'S', stmt))
		return NULL;
	return PQexecFinish(conn);
}

/*
 * PQdescribePortal
 *	  Obtain information about a previously created portal
 *
 * This is much like PQdescribePrepared, except that no parameter info is
 * returned.  Note that at the moment, libpq doesn't really expose portals
 * to the client; but this can be used with a portal created by a SQL
 * DECLARE CURSOR command.
 */
PGresult *
PQdescribePortal(PGconn *conn, const char *portal)
{
	if (!PQexecStart(conn))
		return NULL;
	if (!PQsendDescribe(conn, 'P', portal))
		return NULL;
	return PQexecFinish(conn);
}

/*
 * PQsendDescribePrepared
 *	 Submit a Describe Statement command, but don't wait for it to finish
 *
 * Returns: 1 if successfully submitted
 *			0 if error (conn->errorMessage is set)
 */
int
PQsendDescribePrepared(PGconn *conn, const char *stmt)
{
	return PQsendDescribe(conn, 'S', stmt);
}

/*
 * PQsendDescribePortal
 *	 Submit a Describe Portal command, but don't wait for it to finish
 *
 * Returns: 1 if successfully submitted
 *			0 if error (conn->errorMessage is set)
 */
int
PQsendDescribePortal(PGconn *conn, const char *portal)
{
	return PQsendDescribe(conn, 'P', portal);
}

/*
 * PQsendDescribe
 *	 Common code to send a Describe command
 *
 * Available options for desc_type are
 *	 'S' to describe a prepared statement; or
 *	 'P' to describe a portal.
 * Returns 1 on success and 0 on failure.
 */
static int
PQsendDescribe(PGconn *conn, char desc_type, const char *desc_target)
{
	PGcmdQueueEntry *entry = NULL;

	/* Treat null desc_target as empty string */
	if (!desc_target)
		desc_target = "";

	if (!PQsendQueryStart(conn, true))
		return 0;

	entry = pqAllocCmdQueueEntry(conn);
	if (entry == NULL)
		return 0;				/* error msg already set */

	/* construct the Describe message */
	if (pqPutMsgStart('D', conn) < 0 ||
		pqPutc(desc_type, conn) < 0 ||
		pqPuts(desc_target, conn) < 0 ||
		pqPutMsgEnd(conn) < 0)
		goto sendFailed;

	/* construct the Sync message */
	if (conn->pipelineStatus == PQ_PIPELINE_OFF)
	{
		if (pqPutMsgStart('S', conn) < 0 ||
			pqPutMsgEnd(conn) < 0)
			goto sendFailed;
	}

	/* remember we are doing a Describe */
	entry->queryclass = PGQUERY_DESCRIBE;

	/*
	 * Give the data a push (in pipeline mode, only if we're past the size
	 * threshold).  In nonblock mode, don't complain if we're unable to send
	 * it all; PQgetResult() will do any additional flushing needed.
	 */
	if (pqPipelineFlush(conn) < 0)
		goto sendFailed;

	/* OK, it's launched! */
	pqAppendCmdQueueEntry(conn, entry);

	return 1;

sendFailed:
	pqRecycleCmdQueueEntry(conn, entry);
	/* error message should be set up already */
	return 0;
}

/*
 * PQnotifies
 *	  returns a PGnotify* structure of the latest async notification
 * that has not yet been handled
 *
 * returns NULL, if there is currently
 * no unhandled async notification from the backend
 *
 * the CALLER is responsible for FREE'ing the structure returned
 *
 * Note that this function does not read any new data from the socket;
 * so usually, caller should call PQconsumeInput() first.
 */
PGnotify *
PQnotifies(PGconn *conn)
{
	PGnotify   *event;

	if (!conn)
		return NULL;

	/* Parse any available data to see if we can extract NOTIFY messages. */
	parseInput(conn);

	event = conn->notifyHead;
	if (event)
	{
		conn->notifyHead = event->next;
		if (!conn->notifyHead)
			conn->notifyTail = NULL;
		event->next = NULL;		/* don't let app see the internal state */
	}
	return event;
}

/*
 * PQputCopyData - send some data to the backend during COPY IN or COPY BOTH
 *
 * Returns 1 if successful, 0 if data could not be sent (only possible
 * in nonblock mode), or -1 if an error occurs.
 */
int
PQputCopyData(PGconn *conn, const char *buffer, int nbytes)
{
	if (!conn)
		return -1;
	if (conn->asyncStatus != PGASYNC_COPY_IN &&
		conn->asyncStatus != PGASYNC_COPY_BOTH)
	{
		appendPQExpBufferStr(&conn->errorMessage,
							 libpq_gettext("no COPY in progress\n"));
		return -1;
	}

	/*
	 * Process any NOTICE or NOTIFY messages that might be pending in the
	 * input buffer.  Since the server might generate many notices during the
	 * COPY, we want to clean those out reasonably promptly to prevent
	 * indefinite expansion of the input buffer.  (Note: the actual read of
	 * input data into the input buffer happens down inside pqSendSome, but
	 * it's not authorized to get rid of the data again.)
	 */
	parseInput(conn);

	if (nbytes > 0)
	{
		/*
		 * Try to flush any previously sent data in preference to growing the
		 * output buffer.  If we can't enlarge the buffer enough to hold the
		 * data, return 0 in the nonblock case, else hard error. (For
		 * simplicity, always assume 5 bytes of overhead.)
		 */
		if ((conn->outBufSize - conn->outCount - 5) < nbytes)
		{
			if (pqFlush(conn) < 0)
				return -1;
			if (pqCheckOutBufferSpace(conn->outCount + 5 + (size_t) nbytes,
									  conn))
				return pqIsnonblocking(conn) ? 0 : -1;
		}
		/* Send the data (too simple to delegate to fe-protocol files) */
		if (pqPutMsgStart('d', conn) < 0 ||
			pqPutnchar(buffer, nbytes, conn) < 0 ||
			pqPutMsgEnd(conn) < 0)
			return -1;
	}
	return 1;
}

/*
 * PQputCopyEnd - send EOF indication to the backend during COPY IN
 *
 * After calling this, use PQgetResult() to check command completion status.
 *
 * Returns 1 if successful, 0 if data could not be sent (only possible
 * in nonblock mode), or -1 if an error occurs.
 */
int
PQputCopyEnd(PGconn *conn, const char *errormsg)
{
	if (!conn)
		return -1;
	if (conn->asyncStatus != PGASYNC_COPY_IN &&
		conn->asyncStatus != PGASYNC_COPY_BOTH)
	{
		appendPQExpBufferStr(&conn->errorMessage,
							 libpq_gettext("no COPY in progress\n"));
		return -1;
	}

	/*
	 * Send the COPY END indicator.  This is simple enough that we don't
	 * bother delegating it to the fe-protocol files.
	 */
	if (errormsg)
	{
		/* Send COPY FAIL */
		if (pqPutMsgStart('f', conn) < 0 ||
			pqPuts(errormsg, conn) < 0 ||
			pqPutMsgEnd(conn) < 0)
			return -1;
	}
	else
	{
		/* Send COPY DONE */
		if (pqPutMsgStart('c', conn) < 0 ||
			pqPutMsgEnd(conn) < 0)
			return -1;
	}

	/*
	 * If we sent the COPY command in extended-query mode, we must issue a
	 * Sync as well.
	 */
	if (conn->cmd_queue_head &&
		conn->cmd_queue_head->queryclass != PGQUERY_SIMPLE)
	{
		if (pqPutMsgStart('S', conn) < 0 ||
			pqPutMsgEnd(conn) < 0)
			return -1;
	}

	/* Return to active duty */
	if (conn->asyncStatus == PGASYNC_COPY_BOTH)
		conn->asyncStatus = PGASYNC_COPY_OUT;
	else
		conn->asyncStatus = PGASYNC_BUSY;

	/* Try to flush data */
	if (pqFlush(conn) < 0)
		return -1;

	return 1;
}

/*
 * PQgetCopyData - read a row of data from the backend during COPY OUT
 * or COPY BOTH
 *
 * If successful, sets *buffer to point to a malloc'd row of data, and
 * returns row length (always > 0) as result.
 * Returns 0 if no row available yet (only possible if async is true),
 * -1 if end of copy (consult PQgetResult), or -2 if error (consult
 * PQerrorMessage).
 */
int
PQgetCopyData(PGconn *conn, char **buffer, int async)
{
	*buffer = NULL;				/* for all failure cases */
	if (!conn)
		return -2;
	if (conn->asyncStatus != PGASYNC_COPY_OUT &&
		conn->asyncStatus != PGASYNC_COPY_BOTH)
	{
		appendPQExpBufferStr(&conn->errorMessage,
							 libpq_gettext("no COPY in progress\n"));
		return -2;
	}
	return pqGetCopyData3(conn, buffer, async);
}

/*
 * PQgetline - gets a newline-terminated string from the backend.
 *
 * Chiefly here so that applications can use "COPY <rel> to stdout"
 * and read the output string.  Returns a null-terminated string in s.
 *
 * XXX this routine is now deprecated, because it can't handle binary data.
 * If called during a COPY BINARY we return EOF.
 *
 * PQgetline reads up to maxlen-1 characters (like fgets(3)) but strips
 * the terminating \n (like gets(3)).
 *
 * CAUTION: the caller is responsible for detecting the end-of-copy signal
 * (a line containing just "\.") when using this routine.
 *
 * RETURNS:
 *		EOF if error (eg, invalid arguments are given)
 *		0 if EOL is reached (i.e., \n has been read)
 *				(this is required for backward-compatibility -- this
 *				 routine used to always return EOF or 0, assuming that
 *				 the line ended within maxlen bytes.)
 *		1 in other cases (i.e., the buffer was filled before \n is reached)
 */
int
PQgetline(PGconn *conn, char *s, int maxlen)
{
	if (!s || maxlen <= 0)
		return EOF;
	*s = '\0';
	/* maxlen must be at least 3 to hold the \. terminator! */
	if (maxlen < 3)
		return EOF;

	if (!conn)
		return EOF;

	return pqGetline3(conn, s, maxlen);
}

/*
 * PQgetlineAsync - gets a COPY data row without blocking.
 *
 * This routine is for applications that want to do "COPY <rel> to stdout"
 * asynchronously, that is without blocking.  Having issued the COPY command
 * and gotten a PGRES_COPY_OUT response, the app should call PQconsumeInput
 * and this routine until the end-of-data signal is detected.  Unlike
 * PQgetline, this routine takes responsibility for detecting end-of-data.
 *
 * On each call, PQgetlineAsync will return data if a complete data row
 * is available in libpq's input buffer.  Otherwise, no data is returned
 * until the rest of the row arrives.
 *
 * If -1 is returned, the end-of-data signal has been recognized (and removed
 * from libpq's input buffer).  The caller *must* next call PQendcopy and
 * then return to normal processing.
 *
 * RETURNS:
 *	 -1    if the end-of-copy-data marker has been recognized
 *	 0	   if no data is available
 *	 >0    the number of bytes returned.
 *
 * The data returned will not extend beyond a data-row boundary.  If possible
 * a whole row will be returned at one time.  But if the buffer offered by
 * the caller is too small to hold a row sent by the backend, then a partial
 * data row will be returned.  In text mode this can be detected by testing
 * whether the last returned byte is '\n' or not.
 *
 * The returned data is *not* null-terminated.
 */

int
PQgetlineAsync(PGconn *conn, char *buffer, int bufsize)
{
	if (!conn)
		return -1;

	return pqGetlineAsync3(conn, buffer, bufsize);
}

/*
 * PQputline -- sends a string to the backend during COPY IN.
 * Returns 0 if OK, EOF if not.
 *
 * This is deprecated primarily because the return convention doesn't allow
 * caller to tell the difference between a hard error and a nonblock-mode
 * send failure.
 */
int
PQputline(PGconn *conn, const char *s)
{
	return PQputnbytes(conn, s, strlen(s));
}

/*
 * PQputnbytes -- like PQputline, but buffer need not be null-terminated.
 * Returns 0 if OK, EOF if not.
 */
int
PQputnbytes(PGconn *conn, const char *buffer, int nbytes)
{
	if (PQputCopyData(conn, buffer, nbytes) > 0)
		return 0;
	else
		return EOF;
}

/*
 * PQendcopy
 *		After completing the data transfer portion of a copy in/out,
 *		the application must call this routine to finish the command protocol.
 *
 * This is deprecated; it's cleaner to use PQgetResult to get the transfer
 * status.
 *
 * RETURNS:
 *		0 on success
 *		1 on failure
 */
int
PQendcopy(PGconn *conn)
{
	if (!conn)
		return 0;

	return pqEndcopy3(conn);
}


/* ----------------
 *		PQfn -	Send a function call to the POSTGRES backend.
 *
 *		conn			: backend connection
 *		fnid			: OID of function to be called
 *		result_buf		: pointer to result buffer
 *		result_len		: actual length of result is returned here
 *		result_is_int	: If the result is an integer, this must be 1,
 *						  otherwise this should be 0
 *		args			: pointer to an array of function arguments
 *						  (each has length, if integer, and value/pointer)
 *		nargs			: # of arguments in args array.
 *
 * RETURNS
 *		PGresult with status = PGRES_COMMAND_OK if successful.
 *			*result_len is > 0 if there is a return value, 0 if not.
 *		PGresult with status = PGRES_FATAL_ERROR if backend returns an error.
 *		NULL on communications failure.  conn->errorMessage will be set.
 * ----------------
 */

PGresult *
PQfn(PGconn *conn,
	 int fnid,
	 int *result_buf,
	 int *result_len,
	 int result_is_int,
	 const PQArgBlock *args,
	 int nargs)
{
	*result_len = 0;

	if (!conn)
		return NULL;

	/*
	 * Since this is the beginning of a query cycle, reset the error state.
	 * However, in pipeline mode with something already queued, the error
	 * buffer belongs to that command and we shouldn't clear it.
	 */
	if (conn->cmd_queue_head == NULL)
		pqClearConnErrorState(conn);

	if (conn->pipelineStatus != PQ_PIPELINE_OFF)
	{
		appendPQExpBuffer(&conn->errorMessage,
						  libpq_gettext("%s not allowed in pipeline mode\n"),
						  "PQfn");
		return NULL;
	}

	if (conn->sock == PGINVALID_SOCKET || conn->asyncStatus != PGASYNC_IDLE ||
		pgHavePendingResult(conn))
	{
		appendPQExpBufferStr(&conn->errorMessage,
							 libpq_gettext("connection in wrong state\n"));
		return NULL;
	}

	return pqFunctionCall3(conn, fnid,
						   result_buf, result_len,
						   result_is_int,
						   args, nargs);
}

/* ====== Pipeline mode support ======== */

/*
 * PQenterPipelineMode
 *		Put an idle connection in pipeline mode.
 *
 * Returns 1 on success. On failure, errorMessage is set and 0 is returned.
 *
 * Commands submitted after this can be pipelined on the connection;
 * there's no requirement to wait for one to finish before the next is
 * dispatched.
 *
 * Queuing of a new query or syncing during COPY is not allowed.
 *
 * A set of commands is terminated by a PQpipelineSync.  Multiple sync
 * points can be established while in pipeline mode.  Pipeline mode can
 * be exited by calling PQexitPipelineMode() once all results are processed.
 *
 * This doesn't actually send anything on the wire, it just puts libpq
 * into a state where it can pipeline work.
 */
int
PQenterPipelineMode(PGconn *conn)
{
	if (!conn)
		return 0;

	/* succeed with no action if already in pipeline mode */
	if (conn->pipelineStatus != PQ_PIPELINE_OFF)
		return 1;

	if (conn->asyncStatus != PGASYNC_IDLE)
	{
		appendPQExpBufferStr(&conn->errorMessage,
							 libpq_gettext("cannot enter pipeline mode, connection not idle\n"));
		return 0;
	}

	conn->pipelineStatus = PQ_PIPELINE_ON;

	return 1;
}

/*
 * PQexitPipelineMode
 *		End pipeline mode and return to normal command mode.
 *
 * Returns 1 in success (pipeline mode successfully ended, or not in pipeline
 * mode).
 *
 * Returns 0 if in pipeline mode and cannot be ended yet.  Error message will
 * be set.
 */
int
PQexitPipelineMode(PGconn *conn)
{
	if (!conn)
		return 0;

	if (conn->pipelineStatus == PQ_PIPELINE_OFF &&
		(conn->asyncStatus == PGASYNC_IDLE ||
		 conn->asyncStatus == PGASYNC_PIPELINE_IDLE) &&
		conn->cmd_queue_head == NULL)
		return 1;

	switch (conn->asyncStatus)
	{
		case PGASYNC_READY:
		case PGASYNC_READY_MORE:
			/* there are some uncollected results */
			appendPQExpBufferStr(&conn->errorMessage,
								 libpq_gettext("cannot exit pipeline mode with uncollected results\n"));
			return 0;

		case PGASYNC_BUSY:
			appendPQExpBufferStr(&conn->errorMessage,
								 libpq_gettext("cannot exit pipeline mode while busy\n"));
			return 0;

		case PGASYNC_IDLE:
		case PGASYNC_PIPELINE_IDLE:
			/* OK */
			break;

		case PGASYNC_COPY_IN:
		case PGASYNC_COPY_OUT:
		case PGASYNC_COPY_BOTH:
			appendPQExpBufferStr(&conn->errorMessage,
								 libpq_gettext("cannot exit pipeline mode while in COPY\n"));
	}

	/* still work to process */
	if (conn->cmd_queue_head != NULL)
	{
		appendPQExpBufferStr(&conn->errorMessage,
							 libpq_gettext("cannot exit pipeline mode with uncollected results\n"));
		return 0;
	}

	conn->pipelineStatus = PQ_PIPELINE_OFF;
	conn->asyncStatus = PGASYNC_IDLE;

	/* Flush any pending data in out buffer */
	if (pqFlush(conn) < 0)
		return 0;				/* error message is setup already */
	return 1;
}

/*
 * pqCommandQueueAdvance
 *		Remove one query from the command queue, when we receive
 *		all results from the server that pertain to it.
 */
void
pqCommandQueueAdvance(PGconn *conn)
{
	PGcmdQueueEntry *prevquery;

	if (conn->cmd_queue_head == NULL)
		return;

	/* delink from queue */
	prevquery = conn->cmd_queue_head;
	conn->cmd_queue_head = conn->cmd_queue_head->next;

	/* If the queue is now empty, reset the tail too */
	if (conn->cmd_queue_head == NULL)
		conn->cmd_queue_tail = NULL;

	/* and make it recyclable */
	prevquery->next = NULL;
	pqRecycleCmdQueueEntry(conn, prevquery);
}

/*
 * pqPipelineProcessQueue: subroutine for PQgetResult
 *		In pipeline mode, start processing the results of the next query in the queue.
 */
static void
pqPipelineProcessQueue(PGconn *conn)
{
	switch (conn->asyncStatus)
	{
		case PGASYNC_COPY_IN:
		case PGASYNC_COPY_OUT:
		case PGASYNC_COPY_BOTH:
		case PGASYNC_READY:
		case PGASYNC_READY_MORE:
		case PGASYNC_BUSY:
			/* client still has to process current query or results */
			return;

		case PGASYNC_IDLE:
			/*
			 * If we're in IDLE mode and there's some command in the queue,
			 * get us into PIPELINE_IDLE mode and process normally.  Otherwise
			 * there's nothing for us to do.
			 */
			if (conn->cmd_queue_head != NULL)
			{
				conn->asyncStatus = PGASYNC_PIPELINE_IDLE;
				break;
			}
			return;

		case PGASYNC_PIPELINE_IDLE:
			Assert(conn->pipelineStatus != PQ_PIPELINE_OFF);
			/* next query please */
			break;
	}

	/*
	 * Reset single-row processing mode.  (Client has to set it up for each
	 * query, if desired.)
	 */
	conn->singleRowMode = false;

	/*
	 * If there are no further commands to process in the queue, get us in
	 * "real idle" mode now.
	 */
	if (conn->cmd_queue_head == NULL)
	{
		conn->asyncStatus = PGASYNC_IDLE;
		return;
	}

	/*
	 * Reset the error state.  This and the next couple of steps correspond to
	 * what PQsendQueryStart didn't do for this query.
	 */
	pqClearConnErrorState(conn);

	/* Initialize async result-accumulation state */
	pqClearAsyncResult(conn);

	if (conn->pipelineStatus == PQ_PIPELINE_ABORTED &&
		conn->cmd_queue_head->queryclass != PGQUERY_SYNC)
	{
		/*
		 * In an aborted pipeline we don't get anything from the server for
		 * each result; we're just discarding commands from the queue until we
		 * get to the next sync from the server.
		 *
		 * The PGRES_PIPELINE_ABORTED results tell the client that its queries
		 * got aborted.
		 */
		conn->result = PQmakeEmptyPGresult(conn, PGRES_PIPELINE_ABORTED);
		if (!conn->result)
		{
			appendPQExpBufferStr(&conn->errorMessage,
								 libpq_gettext("out of memory\n"));
			pqSaveErrorResult(conn);
			return;
		}
		conn->asyncStatus = PGASYNC_READY;
	}
	else
	{
		/* allow parsing to continue */
		conn->asyncStatus = PGASYNC_BUSY;
	}
}

/*
 * PQpipelineSync
 *		Send a Sync message as part of a pipeline, and flush to server
 *
 * It's legal to start submitting more commands in the pipeline immediately,
 * without waiting for the results of the current pipeline. There's no need to
 * end pipeline mode and start it again.
 *
 * If a command in a pipeline fails, every subsequent command up to and including
 * the result to the Sync message sent by PQpipelineSync gets set to
 * PGRES_PIPELINE_ABORTED state. If the whole pipeline is processed without
 * error, a PGresult with PGRES_PIPELINE_SYNC is produced.
 *
 * Queries can already have been sent before PQpipelineSync is called, but
 * PQpipelineSync need to be called before retrieving command results.
 *
 * The connection will remain in pipeline mode and unavailable for new
 * synchronous command execution functions until all results from the pipeline
 * are processed by the client.
 */
int
PQpipelineSync(PGconn *conn)
{
	PGcmdQueueEntry *entry;

	if (!conn)
		return 0;

	if (conn->pipelineStatus == PQ_PIPELINE_OFF)
	{
		appendPQExpBufferStr(&conn->errorMessage,
							 libpq_gettext("cannot send pipeline when not in pipeline mode\n"));
		return 0;
	}

	switch (conn->asyncStatus)
	{
		case PGASYNC_COPY_IN:
		case PGASYNC_COPY_OUT:
		case PGASYNC_COPY_BOTH:
			/* should be unreachable */
			appendPQExpBufferStr(&conn->errorMessage,
								 "internal error: cannot send pipeline while in COPY\n");
			return 0;
		case PGASYNC_READY:
		case PGASYNC_READY_MORE:
		case PGASYNC_BUSY:
		case PGASYNC_IDLE:
		case PGASYNC_PIPELINE_IDLE:
			/* OK to send sync */
			break;
	}

	entry = pqAllocCmdQueueEntry(conn);
	if (entry == NULL)
		return 0;				/* error msg already set */

	entry->queryclass = PGQUERY_SYNC;
	entry->query = NULL;

	/* construct the Sync message */
	if (pqPutMsgStart('S', conn) < 0 ||
		pqPutMsgEnd(conn) < 0)
		goto sendFailed;

	/*
	 * Give the data a push.  In nonblock mode, don't complain if we're unable
	 * to send it all; PQgetResult() will do any additional flushing needed.
	 */
	if (PQflush(conn) < 0)
		goto sendFailed;

	/* OK, it's launched! */
	pqAppendCmdQueueEntry(conn, entry);

	return 1;

sendFailed:
	pqRecycleCmdQueueEntry(conn, entry);
	/* error message should be set up already */
	return 0;
}

/*
 * PQsendFlushRequest
 *		Send request for server to flush its buffer.  Useful in pipeline
 *		mode when a sync point is not desired.
 */
int
PQsendFlushRequest(PGconn *conn)
{
	if (!conn)
		return 0;

	/* Don't try to send if we know there's no live connection. */
	if (conn->status != CONNECTION_OK)
	{
		appendPQExpBufferStr(&conn->errorMessage,
							 libpq_gettext("no connection to the server\n"));
		return 0;
	}

	/* Can't send while already busy, either, unless enqueuing for later */
	if (conn->asyncStatus != PGASYNC_IDLE &&
		conn->pipelineStatus == PQ_PIPELINE_OFF)
	{
		appendPQExpBufferStr(&conn->errorMessage,
							 libpq_gettext("another command is already in progress\n"));
		return 0;
	}

	if (pqPutMsgStart('H', conn) < 0 ||
		pqPutMsgEnd(conn) < 0)
	{
		return 0;
	}

	return 1;
}

/* ====== accessor funcs for PGresult ======== */

ExecStatusType
PQresultStatus(const PGresult *res)
{
	if (!res)
		return PGRES_FATAL_ERROR;
	return res->resultStatus;
}

char *
PQresStatus(ExecStatusType status)
{
	if ((unsigned int) status >= lengthof(pgresStatus))
		return libpq_gettext("invalid ExecStatusType code");
	return pgresStatus[status];
}

char *
PQresultErrorMessage(const PGresult *res)
{
	if (!res || !res->errMsg)
		return "";
	return res->errMsg;
}

char *
PQresultVerboseErrorMessage(const PGresult *res,
							PGVerbosity verbosity,
							PGContextVisibility show_context)
{
	PQExpBufferData workBuf;

	/*
	 * Because the caller is expected to free the result string, we must
	 * strdup any constant result.  We use plain strdup and document that
	 * callers should expect NULL if out-of-memory.
	 */
	if (!res ||
		(res->resultStatus != PGRES_FATAL_ERROR &&
		 res->resultStatus != PGRES_NONFATAL_ERROR))
		return strdup(libpq_gettext("PGresult is not an error result\n"));

	initPQExpBuffer(&workBuf);

	pqBuildErrorMessage3(&workBuf, res, verbosity, show_context);

	/* If insufficient memory to format the message, fail cleanly */
	if (PQExpBufferDataBroken(workBuf))
	{
		termPQExpBuffer(&workBuf);
		return strdup(libpq_gettext("out of memory\n"));
	}

	return workBuf.data;
}

char *
PQresultErrorField(const PGresult *res, int fieldcode)
{
	PGMessageField *pfield;

	if (!res)
		return NULL;
	for (pfield = res->errFields; pfield != NULL; pfield = pfield->next)
	{
		if (pfield->code == fieldcode)
			return pfield->contents;
	}
	return NULL;
}

int
PQntuples(const PGresult *res)
{
	if (!res)
		return 0;
	return res->ntups;
}

int
PQnfields(const PGresult *res)
{
	if (!res)
		return 0;
	return res->numAttributes;
}

int
PQbinaryTuples(const PGresult *res)
{
	if (!res)
		return 0;
	return res->binary;
}

/*
 * Helper routines to range-check field numbers and tuple numbers.
 * Return true if OK, false if not
 */

static int
check_field_number(const PGresult *res, int field_num)
{
	if (!res)
		return false;			/* no way to display error message... */
	if (field_num < 0 || field_num >= res->numAttributes)
	{
		pqInternalNotice(&res->noticeHooks,
						 "column number %d is out of range 0..%d",
						 field_num, res->numAttributes - 1);
		return false;
	}
	return true;
}

static int
check_tuple_field_number(const PGresult *res,
						 int tup_num, int field_num)
{
	if (!res)
		return false;			/* no way to display error message... */
	if (tup_num < 0 || tup_num >= res->ntups)
	{
		pqInternalNotice(&res->noticeHooks,
						 "row number %d is out of range 0..%d",
						 tup_num, res->ntups - 1);
		return false;
	}
	if (field_num < 0 || field_num >= res->numAttributes)
	{
		pqInternalNotice(&res->noticeHooks,
						 "column number %d is out of range 0..%d",
						 field_num, res->numAttributes - 1);
		return false;
	}
	return true;
}

static int
check_param_number(const PGresult *res, int param_num)
{
	if (!res)
		return false;			/* no way to display error message... */
	if (param_num < 0 || param_num >= res->numParameters)
	{
		pqInternalNotice(&res->noticeHooks,
						 "parameter number %d is out of range 0..%d",
						 param_num, res->numParameters - 1);
		return false;
	}

	return true;
}

/*
 * returns NULL if the field_num is invalid
 */
char *
PQfname(const PGresult *res, int field_num)
{
	if (!check_field_number(res, field_num))
		return NULL;
	if (res->attDescs)
		return res->attDescs[field_num].name;
	else
		return NULL;
}

/*
 * PQfnumber: find column number given column name
 *
 * The column name is parsed as if it were in a SQL statement, including
 * case-folding and double-quote processing.  But note a possible gotcha:
 * downcasing in the frontend might follow different locale rules than
 * downcasing in the backend...
 *
 * Returns -1 if no match.  In the present backend it is also possible
 * to have multiple matches, in which case the first one is found.
 */
int
PQfnumber(const PGresult *res, const char *field_name)
{
	char	   *field_case;
	bool		in_quotes;
	bool		all_lower = true;
	const char *iptr;
	char	   *optr;
	int			i;

	if (!res)
		return -1;

	/*
	 * Note: it is correct to reject a zero-length input string; the proper
	 * input to match a zero-length field name would be "".
	 */
	if (field_name == NULL ||
		field_name[0] == '\0' ||
		res->attDescs == NULL)
		return -1;

	/*
	 * Check if we can avoid the strdup() and related work because the
	 * passed-in string wouldn't be changed before we do the check anyway.
	 */
	for (iptr = field_name; *iptr; iptr++)
	{
		char		c = *iptr;

		if (c == '"' || c != pg_tolower((unsigned char) c))
		{
			all_lower = false;
			break;
		}
	}

	if (all_lower)
		for (i = 0; i < res->numAttributes; i++)
			if (strcmp(field_name, res->attDescs[i].name) == 0)
				return i;

	/* Fall through to the normal check if that didn't work out. */

	/*
	 * Note: this code will not reject partially quoted strings, eg
	 * foo"BAR"foo will become fooBARfoo when it probably ought to be an error
	 * condition.
	 */
	field_case = strdup(field_name);
	if (field_case == NULL)
		return -1;				/* grotty */

	in_quotes = false;
	optr = field_case;
	for (iptr = field_case; *iptr; iptr++)
	{
		char		c = *iptr;

		if (in_quotes)
		{
			if (c == '"')
			{
				if (iptr[1] == '"')
				{
					/* doubled quotes become a single quote */
					*optr++ = '"';
					iptr++;
				}
				else
					in_quotes = false;
			}
			else
				*optr++ = c;
		}
		else if (c == '"')
			in_quotes = true;
		else
		{
			c = pg_tolower((unsigned char) c);
			*optr++ = c;
		}
	}
	*optr = '\0';

	for (i = 0; i < res->numAttributes; i++)
	{
		if (strcmp(field_case, res->attDescs[i].name) == 0)
		{
			free(field_case);
			return i;
		}
	}
	free(field_case);
	return -1;
}

Oid
PQftable(const PGresult *res, int field_num)
{
	if (!check_field_number(res, field_num))
		return InvalidOid;
	if (res->attDescs)
		return res->attDescs[field_num].tableid;
	else
		return InvalidOid;
}

int
PQftablecol(const PGresult *res, int field_num)
{
	if (!check_field_number(res, field_num))
		return 0;
	if (res->attDescs)
		return res->attDescs[field_num].columnid;
	else
		return 0;
}

int
PQfformat(const PGresult *res, int field_num)
{
	if (!check_field_number(res, field_num))
		return 0;
	if (res->attDescs)
		return res->attDescs[field_num].format;
	else
		return 0;
}

Oid
PQftype(const PGresult *res, int field_num)
{
	if (!check_field_number(res, field_num))
		return InvalidOid;
	if (res->attDescs)
		return res->attDescs[field_num].typid;
	else
		return InvalidOid;
}

int
PQfsize(const PGresult *res, int field_num)
{
	if (!check_field_number(res, field_num))
		return 0;
	if (res->attDescs)
		return res->attDescs[field_num].typlen;
	else
		return 0;
}

int
PQfmod(const PGresult *res, int field_num)
{
	if (!check_field_number(res, field_num))
		return 0;
	if (res->attDescs)
		return res->attDescs[field_num].atttypmod;
	else
		return 0;
}

char *
PQcmdStatus(PGresult *res)
{
	if (!res)
		return NULL;
	return res->cmdStatus;
}

/*
 * PQoidStatus -
 *	if the last command was an INSERT, return the oid string
 *	if not, return ""
 */
char *
PQoidStatus(const PGresult *res)
{
	/*
	 * This must be enough to hold the result. Don't laugh, this is better
	 * than what this function used to do.
	 */
	static char buf[24];

	size_t		len;

	if (!res || strncmp(res->cmdStatus, "INSERT ", 7) != 0)
		return "";

	len = strspn(res->cmdStatus + 7, "0123456789");
	if (len > sizeof(buf) - 1)
		len = sizeof(buf) - 1;
	memcpy(buf, res->cmdStatus + 7, len);
	buf[len] = '\0';

	return buf;
}

/*
 * PQoidValue -
 *	a perhaps preferable form of the above which just returns
 *	an Oid type
 */
Oid
PQoidValue(const PGresult *res)
{
	char	   *endptr = NULL;
	unsigned long result;

	if (!res ||
		strncmp(res->cmdStatus, "INSERT ", 7) != 0 ||
		res->cmdStatus[7] < '0' ||
		res->cmdStatus[7] > '9')
		return InvalidOid;

	result = strtoul(res->cmdStatus + 7, &endptr, 10);

	if (!endptr || (*endptr != ' ' && *endptr != '\0'))
		return InvalidOid;
	else
		return (Oid) result;
}


/*
 * PQcmdTuples -
 *	If the last command was INSERT/UPDATE/DELETE/MERGE/MOVE/FETCH/COPY,
 *	return a string containing the number of inserted/affected tuples.
 *	If not, return "".
 *
 *	XXX: this should probably return an int
 */
char *
PQcmdTuples(PGresult *res)
{
	char	   *p,
			   *c;

	if (!res)
		return "";

	if (strncmp(res->cmdStatus, "INSERT ", 7) == 0)
	{
		p = res->cmdStatus + 7;
		/* INSERT: skip oid and space */
		while (*p && *p != ' ')
			p++;
		if (*p == 0)
			goto interpret_error;	/* no space? */
		p++;
	}
	else if (strncmp(res->cmdStatus, "SELECT ", 7) == 0 ||
			 strncmp(res->cmdStatus, "DELETE ", 7) == 0 ||
			 strncmp(res->cmdStatus, "UPDATE ", 7) == 0)
		p = res->cmdStatus + 7;
	else if (strncmp(res->cmdStatus, "FETCH ", 6) == 0 ||
			 strncmp(res->cmdStatus, "MERGE ", 6) == 0)
		p = res->cmdStatus + 6;
	else if (strncmp(res->cmdStatus, "MOVE ", 5) == 0 ||
			 strncmp(res->cmdStatus, "COPY ", 5) == 0)
		p = res->cmdStatus + 5;
	else
		return "";

	/* check that we have an integer (at least one digit, nothing else) */
	for (c = p; *c; c++)
	{
		if (!isdigit((unsigned char) *c))
			goto interpret_error;
	}
	if (c == p)
		goto interpret_error;

	return p;

interpret_error:
	pqInternalNotice(&res->noticeHooks,
					 "could not interpret result from server: %s",
					 res->cmdStatus);
	return "";
}

/*
 * PQgetvalue:
 *	return the value of field 'field_num' of row 'tup_num'
 */
char *
PQgetvalue(const PGresult *res, int tup_num, int field_num)
{
	if (!check_tuple_field_number(res, tup_num, field_num))
		return NULL;
	return res->tuples[tup_num][field_num].value;
}

/* PQgetlength:
 *	returns the actual length of a field value in bytes.
 */
int
PQgetlength(const PGresult *res, int tup_num, int field_num)
{
	if (!check_tuple_field_number(res, tup_num, field_num))
		return 0;
	if (res->tuples[tup_num][field_num].len != NULL_LEN)
		return res->tuples[tup_num][field_num].len;
	else
		return 0;
}

/* PQgetisnull:
 *	returns the null status of a field value.
 */
int
PQgetisnull(const PGresult *res, int tup_num, int field_num)
{
	if (!check_tuple_field_number(res, tup_num, field_num))
		return 1;				/* pretend it is null */
	if (res->tuples[tup_num][field_num].len == NULL_LEN)
		return 1;
	else
		return 0;
}

/* PQnparams:
 *	returns the number of input parameters of a prepared statement.
 */
int
PQnparams(const PGresult *res)
{
	if (!res)
		return 0;
	return res->numParameters;
}

/* PQparamtype:
 *	returns type Oid of the specified statement parameter.
 */
Oid
PQparamtype(const PGresult *res, int param_num)
{
	if (!check_param_number(res, param_num))
		return InvalidOid;
	if (res->paramDescs)
		return res->paramDescs[param_num].typid;
	else
		return InvalidOid;
}


/* PQsetnonblocking:
 *	sets the PGconn's database connection non-blocking if the arg is true
 *	or makes it blocking if the arg is false, this will not protect
 *	you from PQexec(), you'll only be safe when using the non-blocking API.
 *	Needs to be called only on a connected database connection.
 */
int
PQsetnonblocking(PGconn *conn, int arg)
{
	bool		barg;

	if (!conn || conn->status == CONNECTION_BAD)
		return -1;

	barg = (arg ? true : false);

	/* early out if the socket is already in the state requested */
	if (barg == conn->nonblocking)
		return 0;

	/*
	 * to guarantee constancy for flushing/query/result-polling behavior we
	 * need to flush the send queue at this point in order to guarantee proper
	 * behavior. this is ok because either they are making a transition _from_
	 * or _to_ blocking mode, either way we can block them.
	 *
	 * Clear error state in case pqFlush adds to it, unless we're actively
	 * pipelining, in which case it seems best not to.
	 */
	if (conn->cmd_queue_head == NULL)
		pqClearConnErrorState(conn);

	/* if we are going from blocking to non-blocking flush here */
	if (pqFlush(conn))
		return -1;

	conn->nonblocking = barg;

	return 0;
}

/*
 * return the blocking status of the database connection
 *		true == nonblocking, false == blocking
 */
int
PQisnonblocking(const PGconn *conn)
{
	if (!conn || conn->status == CONNECTION_BAD)
		return false;
	return pqIsnonblocking(conn);
}

/* libpq is thread-safe? */
int
PQisthreadsafe(void)
{
#ifdef ENABLE_THREAD_SAFETY
	return true;
#else
	return false;
#endif
}


/* try to force data out, really only useful for non-blocking users */
int
PQflush(PGconn *conn)
{
	if (!conn || conn->status == CONNECTION_BAD)
		return -1;
	return pqFlush(conn);
}

/*
 * pqPipelineFlush
 *
 * In pipeline mode, data will be flushed only when the out buffer reaches the
 * threshold value.  In non-pipeline mode, it behaves as stock pqFlush.
 *
 * Returns 0 on success.
 */
static int
pqPipelineFlush(PGconn *conn)
{
	if ((conn->pipelineStatus != PQ_PIPELINE_ON) ||
		(conn->outCount >= OUTBUFFER_THRESHOLD))
		return pqFlush(conn);
	return 0;
}


/*
 *		PQfreemem - safely frees memory allocated
 *
 * Needed mostly by Win32, unless multithreaded DLL (/MD in VC6)
 * Used for freeing memory from PQescapeBytea()/PQunescapeBytea()
 */
void
PQfreemem(void *ptr)
{
	free(ptr);
}

/*
 * PQfreeNotify - free's the memory associated with a PGnotify
 *
 * This function is here only for binary backward compatibility.
 * New code should use PQfreemem().  A macro will automatically map
 * calls to PQfreemem.  It should be removed in the future.  bjm 2003-03-24
 */

#undef PQfreeNotify
void		PQfreeNotify(PGnotify *notify);

void
PQfreeNotify(PGnotify *notify)
{
	PQfreemem(notify);
}


/*
 * Escaping arbitrary strings to get valid SQL literal strings.
 *
 * Replaces "'" with "''", and if not std_strings, replaces "\" with "\\".
 *
 * length is the length of the source string.  (Note: if a terminating NUL
 * is encountered sooner, PQescapeString stops short of "length"; the behavior
 * is thus rather like strncpy.)
 *
 * For safety the buffer at "to" must be at least 2*length + 1 bytes long.
 * A terminating NUL character is added to the output string, whether the
 * input is NUL-terminated or not.
 *
 * Returns the actual length of the output (not counting the terminating NUL).
 */
static size_t
PQescapeStringInternal(PGconn *conn,
					   char *to, const char *from, size_t length,
					   int *error,
					   int encoding, bool std_strings)
{
	const char *source = from;
	char	   *target = to;
	size_t		remaining = length;

	if (error)
		*error = 0;

	while (remaining > 0 && *source != '\0')
	{
		char		c = *source;
		int			len;
		int			i;

		/* Fast path for plain ASCII */
		if (!IS_HIGHBIT_SET(c))
		{
			/* Apply quoting if needed */
			if (SQL_STR_DOUBLE(c, !std_strings))
				*target++ = c;
			/* Copy the character */
			*target++ = c;
			source++;
			remaining--;
			continue;
		}

		/* Slow path for possible multibyte characters */
		len = pg_encoding_mblen(encoding, source);

		/* Copy the character */
		for (i = 0; i < len; i++)
		{
			if (remaining == 0 || *source == '\0')
				break;
			*target++ = *source++;
			remaining--;
		}

		/*
		 * If we hit premature end of string (ie, incomplete multibyte
		 * character), try to pad out to the correct length with spaces. We
		 * may not be able to pad completely, but we will always be able to
		 * insert at least one pad space (since we'd not have quoted a
		 * multibyte character).  This should be enough to make a string that
		 * the server will error out on.
		 */
		if (i < len)
		{
			if (error)
				*error = 1;
			if (conn)
				appendPQExpBufferStr(&conn->errorMessage,
									 libpq_gettext("incomplete multibyte character\n"));
			for (; i < len; i++)
			{
				if (((size_t) (target - to)) / 2 >= length)
					break;
				*target++ = ' ';
			}
			break;
		}
	}

	/* Write the terminating NUL character. */
	*target = '\0';

	return target - to;
}

size_t
PQescapeStringConn(PGconn *conn,
				   char *to, const char *from, size_t length,
				   int *error)
{
	if (!conn)
	{
		/* force empty-string result */
		*to = '\0';
		if (error)
			*error = 1;
		return 0;
	}

	if (conn->cmd_queue_head == NULL)
		pqClearConnErrorState(conn);

	return PQescapeStringInternal(conn, to, from, length, error,
								  conn->client_encoding,
								  conn->std_strings);
}

size_t
PQescapeString(char *to, const char *from, size_t length)
{
	return PQescapeStringInternal(NULL, to, from, length, NULL,
								  static_client_encoding,
								  static_std_strings);
}


/*
 * Escape arbitrary strings.  If as_ident is true, we escape the result
 * as an identifier; if false, as a literal.  The result is returned in
 * a newly allocated buffer.  If we fail due to an encoding violation or out
 * of memory condition, we return NULL, storing an error message into conn.
 */
static char *
PQescapeInternal(PGconn *conn, const char *str, size_t len, bool as_ident)
{
	const char *s;
	char	   *result;
	char	   *rp;
	int			num_quotes = 0; /* single or double, depending on as_ident */
	int			num_backslashes = 0;
	int			input_len;
	int			result_size;
	char		quote_char = as_ident ? '"' : '\'';

	/* We must have a connection, else fail immediately. */
	if (!conn)
		return NULL;

	if (conn->cmd_queue_head == NULL)
		pqClearConnErrorState(conn);

	/* Scan the string for characters that must be escaped. */
	for (s = str; (s - str) < len && *s != '\0'; ++s)
	{
		if (*s == quote_char)
			++num_quotes;
		else if (*s == '\\')
			++num_backslashes;
		else if (IS_HIGHBIT_SET(*s))
		{
			int			charlen;

			/* Slow path for possible multibyte characters */
			charlen = pg_encoding_mblen(conn->client_encoding, s);

			/* Multibyte character overruns allowable length. */
			if ((s - str) + charlen > len || memchr(s, 0, charlen) != NULL)
			{
				appendPQExpBufferStr(&conn->errorMessage,
									 libpq_gettext("incomplete multibyte character\n"));
				return NULL;
			}

			/* Adjust s, bearing in mind that for loop will increment it. */
			s += charlen - 1;
		}
	}

	/* Allocate output buffer. */
	input_len = s - str;
	result_size = input_len + num_quotes + 3;	/* two quotes, plus a NUL */
	if (!as_ident && num_backslashes > 0)
		result_size += num_backslashes + 2;
	result = rp = (char *) malloc(result_size);
	if (rp == NULL)
	{
		appendPQExpBufferStr(&conn->errorMessage,
							 libpq_gettext("out of memory\n"));
		return NULL;
	}

	/*
	 * If we are escaping a literal that contains backslashes, we use the
	 * escape string syntax so that the result is correct under either value
	 * of standard_conforming_strings.  We also emit a leading space in this
	 * case, to guard against the possibility that the result might be
	 * interpolated immediately following an identifier.
	 */
	if (!as_ident && num_backslashes > 0)
	{
		*rp++ = ' ';
		*rp++ = 'E';
	}

	/* Opening quote. */
	*rp++ = quote_char;

	/*
	 * Use fast path if possible.
	 *
	 * We've already verified that the input string is well-formed in the
	 * current encoding.  If it contains no quotes and, in the case of
	 * literal-escaping, no backslashes, then we can just copy it directly to
	 * the output buffer, adding the necessary quotes.
	 *
	 * If not, we must rescan the input and process each character
	 * individually.
	 */
	if (num_quotes == 0 && (num_backslashes == 0 || as_ident))
	{
		memcpy(rp, str, input_len);
		rp += input_len;
	}
	else
	{
		for (s = str; s - str < input_len; ++s)
		{
			if (*s == quote_char || (!as_ident && *s == '\\'))
			{
				*rp++ = *s;
				*rp++ = *s;
			}
			else if (!IS_HIGHBIT_SET(*s))
				*rp++ = *s;
			else
			{
				int			i = pg_encoding_mblen(conn->client_encoding, s);

				while (1)
				{
					*rp++ = *s;
					if (--i == 0)
						break;
					++s;		/* for loop will provide the final increment */
				}
			}
		}
	}

	/* Closing quote and terminating NUL. */
	*rp++ = quote_char;
	*rp = '\0';

	return result;
}

char *
PQescapeLiteral(PGconn *conn, const char *str, size_t len)
{
	return PQescapeInternal(conn, str, len, false);
}

char *
PQescapeIdentifier(PGconn *conn, const char *str, size_t len)
{
	return PQescapeInternal(conn, str, len, true);
}

/* HEX encoding support for bytea */
static const char hextbl[] = "0123456789abcdef";

static const int8 hexlookup[128] = {
	-1, -1, -1, -1, -1, -1, -1, -1, -1, -1, -1, -1, -1, -1, -1, -1,
	-1, -1, -1, -1, -1, -1, -1, -1, -1, -1, -1, -1, -1, -1, -1, -1,
	-1, -1, -1, -1, -1, -1, -1, -1, -1, -1, -1, -1, -1, -1, -1, -1,
	0, 1, 2, 3, 4, 5, 6, 7, 8, 9, -1, -1, -1, -1, -1, -1,
	-1, 10, 11, 12, 13, 14, 15, -1, -1, -1, -1, -1, -1, -1, -1, -1,
	-1, -1, -1, -1, -1, -1, -1, -1, -1, -1, -1, -1, -1, -1, -1, -1,
	-1, 10, 11, 12, 13, 14, 15, -1, -1, -1, -1, -1, -1, -1, -1, -1,
	-1, -1, -1, -1, -1, -1, -1, -1, -1, -1, -1, -1, -1, -1, -1, -1,
};

static inline char
get_hex(char c)
{
	int			res = -1;

	if (c > 0 && c < 127)
		res = hexlookup[(unsigned char) c];

	return (char) res;
}


/*
 *		PQescapeBytea	- converts from binary string to the
 *		minimal encoding necessary to include the string in an SQL
 *		INSERT statement with a bytea type column as the target.
 *
 *		We can use either hex or escape (traditional) encoding.
 *		In escape mode, the following transformations are applied:
 *		'\0' == ASCII  0 == \000
 *		'\'' == ASCII 39 == ''
 *		'\\' == ASCII 92 == \\
 *		anything < 0x20, or > 0x7e ---> \ooo
 *										(where ooo is an octal expression)
 *
 *		If not std_strings, all backslashes sent to the output are doubled.
 */
static unsigned char *
PQescapeByteaInternal(PGconn *conn,
					  const unsigned char *from, size_t from_length,
					  size_t *to_length, bool std_strings, bool use_hex)
{
	const unsigned char *vp;
	unsigned char *rp;
	unsigned char *result;
	size_t		i;
	size_t		len;
	size_t		bslash_len = (std_strings ? 1 : 2);

	/*
	 * empty string has 1 char ('\0')
	 */
	len = 1;

	if (use_hex)
	{
		len += bslash_len + 1 + 2 * from_length;
	}
	else
	{
		vp = from;
		for (i = from_length; i > 0; i--, vp++)
		{
			if (*vp < 0x20 || *vp > 0x7e)
				len += bslash_len + 3;
			else if (*vp == '\'')
				len += 2;
			else if (*vp == '\\')
				len += bslash_len + bslash_len;
			else
				len++;
		}
	}

	*to_length = len;
	rp = result = (unsigned char *) malloc(len);
	if (rp == NULL)
	{
		if (conn)
			appendPQExpBufferStr(&conn->errorMessage,
								 libpq_gettext("out of memory\n"));
		return NULL;
	}

	if (use_hex)
	{
		if (!std_strings)
			*rp++ = '\\';
		*rp++ = '\\';
		*rp++ = 'x';
	}

	vp = from;
	for (i = from_length; i > 0; i--, vp++)
	{
		unsigned char c = *vp;

		if (use_hex)
		{
			*rp++ = hextbl[(c >> 4) & 0xF];
			*rp++ = hextbl[c & 0xF];
		}
		else if (c < 0x20 || c > 0x7e)
		{
			if (!std_strings)
				*rp++ = '\\';
			*rp++ = '\\';
			*rp++ = (c >> 6) + '0';
			*rp++ = ((c >> 3) & 07) + '0';
			*rp++ = (c & 07) + '0';
		}
		else if (c == '\'')
		{
			*rp++ = '\'';
			*rp++ = '\'';
		}
		else if (c == '\\')
		{
			if (!std_strings)
			{
				*rp++ = '\\';
				*rp++ = '\\';
			}
			*rp++ = '\\';
			*rp++ = '\\';
		}
		else
			*rp++ = c;
	}
	*rp = '\0';

	return result;
}

unsigned char *
PQescapeByteaConn(PGconn *conn,
				  const unsigned char *from, size_t from_length,
				  size_t *to_length)
{
	if (!conn)
		return NULL;

	if (conn->cmd_queue_head == NULL)
		pqClearConnErrorState(conn);

	return PQescapeByteaInternal(conn, from, from_length, to_length,
								 conn->std_strings,
								 (conn->sversion >= 90000));
}

unsigned char *
PQescapeBytea(const unsigned char *from, size_t from_length, size_t *to_length)
{
	return PQescapeByteaInternal(NULL, from, from_length, to_length,
								 static_std_strings,
								 false /* can't use hex */ );
}


#define ISFIRSTOCTDIGIT(CH) ((CH) >= '0' && (CH) <= '3')
#define ISOCTDIGIT(CH) ((CH) >= '0' && (CH) <= '7')
#define OCTVAL(CH) ((CH) - '0')

/*
 *		PQunescapeBytea - converts the null terminated string representation
 *		of a bytea, strtext, into binary, filling a buffer. It returns a
 *		pointer to the buffer (or NULL on error), and the size of the
 *		buffer in retbuflen. The pointer may subsequently be used as an
 *		argument to the function PQfreemem.
 *
 *		The following transformations are made:
 *		\\	 == ASCII 92 == \
 *		\ooo == a byte whose value = ooo (ooo is an octal number)
 *		\x	 == x (x is any character not matched by the above transformations)
 */
unsigned char *
PQunescapeBytea(const unsigned char *strtext, size_t *retbuflen)
{
	size_t		strtextlen,
				buflen;
	unsigned char *buffer,
			   *tmpbuf;
	size_t		i,
				j;

	if (strtext == NULL)
		return NULL;

	strtextlen = strlen((const char *) strtext);

	if (strtext[0] == '\\' && strtext[1] == 'x')
	{
		const unsigned char *s;
		unsigned char *p;

		buflen = (strtextlen - 2) / 2;
		/* Avoid unportable malloc(0) */
		buffer = (unsigned char *) malloc(buflen > 0 ? buflen : 1);
		if (buffer == NULL)
			return NULL;

		s = strtext + 2;
		p = buffer;
		while (*s)
		{
			char		v1,
						v2;

			/*
			 * Bad input is silently ignored.  Note that this includes
			 * whitespace between hex pairs, which is allowed by byteain.
			 */
			v1 = get_hex(*s++);
			if (!*s || v1 == (char) -1)
				continue;
			v2 = get_hex(*s++);
			if (v2 != (char) -1)
				*p++ = (v1 << 4) | v2;
		}

		buflen = p - buffer;
	}
	else
	{
		/*
		 * Length of input is max length of output, but add one to avoid
		 * unportable malloc(0) if input is zero-length.
		 */
		buffer = (unsigned char *) malloc(strtextlen + 1);
		if (buffer == NULL)
			return NULL;

		for (i = j = 0; i < strtextlen;)
		{
			switch (strtext[i])
			{
				case '\\':
					i++;
					if (strtext[i] == '\\')
						buffer[j++] = strtext[i++];
					else
					{
						if ((ISFIRSTOCTDIGIT(strtext[i])) &&
							(ISOCTDIGIT(strtext[i + 1])) &&
							(ISOCTDIGIT(strtext[i + 2])))
						{
							int			byte;

							byte = OCTVAL(strtext[i++]);
							byte = (byte << 3) + OCTVAL(strtext[i++]);
							byte = (byte << 3) + OCTVAL(strtext[i++]);
							buffer[j++] = byte;
						}
					}

					/*
					 * Note: if we see '\' followed by something that isn't a
					 * recognized escape sequence, we loop around having done
					 * nothing except advance i.  Therefore the something will
					 * be emitted as ordinary data on the next cycle. Corner
					 * case: '\' at end of string will just be discarded.
					 */
					break;

				default:
					buffer[j++] = strtext[i++];
					break;
			}
		}
		buflen = j;				/* buflen is the length of the dequoted data */
	}

	/* Shrink the buffer to be no larger than necessary */
	/* +1 avoids unportable behavior when buflen==0 */
	tmpbuf = realloc(buffer, buflen + 1);

	/* It would only be a very brain-dead realloc that could fail, but... */
	if (!tmpbuf)
	{
		free(buffer);
		return NULL;
	}

	*retbuflen = buflen;
	return tmpbuf;
}<|MERGE_RESOLUTION|>--- conflicted
+++ resolved
@@ -17,14 +17,9 @@
 #include <ctype.h>
 #include <fcntl.h>
 #include <limits.h>
-<<<<<<< HEAD
-=======
+
+/* Yugabyte includes */
 #include <stdatomic.h>
-#include "libpq-fe.h"
-#include "libpq-int.h"
-
-#include "mb/pg_wchar.h"
->>>>>>> f5f84e2f
 
 #ifdef WIN32
 #include "win32.h"
