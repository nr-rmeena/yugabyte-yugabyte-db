/*-------------------------------------------------------------------------
 *
 * pg_stat_statements.c
 *		Track statement planning and execution times as well as resource
 *		usage across a whole database cluster.
 *
 * Execution costs are totaled for each distinct source query, and kept in
 * a shared hashtable.  (We track only as many distinct queries as will fit
 * in the designated amount of shared memory.)
 *
 * Starting in Postgres 9.2, this module normalized query entries.  As of
 * Postgres 14, the normalization is done by the core if compute_query_id is
 * enabled, or optionally by third-party modules.
 *
 * To facilitate presenting entries to users, we create "representative" query
 * strings in which constants are replaced with parameter symbols ($n), to
 * make it clearer what a normalized entry can represent.  To save on shared
 * memory, and to avoid having to truncate oversized query strings, we store
 * these strings in a temporary external query-texts file.  Offsets into this
 * file are kept in shared memory.
 *
 * Note about locking issues: to create or delete an entry in the shared
 * hashtable, one must hold pgss->lock exclusively.  Modifying any field
 * in an entry except the counters requires the same.  To look up an entry,
 * one must hold the lock shared.  To read or update the counters within
 * an entry, one must hold the lock shared or exclusive (so the entry doesn't
 * disappear!) and also take the entry's mutex spinlock.
 * The shared state variable pgss->extent (the next free spot in the external
 * query-text file) should be accessed only while holding either the
 * pgss->mutex spinlock, or exclusive lock on pgss->lock.  We use the mutex to
 * allow reserving file space while holding only shared lock on pgss->lock.
 * Rewriting the entire external query-text file, eg for garbage collection,
 * requires holding pgss->lock exclusively; this allows individual entries
 * in the file to be read or written while holding only shared lock.
 *
 *
 * Copyright (c) 2008-2022, PostgreSQL Global Development Group
 *
 * IDENTIFICATION
 *	  contrib/pg_stat_statements/pg_stat_statements.c
 *
 *-------------------------------------------------------------------------
 */
#include "postgres.h"

#include <inttypes.h>
#include <math.h>
#include <sys/stat.h>
#include <stddef.h>
#include <unistd.h>

#include "access/parallel.h"
#include "catalog/pg_authid.h"
#include "common/hashfn.h"
#include "executor/instrument.h"
#include "funcapi.h"
#include "jit/jit.h"
#include "lib/stringinfo.h"
#include "mb/pg_wchar.h"
#include "miscadmin.h"
#include "optimizer/planner.h"
#include "parser/analyze.h"
#include "parser/parsetree.h"
#include "parser/scanner.h"
#include "parser/scansup.h"
#include "pgstat.h"
#include "pg_yb_utils.h"
#include "storage/fd.h"
#include "storage/ipc.h"
#include "storage/lwlock.h"
#include "storage/shmem.h"
#include "storage/spin.h"
#include "tcop/utility.h"
#include "utils/acl.h"
#include "utils/builtins.h"
#include "utils/queryjumble.h"
#include "utils/memutils.h"
#include "utils/timestamp.h"

/* Yugabyte includes */
#include "hdr/hdr_histogram.h"
#include "utils/json.h"
#include "utils/jsonapi.h"
#include "utils/jsonb.h"
#include "common/pg_yb_common.h"


#include "yb/yql/pggate/webserver/pgsql_webserver_wrapper.h"

PG_MODULE_MAGIC;

/* Location of permanent stats file (valid when database is shut down) */
#define PGSS_DUMP_FILE	PGSTAT_STAT_PERMANENT_DIRECTORY "/pg_stat_statements.stat"

/*
 * Location of external query text file.
 */
#define PGSS_TEXT_FILE	PG_STAT_TMP_DIR "/pgss_query_texts.stat"

/* Magic number identifying the stats file format */
/* YB_TODO() Postgres 15 uses the following number.
static const uint32 PGSS_FILE_HEADER = 0x20220408;
*/
static const uint32 PGSS_FILE_HEADER = 0x20230330;

/* PostgreSQL major version number, changes in which invalidate all entries */
static const uint32 PGSS_PG_MAJOR_VERSION = PG_VERSION_NUM / 100;

/* XXX: Should USAGE_EXEC reflect execution time and/or buffer usage? */
#define USAGE_EXEC(duration)	(1.0)
#define USAGE_INIT				(1.0)	/* including initial planning */
#define ASSUMED_MEDIAN_INIT		(10.0)	/* initial assumed median usage */
#define ASSUMED_LENGTH_INIT		1024	/* initial assumed mean query length */
#define USAGE_DECREASE_FACTOR	(0.99)	/* decreased every entry_dealloc */
#define STICKY_DECREASE_FACTOR	(0.50)	/* factor for sticky entries */
#define USAGE_DEALLOC_PERCENT	5	/* free this % of entries at once */
#define IS_STICKY(c)	((c.calls[PGSS_PLAN] + c.calls[PGSS_EXEC]) == 0)

/*
 * Utility statements that pgss_ProcessUtility and pgss_post_parse_analyze
 * ignores.
 */
#define PGSS_HANDLED_UTILITY(n)		(!IsA(n, ExecuteStmt) && \
									!IsA(n, PrepareStmt) && \
									!IsA(n, DeallocateStmt))

/*
 * Extension version number, for supporting older extension versions' objects
 */
typedef enum pgssVersion
{
	PGSS_V1_0 = 0,
	PGSS_V1_1,
	PGSS_V1_2,
	PGSS_V1_3,
	PGSS_V1_8,
	PGSS_V1_9,
	PGSS_V1_10,
	YB_PGSS_V1_4
} pgssVersion;
/*
 * yb change: Added YB_PGSS_V1_4 which adds a the column yb_latency_histogram to
 * pg_stat_statements. This necessitates new pg_stat_statements_internal changes
 * because the number of columns in the table has changed. Considering upgrades,
 * we use the PGSS_FILE_HEADER variable to determine whether a saved-to-disk
 * pg_stat_statements file contains a histogram or not. If not, we read in the
 * other pg_stat_statements information and create a fresh histogram. Histogram
 * data is tracked regardless of pgssVersion but the yb_latency_histogram column
 * only gets added to pg_stat_statements if api_version >= YB_PGSS_V1_4.
 */

typedef enum pgssStoreKind
{
	PGSS_INVALID = -1,

	/*
	 * PGSS_PLAN and PGSS_EXEC must be respectively 0 and 1 as they're used to
	 * reference the underlying values in the arrays in the Counters struct,
	 * and this order is required in pg_stat_statements_internal().
	 */
	PGSS_PLAN = 0,
	PGSS_EXEC,

	PGSS_NUMKIND				/* Must be last value of this enum */
} pgssStoreKind;

/*
 * Hashtable key that defines the identity of a hashtable entry.  We separate
 * queries by user and by database even if they are otherwise identical.
 *
 * If you add a new key to this struct, make sure to teach pgss_store() to
 * zero the padding bytes.  Otherwise, things will break, because pgss_hash is
 * created using HASH_BLOBS, and thus tag_hash is used to hash this.

 */
typedef struct pgssHashKey
{
	Oid			userid;			/* user OID */
	Oid			dbid;			/* database OID */
	uint64		queryid;		/* query identifier */
	bool		toplevel;		/* query executed at top level */
} pgssHashKey;

/*
 * The actual stats counters kept within pgssEntry.
 */
typedef struct Counters
{
	int64		calls[PGSS_NUMKIND];	/* # of times planned/executed */
	double		total_time[PGSS_NUMKIND];	/* total planning/execution time,
											 * in msec */
	double		min_time[PGSS_NUMKIND]; /* minimum planning/execution time in
										 * msec */
	double		max_time[PGSS_NUMKIND]; /* maximum planning/execution time in
										 * msec */
	double		mean_time[PGSS_NUMKIND];	/* mean planning/execution time in
											 * msec */
	double		sum_var_time[PGSS_NUMKIND]; /* sum of variances in
											 * planning/execution time in msec */
	int64		rows;			/* total # of retrieved or affected rows */
	int64		shared_blks_hit;	/* # of shared buffer hits */
	int64		shared_blks_read;	/* # of shared disk blocks read */
	int64		shared_blks_dirtied;	/* # of shared disk blocks dirtied */
	int64		shared_blks_written;	/* # of shared disk blocks written */
	int64		local_blks_hit; /* # of local buffer hits */
	int64		local_blks_read;	/* # of local disk blocks read */
	int64		local_blks_dirtied; /* # of local disk blocks dirtied */
	int64		local_blks_written; /* # of local disk blocks written */
	int64		temp_blks_read; /* # of temp blocks read */
	int64		temp_blks_written;	/* # of temp blocks written */
	double		blk_read_time;	/* time spent reading blocks, in msec */
	double		blk_write_time; /* time spent writing blocks, in msec */
	double		temp_blk_read_time; /* time spent reading temp blocks, in msec */
	double		temp_blk_write_time;	/* time spent writing temp blocks, in
										 * msec */
	double		usage;			/* usage factor */
	int64		wal_records;	/* # of WAL records generated */
	int64		wal_fpi;		/* # of WAL full page images generated */
	uint64		wal_bytes;		/* total amount of WAL generated in bytes */
	int64		jit_functions;	/* total number of JIT functions emitted */
	double		jit_generation_time;	/* total time to generate jit code */
	int64		jit_inlining_count; /* number of times inlining time has been
									 * > 0 */
	double		jit_inlining_time;	/* total time to inline jit code */
	int64		jit_optimization_count; /* number of times optimization time
										 * has been > 0 */
	double		jit_optimization_time;	/* total time to optimize jit code */
	int64		jit_emission_count; /* number of times emission time has been
									 * > 0 */
	double		jit_emission_time;	/* total time to emit jit code */
} Counters;

/*
 * hdr_histogram
 * defined in third party hdr_histogram.h
 */
typedef struct hdr_iter hdr_iter;

/*
 * Global statistics for pg_stat_statements
 */
typedef struct pgssGlobalStats
{
	int64		dealloc;		/* # of times entries were deallocated */
	TimestampTz stats_reset;	/* timestamp with all stats reset */
} pgssGlobalStats;

/*
 * Statistics per statement
 *
 * Note: in event of a failure in garbage collection of the query text file,
 * we reset query_offset to zero and query_len to -1.  This will be seen as
 * an invalid state by qtext_fetch().
 */
typedef struct pgssEntry
{
	pgssHashKey	key;			/* hash key of entry - MUST BE FIRST */
	Counters	counters;		/* the statistics for this query */
	Size	query_offset;	/* query text offset in external file */
	int	query_len;		/* # of valid bytes in query string, or -1 */
	int	encoding;		/* query text encoding */
	slock_t	mutex;			/* protects the counters only */
	size_t yb_slow_executions; /* # of executions >= yb_hdr_max_value * yb_hdr_latency_res_ms */
	hdr_histogram yb_hdr_histogram; /* flexible array member at end - MUST BE LAST */
} pgssEntry;

typedef struct
{
	int32 num;
	int *buffer_size;
	char **buffer;

	/*  hdr specific */
	int temp_yb_hdr_count_bytes;
	bool hdr_config_match;

} pgssReaderContext;

/*
 * Global shared state
 */
typedef struct pgssSharedState
{
	LWLock	   *lock;			/* protects hashtable search/modification */
	double		cur_median_usage;	/* current median usage in hashtable */
	Size		mean_query_len; /* current mean entry text length */
	slock_t		mutex;			/* protects following fields only: */
	Size		extent;			/* current extent of query file */
	int			n_writers;		/* number of active writers to query file */
	int			gc_count;		/* query file garbage collection cycle count */
	pgssGlobalStats stats;		/* global statistics for pgss */
} pgssSharedState;

/*---- Local variables ----*/

/* Current nesting depth of ExecutorRun+ProcessUtility calls */
static int	exec_nested_level = 0;

/* Current nesting depth of planner calls */
static int	plan_nested_level = 0;

/* Saved hook values in case of unload */
static shmem_request_hook_type prev_shmem_request_hook = NULL;
static shmem_startup_hook_type prev_shmem_startup_hook = NULL;
static post_parse_analyze_hook_type prev_post_parse_analyze_hook = NULL;
static planner_hook_type prev_planner_hook = NULL;
static ExecutorStart_hook_type prev_ExecutorStart = NULL;
static ExecutorRun_hook_type prev_ExecutorRun = NULL;
static ExecutorFinish_hook_type prev_ExecutorFinish = NULL;
static ExecutorEnd_hook_type prev_ExecutorEnd = NULL;
static ProcessUtility_hook_type prev_ProcessUtility = NULL;

/* Links to shared memory state */
static pgssSharedState *pgss = NULL;
static HTAB *pgss_hash = NULL;

/*---- GUC variables ----*/

typedef enum
{
	PGSS_TRACK_NONE,			/* track no statements */
	PGSS_TRACK_TOP,				/* only top level statements */
	PGSS_TRACK_ALL				/* all statements, including nested ones */
}			PGSSTrackLevel;

static const struct config_enum_entry track_options[] =
{
	{"none", PGSS_TRACK_NONE, false},
	{"top", PGSS_TRACK_TOP, false},
	{"all", PGSS_TRACK_ALL, false},
	{NULL, 0, false}
};

#define YB_HDR_DEFAULT_MAX_LATENCY_MS 1677721.6
#define YB_HDR_DEFAULT_LATENCY_RES_MS 0.1
#define YB_HDR_DEFAULT_BUCKET_FACTOR 16
#define YB_HDR_DEFAULT_MAX_VALUE YB_HDR_DEFAULT_MAX_LATENCY_MS / YB_HDR_DEFAULT_LATENCY_RES_MS
#define YB_DEFAULT_QTEXT_LIMIT_KB (512 * 1024)

static int	pgss_max;			/* max # statements to track */
static int	pgss_track;			/* tracking level */
static bool pgss_track_utility; /* whether to track utility commands */
static bool pgss_track_planning;	/* whether to track planning duration */
static bool pgss_save;			/* whether to save stats across shutdown */
static float	yb_hdr_max_latency_ms = YB_HDR_DEFAULT_MAX_LATENCY_MS; /* hardcoded in phase 1, max query latency tracked by histogram */
static float	yb_hdr_latency_res_ms = YB_HDR_DEFAULT_LATENCY_RES_MS; /* hardcoded in phase 1, starting query latency resolution tracked by histogram */
static int	yb_hdr_bucket_factor; /* subbuckets per bucket for histogram */
static int64_t	yb_hdr_max_value = YB_HDR_DEFAULT_MAX_VALUE; /* default hardcode for phase 1, will need to be adjusted against latency_res */
static struct hdr_histogram_bucket_config cfg;
static int yb_qtext_size_limit = YB_DEFAULT_QTEXT_LIMIT_KB;
/*
 * yb_hdr_max_value is the integer representation of the max query latency we
 * want to track. Currently with a latency resolution of 0.1ms,
 * 16777216 * 0.1 = 1677721.6ms ~ 28min, our default max query latency. Max
 * query latency and latency resolution have not been discretely implemented as
 * GUC variables yet. In future phases, we will modify this value and
 * yb_hdr_max_latency_ms accordingly based on the histogram-supported max and
 * latency resolution.
 */

#define pgss_enabled(level) \
	(!IsParallelWorker() && \
	(pgss_track == PGSS_TRACK_ALL || \
	(pgss_track == PGSS_TRACK_TOP && (level) == 0)))

#define record_gc_qtexts() \
	do { \
		volatile pgssSharedState *s = (volatile pgssSharedState *) pgss; \
		SpinLockAcquire(&s->mutex); \
		s->gc_count++; \
		SpinLockRelease(&s->mutex); \
	} while(0)

/*---- Function declarations ----*/

void		_PG_init(void);

PG_FUNCTION_INFO_V1(pg_stat_statements_reset);
PG_FUNCTION_INFO_V1(pg_stat_statements_reset_1_7);
PG_FUNCTION_INFO_V1(pg_stat_statements_1_2);
PG_FUNCTION_INFO_V1(pg_stat_statements_1_3);
PG_FUNCTION_INFO_V1(pg_stat_statements_1_8);
PG_FUNCTION_INFO_V1(pg_stat_statements_1_9);
PG_FUNCTION_INFO_V1(pg_stat_statements_1_10);
PG_FUNCTION_INFO_V1(pg_stat_statements);
PG_FUNCTION_INFO_V1(pg_stat_statements_info);

PG_FUNCTION_INFO_V1(yb_pg_stat_statements_1_4);

static void pgss_shmem_request(void);
static void pgss_shmem_startup(void);
static void pgss_shmem_shutdown(int code, Datum arg);
static void pgss_post_parse_analyze(ParseState *pstate, Query *query,
									JumbleState *jstate);
static PlannedStmt *pgss_planner(Query *parse,
								 const char *query_string,
								 int cursorOptions,
								 ParamListInfo boundParams);
static void pgss_ExecutorStart(QueryDesc *queryDesc, int eflags);
static void pgss_ExecutorRun(QueryDesc *queryDesc,
							 ScanDirection direction,
							 uint64 count, bool execute_once);
static void pgss_ExecutorFinish(QueryDesc *queryDesc);
static void pgss_ExecutorEnd(QueryDesc *queryDesc);
static void pgss_ProcessUtility(PlannedStmt *pstmt, const char *queryString,
								bool readOnlyTree,
								ProcessUtilityContext context, ParamListInfo params,
								QueryEnvironment *queryEnv,
								DestReceiver *dest, QueryCompletion *qc);
static void pgss_store(const char *query, uint64 queryId,
					   int query_location, int query_len,
					   pgssStoreKind kind,
					   double total_time, uint64 rows,
					   const BufferUsage *bufusage,
					   const WalUsage *walusage,
					   const struct JitInstrumentation *jitusage,
					   JumbleState *jstate);
static void pg_stat_statements_internal(FunctionCallInfo fcinfo,
										pgssVersion api_version,
										bool showtext);
static Size pgss_memsize(void);
static pgssEntry *entry_alloc(pgssHashKey *key, Size query_offset, int query_len,
							  int encoding, bool sticky);
static void entry_dealloc(void);
static bool qtext_store(const char *query, int query_len,
						Size *query_offset, int *gc_count);
static char *qtext_load_file(Size *buffer_size);
static char *qtext_fetch(Size query_offset, int query_len,
						 char *buffer, Size buffer_size);
static bool need_gc_qtexts(void);
static void gc_qtexts(void);
static void entry_reset(Oid userid, Oid dbid, uint64 queryid);
static char *generate_normalized_query(JumbleState *jstate, const char *query,
									   int query_loc, int *query_len_p);
static void fill_in_constant_lengths(JumbleState *jstate, const char *query,
									 int query_loc);
static int	comp_location(const void *a, const void *b);

/* YB functions */
PG_FUNCTION_INFO_V1(yb_get_histogram_jsonb);
Datum
yb_get_histogram_jsonb_args(uint64 queryid, Oid userid, Oid dbid);
static void yb_add_hdr_jsonb_object(JsonbParseState *state, char *buf,
	count_t count, JsonbPair *pair);
static Datum yb_add_histogram_jsonb(JsonbParseState *state,
	hdr_histogram *h, size_t yb_slow_executions);
static void yb_hdr_reset(hdr_histogram *h);
static int read_entry_original(int header, FILE *file, FILE *qfile,
	pgssReaderContext *context);
static int read_entry_hdr(int header, FILE *file, FILE *qfile,
	pgssReaderContext *context);
static int extended_header_reader(int header, FILE *file,
	pgssReaderContext *context);
static int query_buffer_helper(FILE *file, FILE *qfile, int qlen,
	Size *query_offset, int encoding, Counters *counters,
	pgssReaderContext *context);
static void enforce_bucket_factor(int * value);
/*
 * Module load callback
 */
void
_PG_init(void)
{
	/*
	 * In order to create our shared memory area, we have to be loaded via
	 * shared_preload_libraries.  If not, fall out without hooking into any of
	 * the main system.  (We don't throw error here because it seems useful to
	 * allow the pg_stat_statements functions to be created even when the
	 * module isn't active.  The functions must protect themselves against
	 * being called then, however.)
	 */
	if (!process_shared_preload_libraries_in_progress)
		return;

	/*
	 * Inform the postmaster that we want to enable query_id calculation if
	 * compute_query_id is set to auto.
	 */
	EnableQueryId();

	/*
	 * Define (or redefine) custom GUC variables.
	 */
	DefineCustomIntVariable("pg_stat_statements.max",
							"Sets the maximum number of statements tracked by pg_stat_statements.",
							NULL,
							&pgss_max,
							5000,
							100,
							INT_MAX / 2,
							PGC_POSTMASTER,
							0,
							NULL,
							NULL,
							NULL);

	DefineCustomEnumVariable("pg_stat_statements.track",
							 "Selects which statements are tracked by pg_stat_statements.",
							 NULL,
							 &pgss_track,
							 PGSS_TRACK_TOP,
							 track_options,
							 PGC_SUSET,
							 0,
							 NULL,
							 NULL,
							 NULL);

	DefineCustomBoolVariable("pg_stat_statements.track_utility",
							 "Selects whether utility commands are tracked by pg_stat_statements.",
							 NULL,
							 &pgss_track_utility,
							 true,
							 PGC_SUSET,
							 0,
							 NULL,
							 NULL,
							 NULL);

	DefineCustomBoolVariable("pg_stat_statements.track_planning",
							 "Selects whether planning duration is tracked by pg_stat_statements.",
							 NULL,
							 &pgss_track_planning,
							 false,
							 PGC_SUSET,
							 0,
							 NULL,
							 NULL,
							 NULL);

	DefineCustomBoolVariable("pg_stat_statements.save",
							 "Save pg_stat_statements statistics across server shutdowns.",
							 NULL,
							 &pgss_save,
							 true,
							 PGC_SIGHUP,
							 0,
							 NULL,
							 NULL,
							 NULL);

	DefineCustomIntVariable("pg_stat_statements.yb_hdr_bucket_factor",
							"Sets the number of subbuckets per bucket in pgss histogram stat tracking.",
							NULL,
							&yb_hdr_bucket_factor,
							YB_HDR_DEFAULT_BUCKET_FACTOR,
							8,
							32,
							PGC_POSTMASTER,
							0,
							NULL,
							NULL,
							NULL);

	DefineCustomIntVariable("pg_stat_statements.yb_qtext_size_limit",
							"Sets the max size of the pg_stat_statements query text file.",
							NULL,
							&yb_qtext_size_limit,
							YB_DEFAULT_QTEXT_LIMIT_KB,
							-1,
							MAX_KILOBYTES,
							PGC_SUSET,
							GUC_UNIT_KB,
							NULL,
							NULL,
							NULL);

	MarkGUCPrefixReserved("pg_stat_statements");

	/*
	 * Calculate actual max = 2^(sub_bucket_half_count_magnitude + bucket_count)
	 * So hdr's max val should be actual max - 1
	 * yb_hdr_max_latency_ms and yb_hdr_latency_res_ms will be made GUC vars
	 * Adjust yb_hdr_max_latency_ms accordingly
	 */
	int prelim_max_value = yb_hdr_max_latency_ms / yb_hdr_latency_res_ms;
	enforce_bucket_factor(&yb_hdr_bucket_factor);

	if (yb_hdr_calculate_bucket_config(1, prelim_max_value - 1,
		yb_hdr_bucket_factor, &cfg))
	{
		elog(LOG, "Cannot configure custom hdr values, reverting to default");
		yb_hdr_max_latency_ms = YB_HDR_DEFAULT_MAX_LATENCY_MS;
		yb_hdr_latency_res_ms = YB_HDR_DEFAULT_LATENCY_RES_MS;
		yb_hdr_bucket_factor = YB_HDR_DEFAULT_BUCKET_FACTOR;
		prelim_max_value = yb_hdr_max_latency_ms / yb_hdr_latency_res_ms;
		yb_hdr_calculate_bucket_config(1, prelim_max_value - 1,
			yb_hdr_bucket_factor, &cfg);
	}
	int derived_max_magnitude = cfg.sub_bucket_half_count_magnitude
		+ cfg.bucket_count;
	yb_hdr_max_value = pow(2, derived_max_magnitude);
	/* cfg retains prelim_max_value, update for use in hdr_init_preallocated */
	if (prelim_max_value != yb_hdr_max_value)
		yb_hdr_calculate_bucket_config(1, yb_hdr_max_value - 1,
			yb_hdr_bucket_factor, &cfg);
	yb_hdr_max_latency_ms = yb_hdr_max_value * yb_hdr_latency_res_ms;

	/*
	 * Install hooks.
	 */
	prev_shmem_request_hook = shmem_request_hook;
	shmem_request_hook = pgss_shmem_request;
	prev_shmem_startup_hook = shmem_startup_hook;
	shmem_startup_hook = pgss_shmem_startup;
	prev_post_parse_analyze_hook = post_parse_analyze_hook;
	post_parse_analyze_hook = pgss_post_parse_analyze;
	prev_planner_hook = planner_hook;
	planner_hook = pgss_planner;
	prev_ExecutorStart = ExecutorStart_hook;
	ExecutorStart_hook = pgss_ExecutorStart;
	prev_ExecutorRun = ExecutorRun_hook;
	ExecutorRun_hook = pgss_ExecutorRun;
	prev_ExecutorFinish = ExecutorFinish_hook;
	ExecutorFinish_hook = pgss_ExecutorFinish;
	prev_ExecutorEnd = ExecutorEnd_hook;
	ExecutorEnd_hook = pgss_ExecutorEnd;
	prev_ProcessUtility = ProcessUtility_hook;
	ProcessUtility_hook = pgss_ProcessUtility;
}

/*
 * shmem_request hook: request additional shared resources.  We'll allocate or
 * attach to the shared resources in pgss_shmem_startup().
 */
static void
pgss_shmem_request(void)
{
	if (prev_shmem_request_hook)
		prev_shmem_request_hook();

	RequestAddinShmemSpace(pgss_memsize());
	RequestNamedLWLockTranche("pg_stat_statements", 1);
}

static void
resetYsqlStatementStats()
{
  pg_stat_statements_reset(NULL);
}

static void
yb_add_hist_json(void *cb_arg, hdr_histogram *h, size_t yb_slow_executions) {
	hdr_iter iter;
	StringInfoData buf;
	initStringInfo(&buf);

	hdr_iter_init(&iter, h);
	while (hdr_iter_next(&iter))
	{
		if (iter.count > 0)
		{
			resetStringInfo(&buf);
			appendStringInfo(&buf, "[%.1f,%.1f)",
				(iter.value_iterated_to) * yb_hdr_latency_res_ms,
				(iter.highest_equivalent_value + 1) * yb_hdr_latency_res_ms);
			WriteHistElemToJson(cb_arg, buf.data, &iter.count);
		}
	}

	if (yb_slow_executions > 0)
	{
		resetStringInfo(&buf);
		appendStringInfo(&buf, "[%.1f,)", yb_hdr_max_value * yb_hdr_latency_res_ms);
		WriteHistElemToJson(cb_arg, buf.data, &yb_slow_executions);
	}
	pfree(buf.data);
}

static void
getYsqlStatementStats(void *cb_arg)
{
	HASH_SEQ_STATUS hash_seq;
	char	   *qbuffer = NULL;
	Size		qbuffer_size = 0;
	pgssEntry  *entry;
	YsqlStatementStat tmp;

	qbuffer = qtext_load_file(&qbuffer_size);
	if (qbuffer == NULL)
		return;

	LWLockAcquire(pgss->lock, LW_SHARED);

	hash_seq_init(&hash_seq, pgss_hash);
	while ((entry = hash_seq_search(&hash_seq)) != NULL)
	{
		// some entries have 0 calls and strange query text - ignore them
		if (!entry->counters.calls)
		continue;

		char *qry = qtext_fetch(entry->query_offset, entry->query_len, qbuffer, qbuffer_size);
		if (qry != NULL)
		{
			tmp.query        = qry;
			tmp.calls        = entry->counters.calls;

			tmp.total_time   = entry->counters.total_time;
			tmp.min_time     = entry->counters.min_time;
			tmp.max_time     = entry->counters.max_time;
			tmp.mean_time    = entry->counters.mean_time;
			tmp.sum_var_time = entry->counters.sum_var_time;

			tmp.rows         = entry->counters.rows;
			tmp.query_id     = entry->key.queryid;

			WriteStartObjectToJson(cb_arg);
			WriteStatArrayElemToJson(cb_arg, &tmp);
			WriteHistArrayBeginToJson(cb_arg);
			yb_add_hist_json(cb_arg, &entry->yb_hdr_histogram, entry->yb_slow_executions);
			WriteHistArrayEndToJson(cb_arg);
			WriteEndObjectToJson(cb_arg);
		}
	}

	LWLockRelease(pgss->lock);

	free(qbuffer);
}

/*
 * Parse in query text from disk during shared memory startup, and write that
 * text into the query dump file pointed to by qfile.
 */
static int query_buffer_helper(FILE *file, FILE *qfile, int qlen,
	Size *query_offset, int encoding, Counters *counters,
	pgssReaderContext *context)
{
	/* Encoding is the only field we can easily sanity-check */
	if (!PG_VALID_BE_ENCODING(encoding))
		return -1;

	/* Resize buffer as needed */
	if (qlen >= *context->buffer_size)
	{
		*context->buffer_size = Max(*context->buffer_size * 2, qlen + 1);
		*context->buffer = repalloc(*context->buffer, *context->buffer_size);
	}

	if (fread(*context->buffer, 1, qlen + 1, file) != qlen + 1)
		return -1;

	/* Should have a trailing null, but let's make sure */
	(*context->buffer)[qlen] = '\0';

	/* Skip loading "sticky" entries */
	if (counters->calls == 0)
		return 0;

	/* Store the query text */
	*query_offset = pgss->extent;
	if (fwrite(*context->buffer, 1, qlen + 1, qfile) != qlen + 1)
		return -1;
	pgss->extent += qlen + 1;
	return 0;
}

/*
 * Parse in pgssEntries from disk during shared memory startup, for .stat files
 * generated by pre-histogram code.
 */
static int read_entry_original(int header, FILE *file, FILE *qfile,
	pgssReaderContext *context)
{
	typedef struct pgssEntry_original
	{
		pgssHashKey	key;	/* hash key of entry - MUST BE FIRST */
		Counters	counters;	/* the statistics for this query */
		Size	query_offset;	/* query text offset in external file */
		int	query_len;	/* # of valid bytes in query string, or -1 */
		int	encoding;	/* query text encoding */
		slock_t	mutex;	/* protects the counters only */
	} pgssEntry_original;

	Assert(header == 0x20171004);

	size_t pgssEntry_size = sizeof(pgssEntry_original);

	for (int i = 0; i < context->num; i++)
	{
		pgssEntry_original temp;
		pgssEntry  *entry;
		Size		query_offset;

		int qlen = 0;
		int encoding = 0;
		pgssHashKey key;
		Counters counters;

		if (fread(&temp, pgssEntry_size, 1, file) != 1)
			return -1;
		qlen = temp.query_len;
		encoding = temp.encoding;
		key = temp.key;
		counters = temp.counters;

		if (query_buffer_helper(file, qfile, qlen, &query_offset, encoding,
			&counters, context))
			return -1;

		entry = entry_alloc(&key, query_offset, qlen,
			encoding, false);

		/* copy in the actual stats */
		entry->counters = counters;
	}
	return 0;
}

/*
 * Parse in post-histogram pgssEntries from disk, throw out histogram parts if
 * config variables have changed between restarts.
 */
static int read_entry_hdr(int header, FILE *file, FILE *qfile,
	pgssReaderContext *context)
{
	Assert(header == 0x20230330);

	/* TODO: address case where hdr_histogram size changes due to 3p update */
	int prev_entry_total_size =
		sizeof(pgssEntry) + context->temp_yb_hdr_count_bytes;
	char prev_entry[prev_entry_total_size];

	for (int i = 0; i < context->num; i++)
	{
		pgssEntry *temp = (pgssEntry*) prev_entry;
		pgssEntry *entry;
		Size query_offset;

		int qlen = 0;
		int encoding = 0;
		pgssHashKey key;
		Counters counters;

		if (fread(prev_entry, prev_entry_total_size, 1, file) != 1)
			return -1;
		qlen = temp->query_len;
		encoding = temp->encoding;
		key = temp->key;
		counters = temp->counters;

		if (query_buffer_helper(file, qfile, qlen, &query_offset, encoding,
			&counters, context))
			return -1;

		entry = entry_alloc(&key, query_offset, qlen,
			encoding, false);

		/*
		 * only pass in old slow exec counts and old histograms if configs match
		 */
		if (context->hdr_config_match)
		{
			memcpy(&entry->yb_slow_executions,
				&temp->yb_slow_executions,
				sizeof(size_t) + sizeof(hdr_histogram) +
				cfg.counts_len * sizeof(count_t));
		}
		/* copy in the actual stats */
		entry->counters = counters;
	}
	return 0;
}

/*
 * Post-histogram pg_stat_statements.stat files will have histogram config
 * variables to parse following the standard file header.
 */
static int extended_header_reader(int header, FILE *file,
	pgssReaderContext *context)
{
	if (header != 0x20230330)
		return -1;

	int64_t temp_yb_hdr_max_value;
	int temp_yb_hdr_count_bytes;
	int temp_yb_hdr_bucket_factor;
	if (fread(&temp_yb_hdr_max_value, sizeof(int64_t), 1, file) != 1 ||
		fread(&temp_yb_hdr_count_bytes, sizeof(int), 1, file) != 1 ||
		fread(&temp_yb_hdr_bucket_factor, sizeof(int), 1, file) != 1)
		return -1;

	context->temp_yb_hdr_count_bytes = temp_yb_hdr_count_bytes;
	context->hdr_config_match = (temp_yb_hdr_max_value == yb_hdr_max_value &&
		temp_yb_hdr_count_bytes == cfg.counts_len * sizeof(count_t) &&
		temp_yb_hdr_bucket_factor == yb_hdr_bucket_factor);
	return 0;
}

typedef struct pgssReader
{
	uint32 header;
	int (*extended_header_reader)(int, FILE*, pgssReaderContext *context);
	int (*entry_reader)(int, FILE*, FILE*, pgssReaderContext *context);
} pgssReader;

/*
 * Array of pgssEntry deserialization functions, organized by header member.
 * Future contributors should add a row here and write a read_entry_[feature]()
 * if they want to parse in their new versions of pgssEntry.
 * IMPORTANT: this approach has no resilience against changes to Counters or
 * pgssHashKey. If those structures changed between pgss upgrades, the proper
 * offsets would be lost.
 */
static const int pgssReaderEndMarker = -1;
pgssReader pgssReaderList[] =
{
	{0x20171004, NULL, read_entry_original},
	{0x20230330, extended_header_reader, read_entry_hdr},
	{pgssReaderEndMarker, NULL, NULL}
};

static void enforce_bucket_factor(int *value)
{
	if (*value != 8 && *value != 16 && *value != 32)
	{
		elog(LOG, "Unsupported yb_hdr_bucket_factor, defaulting to %d",
			YB_HDR_DEFAULT_BUCKET_FACTOR);
		*value = YB_HDR_DEFAULT_BUCKET_FACTOR;
	}
}

/*
 * shmem_startup hook: allocate or attach to shared memory,
 * then load any pre-existing statistics from file.
 * Also create and load the query-texts file, which is expected to exist
 * (even if empty) while the module is enabled.
 */
static void
pgss_shmem_startup(void)
{
	bool		found;
	HASHCTL		info;
	FILE	   *file = NULL;
	FILE	   *qfile = NULL;
	uint32		header;
	int32		num;
	int32		pgver;

	int			buffer_size;
	char	   *buffer = NULL;

	if (prev_shmem_startup_hook)
		prev_shmem_startup_hook();

	RegisterGetYsqlStatStatements(&getYsqlStatementStats);
	RegisterResetYsqlStatStatements(&resetYsqlStatementStats);

	/* reset in case this is a restart within the postmaster */
	pgss = NULL;
	pgss_hash = NULL;

	/*
	 * Create or attach to the shared memory state, including hash table
	 */
	LWLockAcquire(AddinShmemInitLock, LW_EXCLUSIVE);

	pgss = ShmemInitStruct("pg_stat_statements",
						   sizeof(pgssSharedState),
						   &found);

	if (!found)
	{
		/* First time through ... */
		pgss->lock = &(GetNamedLWLockTranche("pg_stat_statements"))->lock;
		pgss->cur_median_usage = ASSUMED_MEDIAN_INIT;
		pgss->mean_query_len = ASSUMED_LENGTH_INIT;
		SpinLockInit(&pgss->mutex);
		pgss->extent = 0;
		pgss->n_writers = 0;
		pgss->gc_count = 0;
		pgss->stats.dealloc = 0;
		pgss->stats.stats_reset = GetCurrentTimestamp();
	}

	info.keysize = sizeof(pgssHashKey);
	info.entrysize = sizeof(pgssEntry) + cfg.counts_len * sizeof(count_t);
	pgss_hash = ShmemInitHash("pg_stat_statements hash",
							  pgss_max, pgss_max,
							  &info,
							  HASH_ELEM | HASH_BLOBS);

	LWLockRelease(AddinShmemInitLock);

	/*
	 * If we're in the postmaster (or a standalone backend...), set up a shmem
	 * exit hook to dump the statistics to disk.
	 */
	if (!IsUnderPostmaster)
		on_shmem_exit(pgss_shmem_shutdown, (Datum) 0);

	/*
	 * Done if some other process already completed our initialization.
	 */
	if (found)
		return;

	/*
	 * Note: we don't bother with locks here, because there should be no other
	 * processes running when this code is reached.
	 */

	/* Unlink query text file possibly left over from crash */
	unlink(PGSS_TEXT_FILE);

	/* Allocate new query text temp file */
	qfile = AllocateFile(PGSS_TEXT_FILE, PG_BINARY_W);
	if (qfile == NULL)
		goto write_error;

	/*
	 * If we were told not to load old statistics, we're done.  (Note we do
	 * not try to unlink any old dump file in this case.  This seems a bit
	 * questionable but it's the historical behavior.)
	 */
	if (!pgss_save)
	{
		FreeFile(qfile);
		return;
	}

	/*
	 * Attempt to load old statistics from the dump file.
	 */
	file = AllocateFile(PGSS_DUMP_FILE, PG_BINARY_R);
	if (file == NULL)
	{
		if (errno != ENOENT)
			goto read_error;
		/* No existing persisted stats file, so we're done */
		FreeFile(qfile);
		return;
	}

	buffer_size = 2048;
	buffer = (char *) palloc(buffer_size);

	if (fread(&header, sizeof(uint32), 1, file) != 1 ||
		fread(&pgver, sizeof(uint32), 1, file) != 1 ||
		fread(&num, sizeof(int32), 1, file) != 1)
		goto read_error;

	if (pgver != PGSS_PG_MAJOR_VERSION)
		goto data_error;

	pgssReader *version_reader = NULL;
	int i = 0;
	while (pgssReaderList[i].header != pgssReaderEndMarker)
	{
		if (header == pgssReaderList[i].header)
		{
			version_reader = &pgssReaderList[i];
			break;
		}
		i++;
	}

	if (version_reader == NULL)
		goto read_error;

	pgssReaderContext context;
	context.num = num;
	context.buffer_size = &buffer_size;
	context.buffer = &buffer;
	context.hdr_config_match = false;
	if (version_reader->extended_header_reader != NULL)
	{
		if (version_reader->extended_header_reader(header, file, &context))
			goto read_error;
	}
	if (version_reader->entry_reader(header, file, qfile, &context))
		goto read_error;

	/* Read global statistics for pg_stat_statements */
	if (fread(&pgss->stats, sizeof(pgssGlobalStats), 1, file) != 1)
		goto read_error;

	pfree(buffer);
	FreeFile(file);
	FreeFile(qfile);

	/*
	 * Remove the persisted stats file so it's not included in
	 * backups/replication standbys, etc.  A new file will be written on next
	 * shutdown.
	 *
	 * Note: it's okay if the PGSS_TEXT_FILE is included in a basebackup,
	 * because we remove that file on startup; it acts inversely to
	 * PGSS_DUMP_FILE, in that it is only supposed to be around when the
	 * server is running, whereas PGSS_DUMP_FILE is only supposed to be around
	 * when the server is not running.  Leaving the file creates no danger of
	 * a newly restored database having a spurious record of execution costs,
	 * which is what we're really concerned about here.
	 */
	unlink(PGSS_DUMP_FILE);

	return;

read_error:
	ereport(LOG,
			(errcode_for_file_access(),
			 errmsg("could not read file \"%s\": %m",
					PGSS_DUMP_FILE)));
	goto fail;
data_error:
	ereport(LOG,
			(errcode(ERRCODE_INVALID_PARAMETER_VALUE),
			 errmsg("ignoring invalid data in file \"%s\"",
					PGSS_DUMP_FILE)));
	goto fail;
write_error:
	ereport(LOG,
			(errcode_for_file_access(),
			 errmsg("could not write file \"%s\": %m",
					PGSS_TEXT_FILE)));
fail:
	if (buffer)
		pfree(buffer);
	if (file)
		FreeFile(file);
	if (qfile)
		FreeFile(qfile);
	/* If possible, throw away the bogus file; ignore any error */
	unlink(PGSS_DUMP_FILE);

	/*
	 * Don't unlink PGSS_TEXT_FILE here; it should always be around while the
	 * server is running with pg_stat_statements enabled
	 */
}

/*
 * shmem_shutdown hook: Dump statistics into file.
 *
 * Note: we don't bother with acquiring lock, because there should be no
 * other processes running when this is called.
 */
static void
pgss_shmem_shutdown(int code, Datum arg)
{
	FILE	   *file;
	char	   *qbuffer = NULL;
	Size		qbuffer_size = 0;
	HASH_SEQ_STATUS hash_seq;
	int32		num_entries;
	pgssEntry  *entry;

	/* Don't try to dump during a crash. */
	if (code)
		return;

	/* Safety check ... shouldn't get here unless shmem is set up. */
	if (!pgss || !pgss_hash)
		return;

	/* Don't dump if told not to. */
	if (!pgss_save)
		return;

	file = AllocateFile(PGSS_DUMP_FILE ".tmp", PG_BINARY_W);
	if (file == NULL)
		goto error;

	if (fwrite(&PGSS_FILE_HEADER, sizeof(uint32), 1, file) != 1)
		goto error;
	if (fwrite(&PGSS_PG_MAJOR_VERSION, sizeof(uint32), 1, file) != 1)
		goto error;
	num_entries = hash_get_num_entries(pgss_hash);
	if (fwrite(&num_entries, sizeof(int32), 1, file) != 1)
		goto error;
	int yb_hdr_count_bytes = cfg.counts_len * sizeof(count_t);
	if (fwrite(&yb_hdr_max_value, sizeof(int64_t), 1, file) != 1)
		goto error;
	if (fwrite(&yb_hdr_count_bytes, sizeof(int), 1, file) != 1)
		goto error;
	if (fwrite(&yb_hdr_bucket_factor, sizeof(int), 1, file) != 1)
		goto error;

	qbuffer = qtext_load_file(&qbuffer_size);
	if (qbuffer == NULL)
		goto error;

	/*
	 * When serializing to disk, we store query texts immediately after their
	 * entry data.  Any orphaned query texts are thereby excluded.
	 */
	hash_seq_init(&hash_seq, pgss_hash);
	while ((entry = hash_seq_search(&hash_seq)) != NULL)
	{
		int			len = entry->query_len;
		char	   *qstr = qtext_fetch(entry->query_offset, len,
									   qbuffer, qbuffer_size);

		if (qstr == NULL)
			continue;			/* Ignore any entries with bogus texts */

		if (fwrite(entry, sizeof(pgssEntry) + cfg.counts_len * sizeof(count_t),
			1, file) != 1 ||
			fwrite(qstr, 1, len + 1, file) != len + 1)
		{
			/* note: we assume hash_seq_term won't change errno */
			hash_seq_term(&hash_seq);
			goto error;
		}
	}

	/* Dump global statistics for pg_stat_statements */
	if (fwrite(&pgss->stats, sizeof(pgssGlobalStats), 1, file) != 1)
		goto error;

	free(qbuffer);
	qbuffer = NULL;

	if (FreeFile(file))
	{
		file = NULL;
		goto error;
	}

	/*
	 * Rename file into place, so we atomically replace any old one.
	 */
	(void) durable_rename(PGSS_DUMP_FILE ".tmp", PGSS_DUMP_FILE, LOG);

	/* Unlink query-texts file; it's not needed while shutdown */
	unlink(PGSS_TEXT_FILE);

	return;

error:
	ereport(LOG,
			(errcode_for_file_access(),
			 errmsg("could not write file \"%s\": %m",
					PGSS_DUMP_FILE ".tmp")));
	if (qbuffer)
		free(qbuffer);
	if (file)
		FreeFile(file);
	unlink(PGSS_DUMP_FILE ".tmp");
	unlink(PGSS_TEXT_FILE);
}

/*
 * Post-parse-analysis hook: mark query with a queryId
 */
static void
pgss_post_parse_analyze(ParseState *pstate, Query *query, JumbleState *jstate)
{
	if (prev_post_parse_analyze_hook)
		prev_post_parse_analyze_hook(pstate, query, jstate);

	/* Safety check... */
	if (!pgss || !pgss_hash || !pgss_enabled(exec_nested_level))
		return;

	/*
	 * Clear queryId for prepared statements related utility, as those will
	 * inherit from the underlying statement's one (except DEALLOCATE which is
	 * entirely untracked).
	 */
	if (query->utilityStmt)
	{
		if (pgss_track_utility && !PGSS_HANDLED_UTILITY(query->utilityStmt))
			query->queryId = UINT64CONST(0);
		return;
	}

	/*
	 * If query jumbling were able to identify any ignorable constants, we
	 * immediately create a hash table entry for the query, so that we can
	 * record the normalized form of the query string.  If there were no such
	 * constants, the normalized string would be the same as the query text
	 * anyway, so there's no need for an early entry.
	 */
	if (jstate && jstate->clocations_count > 0)
		pgss_store(pstate->p_sourcetext,
				   query->queryId,
				   query->stmt_location,
				   query->stmt_len,
				   PGSS_INVALID,
				   0,
				   0,
				   NULL,
				   NULL,
				   NULL,
				   jstate);
}

/*
 * Planner hook: forward to regular planner, but measure planning time
 * if needed.
 */
static PlannedStmt *
pgss_planner(Query *parse,
			 const char *query_string,
			 int cursorOptions,
			 ParamListInfo boundParams)
{
	PlannedStmt *result;

	/*
	 * We can't process the query if no query_string is provided, as
	 * pgss_store needs it.  We also ignore query without queryid, as it would
	 * be treated as a utility statement, which may not be the case.
	 *
	 * Note that planner_hook can be called from the planner itself, so we
	 * have a specific nesting level for the planner.  However, utility
	 * commands containing optimizable statements can also call the planner,
	 * same for regular DML (for instance for underlying foreign key queries).
	 * So testing the planner nesting level only is not enough to detect real
	 * top level planner call.
	 */
	if (pgss_enabled(plan_nested_level + exec_nested_level)
		&& pgss_track_planning && query_string
		&& parse->queryId != UINT64CONST(0))
	{
		instr_time	start;
		instr_time	duration;
		BufferUsage bufusage_start,
					bufusage;
		WalUsage	walusage_start,
					walusage;

		/* We need to track buffer usage as the planner can access them. */
		bufusage_start = pgBufferUsage;

		/*
		 * Similarly the planner could write some WAL records in some cases
		 * (e.g. setting a hint bit with those being WAL-logged)
		 */
		walusage_start = pgWalUsage;
		INSTR_TIME_SET_CURRENT(start);

		plan_nested_level++;
		PG_TRY();
		{
			if (prev_planner_hook)
				result = prev_planner_hook(parse, query_string, cursorOptions,
										   boundParams);
			else
				result = standard_planner(parse, query_string, cursorOptions,
										  boundParams);
		}
		PG_FINALLY();
		{
			plan_nested_level--;
		}
		PG_END_TRY();

		INSTR_TIME_SET_CURRENT(duration);
		INSTR_TIME_SUBTRACT(duration, start);

		/* calc differences of buffer counters. */
		memset(&bufusage, 0, sizeof(BufferUsage));
		BufferUsageAccumDiff(&bufusage, &pgBufferUsage, &bufusage_start);

		/* calc differences of WAL counters. */
		memset(&walusage, 0, sizeof(WalUsage));
		WalUsageAccumDiff(&walusage, &pgWalUsage, &walusage_start);

		pgss_store(query_string,
				   parse->queryId,
				   parse->stmt_location,
				   parse->stmt_len,
				   PGSS_PLAN,
				   INSTR_TIME_GET_MILLISEC(duration),
				   0,
				   &bufusage,
				   &walusage,
				   NULL,
				   NULL);
	}
	else
	{
		if (prev_planner_hook)
			result = prev_planner_hook(parse, query_string, cursorOptions,
									   boundParams);
		else
			result = standard_planner(parse, query_string, cursorOptions,
									  boundParams);
	}

	return result;
}

/*
 * ExecutorStart hook: start up tracking if needed
 */
static void
pgss_ExecutorStart(QueryDesc *queryDesc, int eflags)
{
	if (prev_ExecutorStart)
		prev_ExecutorStart(queryDesc, eflags);
	else
		standard_ExecutorStart(queryDesc, eflags);

	/*
	 * If query has queryId zero, don't track it.  This prevents double
	 * counting of optimizable statements that are directly contained in
	 * utility statements.
	 */
	if (pgss_enabled(exec_nested_level) && queryDesc->plannedstmt->queryId != UINT64CONST(0))
	{
		/*
		 * Set up to track total elapsed time in ExecutorRun.  Make sure the
		 * space is allocated in the per-query context so it will go away at
		 * ExecutorEnd.
		 */
		if (queryDesc->totaltime == NULL)
		{
			MemoryContext oldcxt;

			oldcxt = MemoryContextSwitchTo(queryDesc->estate->es_query_cxt);
			queryDesc->totaltime = InstrAlloc(1, INSTRUMENT_ALL, false);
			MemoryContextSwitchTo(oldcxt);
		}
	}
}

/*
 * ExecutorRun hook: all we need do is track nesting depth
 */
static void
pgss_ExecutorRun(QueryDesc *queryDesc, ScanDirection direction, uint64 count,
				 bool execute_once)
{
	exec_nested_level++;
	PG_TRY();
	{
		if (prev_ExecutorRun)
			prev_ExecutorRun(queryDesc, direction, count, execute_once);
		else
			standard_ExecutorRun(queryDesc, direction, count, execute_once);
	}
	PG_FINALLY();
	{
		exec_nested_level--;
	}
	PG_END_TRY();
}

/*
 * ExecutorFinish hook: all we need do is track nesting depth
 */
static void
pgss_ExecutorFinish(QueryDesc *queryDesc)
{
	exec_nested_level++;
	PG_TRY();
	{
		if (prev_ExecutorFinish)
			prev_ExecutorFinish(queryDesc);
		else
			standard_ExecutorFinish(queryDesc);
	}
	PG_FINALLY();
	{
		exec_nested_level--;
	}
	PG_END_TRY();
}

/*
 * ExecutorEnd hook: store results if needed
 */
static void
pgss_ExecutorEnd(QueryDesc *queryDesc)
{
	uint64		queryId = queryDesc->plannedstmt->queryId;

	if (queryId != UINT64CONST(0) && queryDesc->totaltime &&
		pgss_enabled(exec_nested_level))
	{
		/*
		 * Make sure stats accumulation is done.  (Note: it's okay if several
		 * levels of hook all do this.)
		 */
		InstrEndLoop(queryDesc->totaltime);

		pgss_store(queryDesc->sourceText,
				   queryId,
				   queryDesc->plannedstmt->stmt_location,
				   queryDesc->plannedstmt->stmt_len,
				   PGSS_EXEC,
				   queryDesc->totaltime->total * 1000.0,	/* convert to msec */
				   queryDesc->estate->es_processed,
				   &queryDesc->totaltime->bufusage,
				   &queryDesc->totaltime->walusage,
				   queryDesc->estate->es_jit ? &queryDesc->estate->es_jit->instr : NULL,
				   NULL);
	}

	if (prev_ExecutorEnd)
		prev_ExecutorEnd(queryDesc);
	else
		standard_ExecutorEnd(queryDesc);
}

/*
 * ProcessUtility hook
 */
static void
pgss_ProcessUtility(PlannedStmt *pstmt, const char *queryString,
					bool readOnlyTree,
					ProcessUtilityContext context,
					ParamListInfo params, QueryEnvironment *queryEnv,
					DestReceiver *dest, QueryCompletion *qc)
{
	Node	   *parsetree = pstmt->utilityStmt;
	uint64		saved_queryId = pstmt->queryId;
	int			saved_stmt_location = pstmt->stmt_location;
	int			saved_stmt_len = pstmt->stmt_len;

	/*
	 * Force utility statements to get queryId zero.  We do this even in cases
	 * where the statement contains an optimizable statement for which a
	 * queryId could be derived (such as EXPLAIN or DECLARE CURSOR).  For such
	 * cases, runtime control will first go through ProcessUtility and then
	 * the executor, and we don't want the executor hooks to do anything,
	 * since we are already measuring the statement's costs at the utility
	 * level.
	 *
	 * Note that this is only done if pg_stat_statements is enabled and
	 * configured to track utility statements, in the unlikely possibility
	 * that user configured another extension to handle utility statements
	 * only.
	 */
	if (pgss_enabled(exec_nested_level) && pgss_track_utility)
		pstmt->queryId = UINT64CONST(0);

	/*
	 * If it's an EXECUTE statement, we don't track it and don't increment the
	 * nesting level.  This allows the cycles to be charged to the underlying
	 * PREPARE instead (by the Executor hooks), which is much more useful.
	 *
	 * We also don't track execution of PREPARE.  If we did, we would get one
	 * hash table entry for the PREPARE (with hash calculated from the query
	 * string), and then a different one with the same query string (but hash
	 * calculated from the query tree) would be used to accumulate costs of
	 * ensuing EXECUTEs.  This would be confusing, and inconsistent with other
	 * cases where planning time is not included at all.
	 *
	 * Likewise, we don't track execution of DEALLOCATE.
	 */
	if (pgss_track_utility && pgss_enabled(exec_nested_level) &&
		PGSS_HANDLED_UTILITY(parsetree))
	{
		instr_time	start;
		instr_time	duration;
		uint64		rows;
		BufferUsage bufusage_start,
					bufusage;
		WalUsage	walusage_start,
					walusage;

		bufusage_start = pgBufferUsage;
		walusage_start = pgWalUsage;
		INSTR_TIME_SET_CURRENT(start);

		exec_nested_level++;
		PG_TRY();
		{
			if (prev_ProcessUtility)
				prev_ProcessUtility(pstmt, queryString, readOnlyTree,
									context, params, queryEnv,
									dest, qc);
			else
				standard_ProcessUtility(pstmt, queryString, readOnlyTree,
										context, params, queryEnv,
										dest, qc);
		}
		PG_FINALLY();
		{
			exec_nested_level--;
		}
		PG_END_TRY();

		/*
		 * CAUTION: do not access the *pstmt data structure again below here.
		 * If it was a ROLLBACK or similar, that data structure may have been
		 * freed.  We must copy everything we still need into local variables,
		 * which we did above.
		 *
		 * For the same reason, we can't risk restoring pstmt->queryId to its
		 * former value, which'd otherwise be a good idea.
		 */

		INSTR_TIME_SET_CURRENT(duration);
		INSTR_TIME_SUBTRACT(duration, start);

		/*
		 * Track the total number of rows retrieved or affected by the utility
		 * statements of COPY, FETCH, CREATE TABLE AS, CREATE MATERIALIZED
		 * VIEW, REFRESH MATERIALIZED VIEW and SELECT INTO.
		 */
		rows = (qc && (qc->commandTag == CMDTAG_COPY ||
					   qc->commandTag == CMDTAG_FETCH ||
					   qc->commandTag == CMDTAG_SELECT ||
					   qc->commandTag == CMDTAG_REFRESH_MATERIALIZED_VIEW)) ?
			qc->nprocessed : 0;

		/* calc differences of buffer counters. */
		memset(&bufusage, 0, sizeof(BufferUsage));
		BufferUsageAccumDiff(&bufusage, &pgBufferUsage, &bufusage_start);

		/* calc differences of WAL counters. */
		memset(&walusage, 0, sizeof(WalUsage));
		WalUsageAccumDiff(&walusage, &pgWalUsage, &walusage_start);

		pgss_store(queryString,
				   saved_queryId,
				   saved_stmt_location,
				   saved_stmt_len,
				   PGSS_EXEC,
				   INSTR_TIME_GET_MILLISEC(duration),
				   rows,
				   &bufusage,
				   &walusage,
				   NULL,
				   NULL);
	}
	else
	{
		if (prev_ProcessUtility)
			prev_ProcessUtility(pstmt, queryString, readOnlyTree,
								context, params, queryEnv,
								dest, qc);
		else
			standard_ProcessUtility(pstmt, queryString, readOnlyTree,
									context, params, queryEnv,
									dest, qc);
	}
}

/*
 * Store some statistics for a statement.
 *
 * If jstate is not NULL then we're trying to create an entry for which
 * we have no statistics as yet; we just want to record the normalized
 * query string.  total_time, rows, bufusage and walusage are ignored in this
 * case.
 *
 * If kind is PGSS_PLAN or PGSS_EXEC, its value is used as the array position
 * for the arrays in the Counters field.
 */
static void
pgss_store(const char *query, uint64 queryId,
		   int query_location, int query_len,
		   pgssStoreKind kind,
		   double total_time, uint64 rows,
		   const BufferUsage *bufusage,
		   const WalUsage *walusage,
		   const struct JitInstrumentation *jitusage,
		   JumbleState *jstate)
{
	pgssHashKey key;
	pgssEntry  *entry;
	char	   *norm_query = NULL;
	const char *redacted_query;
	int         redacted_query_len;
	int			encoding = GetDatabaseEncoding();

	Assert(query != NULL);

	/* Safety check... */
	if (!pgss || !pgss_hash)
		return;

	/*
	 * YB_TODO(lnguyen@yugabyte)
	 * Postgres 13 drop this case. Need to verify if that's what we want.
	 *
<<<<<<< HEAD
	 * Use the redacted query for checking purposes.
	redacted_query = pnstrdup(query, query_len);
	redacted_query = RedactPasswordIfExists(redacted_query);
	redacted_query_len = strlen(redacted_query);
	queryId = pgss_hash_string(redacted_query, redacted_query_len);
	 */
=======
	 * First apply starting offset, unless it's -1 (unknown).
	 */
	if (query_location >= 0)
	{
		Assert(query_location <= strlen(query));
		query += query_location;
		/* Length of 0 (or -1) means "rest of string" */
		if (query_len <= 0)
			query_len = strlen(query);
		else
			Assert(query_len <= strlen(query));
	}
	else
	{
		/* If query location is unknown, distrust query_len as well */
		query_location = 0;
		query_len = strlen(query);
	}

	/*
	 * Discard leading and trailing whitespace, too.  Use scanner_isspace()
	 * not libc's isspace(), because we want to match the lexer's behavior.
	 */
	while (query_len > 0 && scanner_isspace(query[0]))
		query++, query_location++, query_len--;
	while (query_len > 0 && scanner_isspace(query[query_len - 1]))
		query_len--;

	/* Use the redacted query for checking purposes. */
	YbGetRedactedQueryString(query, query_len, &redacted_query, &redacted_query_len);
>>>>>>> 03c9c4ca

	/*
	 * Nothing to do if compute_query_id isn't enabled and no other module
	 * computed a query identifier.
	 */
	if (queryId == UINT64CONST(0))
	{
		return;
	}

	/*
	 * Confine our attention to the relevant part of the string, if the query
	 * is a portion of a multi-statement source string, and update query
	 * location and length if needed.
	 */
	query = CleanQuerytext(query, &query_location, &query_len);

	/* Set up key for hashtable search */

	/* memset() is required when pgssHashKey is without padding only */
	memset(&key, 0, sizeof(pgssHashKey));

	key.userid = GetUserId();
	key.dbid = MyDatabaseId;
	key.queryid = queryId;
	key.toplevel = (exec_nested_level == 0);

	/* Lookup the hash table entry with shared lock. */
	LWLockAcquire(pgss->lock, LW_SHARED);

	entry = (pgssEntry *) hash_search(pgss_hash, &key, HASH_FIND, NULL);

	/* Create new entry, if not present */
	if (!entry)
	{
		Size		query_offset;
		int			gc_count;
		bool		stored;
		bool		do_gc;

		/*
		 * Create a new, normalized query string if caller asked.  We don't
		 * need to hold the lock while doing this work.  (Note: in any case,
		 * it's possible that someone else creates a duplicate hashtable entry
		 * in the interval where we don't hold the lock below.  That case is
		 * handled by entry_alloc.)
		 */
		if (jstate)
		{
			/* YB_TODO(lnguyen@yugabyte) Need to redo the work for redacted_query_len */
			LWLockRelease(pgss->lock);
			norm_query = generate_normalized_query(jstate, redacted_query,
												   query_location,
												   &query_len);
			LWLockAcquire(pgss->lock, LW_SHARED);
		}

		/* Append new query text to file with only shared lock held */
		stored = qtext_store(norm_query ? norm_query : redacted_query, redacted_query_len,
							 &query_offset, &gc_count);

		/*
		 * Determine whether we need to garbage collect external query texts
		 * while the shared lock is still held.  This micro-optimization
		 * avoids taking the time to decide this while holding exclusive lock.
		 */
		do_gc = need_gc_qtexts();

		/* Need exclusive lock to make a new hashtable entry - promote */
		LWLockRelease(pgss->lock);
		LWLockAcquire(pgss->lock, LW_EXCLUSIVE);

		/*
		 * A garbage collection may have occurred while we weren't holding the
		 * lock.  In the unlikely event that this happens, the query text we
		 * stored above will have been garbage collected, so write it again.
		 * This should be infrequent enough that doing it while holding
		 * exclusive lock isn't a performance problem.
		 */
		if (!stored || pgss->gc_count != gc_count)
			stored = qtext_store(norm_query ? norm_query : redacted_query, redacted_query_len,
								 &query_offset, NULL);

		/* If we failed to write to the text file, give up */
		if (!stored)
			goto done;

		/* OK to create a new hashtable entry */
		entry = entry_alloc(&key, query_offset, redacted_query_len, encoding,
							jstate != NULL);

		/* If needed, perform garbage collection while exclusive lock held */
		if (do_gc)
			gc_qtexts();
	}

	/* Increment the counts, except when jstate is not NULL */
	if (!jstate)
	{
		/*
		 * Grab the spinlock while updating the counters (see comment about
		 * locking rules at the head of the file)
		 */
		volatile pgssEntry *e = (volatile pgssEntry *) entry;

		Assert(kind == PGSS_PLAN || kind == PGSS_EXEC);

		SpinLockAcquire(&e->mutex);

		/* "Unstick" entry if it was previously sticky */
		if (IS_STICKY(e->counters))
			e->counters.usage = USAGE_INIT;

		e->counters.calls[kind] += 1;
		e->counters.total_time[kind] += total_time;

		if (IsYugaByteEnabled())
		{
			int64_t tt_int = (int64_t)(total_time/yb_hdr_latency_res_ms);
			if (tt_int < yb_hdr_max_value)
				hdr_record_value((hdr_histogram *)&e->yb_hdr_histogram, tt_int);
			else
				e->yb_slow_executions++;
		}


		if (e->counters.calls[kind] == 1)
		{
			e->counters.min_time[kind] = total_time;
			e->counters.max_time[kind] = total_time;
			e->counters.mean_time[kind] = total_time;
		}
		else
		{
			/*
			 * Welford's method for accurately computing variance. See
			 * <http://www.johndcook.com/blog/standard_deviation/>
			 */
			double		old_mean = e->counters.mean_time[kind];

			e->counters.mean_time[kind] +=
				(total_time - old_mean) / e->counters.calls[kind];
			e->counters.sum_var_time[kind] +=
				(total_time - old_mean) * (total_time - e->counters.mean_time[kind]);

			/* calculate min and max time */
			if (e->counters.min_time[kind] > total_time)
				e->counters.min_time[kind] = total_time;
			if (e->counters.max_time[kind] < total_time)
				e->counters.max_time[kind] = total_time;
		}
		e->counters.rows += rows;
		e->counters.shared_blks_hit += bufusage->shared_blks_hit;
		e->counters.shared_blks_read += bufusage->shared_blks_read;
		e->counters.shared_blks_dirtied += bufusage->shared_blks_dirtied;
		e->counters.shared_blks_written += bufusage->shared_blks_written;
		e->counters.local_blks_hit += bufusage->local_blks_hit;
		e->counters.local_blks_read += bufusage->local_blks_read;
		e->counters.local_blks_dirtied += bufusage->local_blks_dirtied;
		e->counters.local_blks_written += bufusage->local_blks_written;
		e->counters.temp_blks_read += bufusage->temp_blks_read;
		e->counters.temp_blks_written += bufusage->temp_blks_written;
		e->counters.blk_read_time += INSTR_TIME_GET_MILLISEC(bufusage->blk_read_time);
		e->counters.blk_write_time += INSTR_TIME_GET_MILLISEC(bufusage->blk_write_time);
		e->counters.temp_blk_read_time += INSTR_TIME_GET_MILLISEC(bufusage->temp_blk_read_time);
		e->counters.temp_blk_write_time += INSTR_TIME_GET_MILLISEC(bufusage->temp_blk_write_time);
		e->counters.usage += USAGE_EXEC(total_time);
		e->counters.wal_records += walusage->wal_records;
		e->counters.wal_fpi += walusage->wal_fpi;
		e->counters.wal_bytes += walusage->wal_bytes;
		if (jitusage)
		{
			e->counters.jit_functions += jitusage->created_functions;
			e->counters.jit_generation_time += INSTR_TIME_GET_MILLISEC(jitusage->generation_counter);

			if (INSTR_TIME_GET_MILLISEC(jitusage->inlining_counter))
				e->counters.jit_inlining_count++;
			e->counters.jit_inlining_time += INSTR_TIME_GET_MILLISEC(jitusage->inlining_counter);

			if (INSTR_TIME_GET_MILLISEC(jitusage->optimization_counter))
				e->counters.jit_optimization_count++;
			e->counters.jit_optimization_time += INSTR_TIME_GET_MILLISEC(jitusage->optimization_counter);

			if (INSTR_TIME_GET_MILLISEC(jitusage->emission_counter))
				e->counters.jit_emission_count++;
			e->counters.jit_emission_time += INSTR_TIME_GET_MILLISEC(jitusage->emission_counter);
		}

		SpinLockRelease(&e->mutex);
	}

done:
	LWLockRelease(pgss->lock);

	/* We postpone this clean-up until we're out of the lock */
	if (norm_query)
		pfree(norm_query);
}

/*
 * Reset statement statistics corresponding to userid, dbid, and queryid.
 */
Datum
pg_stat_statements_reset_1_7(PG_FUNCTION_ARGS)
{
	Oid			userid;
	Oid			dbid;
	uint64		queryid;

	userid = PG_GETARG_OID(0);
	dbid = PG_GETARG_OID(1);
	queryid = (uint64) PG_GETARG_INT64(2);

	entry_reset(userid, dbid, queryid);

	PG_RETURN_VOID();
}

/*
 * Reset statement statistics.
 */
Datum
pg_stat_statements_reset(PG_FUNCTION_ARGS)
{
	entry_reset(0, 0, 0);

	PG_RETURN_VOID();
}

/* Number of output arguments (columns) for various API versions */
#define PG_STAT_STATEMENTS_COLS_V1_0	14
#define PG_STAT_STATEMENTS_COLS_V1_1	18
#define PG_STAT_STATEMENTS_COLS_V1_2	19
#define PG_STAT_STATEMENTS_COLS_V1_3	23
#define PG_STAT_STATEMENTS_COLS_V1_8	32
#define PG_STAT_STATEMENTS_COLS_V1_9	33
#define PG_STAT_STATEMENTS_COLS_V1_10	43

#define YB_PG_STAT_STATEMENTS_COLS_V1_4	44
#define PG_STAT_STATEMENTS_COLS			44	/* maximum of above */

/*
 * Retrieve statement statistics.
 *
 * The SQL API of this function has changed multiple times, and will likely
 * do so again in future.  To support the case where a newer version of this
 * loadable module is being used with an old SQL declaration of the function,
 * we continue to support the older API versions.  For 1.2 and later, the
 * expected API version is identified by embedding it in the C name of the
 * function.  Unfortunately we weren't bright enough to do that for 1.1.
 */
Datum
yb_pg_stat_statements_1_4(PG_FUNCTION_ARGS)
{
	bool		showtext = PG_GETARG_BOOL(0);

	pg_stat_statements_internal(fcinfo, YB_PGSS_V1_4, showtext);

	return (Datum) 0;
}

Datum
pg_stat_statements_1_10(PG_FUNCTION_ARGS)
{
	bool		showtext = PG_GETARG_BOOL(0);

	pg_stat_statements_internal(fcinfo, PGSS_V1_10, showtext);

	return (Datum) 0;
}

Datum
pg_stat_statements_1_9(PG_FUNCTION_ARGS)
{
	bool		showtext = PG_GETARG_BOOL(0);

	pg_stat_statements_internal(fcinfo, PGSS_V1_9, showtext);

	return (Datum) 0;
}

Datum
pg_stat_statements_1_8(PG_FUNCTION_ARGS)
{
	bool		showtext = PG_GETARG_BOOL(0);

	pg_stat_statements_internal(fcinfo, PGSS_V1_8, showtext);

	return (Datum) 0;
}

Datum
pg_stat_statements_1_3(PG_FUNCTION_ARGS)
{
	bool		showtext = PG_GETARG_BOOL(0);

	pg_stat_statements_internal(fcinfo, PGSS_V1_3, showtext);

	return (Datum) 0;
}

Datum
pg_stat_statements_1_2(PG_FUNCTION_ARGS)
{
	bool		showtext = PG_GETARG_BOOL(0);

	pg_stat_statements_internal(fcinfo, PGSS_V1_2, showtext);

	return (Datum) 0;
}

/*
 * Legacy entry point for pg_stat_statements() API versions 1.0 and 1.1.
 * This can be removed someday, perhaps.
 */
Datum
pg_stat_statements(PG_FUNCTION_ARGS)
{
	/* If it's really API 1.1, we'll figure that out below */
	pg_stat_statements_internal(fcinfo, PGSS_V1_0, true);

	return (Datum) 0;
}

/* Common code for all versions of pg_stat_statements() */
static void
pg_stat_statements_internal(FunctionCallInfo fcinfo,
							pgssVersion api_version,
							bool showtext)
{
	ReturnSetInfo *rsinfo = (ReturnSetInfo *) fcinfo->resultinfo;
	Oid			userid = GetUserId();
	bool		is_allowed_role = false;
	char	   *qbuffer = NULL;
	Size		qbuffer_size = 0;
	Size		extent = 0;
	int			gc_count = 0;
	HASH_SEQ_STATUS hash_seq;
	pgssEntry  *entry;

	/*
	 * Superusers or roles with the privileges of pg_read_all_stats members
	 * are allowed
	 */
	is_allowed_role = has_privs_of_role(userid, ROLE_PG_READ_ALL_STATS);

	/* hash table must exist already */
	if (!pgss || !pgss_hash)
		ereport(ERROR,
				(errcode(ERRCODE_OBJECT_NOT_IN_PREREQUISITE_STATE),
				 errmsg("pg_stat_statements must be loaded via shared_preload_libraries")));

	InitMaterializedSRF(fcinfo, 0);

	/*
	 * Check we have the expected number of output arguments.  Aside from
	 * being a good safety check, we need a kluge here to detect API version
	 * 1.1, which was wedged into the code in an ill-considered way.
	 */
	switch (rsinfo->setDesc->natts)
	{
		case PG_STAT_STATEMENTS_COLS_V1_0:
			if (api_version != PGSS_V1_0)
				elog(ERROR, "incorrect number of output arguments");
			break;
		case PG_STAT_STATEMENTS_COLS_V1_1:
			/* pg_stat_statements() should have told us 1.0 */
			if (api_version != PGSS_V1_0)
				elog(ERROR, "incorrect number of output arguments");
			api_version = PGSS_V1_1;
			break;
		case PG_STAT_STATEMENTS_COLS_V1_2:
			if (api_version != PGSS_V1_2)
				elog(ERROR, "incorrect number of output arguments");
			break;
		case PG_STAT_STATEMENTS_COLS_V1_3:
			if (api_version != PGSS_V1_3)
				elog(ERROR, "incorrect number of output arguments");
			break;
		case PG_STAT_STATEMENTS_COLS_V1_8:
			if (api_version != PGSS_V1_8)
				elog(ERROR, "incorrect number of output arguments");
			break;
		case PG_STAT_STATEMENTS_COLS_V1_9:
			if (api_version != PGSS_V1_9)
				elog(ERROR, "incorrect number of output arguments");
			break;
		case PG_STAT_STATEMENTS_COLS_V1_10:
			if (api_version != PGSS_V1_10)
				elog(ERROR, "incorrect number of output arguments");
			break;
		case YB_PG_STAT_STATEMENTS_COLS_V1_4:
			if (api_version != YB_PGSS_V1_4)
				elog(ERROR, "incorrect number of output arguments");
			break;
		default:
			elog(ERROR, "incorrect number of output arguments");
	}

	/*
	 * We'd like to load the query text file (if needed) while not holding any
	 * lock on pgss->lock.  In the worst case we'll have to do this again
	 * after we have the lock, but it's unlikely enough to make this a win
	 * despite occasional duplicated work.  We need to reload if anybody
	 * writes to the file (either a retail qtext_store(), or a garbage
	 * collection) between this point and where we've gotten shared lock.  If
	 * a qtext_store is actually in progress when we look, we might as well
	 * skip the speculative load entirely.
	 */
	if (showtext)
	{
		int			n_writers;

		/* Take the mutex so we can examine variables */
		{
			volatile pgssSharedState *s = (volatile pgssSharedState *) pgss;

			SpinLockAcquire(&s->mutex);
			extent = s->extent;
			n_writers = s->n_writers;
			gc_count = s->gc_count;
			SpinLockRelease(&s->mutex);
		}

		/* No point in loading file now if there are active writers */
		if (n_writers == 0)
			qbuffer = qtext_load_file(&qbuffer_size);
	}

	/*
	 * Get shared lock, load or reload the query text file if we must, and
	 * iterate over the hashtable entries.
	 *
	 * With a large hash table, we might be holding the lock rather longer
	 * than one could wish.  However, this only blocks creation of new hash
	 * table entries, and the larger the hash table the less likely that is to
	 * be needed.  So we can hope this is okay.  Perhaps someday we'll decide
	 * we need to partition the hash table to limit the time spent holding any
	 * one lock.
	 */
	LWLockAcquire(pgss->lock, LW_SHARED);

	if (showtext)
	{
		/*
		 * Here it is safe to examine extent and gc_count without taking the
		 * mutex.  Note that although other processes might change
		 * pgss->extent just after we look at it, the strings they then write
		 * into the file cannot yet be referenced in the hashtable, so we
		 * don't care whether we see them or not.
		 *
		 * If qtext_load_file fails, we just press on; we'll return NULL for
		 * every query text.
		 */
		if (qbuffer == NULL ||
			pgss->extent != extent ||
			pgss->gc_count != gc_count)
		{
			if (qbuffer)
				free(qbuffer);
			qbuffer = qtext_load_file(&qbuffer_size);
		}
	}

	hash_seq_init(&hash_seq, pgss_hash);
	while ((entry = hash_seq_search(&hash_seq)) != NULL)
	{
		Datum		values[PG_STAT_STATEMENTS_COLS];
		bool		nulls[PG_STAT_STATEMENTS_COLS];
		int			i = 0;
		Counters	tmp;
		double		stddev;
		int64		queryid = entry->key.queryid;

		memset(values, 0, sizeof(values));
		memset(nulls, 0, sizeof(nulls));

		values[i++] = ObjectIdGetDatum(entry->key.userid);
		values[i++] = ObjectIdGetDatum(entry->key.dbid);
		if (api_version >= PGSS_V1_9)
			values[i++] = BoolGetDatum(entry->key.toplevel);

		if (is_allowed_role || entry->key.userid == userid)
		{
			if (api_version >= PGSS_V1_2)
				values[i++] = Int64GetDatumFast(queryid);

			if (showtext)
			{
				char	   *qstr = qtext_fetch(entry->query_offset,
											   entry->query_len,
											   qbuffer,
											   qbuffer_size);

				if (qstr)
				{
					char	   *enc;

					enc = pg_any_to_server(qstr,
										   entry->query_len,
										   entry->encoding);

					values[i++] = CStringGetTextDatum(enc);

					if (enc != qstr)
						pfree(enc);
				}
				else
				{
					/* Just return a null if we fail to find the text */
					nulls[i++] = true;
				}
			}
			else
			{
				/* Query text not requested */
				nulls[i++] = true;
			}
		}
		else
		{
			/* Don't show queryid */
			if (api_version >= PGSS_V1_2)
				nulls[i++] = true;

			/*
			 * Don't show query text, but hint as to the reason for not doing
			 * so if it was requested
			 */
			if (showtext)
				values[i++] = CStringGetTextDatum("<insufficient privilege>");
			else
				nulls[i++] = true;
		}

		/* copy counters to a local variable to keep locking time short */
		{
			volatile pgssEntry *e = (volatile pgssEntry *) entry;

			SpinLockAcquire(&e->mutex);
			tmp = e->counters;
			SpinLockRelease(&e->mutex);
		}

		/* Skip entry if unexecuted (ie, it's a pending "sticky" entry) */
		if (IS_STICKY(tmp))
			continue;

		/* Note that we rely on PGSS_PLAN being 0 and PGSS_EXEC being 1. */
		for (int kind = 0; kind < PGSS_NUMKIND; kind++)
		{
			if (kind == PGSS_EXEC || api_version >= PGSS_V1_8)
			{
				values[i++] = Int64GetDatumFast(tmp.calls[kind]);
				values[i++] = Float8GetDatumFast(tmp.total_time[kind]);
			}

			if ((kind == PGSS_EXEC && api_version >= PGSS_V1_3) ||
				api_version >= PGSS_V1_8)
			{
				values[i++] = Float8GetDatumFast(tmp.min_time[kind]);
				values[i++] = Float8GetDatumFast(tmp.max_time[kind]);
				values[i++] = Float8GetDatumFast(tmp.mean_time[kind]);

				/*
				 * Note we are calculating the population variance here, not
				 * the sample variance, as we have data for the whole
				 * population, so Bessel's correction is not used, and we
				 * don't divide by tmp.calls - 1.
				 */
				if (tmp.calls[kind] > 1)
					stddev = sqrt(tmp.sum_var_time[kind] / tmp.calls[kind]);
				else
					stddev = 0.0;
				values[i++] = Float8GetDatumFast(stddev);
			}
		}
		values[i++] = Int64GetDatumFast(tmp.rows);
		values[i++] = Int64GetDatumFast(tmp.shared_blks_hit);
		values[i++] = Int64GetDatumFast(tmp.shared_blks_read);
		if (api_version >= PGSS_V1_1)
			values[i++] = Int64GetDatumFast(tmp.shared_blks_dirtied);
		values[i++] = Int64GetDatumFast(tmp.shared_blks_written);
		values[i++] = Int64GetDatumFast(tmp.local_blks_hit);
		values[i++] = Int64GetDatumFast(tmp.local_blks_read);
		if (api_version >= PGSS_V1_1)
			values[i++] = Int64GetDatumFast(tmp.local_blks_dirtied);
		values[i++] = Int64GetDatumFast(tmp.local_blks_written);
		values[i++] = Int64GetDatumFast(tmp.temp_blks_read);
		values[i++] = Int64GetDatumFast(tmp.temp_blks_written);
		if (api_version >= PGSS_V1_1)
		{
			values[i++] = Float8GetDatumFast(tmp.blk_read_time);
			values[i++] = Float8GetDatumFast(tmp.blk_write_time);
		}
		if (api_version >= PGSS_V1_10)
		{
			values[i++] = Float8GetDatumFast(tmp.temp_blk_read_time);
			values[i++] = Float8GetDatumFast(tmp.temp_blk_write_time);
		}
		if (api_version >= PGSS_V1_8)
		{
			char		buf[256];
			Datum		wal_bytes;

			values[i++] = Int64GetDatumFast(tmp.wal_records);
			values[i++] = Int64GetDatumFast(tmp.wal_fpi);

			snprintf(buf, sizeof buf, UINT64_FORMAT, tmp.wal_bytes);

			/* Convert to numeric. */
			wal_bytes = DirectFunctionCall3(numeric_in,
											CStringGetDatum(buf),
											ObjectIdGetDatum(0),
											Int32GetDatum(-1));
			values[i++] = wal_bytes;
		}
		if (api_version >= PGSS_V1_10)
		{
			values[i++] = Int64GetDatumFast(tmp.jit_functions);
			values[i++] = Float8GetDatumFast(tmp.jit_generation_time);
			values[i++] = Int64GetDatumFast(tmp.jit_inlining_count);
			values[i++] = Float8GetDatumFast(tmp.jit_inlining_time);
			values[i++] = Int64GetDatumFast(tmp.jit_optimization_count);
			values[i++] = Float8GetDatumFast(tmp.jit_optimization_time);
			values[i++] = Int64GetDatumFast(tmp.jit_emission_count);
			values[i++] = Float8GetDatumFast(tmp.jit_emission_time);
		}

		if (api_version >= YB_PGSS_V1_4)
		{
			values[i++] = yb_get_histogram_jsonb_args(queryid, entry->key.userid, entry->key.dbid);
		}

		Assert(i == (api_version == PGSS_V1_0 ? PG_STAT_STATEMENTS_COLS_V1_0 :
					 api_version == PGSS_V1_1 ? PG_STAT_STATEMENTS_COLS_V1_1 :
					 api_version == PGSS_V1_2 ? PG_STAT_STATEMENTS_COLS_V1_2 :
					 api_version == PGSS_V1_3 ? PG_STAT_STATEMENTS_COLS_V1_3 :
					 api_version == PGSS_V1_8 ? PG_STAT_STATEMENTS_COLS_V1_8 :
					 api_version == PGSS_V1_9 ? PG_STAT_STATEMENTS_COLS_V1_9 :
					 api_version == PGSS_V1_10 ? PG_STAT_STATEMENTS_COLS_V1_10 :
					 api_version == YB_PGSS_V1_4 ? YB_PG_STAT_STATEMENTS_COLS_V1_4 :
					 -1 /* fail if you forget to update this assert */ ));

		tuplestore_putvalues(rsinfo->setResult, rsinfo->setDesc, values, nulls);
	}

	LWLockRelease(pgss->lock);

	if (qbuffer)
		free(qbuffer);
}

/* Number of output arguments (columns) for pg_stat_statements_info */
#define PG_STAT_STATEMENTS_INFO_COLS	2

/*
 * Return statistics of pg_stat_statements.
 */
Datum
pg_stat_statements_info(PG_FUNCTION_ARGS)
{
	pgssGlobalStats stats;
	TupleDesc	tupdesc;
	Datum		values[PG_STAT_STATEMENTS_INFO_COLS];
	bool		nulls[PG_STAT_STATEMENTS_INFO_COLS];

	if (!pgss || !pgss_hash)
		ereport(ERROR,
				(errcode(ERRCODE_OBJECT_NOT_IN_PREREQUISITE_STATE),
				 errmsg("pg_stat_statements must be loaded via shared_preload_libraries")));

	/* Build a tuple descriptor for our result type */
	if (get_call_result_type(fcinfo, NULL, &tupdesc) != TYPEFUNC_COMPOSITE)
		elog(ERROR, "return type must be a row type");

	MemSet(values, 0, sizeof(values));
	MemSet(nulls, 0, sizeof(nulls));

	/* Read global statistics for pg_stat_statements */
	{
		volatile pgssSharedState *s = (volatile pgssSharedState *) pgss;

		SpinLockAcquire(&s->mutex);
		stats = s->stats;
		SpinLockRelease(&s->mutex);
	}

	values[0] = Int64GetDatum(stats.dealloc);
	values[1] = TimestampTzGetDatum(stats.stats_reset);

	PG_RETURN_DATUM(HeapTupleGetDatum(heap_form_tuple(tupdesc, values, nulls)));
}

/*
 * Estimate shared memory space needed.
 */
static Size
pgss_memsize(void)
{
	Size		size;

	size = MAXALIGN(sizeof(pgssSharedState));
	size = add_size(size, hash_estimate_size(pgss_max,
		sizeof(pgssEntry) + cfg.counts_len * sizeof(count_t)));

	return size;
}

/*
 * Allocate a new hashtable entry.
 * caller must hold an exclusive lock on pgss->lock
 *
 * "query" need not be null-terminated; we rely on query_len instead
 *
 * If "sticky" is true, make the new entry artificially sticky so that it will
 * probably still be there when the query finishes execution.  We do this by
 * giving it a median usage value rather than the normal value.  (Strictly
 * speaking, query strings are normalized on a best effort basis, though it
 * would be difficult to demonstrate this even under artificial conditions.)
 *
 * Note: despite needing exclusive lock, it's not an error for the target
 * entry to already exist.  This is because pgss_store releases and
 * reacquires lock after failing to find a match; so someone else could
 * have made the entry while we waited to get exclusive lock.
 */
static pgssEntry *
entry_alloc(pgssHashKey *key, Size query_offset, int query_len, int encoding,
			bool sticky)
{
	pgssEntry  *entry;
	bool		found;

	/* Make space if needed */
	while (hash_get_num_entries(pgss_hash) >= pgss_max)
		entry_dealloc();

	/* Find or create an entry with desired hash code */
	entry = (pgssEntry *) hash_search(pgss_hash, key, HASH_ENTER, &found);

	if (!found)
	{
		/* New entry, initialize it */

		/* reset the statistics */
		memset(&entry->counters, 0, sizeof(Counters));
		/* set the appropriate initial usage count */
		entry->counters.usage = sticky ? pgss->cur_median_usage : USAGE_INIT;
		/* re-initialize the mutex each time ... we assume no one using it */
		SpinLockInit(&entry->mutex);
		/* ... and don't forget the query text metadata */
		Assert(query_len >= 0);
		entry->query_offset = query_offset;
		entry->query_len = query_len;
		entry->encoding = encoding;
		entry->yb_slow_executions = 0;
		/* zero out histogram space when new entry is created */
		yb_hdr_reset(&entry->yb_hdr_histogram);
		hdr_init_preallocated(&entry->yb_hdr_histogram, &cfg);
	}

	return entry;
}

/*
 * qsort comparator for sorting into increasing usage order
 */
static int
entry_cmp(const void *lhs, const void *rhs)
{
	double		l_usage = (*(pgssEntry *const *) lhs)->counters.usage;
	double		r_usage = (*(pgssEntry *const *) rhs)->counters.usage;

	if (l_usage < r_usage)
		return -1;
	else if (l_usage > r_usage)
		return +1;
	else
		return 0;
}

/*
 * Deallocate least-used entries.
 *
 * Caller must hold an exclusive lock on pgss->lock.
 */
static void
entry_dealloc(void)
{
	HASH_SEQ_STATUS hash_seq;
	pgssEntry **entries;
	pgssEntry  *entry;
	int			nvictims;
	int			i;
	Size		tottextlen;
	int			nvalidtexts;

	/*
	 * Sort entries by usage and deallocate USAGE_DEALLOC_PERCENT of them.
	 * While we're scanning the table, apply the decay factor to the usage
	 * values, and update the mean query length.
	 *
	 * Note that the mean query length is almost immediately obsolete, since
	 * we compute it before not after discarding the least-used entries.
	 * Hopefully, that doesn't affect the mean too much; it doesn't seem worth
	 * making two passes to get a more current result.  Likewise, the new
	 * cur_median_usage includes the entries we're about to zap.
	 */

	entries = palloc(hash_get_num_entries(pgss_hash) * sizeof(pgssEntry *));

	i = 0;
	tottextlen = 0;
	nvalidtexts = 0;

	hash_seq_init(&hash_seq, pgss_hash);
	while ((entry = hash_seq_search(&hash_seq)) != NULL)
	{
		entries[i++] = entry;
		/* "Sticky" entries get a different usage decay rate. */
		if (IS_STICKY(entry->counters))
			entry->counters.usage *= STICKY_DECREASE_FACTOR;
		else
			entry->counters.usage *= USAGE_DECREASE_FACTOR;
		/* In the mean length computation, ignore dropped texts. */
		if (entry->query_len >= 0)
		{
			tottextlen += entry->query_len + 1;
			nvalidtexts++;
		}
	}

	/* Sort into increasing order by usage */
	qsort(entries, i, sizeof(pgssEntry *), entry_cmp);

	/* Record the (approximate) median usage */
	if (i > 0)
		pgss->cur_median_usage = entries[i / 2]->counters.usage;
	/* Record the mean query length */
	if (nvalidtexts > 0)
		pgss->mean_query_len = tottextlen / nvalidtexts;
	else
		pgss->mean_query_len = ASSUMED_LENGTH_INIT;

	/* Now zap an appropriate fraction of lowest-usage entries */
	nvictims = Max(10, i * USAGE_DEALLOC_PERCENT / 100);
	nvictims = Min(nvictims, i);

	for (i = 0; i < nvictims; i++)
	{
		hash_search(pgss_hash, &entries[i]->key, HASH_REMOVE, NULL);
	}

	pfree(entries);

	/* Increment the number of times entries are deallocated */
	{
		volatile pgssSharedState *s = (volatile pgssSharedState *) pgss;

		SpinLockAcquire(&s->mutex);
		s->stats.dealloc += 1;
		SpinLockRelease(&s->mutex);
	}
}

/*
 * Given a query string (not necessarily null-terminated), allocate a new
 * entry in the external query text file and store the string there.
 *
 * If successful, returns true, and stores the new entry's offset in the file
 * into *query_offset.  Also, if gc_count isn't NULL, *gc_count is set to the
 * number of garbage collections that have occurred so far.
 *
 * On failure, returns false.
 *
 * At least a shared lock on pgss->lock must be held by the caller, so as
 * to prevent a concurrent garbage collection.  Share-lock-holding callers
 * should pass a gc_count pointer to obtain the number of garbage collections,
 * so that they can recheck the count after obtaining exclusive lock to
 * detect whether a garbage collection occurred (and removed this entry).
 */
static bool
qtext_store(const char *query, int query_len,
			Size *query_offset, int *gc_count)
{
	Size		off;
	int			fd;

	/*
	 * We use a spinlock to protect extent/n_writers/gc_count, so that
	 * multiple processes may execute this function concurrently.
	 */
	{
		volatile pgssSharedState *s = (volatile pgssSharedState *) pgss;

		SpinLockAcquire(&s->mutex);
		off = s->extent;
		s->extent += query_len + 1;
		s->n_writers++;
		if (gc_count)
			*gc_count = s->gc_count;
		SpinLockRelease(&s->mutex);
	}

	*query_offset = off;

	/*
	 * Don't allow the file to grow larger than what qtext_load_file can
	 * (theoretically) handle.  This has been seen to be reachable on 32-bit
	 * platforms.
	 */
	if (unlikely(query_len >= MaxAllocHugeSize - off))
	{
		errno = EFBIG;			/* not quite right, but it'll do */
		fd = -1;
		goto error;
	}

	/* Now write the data into the successfully-reserved part of the file */
	fd = OpenTransientFile(PGSS_TEXT_FILE, O_RDWR | O_CREAT | PG_BINARY);
	if (fd < 0)
		goto error;

	if (pg_pwrite(fd, query, query_len, off) != query_len)
		goto error;
	if (pg_pwrite(fd, "\0", 1, off + query_len) != 1)
		goto error;

	CloseTransientFile(fd);

	/* Mark our write complete */
	{
		volatile pgssSharedState *s = (volatile pgssSharedState *) pgss;

		SpinLockAcquire(&s->mutex);
		s->n_writers--;
		SpinLockRelease(&s->mutex);
	}

	return true;

error:
	ereport(LOG,
			(errcode_for_file_access(),
			 errmsg("could not write file \"%s\": %m",
					PGSS_TEXT_FILE)));

	if (fd >= 0)
		CloseTransientFile(fd);

	/* Mark our write complete */
	{
		volatile pgssSharedState *s = (volatile pgssSharedState *) pgss;

		SpinLockAcquire(&s->mutex);
		s->n_writers--;
		SpinLockRelease(&s->mutex);
	}

	return false;
}

/*
 * Read the external query text file into a malloc'd buffer.
 *
 * Returns NULL (without throwing an error) if unable to read, eg
 * file not there or insufficient memory.
 *
 * On success, the buffer size is also returned into *buffer_size.
 *
 * This can be called without any lock on pgss->lock, but in that case
 * the caller is responsible for verifying that the result is sane.
 */
static char *
qtext_load_file(Size *buffer_size)
{
	char	   *buf;
	int			fd;
	struct stat stat;
	Size		nread;

	fd = OpenTransientFile(PGSS_TEXT_FILE, O_RDONLY | PG_BINARY);
	if (fd < 0)
	{
		if (errno != ENOENT)
			ereport(LOG,
					(errcode_for_file_access(),
					 errmsg("could not read file \"%s\": %m",
							PGSS_TEXT_FILE)));
		return NULL;
	}

	/* Get file length */
	if (fstat(fd, &stat))
	{
		ereport(LOG,
				(errcode_for_file_access(),
				 errmsg("could not stat file \"%s\": %m",
						PGSS_TEXT_FILE)));
		CloseTransientFile(fd);
		return NULL;
	}

	/* Allocate buffer; beware that off_t might be wider than size_t */
	if ((yb_qtext_size_limit >= 0 && stat.st_size > yb_qtext_size_limit * 1024) ||
	     !AllocHugeSizeIsValid(stat.st_size))
		buf = NULL;
	else
		buf = (char *) malloc(stat.st_size);

	if (buf == NULL)
	{
		/*
		 * YB_TODO: error message should not have bytes information like
		 * upstream PG commit 56df07bb9e50a3ca4d148c537524f00bccc6650e.
		 */
		ereport(LOG,
				(errcode(ERRCODE_OUT_OF_MEMORY),
				 errmsg("out of memory"),
				 errdetail("Could not allocate %lld bytes needed to read file \"%s\".",
						   (long long) stat.st_size, PGSS_TEXT_FILE)));
		CloseTransientFile(fd);
		return NULL;
	}

	/*
	 * OK, slurp in the file.  Windows fails if we try to read more than
	 * INT_MAX bytes at once, and other platforms might not like that either,
	 * so read a very large file in 1GB segments.
	 */
	nread = 0;
	while (nread < stat.st_size)
	{
		int			toread = Min(1024 * 1024 * 1024, stat.st_size - nread);

		/*
		 * If we get a short read and errno doesn't get set, the reason is
		 * probably that garbage collection truncated the file since we did
		 * the fstat(), so we don't log a complaint --- but we don't return
		 * the data, either, since it's most likely corrupt due to concurrent
		 * writes from garbage collection.
		 */
		errno = 0;
		if (read(fd, buf + nread, toread) != toread)
		{
			if (errno)
				ereport(LOG,
						(errcode_for_file_access(),
						 errmsg("could not read file \"%s\": %m",
								PGSS_TEXT_FILE)));
			free(buf);
			CloseTransientFile(fd);
			return NULL;
		}
		nread += toread;
	}

	if (CloseTransientFile(fd) != 0)
		ereport(LOG,
				(errcode_for_file_access(),
				 errmsg("could not close file \"%s\": %m", PGSS_TEXT_FILE)));

	*buffer_size = nread;
	return buf;
}

/*
 * Locate a query text in the file image previously read by qtext_load_file().
 *
 * We validate the given offset/length, and return NULL if bogus.  Otherwise,
 * the result points to a null-terminated string within the buffer.
 */
static char *
qtext_fetch(Size query_offset, int query_len,
			char *buffer, Size buffer_size)
{
	/* File read failed? */
	if (buffer == NULL)
		return NULL;
	/* Bogus offset/length? */
	if (query_len < 0 ||
		query_offset + query_len >= buffer_size)
		return NULL;
	/* As a further sanity check, make sure there's a trailing null */
	if (buffer[query_offset + query_len] != '\0')
		return NULL;
	/* Looks OK */
	return buffer + query_offset;
}

/*
 * Do we need to garbage-collect the external query text file?
 *
 * Caller should hold at least a shared lock on pgss->lock.
 */
static bool
need_gc_qtexts(void)
{
	Size		extent;

	/* Read shared extent pointer */
	{
		volatile pgssSharedState *s = (volatile pgssSharedState *) pgss;

		SpinLockAcquire(&s->mutex);
		extent = s->extent;
		SpinLockRelease(&s->mutex);
	}

	/*
	 * Don't proceed if file does not exceed 512 bytes per possible entry.
	 *
	 * Here and in the next test, 32-bit machines have overflow hazards if
	 * pgss_max and/or mean_query_len are large.  Force the multiplications
	 * and comparisons to be done in uint64 arithmetic to forestall trouble.
	 */
	if ((uint64) extent < (uint64) 512 * pgss_max)
		return false;

	/*
	 * Don't proceed if file is less than about 50% bloat.  Nothing can or
	 * should be done in the event of unusually large query texts accounting
	 * for file's large size.  We go to the trouble of maintaining the mean
	 * query length in order to prevent garbage collection from thrashing
	 * uselessly.
	 */
	if ((uint64) extent < (uint64) pgss->mean_query_len * pgss_max * 2)
		return false;

	return true;
}

/*
 * Garbage-collect orphaned query texts in external file.
 *
 * This won't be called often in the typical case, since it's likely that
 * there won't be too much churn, and besides, a similar compaction process
 * occurs when serializing to disk at shutdown or as part of resetting.
 * Despite this, it seems prudent to plan for the edge case where the file
 * becomes unreasonably large, with no other method of compaction likely to
 * occur in the foreseeable future.
 *
 * The caller must hold an exclusive lock on pgss->lock.
 *
 * At the first sign of trouble we unlink the query text file to get a clean
 * slate (although existing statistics are retained), rather than risk
 * thrashing by allowing the same problem case to recur indefinitely.
 */
static void
gc_qtexts(void)
{
	char	   *qbuffer;
	Size		qbuffer_size;
	FILE	   *qfile = NULL;
	HASH_SEQ_STATUS hash_seq;
	pgssEntry  *entry;
	Size		extent;
	int			nentries;

	/*
	 * When called from pgss_store, some other session might have proceeded
	 * with garbage collection in the no-lock-held interim of lock strength
	 * escalation.  Check once more that this is actually necessary.
	 */
	if (!need_gc_qtexts())
		return;

	/*
	 * Load the old texts file.  If we fail (out of memory, for instance),
	 * invalidate query texts.  Hopefully this is rare.  It might seem better
	 * to leave things alone on an OOM failure, but the problem is that the
	 * file is only going to get bigger; hoping for a future non-OOM result is
	 * risky and can easily lead to complete denial of service.
	 */
	qbuffer = qtext_load_file(&qbuffer_size);
	if (qbuffer == NULL)
		goto gc_fail;

	/*
	 * We overwrite the query texts file in place, so as to reduce the risk of
	 * an out-of-disk-space failure.  Since the file is guaranteed not to get
	 * larger, this should always work on traditional filesystems; though we
	 * could still lose on copy-on-write filesystems.
	 */
	qfile = AllocateFile(PGSS_TEXT_FILE, PG_BINARY_W);
	if (qfile == NULL)
	{
		ereport(LOG,
				(errcode_for_file_access(),
				 errmsg("could not write file \"%s\": %m",
						PGSS_TEXT_FILE)));
		goto gc_fail;
	}

	extent = 0;
	nentries = 0;

	hash_seq_init(&hash_seq, pgss_hash);
	while ((entry = hash_seq_search(&hash_seq)) != NULL)
	{
		int			query_len = entry->query_len;
		char	   *qry = qtext_fetch(entry->query_offset,
									  query_len,
									  qbuffer,
									  qbuffer_size);

		if (qry == NULL)
		{
			/* Trouble ... drop the text */
			entry->query_offset = 0;
			entry->query_len = -1;
			/* entry will not be counted in mean query length computation */
			continue;
		}

		if (fwrite(qry, 1, query_len + 1, qfile) != query_len + 1)
		{
			ereport(LOG,
					(errcode_for_file_access(),
					 errmsg("could not write file \"%s\": %m",
							PGSS_TEXT_FILE)));
			hash_seq_term(&hash_seq);
			goto gc_fail;
		}

		entry->query_offset = extent;
		extent += query_len + 1;
		nentries++;
	}

	/*
	 * Truncate away any now-unused space.  If this fails for some odd reason,
	 * we log it, but there's no need to fail.
	 */
	if (ftruncate(fileno(qfile), extent) != 0)
		ereport(LOG,
				(errcode_for_file_access(),
				 errmsg("could not truncate file \"%s\": %m",
						PGSS_TEXT_FILE)));

	if (FreeFile(qfile))
	{
		ereport(LOG,
				(errcode_for_file_access(),
				 errmsg("could not write file \"%s\": %m",
						PGSS_TEXT_FILE)));
		qfile = NULL;
		goto gc_fail;
	}

	elog(DEBUG1, "pgss gc of queries file shrunk size from %zu to %zu",
		 pgss->extent, extent);

	/* Reset the shared extent pointer */
	pgss->extent = extent;

	/*
	 * Also update the mean query length, to be sure that need_gc_qtexts()
	 * won't still think we have a problem.
	 */
	if (nentries > 0)
		pgss->mean_query_len = extent / nentries;
	else
		pgss->mean_query_len = ASSUMED_LENGTH_INIT;

	free(qbuffer);

	/*
	 * OK, count a garbage collection cycle.  (Note: even though we have
	 * exclusive lock on pgss->lock, we must take pgss->mutex for this, since
	 * other processes may examine gc_count while holding only the mutex.
	 * Also, we have to advance the count *after* we've rewritten the file,
	 * else other processes might not realize they read a stale file.)
	 */
	record_gc_qtexts();

	return;

gc_fail:
	/* clean up resources */
	if (qfile)
		FreeFile(qfile);
	if (qbuffer)
		free(qbuffer);

	/*
	 * Since the contents of the external file are now uncertain, mark all
	 * hashtable entries as having invalid texts.
	 */
	hash_seq_init(&hash_seq, pgss_hash);
	while ((entry = hash_seq_search(&hash_seq)) != NULL)
	{
		entry->query_offset = 0;
		entry->query_len = -1;
	}

	/*
	 * Destroy the query text file and create a new, empty one
	 */
	(void) unlink(PGSS_TEXT_FILE);
	qfile = AllocateFile(PGSS_TEXT_FILE, PG_BINARY_W);
	if (qfile == NULL)
		ereport(LOG,
				(errcode_for_file_access(),
				 errmsg("could not recreate file \"%s\": %m",
						PGSS_TEXT_FILE)));
	else
		FreeFile(qfile);

	/* Reset the shared extent pointer */
	pgss->extent = 0;

	/* Reset mean_query_len to match the new state */
	pgss->mean_query_len = ASSUMED_LENGTH_INIT;

	/*
	 * Bump the GC count even though we failed.
	 *
	 * This is needed to make concurrent readers of file without any lock on
	 * pgss->lock notice existence of new version of file.  Once readers
	 * subsequently observe a change in GC count with pgss->lock held, that
	 * forces a safe reopen of file.  Writers also require that we bump here,
	 * of course.  (As required by locking protocol, readers and writers don't
	 * trust earlier file contents until gc_count is found unchanged after
	 * pgss->lock acquired in shared or exclusive mode respectively.)
	 */
	record_gc_qtexts();
}

/*
 * Function that caches environmental variable
 * FLAGS_TEST_yb_lwlock_crash_after_acquire_pg_stat_statements_reset.
 *
 * This avoids the process of checking the value of the environmental variable
 * time and again.
 */
bool
yb_lwlock_crash_after_acquire_pg_stat_statements_reset()
{
	static int cached_value = -1;
	if (cached_value == -1)
	{
		cached_value = YBCIsEnvVarTrue(
		    "FLAGS_TEST_yb_lwlock_crash_after_acquire_pg_stat_statements_reset");
	}
	return cached_value;

}

/*
 * Release entries corresponding to parameters passed.
 */
static void
entry_reset(Oid userid, Oid dbid, uint64 queryid)
{
	HASH_SEQ_STATUS hash_seq;
	pgssEntry  *entry;
	FILE	   *qfile;
	long		num_entries;
	long		num_remove = 0;
	pgssHashKey key;

	if (!pgss || !pgss_hash)
		ereport(ERROR,
				(errcode(ERRCODE_OBJECT_NOT_IN_PREREQUISITE_STATE),
				 errmsg("pg_stat_statements must be loaded via shared_preload_libraries")));

	LWLockAcquire(pgss->lock, LW_EXCLUSIVE);
	num_entries = hash_get_num_entries(pgss_hash);

	if (userid != 0 && dbid != 0 && queryid != UINT64CONST(0))
	{
		/* If all the parameters are available, use the fast path. */
		memset(&key, 0, sizeof(pgssHashKey));
		key.userid = userid;
		key.dbid = dbid;
		key.queryid = queryid;

		/* Remove the key if it exists, starting with the top-level entry  */
		key.toplevel = false;
		entry = (pgssEntry *) hash_search(pgss_hash, &key, HASH_REMOVE, NULL);
		if (entry)				/* found */
			num_remove++;

		/* Also remove entries for top level statements */
		key.toplevel = true;

		/* Remove the key if exists */
		entry = (pgssEntry *) hash_search(pgss_hash, &key, HASH_REMOVE, NULL);
		if (entry)				/* found */
			num_remove++;
	}
	else if (userid != 0 || dbid != 0 || queryid != UINT64CONST(0))
	{
		/* Remove entries corresponding to valid parameters. */
		hash_seq_init(&hash_seq, pgss_hash);
		while ((entry = hash_seq_search(&hash_seq)) != NULL)
		{
			if ((!userid || entry->key.userid == userid) &&
				(!dbid || entry->key.dbid == dbid) &&
				(!queryid || entry->key.queryid == queryid))
			{
				hash_search(pgss_hash, &entry->key, HASH_REMOVE, NULL);
				num_remove++;
			}
		}
	}
	else
	{
		/* Remove all entries. */
		hash_seq_init(&hash_seq, pgss_hash);
		while ((entry = hash_seq_search(&hash_seq)) != NULL)
		{
			hash_search(pgss_hash, &entry->key, HASH_REMOVE, NULL);
			num_remove++;
		}
	}

	/* All entries are removed? */
	if (num_entries != num_remove)
		goto release_lock;

	/*
	 * Reset global statistics for pg_stat_statements since all entries are
	 * removed.
	 */
	{
		volatile pgssSharedState *s = (volatile pgssSharedState *) pgss;
		TimestampTz stats_reset = GetCurrentTimestamp();

		SpinLockAcquire(&s->mutex);
		s->stats.dealloc = 0;
		s->stats.stats_reset = stats_reset;
		SpinLockRelease(&s->mutex);
	}

	if (yb_lwlock_crash_after_acquire_pg_stat_statements_reset())
	  kill(getpid(), 9);
	/*
	 * Write new empty query file, perhaps even creating a new one to recover
	 * if the file was missing.
	 */
	qfile = AllocateFile(PGSS_TEXT_FILE, PG_BINARY_W);
	if (qfile == NULL)
	{
		ereport(LOG,
				(errcode_for_file_access(),
				 errmsg("could not create file \"%s\": %m",
						PGSS_TEXT_FILE)));
		goto done;
	}

	/* If ftruncate fails, log it, but it's not a fatal problem */
	if (ftruncate(fileno(qfile), 0) != 0)
		ereport(LOG,
				(errcode_for_file_access(),
				 errmsg("could not truncate file \"%s\": %m",
						PGSS_TEXT_FILE)));

	FreeFile(qfile);

done:
	pgss->extent = 0;
	/* This counts as a query text garbage collection for our purposes */
	record_gc_qtexts();

release_lock:
	LWLockRelease(pgss->lock);
}

/*
 * Generate a normalized version of the query string that will be used to
 * represent all similar queries.
 *
 * Note that the normalized representation may well vary depending on
 * just which "equivalent" query is used to create the hashtable entry.
 * We assume this is OK.
 *
 * If query_loc > 0, then "query" has been advanced by that much compared to
 * the original string start, so we need to translate the provided locations
 * to compensate.  (This lets us avoid re-scanning statements before the one
 * of interest, so it's worth doing.)
 *
 * *query_len_p contains the input string length, and is updated with
 * the result string length on exit.  The resulting string might be longer
 * or shorter depending on what happens with replacement of constants.
 *
 * Returns a palloc'd string.
 */
static char *
generate_normalized_query(JumbleState *jstate, const char *query,
						  int query_loc, int *query_len_p)
{
	char	   *norm_query;
	int			query_len = *query_len_p;
	int			i,
				norm_query_buflen,	/* Space allowed for norm_query */
				len_to_wrt,		/* Length (in bytes) to write */
				quer_loc = 0,	/* Source query byte location */
				n_quer_loc = 0, /* Normalized query byte location */
				last_off = 0,	/* Offset from start for previous tok */
				last_tok_len = 0;	/* Length (in bytes) of that tok */

	/*
	 * Get constants' lengths (core system only gives us locations).  Note
	 * this also ensures the items are sorted by location.
	 */
	fill_in_constant_lengths(jstate, query, query_loc);

	/*
	 * Allow for $n symbols to be longer than the constants they replace.
	 * Constants must take at least one byte in text form, while a $n symbol
	 * certainly isn't more than 11 bytes, even if n reaches INT_MAX.  We
	 * could refine that limit based on the max value of n for the current
	 * query, but it hardly seems worth any extra effort to do so.
	 */
	norm_query_buflen = query_len + jstate->clocations_count * 10;

	/* Allocate result buffer */
	norm_query = palloc(norm_query_buflen + 1);

	for (i = 0; i < jstate->clocations_count; i++)
	{
		int			off,		/* Offset from start for cur tok */
					tok_len;	/* Length (in bytes) of that tok */

		off = jstate->clocations[i].location;
		/* Adjust recorded location if we're dealing with partial string */
		off -= query_loc;

		tok_len = jstate->clocations[i].length;

		if (tok_len < 0)
			continue;			/* ignore any duplicates */

		/* Copy next chunk (what precedes the next constant) */
		len_to_wrt = off - last_off;
		len_to_wrt -= last_tok_len;

		Assert(len_to_wrt >= 0);
		memcpy(norm_query + n_quer_loc, query + quer_loc, len_to_wrt);
		n_quer_loc += len_to_wrt;

		/* And insert a param symbol in place of the constant token */
		n_quer_loc += sprintf(norm_query + n_quer_loc, "$%d",
							  i + 1 + jstate->highest_extern_param_id);

		quer_loc = off + tok_len;
		last_off = off;
		last_tok_len = tok_len;
	}

	/*
	 * We've copied up until the last ignorable constant.  Copy over the
	 * remaining bytes of the original query string.
	 */
	len_to_wrt = query_len - quer_loc;

	Assert(len_to_wrt >= 0);
	memcpy(norm_query + n_quer_loc, query + quer_loc, len_to_wrt);
	n_quer_loc += len_to_wrt;

	Assert(n_quer_loc <= norm_query_buflen);
	norm_query[n_quer_loc] = '\0';

	*query_len_p = n_quer_loc;
	return norm_query;
}

/*
 * Given a valid SQL string and an array of constant-location records,
 * fill in the textual lengths of those constants.
 *
 * The constants may use any allowed constant syntax, such as float literals,
 * bit-strings, single-quoted strings and dollar-quoted strings.  This is
 * accomplished by using the public API for the core scanner.
 *
 * It is the caller's job to ensure that the string is a valid SQL statement
 * with constants at the indicated locations.  Since in practice the string
 * has already been parsed, and the locations that the caller provides will
 * have originated from within the authoritative parser, this should not be
 * a problem.
 *
 * Duplicate constant pointers are possible, and will have their lengths
 * marked as '-1', so that they are later ignored.  (Actually, we assume the
 * lengths were initialized as -1 to start with, and don't change them here.)
 *
 * If query_loc > 0, then "query" has been advanced by that much compared to
 * the original string start, so we need to translate the provided locations
 * to compensate.  (This lets us avoid re-scanning statements before the one
 * of interest, so it's worth doing.)
 *
 * N.B. There is an assumption that a '-' character at a Const location begins
 * a negative numeric constant.  This precludes there ever being another
 * reason for a constant to start with a '-'.
 */
static void
fill_in_constant_lengths(JumbleState *jstate, const char *query,
						 int query_loc)
{
	LocationLen *locs;
	core_yyscan_t yyscanner;
	core_yy_extra_type yyextra;
	core_YYSTYPE yylval;
	YYLTYPE		yylloc;
	int			last_loc = -1;
	int			i;

	/*
	 * Sort the records by location so that we can process them in order while
	 * scanning the query text.
	 */
	if (jstate->clocations_count > 1)
		qsort(jstate->clocations, jstate->clocations_count,
			  sizeof(LocationLen), comp_location);
	locs = jstate->clocations;

	/* initialize the flex scanner --- should match raw_parser() */
	yyscanner = scanner_init(query,
							 &yyextra,
							 &ScanKeywords,
							 ScanKeywordTokens);

	/* we don't want to re-emit any escape string warnings */
	yyextra.escape_string_warning = false;

	/* Search for each constant, in sequence */
	for (i = 0; i < jstate->clocations_count; i++)
	{
		int			loc = locs[i].location;
		int			tok;

		/* Adjust recorded location if we're dealing with partial string */
		loc -= query_loc;

		Assert(loc >= 0);

		if (loc <= last_loc)
			continue;			/* Duplicate constant, ignore */

		/* Lex tokens until we find the desired constant */
		for (;;)
		{
			tok = core_yylex(&yylval, &yylloc, yyscanner);

			/* We should not hit end-of-string, but if we do, behave sanely */
			if (tok == 0)
				break;			/* out of inner for-loop */

			/*
			 * We should find the token position exactly, but if we somehow
			 * run past it, work with that.
			 */
			if (yylloc >= loc)
			{
				if (query[loc] == '-')
				{
					/*
					 * It's a negative value - this is the one and only case
					 * where we replace more than a single token.
					 *
					 * Do not compensate for the core system's special-case
					 * adjustment of location to that of the leading '-'
					 * operator in the event of a negative constant.  It is
					 * also useful for our purposes to start from the minus
					 * symbol.  In this way, queries like "select * from foo
					 * where bar = 1" and "select * from foo where bar = -2"
					 * will have identical normalized query strings.
					 */
					tok = core_yylex(&yylval, &yylloc, yyscanner);
					if (tok == 0)
						break;	/* out of inner for-loop */
				}

				/*
				 * We now rely on the assumption that flex has placed a zero
				 * byte after the text of the current token in scanbuf.
				 */
				locs[i].length = strlen(yyextra.scanbuf + loc);
				break;			/* out of inner for-loop */
			}
		}

		/* If we hit end-of-string, give up, leaving remaining lengths -1 */
		if (tok == 0)
			break;

		last_loc = loc;
	}

	scanner_finish(yyscanner);
}

/*
 * comp_location: comparator for qsorting LocationLen structs by location
 */
static int
comp_location(const void *a, const void *b)
{
	int			l = ((const LocationLen *) a)->location;
	int			r = ((const LocationLen *) b)->location;

	if (l < r)
		return -1;
	else if (l > r)
		return +1;
	else
		return 0;
}

/*
 * DIRECT CALL IN PG_STAT_STATEMENTS.C
 * Given queryid, userid, and dbid, returns jsonb histogram of execution time
 * of that query. Userid and dbid can be passed as NULL or 0 to use the
 * currently connected userid and dbid.
 */
Datum
yb_get_histogram_jsonb_args(uint64 queryid, Oid userid, Oid dbid)
{
	userid = userid != InvalidOid ? userid : GetUserId();
	dbid = dbid != InvalidOid ? dbid : MyDatabaseId;
	pgssHashKey key;
	pgssEntry  *entry;
	bool is_allowed_role = is_member_of_role(GetUserId(),
		DEFAULT_ROLE_READ_ALL_STATS);

	key.queryid = queryid;
	key.userid = userid;
	key.dbid = dbid;

	if (!is_allowed_role && userid != GetUserId())
	{
		ereport(ERROR, (errmsg(
			"Insufficient privilege to read this query detail.")));
		PG_RETURN_DATUM(0);
	}

	entry = (pgssEntry *) hash_search(pgss_hash, &key, HASH_FIND, NULL);

	if (!entry)
	{
		ereport(ERROR, (errmsg(
			"Invalid combination of queryid, userid, dbid.\n" \
			"Please refer to pg_stat_statements for the correct details.")));
		PG_RETURN_DATUM(0);
	}

	JsonbParseState *state = NULL;
	return yb_add_histogram_jsonb(state, &entry->yb_hdr_histogram,
		entry->yb_slow_executions);
}

/*
 * Add histogram entries to the JsonbParseState.
 */
static Datum
yb_add_histogram_jsonb(JsonbParseState *state, hdr_histogram *h,
	size_t yb_slow_executions)
{
	hdr_iter iter;

	StringInfoData buf;
	initStringInfo(&buf);

	JsonbValue *res;
	JsonbPair pair;
	pair.key.type = jbvString;
	pair.value.type = jbvNumeric;

	MemoryContext tempContext = AllocSetContextCreate(GetCurrentMemoryContext(),
						  "JSONB processing temporary context",
						  ALLOCSET_DEFAULT_SIZES);
	MemoryContext oldContext = MemoryContextSwitchTo(tempContext);

	pushJsonbValue(&state, WJB_BEGIN_ARRAY, NULL);
	hdr_iter_init(&iter, h);
	while (hdr_iter_next(&iter))
	{
		if (iter.count > 0)
		{
			resetStringInfo(&buf);
			appendStringInfo(&buf, "[%.1f,%.1f)",
				(iter.value_iterated_to) * yb_hdr_latency_res_ms,
				(iter.highest_equivalent_value + 1) * yb_hdr_latency_res_ms);
			yb_add_hdr_jsonb_object(state, buf.data, iter.count, &pair);
		}
	}

	if (yb_slow_executions > 0)
	{
		resetStringInfo(&buf);
		appendStringInfo(&buf, "[%.1f,)", yb_hdr_max_value * yb_hdr_latency_res_ms);
		yb_add_hdr_jsonb_object(state, buf.data, yb_slow_executions, &pair);
	}

	res = pushJsonbValue(&state, WJB_END_ARRAY, NULL);
	MemoryContextSwitchTo(oldContext);
	Jsonb *ret = JsonbValueToJsonb(res);
	MemoryContextDelete(tempContext);
	pfree(buf.data);

	PG_RETURN_POINTER(ret);
}

static void yb_add_hdr_jsonb_object(JsonbParseState *state, char *buf,
	count_t count, JsonbPair *pair)
{
	pair->key.val.string.len = strlen(buf);
	pair->key.val.string.val = pstrdup(buf);
	pair->value.val.numeric = DatumGetNumeric(
		DirectFunctionCall1(int8_numeric, (int64_t) count));

	(void) pushJsonbValue(&state, WJB_BEGIN_OBJECT, NULL);
	(void) pushJsonbValue(&state, WJB_KEY, &pair->key);
	(void) pushJsonbValue(&state, WJB_VALUE, &pair->value);
	(void) pushJsonbValue(&state, WJB_END_OBJECT, NULL);
}

/*
 * Initialized as callable function in Postgres (kept for debugging)
 * Given queryid, userid, and dbid, returns jsonb histogram of execution time of
 * that query. Userid and dbid can be passed as NULL, 0, or empty parameters to
 * use the currently connected userid and dbid.
 */
Datum
yb_get_histogram_jsonb(PG_FUNCTION_ARGS)
{
	uint64 queryid = PG_GETARG_INT64(0);
	Oid userid = PG_NARGS() >= 2 && PG_GETARG_OID(1) != InvalidOid ?
		PG_GETARG_OID(1) : InvalidOid;
	Oid dbid = PG_NARGS() == 3 && PG_GETARG_OID(2) != InvalidOid ?
		PG_GETARG_OID(2) : InvalidOid;
	/*
	 * Check for null queryid
	 */
	if (PG_ARGISNULL(0))
		PG_RETURN_NULL();

	return yb_get_histogram_jsonb_args(queryid, userid, dbid);
}

/*
* Wipes histogram counts array only, expects pgssEntry memory cleanup to
* handle deallocating the actual histogram struct
*/
static void yb_hdr_reset(hdr_histogram *h)
{
	memset(h, 0, sizeof(hdr_histogram) + (sizeof(count_t) * h->counts_len));
}<|MERGE_RESOLUTION|>--- conflicted
+++ resolved
@@ -1670,45 +1670,10 @@
 	 * YB_TODO(lnguyen@yugabyte)
 	 * Postgres 13 drop this case. Need to verify if that's what we want.
 	 *
-<<<<<<< HEAD
 	 * Use the redacted query for checking purposes.
-	redacted_query = pnstrdup(query, query_len);
-	redacted_query = RedactPasswordIfExists(redacted_query);
-	redacted_query_len = strlen(redacted_query);
+	YbGetRedactedQueryString(query, query_len, &redacted_query, &redacted_query_len);
 	queryId = pgss_hash_string(redacted_query, redacted_query_len);
 	 */
-=======
-	 * First apply starting offset, unless it's -1 (unknown).
-	 */
-	if (query_location >= 0)
-	{
-		Assert(query_location <= strlen(query));
-		query += query_location;
-		/* Length of 0 (or -1) means "rest of string" */
-		if (query_len <= 0)
-			query_len = strlen(query);
-		else
-			Assert(query_len <= strlen(query));
-	}
-	else
-	{
-		/* If query location is unknown, distrust query_len as well */
-		query_location = 0;
-		query_len = strlen(query);
-	}
-
-	/*
-	 * Discard leading and trailing whitespace, too.  Use scanner_isspace()
-	 * not libc's isspace(), because we want to match the lexer's behavior.
-	 */
-	while (query_len > 0 && scanner_isspace(query[0]))
-		query++, query_location++, query_len--;
-	while (query_len > 0 && scanner_isspace(query[query_len - 1]))
-		query_len--;
-
-	/* Use the redacted query for checking purposes. */
-	YbGetRedactedQueryString(query, query_len, &redacted_query, &redacted_query_len);
->>>>>>> 03c9c4ca
 
 	/*
 	 * Nothing to do if compute_query_id isn't enabled and no other module
