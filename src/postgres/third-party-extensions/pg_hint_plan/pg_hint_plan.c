--- conflicted
+++ resolved
@@ -4796,62 +4796,6 @@
 		rte->tablesample != NULL)
 		return;
 
-<<<<<<< HEAD
-	/*
-	 * Even though UNION ALL node doesn't have particular name so usually it is
-	 * unhintable, turn on parallel when it contains parallel nodes.
-	 */
-	if (rel->rtekind == RTE_SUBQUERY)
-	{
-		ListCell *lc;
-		bool	inhibit_nonparallel = false;
-
-		if (rel->partial_pathlist == NIL)
-			return;
-
-		foreach(lc, rel->partial_pathlist)
-		{
-			ListCell *lcp;
-			AppendPath *apath = (AppendPath *) lfirst(lc);
-			int		parallel_workers = 0;
-
-			if (!IsA(apath, AppendPath))
-				continue;
-
-			foreach (lcp, apath->subpaths)
-			{
-				Path *spath = (Path *) lfirst(lcp);
-
-				if (spath->parallel_aware &&
-					parallel_workers < spath->parallel_workers)
-					parallel_workers = spath->parallel_workers;
-			}
-
-			apath->path.parallel_workers = parallel_workers;
-			inhibit_nonparallel = true;
-		}
-
-		if (inhibit_nonparallel)
-		{
-			ListCell *lcr;
-
-			foreach(lcr, rel->pathlist)
-			{
-				Path *path = (Path *) lfirst(lcr);
-
-				if (path->startup_cost < disable_cost)
-				{
-					path->startup_cost += disable_cost;
-					path->total_cost += disable_cost;
-				}
-			}
-		}
-
-		return;
-	}
-
-=======
->>>>>>> 254c9790
 	/* We cannot handle if this requires an outer */
 	if (rel->lateral_relids)
 		return;
