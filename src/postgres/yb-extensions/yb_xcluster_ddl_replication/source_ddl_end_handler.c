// Copyright (c) YugaByte, Inc.
//
// Licensed under the Apache License, Version 2.0 (the "License"); you may not
// use this file except in compliance with the License.  You may obtain a copy
// of the License at
//
// http://www.apache.org/licenses/LICENSE-2.0
//
// Unless required by applicable law or agreed to in writing, software
// distributed under the License is distributed on an "AS IS" BASIS, WITHOUT
// WARRANTIES OR CONDITIONS OF ANY KIND, either express or implied.  See the
// License for the specific language governing permissions and limitations under
// the License.

#include "source_ddl_end_handler.h"

#include "executor/spi.h"
#include "json_util.h"
#include "lib/stringinfo.h"

#include "extension_util.h"
#include "pg_yb_utils.h"
#include "utils/jsonb.h"
#include "utils/palloc.h"
#include "utils/rel.h"

#define OBJID_COLUMN_ID		  1
#define COMMAND_TAG_COLUMN_ID 2

typedef struct NewRelMapEntry
{
	Oid relfile_oid;
	char *rel_name;
} NewRelMapEntry;

bool
ShouldReplicateCreateRelation(Oid rel_oid, List **new_rel_list)
{
	Relation rel = RelationIdGetRelation(rel_oid);
	// Ignore temporary tables and primary indexes (same as main table).
	if (!IsYBBackedRelation(rel) ||
		(rel->rd_rel->relkind == RELKIND_INDEX && rel->rd_index->indisprimary))
	{
		RelationClose(rel);
		return false;
	}

	// Also need to disallow colocated objects until that is supported.
	YbTableProperties table_props = YbGetTableProperties(rel);
	bool is_colocated = table_props->is_colocated;
	RelationClose(rel);
	if (is_colocated)
		ereport(ERROR, (errcode(ERRCODE_FEATURE_NOT_SUPPORTED),
						errmsg("Colocated objects are not yet supported by "
							   "yb_xcluster_ddl_replication\n%s",
							   kManualReplicationErrorMsg)));

	// Add the new relation to the list of relations to replicate.
	NewRelMapEntry *new_rel_entry = palloc(sizeof(struct NewRelMapEntry));
	new_rel_entry->relfile_oid = YbGetRelfileNodeId(rel);
	new_rel_entry->rel_name = pstrdup(RelationGetRelationName(rel));

	*new_rel_list = lappend(*new_rel_list, new_rel_entry);

	return true;
}

bool
ProcessSourceEventTriggerDDLCommands(JsonbParseState *state)
{
	StringInfoData query_buf;
	initStringInfo(&query_buf);
	appendStringInfo(&query_buf, "SELECT objid, command_tag FROM "
								 "pg_catalog.pg_event_trigger_ddl_commands()");
	int exec_res = SPI_execute(query_buf.data, true, 0);
	if (exec_res != SPI_OK_SELECT)
		elog(ERROR, "SPI_exec failed (error %d): %s", exec_res, query_buf.data);

	TupleDesc spi_tup_desc = SPI_tuptable->tupdesc;

	// As long as there is at least one command that needs to be replicated, we
	// will set this to true and replicate the entire query string.
	List *new_rel_list = NIL;
	bool should_replicate_ddl = false;
	for (int row = 0; row < SPI_processed; row++)
	{
		HeapTuple spi_tuple = SPI_tuptable->vals[row];
		bool is_null;
		Oid objid = DatumGetObjectId(
			SPI_getbinval(spi_tuple, spi_tup_desc, OBJID_COLUMN_ID, &is_null));
		if (is_null)
			elog(ERROR, "Found NULL value when parsing objid");

<<<<<<< HEAD
		const char *command_tag_name =
			SPI_getvalue(spiTuple, spiTupDesc, COMMAND_TAG_COLUMN_ID);
		CommandTag command_tag = GetCommandTagEnum(command_tag_name);
=======
		const char *command_tag =
			SPI_getvalue(spi_tuple, spi_tup_desc, COMMAND_TAG_COLUMN_ID);
>>>>>>> ac9164b6

		if (command_tag == CMDTAG_CREATE_TABLE ||
			command_tag == CMDTAG_CREATE_INDEX)
		{
			should_replicate_ddl |=
				ShouldReplicateCreateRelation(objid, &new_rel_list);
		}
		else
		{
			elog(ERROR, "Unsupported DDL: %s\n%s", command_tag_name,
				 kManualReplicationErrorMsg);
		}
	}

	if (new_rel_list)
	{
		// Add the new_rel_map to the JSON output.
		AddJsonKey(state, "new_rel_map");
		(void) pushJsonbValue(&state, WJB_BEGIN_ARRAY, NULL);

		ListCell *l;
		foreach (l, new_rel_list)
		{
			NewRelMapEntry *entry = (NewRelMapEntry *) lfirst(l);

			(void) pushJsonbValue(&state, WJB_BEGIN_OBJECT, NULL);
			AddNumericJsonEntry(state, "relfile_oid", entry->relfile_oid);
			AddStringJsonEntry(state, "rel_name", entry->rel_name);
			(void) pushJsonbValue(&state, WJB_END_OBJECT, NULL);

			pfree(entry->rel_name);
			pfree(entry);
		}

		(void) pushJsonbValue(&state, WJB_END_ARRAY, NULL);
	}

	return should_replicate_ddl;
}<|MERGE_RESOLUTION|>--- conflicted
+++ resolved
@@ -91,14 +91,9 @@
 		if (is_null)
 			elog(ERROR, "Found NULL value when parsing objid");
 
-<<<<<<< HEAD
 		const char *command_tag_name =
-			SPI_getvalue(spiTuple, spiTupDesc, COMMAND_TAG_COLUMN_ID);
+			SPI_getvalue(spi_tuple, spi_tup_desc, COMMAND_TAG_COLUMN_ID);
 		CommandTag command_tag = GetCommandTagEnum(command_tag_name);
-=======
-		const char *command_tag =
-			SPI_getvalue(spi_tuple, spi_tup_desc, COMMAND_TAG_COLUMN_ID);
->>>>>>> ac9164b6
 
 		if (command_tag == CMDTAG_CREATE_TABLE ||
 			command_tag == CMDTAG_CREATE_INDEX)
