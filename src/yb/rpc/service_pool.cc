// Licensed to the Apache Software Foundation (ASF) under one
// or more contributor license agreements.  See the NOTICE file
// distributed with this work for additional information
// regarding copyright ownership.  The ASF licenses this file
// to you under the Apache License, Version 2.0 (the
// "License"); you may not use this file except in compliance
// with the License.  You may obtain a copy of the License at
//
//   http://www.apache.org/licenses/LICENSE-2.0
//
// Unless required by applicable law or agreed to in writing,
// software distributed under the License is distributed on an
// "AS IS" BASIS, WITHOUT WARRANTIES OR CONDITIONS OF ANY
// KIND, either express or implied.  See the License for the
// specific language governing permissions and limitations
// under the License.
//
// The following only applies to changes made to this file as part of YugaByte development.
//
// Portions Copyright (c) YugaByte, Inc.
//
// Licensed under the Apache License, Version 2.0 (the "License"); you may not use this file except
// in compliance with the License.  You may obtain a copy of the License at
//
// http://www.apache.org/licenses/LICENSE-2.0
//
// Unless required by applicable law or agreed to in writing, software distributed under the License
// is distributed on an "AS IS" BASIS, WITHOUT WARRANTIES OR CONDITIONS OF ANY KIND, either express
// or implied.  See the License for the specific language governing permissions and limitations
// under the License.
//

#include "yb/rpc/service_pool.h"

#include <pthread.h>
#include <sys/types.h>

#include <functional>
#include <memory>
#include <queue>
#include <string>
#include <vector>

#include <boost/asio/strand.hpp>
#include <boost/optional/optional.hpp>
#include <cds/container/basket_queue.h>
#include <cds/gc/dhp.h>
#include <glog/logging.h>

#include "yb/gutil/atomicops.h"
#include "yb/gutil/ref_counted.h"
#include "yb/gutil/strings/substitute.h"

#include "yb/rpc/inbound_call.h"
#include "yb/rpc/scheduler.h"
#include "yb/rpc/service_if.h"

#include "yb/util/countdown_latch.h"
#include "yb/util/flags.h"
#include "yb/util/lockfree.h"
#include "yb/util/logging.h"
#include "yb/util/metrics.h"
#include "yb/util/monotime.h"
#include "yb/util/net/sockaddr.h"
#include "yb/util/scope_exit.h"
#include "yb/util/status.h"
#include "yb/util/trace.h"

using namespace std::literals;
using namespace std::placeholders;
using std::string;
using yb::util::ScopedWaitState;

DEFINE_RUNTIME_int64(max_time_in_queue_ms, 6000,
    "Fail calls that get stuck in the queue longer than the specified amount of time (in ms)");
TAG_FLAG(max_time_in_queue_ms, advanced);
DEFINE_RUNTIME_int64(backpressure_recovery_period_ms, 600000,
    "Once we hit a backpressure/service-overflow we will consider dropping stale requests "
    "for this duration (in ms)");
TAG_FLAG(backpressure_recovery_period_ms, advanced);
DEFINE_test_flag(bool, enable_backpressure_mode_for_testing, false,
            "For testing purposes. Enables the rpc's to be considered timed out in the queue even "
            "when we have not had any backpressure in the recent past.");

METRIC_DEFINE_coarse_histogram(server, rpc_incoming_queue_time,
                        "RPC Queue Time",
                        yb::MetricUnit::kMicroseconds,
                        "Number of microseconds incoming RPC requests spend in the worker queue");

METRIC_DEFINE_counter(server, rpcs_timed_out_in_queue,
                      "RPC Queue Timeouts",
                      yb::MetricUnit::kRequests,
                      "Number of RPCs whose timeout elapsed while waiting "
                      "in the service queue, and thus were not processed. "
                      "Does not include calls that were expired before we tried to execute them.");

METRIC_DEFINE_counter(server, rpcs_timed_out_early_in_queue,
                      "RPC Queue Timeouts",
                      yb::MetricUnit::kRequests,
                      "Number of RPCs whose timeout elapsed while waiting "
                      "in the service queue, and thus were not processed. "
                      "Timeout for those calls were detected before the calls tried to execute.");

METRIC_DEFINE_counter(server, rpcs_queue_overflow,
                      "RPC Queue Overflows",
                      yb::MetricUnit::kRequests,
                      "Number of RPCs dropped because the service queue "
                      "was full.");

namespace yb {
namespace rpc {

namespace {

const CoarseDuration kTimeoutCheckGranularity = 100ms;
const char* const kTimedOutInQueue = "Call waited in the queue past deadline";

} // namespace

class ServicePoolImpl final : public InboundCallHandler {
 public:
  ServicePoolImpl(size_t max_tasks,
                  ThreadPool* thread_pool,
                  Scheduler* scheduler,
                  ServiceIfPtr service,
                  const scoped_refptr<MetricEntity>& entity)
      : max_queued_calls_(max_tasks),
        thread_pool_(*thread_pool),
        scheduler_(*scheduler),
        service_(std::move(service)),
        incoming_queue_time_(METRIC_rpc_incoming_queue_time.Instantiate(entity)),
        rpcs_timed_out_in_queue_(METRIC_rpcs_timed_out_in_queue.Instantiate(entity)),
        rpcs_timed_out_early_in_queue_(
            METRIC_rpcs_timed_out_early_in_queue.Instantiate(entity)),
        rpcs_queue_overflow_(METRIC_rpcs_queue_overflow.Instantiate(entity)),
        check_timeout_strand_(scheduler->io_service()),
        log_prefix_(Format("$0: ", service_->service_name())) {

          // Create per service counter for rpcs_in_queue_.
          auto id = Format("rpcs_in_queue_$0", service_->service_name());
          EscapeMetricNameForPrometheus(&id);
          string description = id + " metric for ServicePoolImpl";
          rpcs_in_queue_ = entity->FindOrCreateGauge(
              std::unique_ptr<GaugePrototype<int64_t>>(new OwningGaugePrototype<int64_t>(
                  entity->prototype().name(), std::move(id),
                  description, MetricUnit::kRequests, description, MetricLevel::kInfo)),
              static_cast<int64>(0) /* initial_value */);

          LOG_WITH_PREFIX(INFO) << "yb::rpc::ServicePoolImpl created at " << this;
  }

  ~ServicePoolImpl() {
    StartShutdown();
    CompleteShutdown();
  }

  void CompleteShutdown() {
    shutdown_complete_latch_.Wait();
    while (scheduled_tasks_.load(std::memory_order_acquire) != 0) {
      std::this_thread::sleep_for(10ms);
    }
  }

  void StartShutdown() {
    bool closing_state = false;
    if (closing_.compare_exchange_strong(closing_state, true)) {
      service_->Shutdown();

      auto check_timeout_task = check_timeout_task_.load(std::memory_order_acquire);
      if (check_timeout_task != kUninitializedScheduledTaskId) {
        scheduler_.Abort(check_timeout_task);
      }

      check_timeout_strand_.dispatch([this] {
        std::weak_ptr<InboundCall> inbound_call_wrapper;
        while (pre_check_timeout_queue_.pop(inbound_call_wrapper)) {}
        shutdown_complete_latch_.CountDown();
      });
    }
  }

  void Enqueue(const InboundCallPtr& call) {
    TRACE_TO(call->trace(), "Inserting onto call queue");

    auto task = call->BindTask(this);
    if (!task) {
      Overflow(call, "service", queued_calls_.load(std::memory_order_relaxed));
      return;
    }

    auto call_deadline = call->GetClientDeadline();
    if (call_deadline != CoarseTimePoint::max()) {
      pre_check_timeout_queue_.push(call);
      ScheduleCheckTimeout(call_deadline);
    }

    thread_pool_.Enqueue(task);
  }

  const Counter* RpcsTimedOutInQueueMetricForTests() const {
    return rpcs_timed_out_early_in_queue_.get();
  }

  const Counter* RpcsQueueOverflowMetric() const {
    return rpcs_queue_overflow_.get();
  }

  std::string service_name() const {
    return service_->service_name();
  }

  ServiceIfPtr TEST_get_service() const {
    return service_;
  }

  void Overflow(const InboundCallPtr& call, const char* type, size_t limit) {
    const auto err_msg =
        Format("$0 request on $1 from $2 dropped due to backpressure. "
                   "The $3 queue is full, it has $4 items.",
            call->method_name().ToBuffer(),
            service_->service_name(),
            call->remote_address(),
            type,
            limit);
    YB_LOG_EVERY_N_SECS(WARNING, 3) << LogPrefix() << err_msg;
    const auto response_status = STATUS(ServiceUnavailable, err_msg);
    rpcs_queue_overflow_->Increment();
    call->RespondFailure(ErrorStatusPB::ERROR_SERVER_TOO_BUSY, response_status);
    last_backpressure_at_.store(
        CoarseMonoClock::Now().time_since_epoch(), std::memory_order_release);
  }

  void Failure(const InboundCallPtr& call, const Status& status) override {
    if (!call->TryStartProcessing()) {
      return;
    }

    YB_LOG_EVERY_N_SECS(WARNING, 1)
        << LogPrefix()
        << call->method_name() << " request on " << service_->service_name() << " from "
        << call->remote_address() << " dropped because of: " << status.ToString();
    const auto response_status = STATUS(ServiceUnavailable, "Service is shutting down");
    call->RespondFailure(ErrorStatusPB::FATAL_SERVER_SHUTTING_DOWN, response_status);
  }

  void FillEndpoints(const RpcServicePtr& service, RpcEndpointMap* map) {
    service_->FillEndpoints(service, map);
  }

  void Handle(InboundCallPtr incoming) override {
    incoming->RecordHandlingStarted(incoming_queue_time_);
    ADOPT_TRACE(incoming->trace());
    SCOPED_ADOPT_WAIT_STATE(incoming->wait_state());
    SET_WAIT_STATUS(util::WaitStateCode::Handling);

    const char* error_message;
    if (PREDICT_FALSE(incoming->ClientTimedOut())) {
      error_message = kTimedOutInQueue;
    } else if (PREDICT_FALSE(ShouldDropRequestDuringHighLoad(incoming))) {
      error_message = "The server is overloaded. Call waited in the queue past max_time_in_queue.";
    } else {
      if (incoming->TryStartProcessing()) {
        TRACE_TO(incoming->trace(), "Handling call $0", AsString(incoming->method_name()));
        service_->Handle(std::move(incoming));
      }
<<<<<<< HEAD
      if (service_->service_name() != "yb.cqlserver.CQLServerService") {
        SET_WAIT_STATUS(util::WaitStateCode::HandlingDone);
      }
=======
      SET_WAIT_STATUS_IF_AT(util::WaitStateCode::Handling, util::WaitStateCode::HandlingDone);
>>>>>>> 6d90f9a9
      return;
    }

    TRACE_TO(incoming->trace(), error_message);
    VLOG_WITH_PREFIX(4)
        << "Timing out call " << incoming->ToString() << " due to: " << error_message;

    // Respond as a failure, even though the client will probably ignore
    // the response anyway.
    TimedOut(incoming.get(), error_message, rpcs_timed_out_in_queue_.get());
  }

 private:
  void TimedOut(InboundCall* call, const char* error_message, Counter* metric) {
    if (call->RespondTimedOutIfPending(error_message)) {
      metric->Increment();
    }
  }

  bool ShouldDropRequestDuringHighLoad(const InboundCallPtr& incoming) {
    CoarseTimePoint last_backpressure_at(last_backpressure_at_.load(std::memory_order_acquire));

    // For testing purposes.
    if (GetAtomicFlag(&FLAGS_TEST_enable_backpressure_mode_for_testing)) {
      last_backpressure_at = CoarseMonoClock::Now();
    }

    // Test for a sentinel value, to avoid reading the clock.
    if (last_backpressure_at == CoarseTimePoint()) {
      return false;
    }

    auto now = CoarseMonoClock::Now();
    if (now > last_backpressure_at + FLAGS_backpressure_recovery_period_ms * 1ms) {
      last_backpressure_at_.store(CoarseTimePoint().time_since_epoch(), std::memory_order_release);
      return false;
    }

    return incoming->GetTimeInQueue().ToMilliseconds() > FLAGS_max_time_in_queue_ms;
  }

  void CheckTimeout(ScheduledTaskId task_id, CoarseTimePoint time, const Status& status) {
    auto se = ScopeExit([this, task_id, time] {
      auto expected_duration = time.time_since_epoch();
      next_check_timeout_.compare_exchange_strong(
          expected_duration, CoarseTimePoint::max().time_since_epoch(),
          std::memory_order_acq_rel);
      auto expected_task_id = task_id;
      check_timeout_task_.compare_exchange_strong(
          expected_task_id, kUninitializedScheduledTaskId, std::memory_order_acq_rel);
      scheduled_tasks_.fetch_sub(1, std::memory_order_acq_rel);
    });
    if (!status.ok()) {
      return;
    }

    auto now = CoarseMonoClock::now();
    {
      std::weak_ptr<InboundCall> weak_inbound_call;
      while (pre_check_timeout_queue_.pop(weak_inbound_call)) {
        auto inbound_call = weak_inbound_call.lock();
        if (!inbound_call) {
          continue;
        }
        if (now > inbound_call->GetClientDeadline()) {
          TimedOut(inbound_call.get(), kTimedOutInQueue, rpcs_timed_out_early_in_queue_.get());
        } else {
          check_timeout_queue_.emplace(inbound_call);
        }
      }
    }

    while (!check_timeout_queue_.empty() && now > check_timeout_queue_.top().time) {
      auto call = check_timeout_queue_.top().call.lock();
      if (call) {
        TimedOut(call.get(), kTimedOutInQueue, rpcs_timed_out_early_in_queue_.get());
      }
      check_timeout_queue_.pop();
    }

    if (!check_timeout_queue_.empty()) {
      ScheduleCheckTimeout(check_timeout_queue_.top().time);
    }
  }

  void ScheduleCheckTimeout(CoarseTimePoint time) {
    if (closing_.load(std::memory_order_acquire)) {
      return;
    }
    CoarseDuration next_check_timeout = next_check_timeout_.load(std::memory_order_acquire);
    time += kTimeoutCheckGranularity;
    while (CoarseTimePoint(next_check_timeout) > time) {
      if (next_check_timeout_.compare_exchange_weak(
              next_check_timeout, time.time_since_epoch(), std::memory_order_acq_rel)) {
        check_timeout_strand_.dispatch([this, time] {
          auto check_timeout_task = check_timeout_task_.load(std::memory_order_acquire);
          if (check_timeout_task != kUninitializedScheduledTaskId) {
            scheduler_.Abort(check_timeout_task);
          }
          scheduled_tasks_.fetch_add(1, std::memory_order_acq_rel);
          auto task_id = scheduler_.Schedule(
              [this, time](ScheduledTaskId task_id, const Status& status) {
                check_timeout_strand_.dispatch([this, time, task_id, status] {
                  CheckTimeout(task_id, time, status);
                });
              },
              ToSteady(time));
          check_timeout_task_.store(task_id, std::memory_order_release);
        });
        break;
      }
    }
  }

  const std::string& LogPrefix() const {
    return log_prefix_;
  }

  boost::optional<int64_t> CallQueued(int64_t rpc_queue_limit) override {
    auto queued_calls = queued_calls_.fetch_add(1, std::memory_order_acq_rel);
    if (queued_calls < 0) {
      YB_LOG_EVERY_N_SECS(DFATAL, 5) << "Negative number of queued calls: " << queued_calls;
    }

    size_t max_queued_calls = std::min(max_queued_calls_, implicit_cast<size_t>(rpc_queue_limit));
    if (implicit_cast<size_t>(queued_calls) >= max_queued_calls) {
      queued_calls_.fetch_sub(1, std::memory_order_relaxed);
      return boost::none;
    }

    rpcs_in_queue_->Increment();
    return queued_calls;
  }

  void CallDequeued() override {
    queued_calls_.fetch_sub(1, std::memory_order_relaxed);
    rpcs_in_queue_->Decrement();
  }

  const size_t max_queued_calls_;
  ThreadPool& thread_pool_;
  Scheduler& scheduler_;
  ServiceIfPtr service_;
  scoped_refptr<Histogram> incoming_queue_time_;
  scoped_refptr<Counter> rpcs_timed_out_in_queue_;
  scoped_refptr<Counter> rpcs_timed_out_early_in_queue_;
  scoped_refptr<Counter> rpcs_queue_overflow_;
  scoped_refptr<AtomicGauge<int64_t>> rpcs_in_queue_;
  // Have to use CoarseDuration here, since CoarseTimePoint does not work with clang + libstdc++
  std::atomic<CoarseDuration> last_backpressure_at_{CoarseTimePoint().time_since_epoch()};
  std::atomic<int64_t> queued_calls_{0};

  // It is too expensive to update timeout priority queue when each call is received.
  // So we are doing the following trick.
  // All calls are added to pre_check_timeout_queue_, w/o priority.
  // Then before timeout check we move calls from this queue to priority queue.
  typedef cds::container::BasketQueue<cds::gc::DHP, std::weak_ptr<InboundCall>>
      PreCheckTimeoutQueue;
  PreCheckTimeoutQueue pre_check_timeout_queue_;

  // Used to track scheduled time, to avoid unnecessary rescheduling.
  std::atomic<CoarseDuration> next_check_timeout_{CoarseTimePoint::max().time_since_epoch()};

  // Last scheduled task, required to abort scheduled task during reschedule.
  std::atomic<ScheduledTaskId> check_timeout_task_{kUninitializedScheduledTaskId};

  std::atomic<int> scheduled_tasks_{0};

  // Timeout checking synchronization.
  IoService::strand check_timeout_strand_;

  struct QueuedCheckDeadline {
    CoarseTimePoint time;
    // We use weak pointer to avoid retaining call that was already processed.
    std::weak_ptr<InboundCall> call;

    explicit QueuedCheckDeadline(const InboundCallPtr& inp)
        : time(inp->GetClientDeadline()), call(inp) {
    }
  };

  // Priority queue puts the geatest value on top, so we invert comparison.
  friend bool operator<(const QueuedCheckDeadline& lhs, const QueuedCheckDeadline& rhs) {
    return lhs.time > rhs.time;
  }

  std::priority_queue<QueuedCheckDeadline> check_timeout_queue_;

  std::atomic<bool> closing_ = {false};
  CountDownLatch shutdown_complete_latch_{1};
  std::string log_prefix_;
};

ServicePool::ServicePool(size_t max_tasks,
                         ThreadPool* thread_pool,
                         Scheduler* scheduler,
                         ServiceIfPtr service,
                         const scoped_refptr<MetricEntity>& metric_entity)
    : impl_(new ServicePoolImpl(
        max_tasks, thread_pool, scheduler, std::move(service), metric_entity)) {
}

ServicePool::~ServicePool() {
}

void ServicePool::StartShutdown() {
  impl_->StartShutdown();
}

void ServicePool::CompleteShutdown() {
  impl_->CompleteShutdown();
}

void ServicePool::QueueInboundCall(InboundCallPtr call) {
  impl_->Enqueue(std::move(call));
}

void ServicePool::Handle(InboundCallPtr call) {
  impl_->Handle(std::move(call));
}

void ServicePool::FillEndpoints(RpcEndpointMap* map) {
  impl_->FillEndpoints(RpcServicePtr(this), map);
}

const Counter* ServicePool::RpcsTimedOutInQueueMetricForTests() const {
  return impl_->RpcsTimedOutInQueueMetricForTests();
}

const Counter* ServicePool::RpcsQueueOverflowMetric() const {
  return impl_->RpcsQueueOverflowMetric();
}

std::string ServicePool::service_name() const {
  return impl_->service_name();
}

ServiceIfPtr ServicePool::TEST_get_service() const {
  return impl_->TEST_get_service();
}

} // namespace rpc
} // namespace yb<|MERGE_RESOLUTION|>--- conflicted
+++ resolved
@@ -263,13 +263,10 @@
         TRACE_TO(incoming->trace(), "Handling call $0", AsString(incoming->method_name()));
         service_->Handle(std::move(incoming));
       }
-<<<<<<< HEAD
-      if (service_->service_name() != "yb.cqlserver.CQLServerService") {
-        SET_WAIT_STATUS(util::WaitStateCode::HandlingDone);
-      }
-=======
+      // if (service_->service_name() != "yb.cqlserver.CQLServerService") {
+      //   SET_WAIT_STATUS(util::WaitStateCode::HandlingDone);
+      // }
       SET_WAIT_STATUS_IF_AT(util::WaitStateCode::Handling, util::WaitStateCode::HandlingDone);
->>>>>>> 6d90f9a9
       return;
     }
 
