--- conflicted
+++ resolved
@@ -929,16 +929,12 @@
 Status PgClientSession::DoPerform(const DataPtr& data, CoarseTimePoint deadline,
                                   rpc::RpcContext* context) {
   auto& options = *data->req.mutable_options();
-<<<<<<< HEAD
   SET_WAIT_STATUS(util::WaitStateCode::PgPerformHandling);
   if (options.has_auh_metadata()) {
     util::WaitStateInfo::UpdateMetadataFromPB(options.auh_metadata());
   }
-  if (!options.ddl_mode() && xcluster_context_ && xcluster_context_->is_xcluster_read_only_mode()) {
-=======
   auto ddl_mode = options.ddl_mode() || options.yb_non_ddl_txn_for_sys_tables_allowed();
   if (!ddl_mode && xcluster_context_ && xcluster_context_->is_xcluster_read_only_mode()) {
->>>>>>> 911b6bef
     for (const auto& op : data->req.ops()) {
       if (op.has_write() && !op.write().is_backfill()) {
         // Only DDLs and index backfill is allowed in xcluster read only mode.
