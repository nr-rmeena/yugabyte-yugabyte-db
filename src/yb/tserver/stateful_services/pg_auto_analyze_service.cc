--- conflicted
+++ resolved
@@ -262,18 +262,12 @@
       auto res =
         VERIFY_RESULT(conn.Fetch("SELECT reltuples FROM pg_class WHERE oid = "
                                   + std::to_string(table_oid)));
-<<<<<<< HEAD
-      float reltuples = VERIFY_RESULT(pgwrapper::GetValue<float>(res.get(), 0, 0));
-      table_tuple_count_[table_id] = reltuples == -1 ? 0 : reltuples;
-      VLOG(4) << "Table with id " << table_id << " has " << table_tuple_count_[table_id]
-              << " reltuples";
-=======
       if (PQntuples(res.get()) > 0) {
-        table_tuple_count_[table_id] = VERIFY_RESULT(pgwrapper::GetValue<float>(res.get(), 0, 0));
+        float reltuples = VERIFY_RESULT(pgwrapper::GetValue<float>(res.get(), 0, 0));
+        table_tuple_count_[table_id] = reltuples == -1 ? 0 : reltuples;
         VLOG(4) << "Table with id " << table_id << " has " << table_tuple_count_[table_id]
                 << " reltuples";
       }
->>>>>>> 254c9790
     }
   }
 
