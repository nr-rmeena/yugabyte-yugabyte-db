--- conflicted
+++ resolved
@@ -75,12 +75,9 @@
     (GetTserverCatalogVersionInfo) \
     (WaitForBackendsCatalogVersion) \
     (CancelTransaction) \
-<<<<<<< HEAD
     (ActiveUniverseHistory) \
     (GetTServerUUID) \
-=======
     (GetActiveTransactionList) \
->>>>>>> 1941bf88
     /**/
 
 class PgClientServiceImpl : public PgClientServiceIf {
