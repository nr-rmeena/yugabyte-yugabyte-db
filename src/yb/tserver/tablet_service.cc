--- conflicted
+++ resolved
@@ -2053,23 +2053,12 @@
     return;
   }
 
-<<<<<<< HEAD
-  if (req->has_auh_metadata()) {
-    auto wait_state = util::WaitStateInfo::CurrentWaitState();
-    if (wait_state && req->has_tablet_id()) {
-      wait_state->UpdateAuxInfo(util::AUHAuxInfo{ .tablet_id = req->tablet_id() });
-    }
-    if (wait_state && req->has_auh_metadata()) {
-      wait_state->UpdateMetadataFromPB(req->auh_metadata());
-    }
-=======
   auto wait_state = util::WaitStateInfo::CurrentWaitState();
   if (wait_state && req->has_tablet_id()) {
     wait_state->UpdateAuxInfo(util::AUHAuxInfo{ .tablet_id = req->tablet_id() });
   }
   if (wait_state && req->has_auh_metadata()) {
     wait_state->UpdateMetadataFromPB(req->auh_metadata());
->>>>>>> 05fc5a08
   }
   auto status = PerformWrite(req, resp, &context);
   if (!status.ok()) {
@@ -2085,23 +2074,12 @@
     return;
   }
 
-<<<<<<< HEAD
-  if (req->has_auh_metadata()) {
-    auto wait_state = util::WaitStateInfo::CurrentWaitState();
-    if (wait_state && req->has_tablet_id()) {
-      wait_state->UpdateAuxInfo(util::AUHAuxInfo{ .tablet_id = req->tablet_id() });
-    }
-    if (wait_state && req->has_auh_metadata()) {
-      wait_state->UpdateMetadataFromPB(req->auh_metadata());
-    }
-=======
   auto wait_state = util::WaitStateInfo::CurrentWaitState();
   if (wait_state && req->has_tablet_id()) {
     wait_state->UpdateAuxInfo(util::AUHAuxInfo{ .tablet_id = req->tablet_id() });
   }
   if (wait_state && req->has_auh_metadata()) {
     wait_state->UpdateMetadataFromPB(req->auh_metadata());
->>>>>>> 05fc5a08
   }
   PerformRead(server_, this, req, resp, std::move(context));
 }
