--- conflicted
+++ resolved
@@ -1520,12 +1520,8 @@
   if (wait_state) {
     wait_state->UpdateMetadata(
       yb::util::AUHMetadata{
-<<<<<<< HEAD
+          .top_level_request_id = {0, 1},
           .top_level_node_id = {0, 1},
-=======
->>>>>>> 4c6e64cb
-          .top_level_request_id = {0, 1},
-          .top_level_node_id = "localhost",
           .query_id = -1});
   }
   SET_WAIT_STATUS(util::WaitStateCode::Updating);
