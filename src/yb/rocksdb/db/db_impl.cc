--- conflicted
+++ resolved
@@ -5106,7 +5106,6 @@
 
   return std::make_unique<IndexIteratorType>(std::move(internal_index_iter));
 }
-<<<<<<< HEAD
 
 std::unique_ptr<Iterator> DBImpl::NewIndexIterator(
     const ReadOptions& read_options, SkipLastEntry skip_last_index_entry,
@@ -5115,16 +5114,6 @@
       read_options, skip_last_index_entry, column_family);
 }
 
-=======
-
-std::unique_ptr<Iterator> DBImpl::NewIndexIterator(
-    const ReadOptions& read_options, SkipLastEntry skip_last_index_entry,
-    ColumnFamilyHandle* column_family) {
-  return DoNewIndexIterator<IndexIteratorImpl, InternalIterator>(
-      read_options, skip_last_index_entry, column_family);
-}
-
->>>>>>> 46574f91
 std::unique_ptr<DataBlockAwareIndexIterator> DBImpl::NewDataBlockAwareIndexIterator(
     const ReadOptions& read_options, SkipLastEntry skip_last_index_entry,
     ColumnFamilyHandle* column_family) {
