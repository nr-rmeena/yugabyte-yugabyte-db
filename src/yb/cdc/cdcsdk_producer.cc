// Copyright (c) YugaByte, Inc.
//
// Licensed under the Apache License, Version 2.0 (the "License"); you may not use this file except
// in compliance with the License.  You may obtain a copy of the License at
//
// http://www.apache.org/licenses/LICENSE-2.0
//
// Unless required by applicable law or agreed to in writing, software distributed under the License
// is distributed on an "AS IS" BASIS, WITHOUT WARRANTIES OR CONDITIONS OF ANY KIND, either express
// or implied.  See the License for the specific language governing permissions and limitations
// under the License.

#include "yb/cdc/cdc_producer.h"

#include "yb/cdc/xrepl_stream_metadata.h"

#include "yb/client/client.h"
#include "yb/client/yb_table_name.h"

#include "yb/common/colocated_util.h"
#include "yb/common/common_util.h"
#include "yb/common/opid.h"
#include "yb/common/ql_type.h"
#include "yb/common/schema_pbutil.h"

#include "yb/consensus/consensus.h"
#include "yb/consensus/consensus.messages.h"
#include "yb/consensus/log_cache.h"
#include "yb/consensus/replicate_msgs_holder.h"
#include "yb/consensus/raft_consensus.h"

#include "yb/docdb/doc_rowwise_iterator.h"
#include "yb/docdb/docdb_util.h"
#include "yb/docdb/docdb.h"

#include "yb/dockv/doc_key.h"
#include "yb/dockv/packed_value.h"

#include "yb/master/master_client.pb.h"

#include "yb/qlexpr/ql_expr.h"

#include "yb/tablet/tablet_metadata.h"
#include "yb/tablet/tablet_peer.h"
#include "yb/tablet/tablet.h"
#include "yb/tablet/tablet_types.pb.h"
#include "yb/tablet/transaction_participant.h"

#include "yb/util/logging.h"
#include "yb/util/scope_exit.h"
#include "yb/util/status.h"
#include "yb/util/status_format.h"

using std::string;

DEFINE_RUNTIME_int32(cdc_snapshot_batch_size, 250, "Batch size for the snapshot operation in CDC");

DEFINE_RUNTIME_bool(stream_truncate_record, false, "Enable streaming of TRUNCATE record");

DEFINE_RUNTIME_bool(
    enable_single_record_update, true,
    "Enable packing updates corresponding to a row in single CDC record");

DEFINE_RUNTIME_bool(
    cdc_populate_safepoint_record, true,
    "If 'true' we will also send a 'SAFEPOINT' record at the end of each GetChanges call.");

DEFINE_NON_RUNTIME_bool(
    cdc_enable_consistent_records, true,
    "If 'true' we will ensure that the records are order by the commit_time.");

DEFINE_RUNTIME_uint64(
    cdc_stream_records_threshold_size_bytes, 4_MB,
    "The threshold for the size of the response of a GetChanges call. The actual size may be a "
    "little higher than this value.");

DEFINE_test_flag(
    bool, cdc_snapshot_failure, false,
    "For testing only, When it is set to true, the CDC snapshot operation will fail.");

DEFINE_RUNTIME_bool(
    cdc_populate_end_markers_transactions, true,
    "If 'true', we will also send 'BEGIN' and 'COMMIT' records for both single shard and multi "
    "shard transactions");

DEFINE_NON_RUNTIME_int64(
    cdc_resolve_intent_lag_threshold_ms, 5 * 60 * 1000,
    "The lag threshold in milli seconds between the hybrid time returned by "
    "GetMinStartHTRunningTxnsForCDCProducer and LeaderSafeTime, when we decide the "
    "ConsistentStreamSafeTime for CDCSDK by resolving all committed intetns");

DEFINE_RUNTIME_bool(cdc_read_wal_segment_by_segment,
                    true,
                    "When this flag is set to true, GetChanges will read the WAL segment by "
                    "segment. If valid records are found in the first segment, GetChanges will "
                    "return these records in response. If no valid records are found then next "
                    "segment will be read.");

DEFINE_RUNTIME_bool(cdc_send_null_before_image_if_not_exists,
                    false,
                    "When this flag is set to true, GetChanges will return a null before image if "
                    "it is not able to find one.");

DECLARE_bool(ysql_enable_packed_row);
DECLARE_bool(ysql_yb_enable_replica_identity);

namespace yb {
namespace cdc {

using consensus::ReplicateMsgPtr;
using consensus::ReplicateMsgs;
using dockv::PrimitiveValue;
using dockv::SchemaPackingStorage;

namespace {
YB_DEFINE_ENUM(OpType, (INSERT)(UPDATE)(DELETE));

Result<TransactionStatusResult> GetTransactionStatus(
    const TransactionId& txn_id,
    const HybridTime& hybrid_time,
    tablet::TransactionParticipant* txn_participant) {
  static const std::string reason = "cdc";

  std::promise<Result<TransactionStatusResult>> txn_status_promise;
  auto future = txn_status_promise.get_future();
  auto callback = [&txn_status_promise](Result<TransactionStatusResult> result) {
    txn_status_promise.set_value(std::move(result));
  };

  txn_participant->RequestStatusAt(
      {&txn_id, hybrid_time, hybrid_time, 0, &reason, TransactionLoadFlags{}, callback});
  future.wait();
  return future.get();
}

void SetOperation(RowMessage* row_message, OpType type, const Schema& schema) {
  switch (type) {
    case OpType::INSERT:
      row_message->set_op(RowMessage_Op_INSERT);
      break;
    case OpType::UPDATE:
      row_message->set_op(RowMessage_Op_UPDATE);
      break;
    case OpType::DELETE:
      row_message->set_op(RowMessage_Op_DELETE);
      break;
  }

  row_message->set_pgschema_name(schema.SchemaName());
}

bool AddBothOldAndNewValues(const CDCRecordType& record_type) {
  return record_type == CDCRecordType::ALL || record_type == CDCRecordType::PG_FULL ||
         record_type == CDCRecordType::MODIFIED_COLUMNS_OLD_AND_NEW_IMAGES ||
         record_type == CDCRecordType::PG_CHANGE_OLD_NEW;
}

bool IsOldRowNeededOnDelete(const CDCRecordType& record_type) {
  return record_type == CDCRecordType::ALL || record_type == CDCRecordType::PG_FULL ||
         record_type == CDCRecordType::FULL_ROW_NEW_IMAGE;
}

template <class Value>
Status AddColumnToMap(
    const std::shared_ptr<tablet::TabletPeer>& tablet_peer, const ColumnSchema& col_schema,
    const Value& col, const EnumOidLabelMap& enum_oid_label_map,
    const CompositeAttsMap& composite_atts_map, CDCSDKRequestSource request_source,
    DatumMessagePB* cdc_datum_message, const QLValuePB* old_ql_value_passed) {
  auto tablet = VERIFY_RESULT(tablet_peer->shared_tablet_safe());
  cdc_datum_message->set_column_name(col_schema.name());
  QLValuePB ql_value;
  if (old_ql_value_passed) {
    ql_value = *old_ql_value_passed;
  } else {
    col.ToQLValuePB(col_schema.type(), &ql_value);
  }
  if (tablet->table_type() == PGSQL_TABLE_TYPE) {
    // Send data as QLValuePB to Walsender. Do this outside of the `IsNull` check so that we also
    // send NULL values to the walsender. This is needed to be able to differentiate between NULL
    // and Omitted values.
    if (request_source == CDCSDKRequestSource::WALSENDER) {
      cdc_datum_message->set_col_attr_num(col_schema.order());
      cdc_datum_message->set_column_type(col_schema.pg_type_oid());
      cdc_datum_message->mutable_pg_ql_value()->CopyFrom(ql_value);
      return Status::OK();
    }

    if (!IsNull(ql_value) && col_schema.pg_type_oid() != 0 /*kInvalidOid*/) {
      RETURN_NOT_OK(docdb::SetValueFromQLBinaryWrapper(
          ql_value, col_schema.pg_type_oid(), enum_oid_label_map, composite_atts_map,
          cdc_datum_message));
    } else {
      cdc_datum_message->set_column_type(col_schema.pg_type_oid());
      cdc_datum_message->set_pg_type(col_schema.pg_type_oid());
    }
  } else {
    if (ql_value.has_varint_value()) {
      PrimitiveValue v = PrimitiveValue::FromQLValuePB(ql_value);
      ql_value.set_varint_value(v.ToString());
    }

    if (ql_value.has_decimal_value()) {
      PrimitiveValue v = PrimitiveValue::FromQLValuePB(ql_value);
      ql_value.set_decimal_value(v.ToString());
    }

    cdc_datum_message->mutable_cql_value()->CopyFrom(ql_value);
    col_schema.type()->ToQLTypePB(cdc_datum_message->mutable_cql_type());
  }
  return Status::OK();
}

DatumMessagePB* AddTuple(RowMessage* row_message, const CDCRecordType& record_type) {
  if (!row_message) {
    return nullptr;
  }
  DatumMessagePB* tuple = nullptr;

  if (row_message->op() == RowMessage_Op_DELETE) {
    tuple = row_message->add_old_tuple();
    row_message->add_new_tuple();
  } else {
    tuple = row_message->add_new_tuple();
    if ((row_message->op() == RowMessage_Op_INSERT) ||
        !AddBothOldAndNewValues(record_type))
      row_message->add_old_tuple();
  }
  return tuple;
}

Status AddPrimaryKey(
    const std::shared_ptr<tablet::TabletPeer>& tablet_peer, const dockv::SubDocKey& decoded_key,
    const Schema& tablet_schema, const EnumOidLabelMap& enum_oid_label_map,
    const CompositeAttsMap& composite_atts_map, CDCSDKRequestSource request_source,
    RowMessage* row_message, const CDCRecordType& record_type,
    std::unordered_set<std::string>* modified_columns, bool add_to_record) {
  size_t i = 0;
  for (const auto& col : decoded_key.doc_key().hashed_group()) {
    modified_columns->insert(tablet_schema.column(i).name());
    if (add_to_record) {
      DatumMessagePB* tuple = AddTuple(row_message, record_type);
      RETURN_NOT_OK(AddColumnToMap(
          tablet_peer, tablet_schema.column(i), col, enum_oid_label_map, composite_atts_map,
          request_source, tuple, nullptr));
    }
    i++;
  }

  for (const auto& col : decoded_key.doc_key().range_group()) {
    modified_columns->insert(tablet_schema.column(i).name());
    if (add_to_record) {
      DatumMessagePB* tuple = AddTuple(row_message, record_type);
      RETURN_NOT_OK(AddColumnToMap(
          tablet_peer, tablet_schema.column(i), col, enum_oid_label_map, composite_atts_map,
          request_source, tuple, nullptr));
    }
    i++;
  }
  return Status::OK();
}

void SetCDCSDKOpId(
    int64_t term, int64_t index, uint32_t write_id, const std::string& key,
    CDCSDKOpIdPB* cdc_sdk_op_id_pb) {
  cdc_sdk_op_id_pb->set_term(term);
  cdc_sdk_op_id_pb->set_index(index);
  cdc_sdk_op_id_pb->set_write_id(write_id);
  cdc_sdk_op_id_pb->set_write_id_key(key);
}

void SetCheckpoint(
    int64_t term, int64_t index, int32 write_id, const std::string& key, uint64 time,
    CDCSDKCheckpointPB* cdc_sdk_checkpoint_pb, OpId* last_streamed_op_id) {
  cdc_sdk_checkpoint_pb->set_term(term);
  cdc_sdk_checkpoint_pb->set_index(index);
  cdc_sdk_checkpoint_pb->set_write_id(write_id);
  cdc_sdk_checkpoint_pb->set_key(key);
  cdc_sdk_checkpoint_pb->set_snapshot_time(time);
  if (last_streamed_op_id) {
    last_streamed_op_id->term = term;
    last_streamed_op_id->index = index;
  }
}

bool IsInsertOperation(const RowMessage& row_message) {
  return row_message.op() == RowMessage_Op_INSERT;
}

bool IsInsertOrUpdate(const RowMessage& row_message) {
  return row_message.IsInitialized() &&
         (row_message.op() == RowMessage_Op_INSERT || row_message.op() == RowMessage_Op_UPDATE);
}

Result<bool> ShouldPopulateNewInsertRecord(
    const bool& end_of_intents, const docdb::IntentKeyValueForCDC& next_intent,
    const Slice& current_primary_key, const HybridTime& current_hybrid_time,
    const bool& end_of_transaction) {
  if (!end_of_intents) {
    Slice next_key(next_intent.key_buf);
    const auto next_key_size =
        VERIFY_RESULT(dockv::DocKey::EncodedSize(next_key, dockv::DocKeyPart::kWholeDocKey));

    dockv::KeyEntryValue next_column_id;
    boost::optional<dockv::KeyEntryValue> next_column_id_opt;
    Slice next_key_column = next_key.WithoutPrefix(next_key_size);
    if (!next_key_column.empty()) {
      RETURN_NOT_OK(dockv::KeyEntryValue::DecodeKey(&next_key_column, &next_column_id));
      next_column_id_opt = next_column_id;
    }

    dockv::SubDocKey next_decoded_key;
    Slice next_sub_doc_key = next_key;
    RETURN_NOT_OK(
        next_decoded_key.DecodeFrom(&next_sub_doc_key, dockv::HybridTimeRequired::kFalse));

    Slice next_primary_key(next_key.data(), next_key_size);

    return (current_primary_key != next_primary_key) ||
           (current_hybrid_time != next_intent.intent_ht.hybrid_time());
  } else {
    return end_of_transaction;
  }
}

Result<bool> ShouldPopulateNewWriteRecord(
    const bool& end_of_write_batch, const yb::docdb::LWKeyValuePairPB& next_write_pair,
    const Slice& current_primary_key) {
  if (end_of_write_batch) {
    return true;
  }
  Slice key = next_write_pair.key();
  const auto key_size =
      VERIFY_RESULT(dockv::DocKey::EncodedSize(key, dockv::DocKeyPart::kWholeDocKey));

  Slice sub_doc_key = key;
  dockv::SubDocKey decoded_key;
  RETURN_NOT_OK(decoded_key.DecodeFrom(&sub_doc_key, dockv::HybridTimeRequired::kFalse));
  Slice primary_key(key.data(), key_size);

  return (primary_key != current_primary_key);
}

void MakeNewProtoRecord(
    const docdb::IntentKeyValueForCDC& intent, const OpId& op_id, const RowMessage& row_message,
    const Schema& schema, size_t col_count, CDCSDKProtoRecordPB* proto_record,
    GetChangesResponsePB* resp, IntraTxnWriteId* write_id, std::string* reverse_index_key,
    const uint64_t& commit_time, const std::string& primary_key) {
  CDCSDKOpIdPB* cdc_sdk_op_id_pb = proto_record->mutable_cdc_sdk_op_id();
  SetCDCSDKOpId(
      op_id.term, op_id.index, intent.write_id, intent.reverse_index_key, cdc_sdk_op_id_pb);

  CDCSDKProtoRecordPB* record_to_be_added = resp->add_cdc_sdk_proto_records();
  record_to_be_added->CopyFrom(*proto_record);
  record_to_be_added->mutable_row_message()->CopyFrom(row_message);

  if (!record_to_be_added->row_message().has_commit_time()) {
    record_to_be_added->mutable_row_message()->set_commit_time(commit_time);
  }
  if (!record_to_be_added->row_message().has_record_time()) {
    Slice doc_ht(intent.ht_buf);
    auto result = DocHybridTime::DecodeFromEnd(&doc_ht);
    if (result.ok()) {
      record_to_be_added->mutable_row_message()->set_record_time((*result).hybrid_time().value());
    } else {
      LOG(WARNING) << "Failed to get commit hybrid time for intent key: " << intent.key_buf.c_str();
    }
  }

  if (!record_to_be_added->row_message().has_primary_key()) {
    record_to_be_added->mutable_row_message()->set_primary_key(primary_key);
  }

  *write_id = intent.write_id;
  *reverse_index_key = intent.reverse_index_key;
}

void EquateOldAndNewTuple(RowMessage* row_message) {
  auto new_tuple_size = row_message->new_tuple_size();
  auto old_tuple_size = row_message->old_tuple_size();
  if (new_tuple_size > old_tuple_size) {
    for (int i = 0; i < (new_tuple_size - old_tuple_size); i++) {
      row_message->add_old_tuple();
    }
  } else {
    for (int i = 0; i < (old_tuple_size - new_tuple_size); i++) {
      row_message->add_new_tuple();
    }
  }
}

Status PopulateBeforeImageForDeleteOp(
    const std::shared_ptr<tablet::TabletPeer>& tablet_peer, RowMessage* row_message,
    const EnumOidLabelMap& enum_oid_label_map, const CompositeAttsMap& composite_atts_map,
    CDCSDKRequestSource request_source, const Schema& schema,
    const std::vector<ColumnSchema>& columns, const qlexpr::QLTableRow& row,
    const cdc::CDCRecordType& record_type) {
  if (IsOldRowNeededOnDelete(record_type)) {
    QLValue ql_value;
    if (row.ColumnCount() == columns.size()) {
      for (size_t index = 0; index < row.ColumnCount(); ++index) {
        RETURN_NOT_OK(row.GetValue(schema.column_id(index), &ql_value));
        if (!ql_value.IsNull()) {
          RETURN_NOT_OK(AddColumnToMap(
              tablet_peer, columns[index], dockv::KeyEntryValue(), enum_oid_label_map,
              composite_atts_map, request_source, row_message->add_old_tuple(), &ql_value.value()));
        } else {
          RETURN_NOT_OK(AddColumnToMap(
              tablet_peer, columns[index], PrimitiveValue(), enum_oid_label_map,
              composite_atts_map, request_source, row_message->add_old_tuple(), nullptr));
        }
      }
    }

    for (int i = 0; i < row_message->old_tuple_size(); i++) {
      row_message->add_new_tuple();
    }
  }

  return Status::OK();
}

Status PopulateBeforeImageForUpdateOp(
    const std::shared_ptr<tablet::TabletPeer>& tablet_peer, RowMessage* row_message,
    const EnumOidLabelMap& enum_oid_label_map, const CompositeAttsMap& composite_atts_map,
    CDCSDKRequestSource request_source, const Schema& schema,
    const std::vector<ColumnSchema>& columns, const qlexpr::QLTableRow& row,
    const std::unordered_set<std::string>& modified_columns,
    const cdc::CDCRecordType& record_type) {
  QLValue ql_value;
  size_t found_columns = 0;
  if (row.ColumnCount() == columns.size()) {
    for (size_t index = 0; index < row.ColumnCount(); ++index) {
      RETURN_NOT_OK(row.GetValue(schema.column_id(index), &ql_value));
      bool shouldAddColumn = ContainsKey(modified_columns, columns[index].name());
      switch (record_type) {
        case CDCRecordType::MODIFIED_COLUMNS_OLD_AND_NEW_IMAGES: FALLTHROUGH_INTENDED;
        case CDCRecordType::PG_CHANGE_OLD_NEW: {
          if (shouldAddColumn) {
            RETURN_NOT_OK(AddColumnToMap(
                tablet_peer, columns[index], PrimitiveValue(), enum_oid_label_map,
                composite_atts_map, request_source, row_message->add_old_tuple(),
                ql_value.IsNull() ? nullptr : &ql_value.value()));
          }
          break;
        }
        case CDCRecordType::FULL_ROW_NEW_IMAGE: {
          if (!shouldAddColumn) {
            if (!ql_value.IsNull()) {
              RETURN_NOT_OK(AddColumnToMap(
                  tablet_peer, columns[index], dockv::KeyEntryValue(), enum_oid_label_map,
                  composite_atts_map, request_source, row_message->add_new_tuple(),
                  &ql_value.value()));
            } else {
              RETURN_NOT_OK(AddColumnToMap(
                  tablet_peer, columns[index], PrimitiveValue(), enum_oid_label_map,
                  composite_atts_map, request_source, row_message->add_new_tuple(), nullptr));
            }
          }
          break;
        }
        case CDCRecordType::ALL: FALLTHROUGH_INTENDED;
        case CDCRecordType::PG_FULL: {
          if (!ql_value.IsNull()) {
            RETURN_NOT_OK(AddColumnToMap(
                tablet_peer, columns[index], dockv::KeyEntryValue(), enum_oid_label_map,
                composite_atts_map, request_source, row_message->add_old_tuple(),
                &ql_value.value()));
          } else {
            RETURN_NOT_OK(AddColumnToMap(
              tablet_peer, columns[index], PrimitiveValue(), enum_oid_label_map, composite_atts_map,
              request_source, row_message->add_old_tuple(), nullptr));
          }
          // Add the non-modified column values in new tuples.
          if (!shouldAddColumn) {
            auto new_tuple_pb = row_message->mutable_new_tuple()->Add();
            new_tuple_pb->CopyFrom(row_message->old_tuple(static_cast<int>(found_columns)));
          }
          found_columns++;
          break;
        }
        case CDCRecordType::PG_DEFAULT: {
          if (!shouldAddColumn) {
            RETURN_NOT_OK(AddColumnToMap(
                tablet_peer, columns[index], PrimitiveValue(), enum_oid_label_map,
                composite_atts_map, request_source, row_message->add_new_tuple(),
                ql_value.IsNull() ? nullptr : &ql_value.value()));
          }
          break;
        }
        case CDCRecordType::PG_NOTHING: {
          if (!shouldAddColumn) {
            RETURN_NOT_OK(AddColumnToMap(
                tablet_peer, columns[index], PrimitiveValue(), enum_oid_label_map,
                composite_atts_map, request_source, row_message->add_new_tuple(),
                ql_value.IsNull() ? nullptr : &ql_value.value()));
          }
          break;
        }
        default:
          break;
      }
    }
  }
  EquateOldAndNewTuple(row_message);
  return Status::OK();
}

Status PopulateBeforeImage(
    const std::shared_ptr<tablet::TabletPeer>& tablet_peer, const ReadHybridTime& read_time,
    RowMessage* row_message, const EnumOidLabelMap& enum_oid_label_map,
    const CompositeAttsMap& composite_atts_map, CDCSDKRequestSource request_source,
    const dockv::SubDocKey& decoded_primary_key, const Schema& schema,
    const SchemaVersion schema_version, const ColocationId& colocation_id,
    const std::unordered_set<std::string>& modified_columns,
    const cdc::CDCRecordType& record_type) {
  if (record_type == cdc::CDCRecordType::CHANGE || row_message->op() == RowMessage_Op_INSERT) {
    return Status::OK();
  }

  auto tablet = tablet_peer->shared_tablet();
  auto docdb = tablet->doc_db();
  auto pending_op = tablet->CreateScopedRWOperationNotBlockingRocksDbShutdownStart();

  const auto log_prefix = tablet->LogPrefix();
  auto doc_read_context = VERIFY_RESULT(
      tablet_peer->tablet_metadata()->GetTableInfo(colocation_id))->doc_read_context;
  dockv::ReaderProjection projection(schema);
  docdb::DocRowwiseIterator iter(
      projection, *doc_read_context, TransactionOperationContext(), docdb,
      docdb::ReadOperationData::FromReadTime(read_time), pending_op);
  iter.SetSchema(schema);

  const dockv::DocKey& doc_key = decoded_primary_key.doc_key();
  docdb::DocQLScanSpec spec(schema, doc_key, rocksdb::kDefaultQueryId);
  RETURN_NOT_OK(iter.Init(spec));

  qlexpr::QLTableRow row;
  QLValue ql_value;
  // If CDC failed to get the before image row, skip adding before image columns if
  // FLAGS_cdc_send_null_before_image_if_not_exists is false. If it is set to true, return null
  // before image.
  auto result = VERIFY_RESULT(iter.FetchNext(&row));
  if (!result) {
    if (tablet_peer->get_cdc_sdk_safe_time() > read_time.read) {
      return STATUS_FORMAT(
          InternalError,
          "Failed to get the beforeimage for tablet_id: $0 due to compaction, cdc_sdk_safe_time: "
          "$1, read_time: $2",
          tablet_peer->tablet_id(), tablet_peer->get_cdc_sdk_safe_time(), read_time);
    }

    if (FLAGS_cdc_send_null_before_image_if_not_exists) {
      LOG(WARNING) << "Failed to get the beforeimage for tablet_id:" << tablet_peer->tablet_id();
      EquateOldAndNewTuple(row_message);
      return Status::OK();
    }
    return STATUS_FORMAT(
        InternalError, "Failed to get the beforeimage for tablet_id: $0", tablet_peer->tablet_id());
  }

  std::vector<ColumnSchema> columns(schema.columns());

  switch (row_message->op()) {
    case RowMessage_Op_DELETE: {
      return PopulateBeforeImageForDeleteOp(
          tablet_peer, row_message, enum_oid_label_map, composite_atts_map, request_source, schema,
          columns, row, record_type);
    }
    case RowMessage_Op_UPDATE: {
      return PopulateBeforeImageForUpdateOp(
          tablet_peer, row_message, enum_oid_label_map, composite_atts_map, request_source, schema,
          columns, row, modified_columns, record_type);
    }
    default: {
      return Status::OK();
    }
  }

  return Status::OK();
}

template <class Decoder>
Result<size_t> DoPopulatePackedRows(
    const SchemaPackingStorage& schema_packing_storage, const Schema& schema,
    const std::shared_ptr<tablet::TabletPeer>& tablet_peer,
    const EnumOidLabelMap& enum_oid_label_map, const CompositeAttsMap& composite_atts_map,
    CDCSDKRequestSource request_source, Slice* value_slice, RowMessage* row_message,
    std::unordered_set<std::string>* modified_columns, const cdc::CDCRecordType& record_type,
    std::unordered_set<std::string>* null_value_columns) {

  const dockv::SchemaPacking& packing =
      VERIFY_RESULT(schema_packing_storage.GetPacking(value_slice));
  Decoder decoder(packing, value_slice->data());
  for (size_t i = 0; i != packing.columns(); ++i) {
    auto column_value = decoder.FetchValue(i);
    const auto& column_data = packing.column_packing_data(i);

    auto pv = VERIFY_RESULT(UnpackPrimitiveValue(column_value, column_data.data_type));
    const ColumnSchema& col = VERIFY_RESULT(schema.column_by_id(column_data.id));
    modified_columns->insert(col.name());

    if (column_value.IsNull()) {
      null_value_columns->insert(col.name());
      continue;
    }

    RETURN_NOT_OK(AddColumnToMap(
        tablet_peer, col, pv, enum_oid_label_map, composite_atts_map, request_source,
        row_message->add_new_tuple(), nullptr));
    row_message->add_old_tuple();
  }

  return packing.columns();
}

template <class... Args>
Result<size_t> PopulatePackedRows(
    dockv::PackedRowVersion version, Args&&... args) {
  switch (version) {
    case dockv::PackedRowVersion::kV1:
      return DoPopulatePackedRows<dockv::PackedRowDecoderV1>(std::forward<Args>(args)...);
    case dockv::PackedRowVersion::kV2:
      return DoPopulatePackedRows<dockv::PackedRowDecoderV2>(std::forward<Args>(args)...);
  }
  return UnexpectedPackedRowVersionStatus(version);
}

HybridTime GetCDCSDKSafeTimeForTarget(
    const HybridTime leader_safe_time, HybridTime safe_hybrid_time_resp,
    HaveMoreMessages have_more_messages, const uint64_t& consistent_stream_safe_time,
    const bool& is_snapshot_op) {
  if (FLAGS_cdc_enable_consistent_records || is_snapshot_op) {
    return safe_hybrid_time_resp.is_valid() ? safe_hybrid_time_resp
                                            : HybridTime(consistent_stream_safe_time);
  }

  if (have_more_messages) {
    return safe_hybrid_time_resp;
  }

  if (safe_hybrid_time_resp.is_valid()) {
    if (!leader_safe_time.is_valid() || safe_hybrid_time_resp > leader_safe_time) {
      return safe_hybrid_time_resp;
    }
  }

  return leader_safe_time;
}

void SetTableProperties(
    const TablePropertiesPB& table_properties,
    CDCSDKTablePropertiesPB* cdc_sdk_table_properties_pb) {
  cdc_sdk_table_properties_pb->set_default_time_to_live(table_properties.default_time_to_live());
  cdc_sdk_table_properties_pb->set_num_tablets(table_properties.num_tablets());
  cdc_sdk_table_properties_pb->set_is_ysql_catalog_table(table_properties.is_ysql_catalog_table());
}

void SetColumnInfo(const ColumnSchemaPB& column, CDCSDKColumnInfoPB* column_info) {
  column_info->set_name(column.name());
  column_info->mutable_type()->CopyFrom(column.type());
  column_info->set_is_key(column.is_key());
  column_info->set_is_hash_key(column.is_hash_key());
  column_info->set_is_nullable(column.is_nullable());
  column_info->set_oid(column.pg_type_oid());
}

void FillDDLInfo(
    const std::shared_ptr<tablet::TabletPeer>& tablet_peer,
    const SchemaDetails current_schema_details,
    const TableName& table_name,
    const TableId& table_id,
    GetChangesResponsePB* resp) {
  const SchemaVersion& schema_version = current_schema_details.schema_version;
  SchemaPB schema_pb;
  SchemaToPB(*current_schema_details.schema, &schema_pb);
  CDCSDKProtoRecordPB* proto_record = resp->add_cdc_sdk_proto_records();
  RowMessage* row_message = proto_record->mutable_row_message();
  row_message->set_op(RowMessage_Op_DDL);
  row_message->set_table(table_name);
  row_message->set_table_id(table_id);
  for (const auto& column : schema_pb.columns()) {
    CDCSDKColumnInfoPB* column_info;
    column_info = row_message->mutable_schema()->add_column_info();
    SetColumnInfo(column, column_info);
  }

  row_message->set_schema_version(schema_version);
  row_message->set_pgschema_name(schema_pb.pgschema_name());
  CDCSDKTablePropertiesPB* cdc_sdk_table_properties_pb =
      row_message->mutable_schema()->mutable_tab_info();

  SetTableProperties(schema_pb.table_properties(), cdc_sdk_table_properties_pb);
}

Result<TableName> GetColocatedTableName(
    const std::shared_ptr<tablet::TabletPeer>& tablet_peer, const TableId& req_table_id) {
  for (auto const& cur_table_id : tablet_peer->tablet_metadata()->GetAllColocatedTables()) {
    if (cur_table_id != req_table_id) {
      continue;
    }

    const auto& tablet = VERIFY_RESULT(tablet_peer->shared_tablet_safe());
    return tablet->metadata()->table_name(cur_table_id);
  }

  return STATUS_FORMAT(InternalError, "Could not find name for table with id: ", req_table_id);
}

Result<SchemaDetails> GetOrPopulateRequiredSchemaDetails(
    const std::shared_ptr<tablet::TabletPeer>& tablet_peer, uint64 read_hybrid_time,
    SchemaDetailsMap* cached_schema_details, client::YBClient* client, const TableId& req_table_id,
    GetChangesResponsePB* resp) {
  auto iter = cached_schema_details->find(req_table_id);
  if (iter != cached_schema_details->end()) {
    return iter->second;
  }

  for (auto const& cur_table_id : tablet_peer->tablet_metadata()->GetAllColocatedTables()) {
    if (cur_table_id != req_table_id) {
      continue;
    }

    auto tablet_result = tablet_peer->shared_tablet_safe();
    RETURN_NOT_OK(tablet_result);

    auto tablet = *tablet_result;
    auto table_name = tablet->metadata()->table_name(cur_table_id);
    // Ignore the DDL information of the parent table.
    if (tablet->metadata()->colocated() &&
        (boost::ends_with(table_name, kTablegroupParentTableNameSuffix) ||
         boost::ends_with(table_name, kColocationParentTableNameSuffix))) {
      continue;
    }

    auto result = client->GetTableSchemaFromSysCatalog(cur_table_id, read_hybrid_time);
    // Failed to get specific schema version from the system catalog, use the latest
    // schema version for the key-value decoding.
    if (!result.ok()) {
      (*cached_schema_details)[cur_table_id] = SchemaDetails{
          .schema_version = tablet->metadata()->schema_version(cur_table_id),
          .schema = tablet->metadata()->schema(cur_table_id)};
      LOG(WARNING) << "Failed to get the specific schema version from system catalog for table: "
                   << table_name << " with read hybrid time: " << read_hybrid_time;
    } else {
      (*cached_schema_details)[cur_table_id] = SchemaDetails{
          .schema_version = result->second, .schema = std::make_shared<Schema>(result->first)};
      VLOG(1) << "Found schema version:" << result->second << " for table : " << table_name
              << " from system catalog table with read hybrid time: " << read_hybrid_time;
    }

    VLOG(1) << "Populating schema details for table " << req_table_id
            << " tablet " << tablet->tablet_id();

    const auto& schema_details = (*cached_schema_details)[cur_table_id];
    FillDDLInfo(tablet_peer, schema_details, table_name, cur_table_id, resp);

    return schema_details;
  }

  return STATUS_FORMAT(InternalError, "Did not find schema for table: ", req_table_id);
}

bool IsColocatedTableQualifiedForStreaming(
    const TableId& table_id, const StreamMetadata& metadata) {
  auto qualified_tables = metadata.GetTableIds();
  std::unordered_set<TableId> qualified_tables_set(
      qualified_tables.begin(), qualified_tables.end());

  auto unqualified_tables = metadata.GetUnqualifiedTableIds();
  std::unordered_set<TableId> unqualified_tables_set(
      unqualified_tables.begin(), unqualified_tables.end());

  return qualified_tables_set.contains(table_id) && !unqualified_tables_set.contains(table_id);
}

Result<CDCRecordType> GetRecordTypeForPopulatingBeforeImage(
    const StreamMetadata& metadata, const TableId& table_id) {
  if (FLAGS_ysql_yb_enable_replica_identity && IsReplicationSlotStream(metadata)) {
    auto replica_identity_map = metadata.GetReplicaIdentities();
    if (replica_identity_map.find(table_id) != replica_identity_map.end()) {
      PgReplicaIdentity replica_identity = metadata.GetReplicaIdentities().at(table_id);
      switch (replica_identity) {
        case PgReplicaIdentity::CHANGE:
          return CDCRecordType::CHANGE;
        case PgReplicaIdentity::FULL:
          return CDCRecordType::PG_FULL;
        case PgReplicaIdentity::DEFAULT:
          return CDCRecordType::PG_DEFAULT;
        case PgReplicaIdentity::NOTHING:
          return CDCRecordType::PG_NOTHING;
        default:
          return STATUS_FORMAT(
              InternalError, "Unknown or unsupported replica identity for table: $0", table_id);
      }
    } else {
      return STATUS_FORMAT(InternalError, "Replica Identity not found for table: $0", table_id);
    }
  } else {
    return metadata.GetRecordType();
  }
}

// Populate CDC record corresponding to WAL batch in ReplicateMsg.
Status PopulateCDCSDKIntentRecord(
    const OpId& op_id,
    const TransactionId& transaction_id,
    const std::vector<docdb::IntentKeyValueForCDC>& intents,
    const StreamMetadata& metadata,
    const std::shared_ptr<tablet::TabletPeer>& tablet_peer,
    const EnumOidLabelMap& enum_oid_label_map,
    const CompositeAttsMap& composite_atts_map,
    CDCSDKRequestSource request_source,
    SchemaDetailsMap* cached_schema_details,
    GetChangesResponsePB* resp,
    ScopedTrackedConsumption* consumption,
    IntraTxnWriteId* write_id,
    std::string* reverse_index_key,
    const uint64_t& commit_time,
    client::YBClient* client,
    const bool& end_of_transaction) {
  auto tablet = VERIFY_RESULT(tablet_peer->shared_tablet_safe());

  bool colocated = tablet->metadata()->colocated();
  Schema schema = Schema();
  SchemaVersion schema_version = std::numeric_limits<uint32_t>::max();
  SchemaPackingStorage schema_packing_storage(tablet->table_type());
  ColocationId colocation_id = kColocationIdNotSet;
  CDCRecordType record_type = CDCRecordType::CHANGE;
  std::string table_name = tablet->metadata()->table_name();
  auto table_id = tablet->metadata()->table_id();
  if (!colocated) {
    const auto& schema_details = VERIFY_RESULT(GetOrPopulateRequiredSchemaDetails(
        tablet_peer, intents.begin()->intent_ht.hybrid_time().ToUint64(), cached_schema_details,
        client, tablet->metadata()->table_id(), resp));
    schema = *schema_details.schema;
    schema_version = schema_details.schema_version;
    schema_packing_storage.AddSchema(schema_version, schema);
    record_type = VERIFY_RESULT(GetRecordTypeForPopulatingBeforeImage(metadata, table_id));
  }

  Slice prev_key;
  CDCSDKProtoRecordPB proto_record;
  RowMessage* row_message = proto_record.mutable_row_message();
  std::unordered_set<std::string> modified_columns;
  size_t col_count = 0;
  docdb::IntentKeyValueForCDC prev_intent;
  MicrosTime prev_intent_phy_time = 0;
  bool new_cdc_record_needed = false;
  dockv::SubDocKey prev_decoded_key;
  std::unordered_set<std::string> null_value_columns;
  bool is_packed_row_record = false;

  for (size_t i = 0; i < intents.size(); i++) {
    const docdb::IntentKeyValueForCDC& intent = intents[i];
    Slice key(intent.key_buf);
    const auto key_size =
        VERIFY_RESULT(dockv::DocKey::EncodedSize(key, dockv::DocKeyPart::kWholeDocKey));

    dockv::KeyEntryValue column_id;
    boost::optional<dockv::KeyEntryValue> column_id_opt;
    Slice key_column = key.WithoutPrefix(key_size);
    if (!key_column.empty()) {
      RETURN_NOT_OK(dockv::KeyEntryValue::DecodeKey(&key_column, &column_id));
      column_id_opt = column_id;
    }

    dockv::SubDocKey decoded_key;
    Slice sub_doc_key = key;
    RETURN_NOT_OK(decoded_key.DecodeFrom(&sub_doc_key, dockv::HybridTimeRequired::kFalse));

    Slice value_slice = intent.value_buf;
    RETURN_NOT_OK(dockv::ValueControlFields::Decode(&value_slice));
    auto value_type = dockv::DecodeValueEntryType(value_slice);
    value_slice.consume_byte();

    if (column_id_opt && column_id_opt->type() == dockv::KeyEntryType::kColumnId &&
        schema.is_key_column(column_id_opt->GetColumnId())) {
      *write_id = intent.write_id;
      *reverse_index_key = intent.reverse_index_key;
      continue;
    }

    if (*consumption) {
      consumption->Add(key.size());
    }

    // Compare key hash with previously seen key hash to determine whether the write pair
    // is part of the same row or not.
    Slice primary_key(key.data(), key_size);
    if (GetAtomicFlag(&FLAGS_enable_single_record_update)) {
      new_cdc_record_needed =
          (prev_key != primary_key) ||
          (value_type == dockv::ValueEntryType::kTombstone && decoded_key.num_subkeys() == 0) ||
          prev_intent_phy_time != intent.intent_ht.hybrid_time().GetPhysicalValueMicros();
    } else {
      new_cdc_record_needed = (prev_key != primary_key) || (col_count >= schema.num_columns());
    }

    if (new_cdc_record_needed) {
      if (FLAGS_enable_single_record_update) {
        col_count = 0;

        if (proto_record.IsInitialized() && row_message->IsInitialized() &&
            row_message->op() == RowMessage_Op_UPDATE) {
          if (record_type != cdc::CDCRecordType::CHANGE) {
            VLOG(2) << "Get Beforeimage for tablet: " << tablet_peer->tablet_id()
                    << " with read time: " << ReadHybridTime::FromUint64(commit_time)
                    << " cdcsdk_safe_time: " << tablet_peer->get_cdc_sdk_safe_time()
                    << " for change record type: " << row_message->op();
            if (commit_time > 0) {
              auto hybrid_time = commit_time - 1;
              auto result = PopulateBeforeImage(
                  tablet_peer, ReadHybridTime::FromUint64(hybrid_time), row_message,
                  enum_oid_label_map, composite_atts_map, request_source, prev_decoded_key, schema,
                  schema_version, colocation_id, modified_columns, record_type);
              if (!result.ok()) {
                LOG(ERROR) << "Failed to get the Beforeimage for tablet: "
                           << tablet_peer->tablet_id()
                           << " with read time: " << ReadHybridTime::FromUint64(commit_time)
                           << " for change record type: " << row_message->op()
                           << " row_message: " << row_message->DebugString()
                           << " with error status: " << result;
                return result;
              }
              VLOG(2) << "Successfully got the Beforeimage for tablet: " << tablet_peer->tablet_id()
                      << " with read time: " << ReadHybridTime::FromUint64(commit_time)
                      << " for change record type: " << row_message->op()
                      << " row_message: " << row_message->DebugString();
            } else {
              for (size_t index = 0; index < schema.num_columns(); ++index) {
                row_message->add_old_tuple();
              }
            }
          } else {
            for (int index = 0; index < row_message->new_tuple_size(); ++index) {
              row_message->add_old_tuple();
            }
          }

          MakeNewProtoRecord(
              prev_intent, op_id, *row_message, schema, col_count, &proto_record, resp, write_id,
              reverse_index_key, commit_time, prev_key.ToBuffer());
        }
      }

      proto_record.Clear();
      row_message->Clear();
      modified_columns.clear();
      null_value_columns.clear();
      is_packed_row_record = false;

      if (colocated) {
        colocation_id = decoded_key.doc_key().colocation_id();
        auto table_info = CHECK_RESULT(tablet->metadata()->GetTableInfo(colocation_id));

        const auto& schema_details = VERIFY_RESULT(GetOrPopulateRequiredSchemaDetails(
            tablet_peer, intents.begin()->intent_ht.hybrid_time().ToUint64(), cached_schema_details,
            client, table_info->table_id, resp));

        schema = *schema_details.schema;
        schema_version = schema_details.schema_version;
        table_name = table_info->table_name;
        table_id = table_info->table_id;
        if (!IsColocatedTableQualifiedForStreaming(table_id, metadata)) {
          continue;
        }

        record_type = VERIFY_RESULT(GetRecordTypeForPopulatingBeforeImage(metadata, table_id));
        schema_packing_storage = SchemaPackingStorage(tablet->table_type());
        schema_packing_storage.AddSchema(schema_version, schema);
      }

      // Check whether operation is WRITE or DELETE.
      if (value_type == dockv::ValueEntryType::kTombstone && decoded_key.num_subkeys() == 0) {
        SetOperation(row_message, OpType::DELETE, schema);
        if (!FLAGS_enable_single_record_update) {
          col_count = schema.num_columns();
        }
      } else if (IsPackedRow(value_type)) {
        is_packed_row_record = true;
        SetOperation(row_message, OpType::INSERT, schema);
        col_count = schema.num_key_columns();
      } else {
        if (column_id_opt && column_id_opt->type() == dockv::KeyEntryType::kSystemColumnId &&
            value_type == dockv::ValueEntryType::kNullLow) {
          SetOperation(row_message, OpType::INSERT, schema);
          col_count = schema.num_key_columns() - 1;
        } else {
          SetOperation(row_message, OpType::UPDATE, schema);
          if (!FLAGS_enable_single_record_update) {
            col_count = schema.num_columns();
          }
          *write_id = intent.write_id;
        }
      }

      // Write pair contains record for different row. Create a new CDCRecord in this case.
      row_message->set_transaction_id(transaction_id.ToString());
      row_message->set_commit_time(commit_time);
      row_message->set_record_time(intent.intent_ht.hybrid_time().ToUint64());

      if (IsOldRowNeededOnDelete(record_type) &&
         (row_message->op() == RowMessage_Op_DELETE)) {
        VLOG(2) << "Get Beforeimage for tablet: " << tablet_peer->tablet_id()
                << " with read time: " << ReadHybridTime::FromUint64(commit_time)
                << "  cdcsdk_safe_time: " << tablet_peer->get_cdc_sdk_safe_time()
                << "  for change record type: " << row_message->op();
        if (commit_time > 0) {
          auto hybrid_time = commit_time - 1;
          auto result = PopulateBeforeImage(
              tablet_peer, ReadHybridTime::FromUint64(hybrid_time), row_message, enum_oid_label_map,
              composite_atts_map, request_source, decoded_key, schema, schema_version,
              colocation_id, modified_columns, record_type);
          if (!result.ok()) {
            LOG(ERROR) << "Failed to get the Beforeimage for tablet: " << tablet_peer->tablet_id()
                       << " with read time: " << ReadHybridTime::FromUint64(commit_time)
                       << " for change record type: " << row_message->op()
                       << " row_message: " << row_message->DebugString()
                       << " with error status: " << result;
            return result;
          }
          VLOG(2) << "Successfully got the Beforeimage for tablet: " << tablet_peer->tablet_id()
                  << " with read time: " << ReadHybridTime::FromUint64(commit_time)
                  << " for change record type: " << row_message->op()
                  << " row_message: " << row_message->DebugString();
        }

        if (row_message->old_tuple_size() == 0) {
          RETURN_NOT_OK(AddPrimaryKey(
              tablet_peer, decoded_key, schema, enum_oid_label_map, composite_atts_map,
              request_source, row_message, record_type, &modified_columns, true));
        }
      } else {
        if (row_message->op() != RowMessage_Op_UPDATE) {
          RETURN_NOT_OK(AddPrimaryKey(
              tablet_peer, decoded_key, schema, enum_oid_label_map, composite_atts_map,
              request_source, row_message, record_type, &modified_columns, true));
        } else {
          RETURN_NOT_OK(AddPrimaryKey(
              tablet_peer, decoded_key, schema, enum_oid_label_map, composite_atts_map,
              request_source, row_message, record_type, &modified_columns, true));
        }
      }
    }

    prev_key = primary_key;
    prev_intent_phy_time = intent.intent_ht.hybrid_time().GetPhysicalValueMicros();
    if (IsInsertOrUpdate(*row_message)) {
      if (auto packed_row_version = GetPackedRowVersion(value_type)) {
        col_count += VERIFY_RESULT(PopulatePackedRows(
            *packed_row_version, schema_packing_storage, schema, tablet_peer, enum_oid_label_map,
            composite_atts_map, request_source, &value_slice, row_message, &modified_columns,
            record_type, &null_value_columns));
      } else {
        if (FLAGS_enable_single_record_update) {
          ++col_count;
        } else {
          if (IsInsertOperation(*row_message)) {
            ++col_count;
          }
        }

        dockv::Value decoded_value;
        RETURN_NOT_OK(decoded_value.Decode(intent.value_buf));

        if (column_id_opt && column_id_opt->type() == dockv::KeyEntryType::kColumnId) {
          const ColumnSchema& col =
              VERIFY_RESULT(schema.column_by_id(column_id_opt->GetColumnId()));
          modified_columns.insert(col.name());

          auto it = null_value_columns.find(col.name());
          if (it != null_value_columns.end()) {
            null_value_columns.erase(it);
          }
          RETURN_NOT_OK(AddColumnToMap(
              tablet_peer, col, decoded_value.primitive_value(), enum_oid_label_map,
              composite_atts_map, request_source, row_message->add_new_tuple(), nullptr));
          if (row_message->op() == RowMessage_Op_INSERT) {
            row_message->add_old_tuple();
          }

        } else if (column_id_opt && column_id_opt->type() != dockv::KeyEntryType::kSystemColumnId) {
          LOG(DFATAL) << "Unexpected value type in key: " << column_id_opt->type()
                      << " key: " << decoded_key.ToString()
                      << " value: " << decoded_value.primitive_value();
        }
      }
    }
    row_message->set_table(table_name);
    row_message->set_table_id(table_id);

    // Get the next intent to see if it should go into a new record.
    bool is_last_intent = (i == intents.size() -1);
    docdb::IntentKeyValueForCDC next_intent;
    if (!is_last_intent) {
      next_intent = intents[i + 1];
    }
    bool populate_new_record = VERIFY_RESULT(ShouldPopulateNewInsertRecord(
        is_last_intent, next_intent, primary_key, intent.intent_ht.hybrid_time(),
        end_of_transaction));

    if (FLAGS_enable_single_record_update) {
      if ((row_message->op() == RowMessage_Op_INSERT && populate_new_record) ||
          (row_message->op() == RowMessage_Op_DELETE)) {
        if (is_packed_row_record) {
          for (auto column_name : null_value_columns) {
            ColumnId column_id = VERIFY_RESULT(schema.ColumnIdByName(column_name));
            ColumnSchema col = VERIFY_RESULT(schema.column_by_id(column_id));
            RETURN_NOT_OK(AddColumnToMap(
                tablet_peer, col, PrimitiveValue(), enum_oid_label_map, composite_atts_map,
                request_source, row_message->add_new_tuple(), nullptr));
            row_message->add_old_tuple();
          }
        }
        MakeNewProtoRecord(
            intent, op_id, *row_message, schema, col_count, &proto_record, resp, write_id,
            reverse_index_key, commit_time, primary_key.ToBuffer());
        col_count = schema.num_columns();
      } else if (row_message->op() == RowMessage_Op_UPDATE) {
        prev_intent = intent;
        prev_decoded_key = decoded_key;
      }
    } else {
      if ((row_message->op() == RowMessage_Op_INSERT && populate_new_record) ||
          (row_message->op() == RowMessage_Op_UPDATE ||
           row_message->op() == RowMessage_Op_DELETE)) {
        if ((record_type != cdc::CDCRecordType::CHANGE) &&
            (row_message->op() == RowMessage_Op_UPDATE)) {
          VLOG(2) << "Get Beforeimage for tablet: " << tablet_peer->tablet_id()
                  << " with read time: " << ReadHybridTime::FromUint64(commit_time)
                  << " cdcsdk_safe_time: " << tablet_peer->get_cdc_sdk_safe_time()
                  << " for change record type: " << row_message->op();
          if (commit_time > 0) {
            auto hybrid_time = commit_time - 1;
            auto result = PopulateBeforeImage(
                tablet_peer, ReadHybridTime::FromUint64(hybrid_time), row_message,
                enum_oid_label_map, composite_atts_map, request_source, decoded_key, schema,
                schema_version, colocation_id, modified_columns, record_type);
            if (!result.ok()) {
              LOG(ERROR) << "Failed to get the Beforeimage for tablet: " << tablet_peer->tablet_id()
                         << " with read time: " << ReadHybridTime::FromUint64(commit_time)
                         << " for change record type: " << row_message->op()
                         << " row_message: " << row_message->DebugString()
                         << " with error status: " << result;
              return result;
            }
            VLOG(2) << "Successfully got the Beforeimage for tablet: " << tablet_peer->tablet_id()
                    << " with read time: " << ReadHybridTime::FromUint64(commit_time)
                    << " for change record type: " << row_message->op()
                    << " row_message: " << row_message->DebugString();
          } else {
            for (size_t index = 0; index < schema.num_columns(); ++index) {
              row_message->add_old_tuple();
            }
          }
        } else {
          row_message->add_old_tuple();
        }
        MakeNewProtoRecord(
            intent, op_id, *row_message, schema, col_count, &proto_record, resp, write_id,
            reverse_index_key, commit_time, primary_key.ToBuffer());
      }
    }
  }

  if (FLAGS_enable_single_record_update && proto_record.IsInitialized() &&
      row_message->IsInitialized() && row_message->op() == RowMessage_Op_UPDATE &&
      end_of_transaction) {
    row_message->set_table(table_name);
    row_message->set_table_id(table_id);
    if (record_type != cdc::CDCRecordType::CHANGE) {
      VLOG(2) << "Get Beforeimage for tablet: " << tablet_peer->tablet_id()
              << " with read time: " << ReadHybridTime::FromUint64(commit_time)
              << " cdcsdk_safe_time: " << tablet_peer->get_cdc_sdk_safe_time()
              << " for change record type: " << row_message->op();
      if (commit_time > 0) {
        auto hybrid_time = commit_time - 1;
        auto result = PopulateBeforeImage(
            tablet_peer, ReadHybridTime::FromUint64(hybrid_time), row_message, enum_oid_label_map,
            composite_atts_map, request_source, prev_decoded_key, schema, schema_version,
            colocation_id, modified_columns, record_type);
        if (!result.ok()) {
          LOG(ERROR) << "Failed to get the Beforeimage for tablet: " << tablet_peer->tablet_id()
                     << " with read time: " << ReadHybridTime::FromUint64(commit_time)
                     << " for change record type: " << row_message->op()
                     << " row_message: " << row_message->DebugString()
                     << " with error status: " << result;
          return result;
        }
        VLOG(2) << "Successfully got the Beforeimage for tablet: " << tablet_peer->tablet_id()
                << " with read time: " << ReadHybridTime::FromUint64(commit_time)
                << " for change record type: " << row_message->op()
                << " row_message: " << row_message->DebugString();
      } else {
        for (size_t index = 0; index < schema.num_columns(); ++index) {
          row_message->add_old_tuple();
        }
      }
    } else {
      for (int index = 0; index < row_message->new_tuple_size(); ++index) {
        row_message->add_old_tuple();
      }
    }
    MakeNewProtoRecord(
        prev_intent, op_id, *row_message, schema, col_count, &proto_record, resp, write_id,
        reverse_index_key, commit_time, prev_key.ToBuffer());
  }

  return Status::OK();
}

void FillBeginRecordForSingleShardTransaction(
    const std::shared_ptr<tablet::TabletPeer>& tablet_peer, GetChangesResponsePB* resp,
    const uint64_t& commit_timestamp) {
  for (auto const& table_id : tablet_peer->tablet_metadata()->GetAllColocatedTables()) {
    auto tablet_result = tablet_peer->shared_tablet_safe();
    if (!tablet_result.ok()) {
      LOG(WARNING) << tablet_result.status();
      continue;
    }
    auto tablet = *tablet_result;
    auto table_name = tablet->metadata()->table_name(table_id);
    // Ignore the DDL information of the parent table.
    if (tablet->metadata()->colocated() &&
        (boost::ends_with(table_name, kTablegroupParentTableNameSuffix) ||
         boost::ends_with(table_name, kColocationParentTableNameSuffix))) {
      continue;
    }
    CDCSDKProtoRecordPB* proto_record = resp->add_cdc_sdk_proto_records();
    RowMessage* row_message = proto_record->mutable_row_message();
    row_message->set_op(RowMessage_Op_BEGIN);
    row_message->set_table(table_name);
    row_message->set_commit_time(commit_timestamp);
    // No need to add record_time to the Begin record since it does not have any intent associated
    // with it.
  }
}

void FillCommitRecordForSingleShardTransaction(
    const OpId& op_id, const std::shared_ptr<tablet::TabletPeer>& tablet_peer,
    GetChangesResponsePB* resp, const uint64_t& commit_timestamp) {
  for (auto const& table_id : tablet_peer->tablet_metadata()->GetAllColocatedTables()) {
    auto tablet_result = tablet_peer->shared_tablet_safe();
    if (!tablet_result.ok()) {
      LOG(WARNING) << tablet_result.status();
      continue;
    }
    auto tablet = *tablet_result;
    auto table_name = tablet->metadata()->table_name(table_id);
    // Ignore the DDL information of the parent table.
    if (tablet->metadata()->colocated() &&
        (boost::ends_with(table_name, kTablegroupParentTableNameSuffix) ||
         boost::ends_with(table_name, kColocationParentTableNameSuffix))) {
      continue;
    }
    CDCSDKProtoRecordPB* proto_record = resp->add_cdc_sdk_proto_records();
    RowMessage* row_message = proto_record->mutable_row_message();

    row_message->set_op(RowMessage_Op_COMMIT);
    row_message->set_table(table_name);
    row_message->set_commit_time(commit_timestamp);
    // No need to add record_time to the Commit record since it does not have any intent associated
    // with it.

    CDCSDKOpIdPB* cdc_sdk_op_id_pb = proto_record->mutable_cdc_sdk_op_id();
    SetCDCSDKOpId(op_id.term, op_id.index, 0, "", cdc_sdk_op_id_pb);
  }
}

// Populate CDC record corresponding to WAL batch in ReplicateMsg.
Status PopulateCDCSDKWriteRecord(
    const ReplicateMsgPtr& msg,
    const StreamMetadata& metadata,
    const std::shared_ptr<tablet::TabletPeer>& tablet_peer,
    const EnumOidLabelMap& enum_oid_label_map,
    const CompositeAttsMap& composite_atts_map,
    CDCSDKRequestSource request_source,
    SchemaDetailsMap* cached_schema_details,
    GetChangesResponsePB* resp,
    client::YBClient* client) {
  if (FLAGS_cdc_populate_end_markers_transactions) {
    FillBeginRecordForSingleShardTransaction(tablet_peer, resp, msg->hybrid_time());
  }

  auto tablet_ptr = VERIFY_RESULT(tablet_peer->shared_tablet_safe());
  const auto& batch = msg->write().write_batch();
  CDCSDKProtoRecordPB* proto_record = nullptr;
  RowMessage* row_message = nullptr;
  dockv::SubDocKey prev_decoded_key;
  std::unordered_set<std::string> modified_columns;
  std::unordered_set<std::string> null_value_columns;
  bool is_packed_row_record = false;
  // Write batch may contain records from different rows.
  // For CDC, we need to split the batch into 1 CDC record per row of the table.
  // We'll use DocDB key hash to identify the records that belong to the same row.
  Slice prev_key;

  uint32_t records_added = 0;

  bool colocated = tablet_ptr->metadata()->colocated();
  Schema schema = Schema();
  SchemaVersion schema_version = std::numeric_limits<uint32_t>::max();
  auto colocation_id = kColocationIdNotSet;
  CDCRecordType record_type = CDCRecordType::CHANGE;
  auto table_name = tablet_ptr->metadata()->table_name();
  auto table_id = tablet_ptr->metadata()->table_id();

  if (!colocated) {
    const auto& schema_details = VERIFY_RESULT(GetOrPopulateRequiredSchemaDetails(
        tablet_peer, msg->hybrid_time(), cached_schema_details, client,
        tablet_ptr->metadata()->table_id(), resp));
    schema = *schema_details.schema;
    schema_version = schema_details.schema_version;
    record_type = VERIFY_RESULT(GetRecordTypeForPopulatingBeforeImage(metadata, table_id));
  }

  SchemaPackingStorage schema_packing_storage(tablet_ptr->table_type());
  schema_packing_storage.AddSchema(schema_version, schema);
  // TODO: This function and PopulateCDCSDKIntentRecord have a lot of code in common. They should
  // be refactored to use some common row-column iterator.
  for (auto it = batch.write_pairs().cbegin(); it != batch.write_pairs().cend(); ++it) {
    const yb::docdb::LWKeyValuePairPB& write_pair = *it;
    Slice key = write_pair.key();
    const auto key_size =
        VERIFY_RESULT(dockv::DocKey::EncodedSize(key, dockv::DocKeyPart::kWholeDocKey));

    Slice value_slice = write_pair.value();
    RETURN_NOT_OK(dockv::ValueControlFields::Decode(&value_slice));
    auto value_type = dockv::DecodeValueEntryType(value_slice);
    value_slice.consume_byte();

    Slice sub_doc_key = key;
    dockv::SubDocKey decoded_key;
    RETURN_NOT_OK(decoded_key.DecodeFrom(&sub_doc_key, dockv::HybridTimeRequired::kFalse));

    // Compare key hash with previously seen key hash to determine whether the write pair
    // is part of the same row or not.
    Slice primary_key(key.data(), key_size);
    if (prev_key != primary_key || (!FLAGS_enable_single_record_update && row_message &&
                                    row_message->op() == RowMessage_Op_UPDATE)) {
      Slice sub_doc_key = key;
      dockv::SubDocKey decoded_key;

      // With tablet splits we will end up reading records from this tablet's ancestors -
      // only process records that are in this tablet's key range.
      const auto& key_bounds = tablet_ptr->key_bounds();
      if (!key_bounds.IsWithinBounds(key)) {
        VLOG(1) << "Key for the read record is not within tablet bounds, skipping the key: "
                << primary_key.data();
        continue;
      }

      RETURN_NOT_OK(decoded_key.DecodeFrom(&sub_doc_key, dockv::HybridTimeRequired::kFalse));
      if (colocated) {
        colocation_id = decoded_key.doc_key().colocation_id();
        auto table_info = CHECK_RESULT(tablet_ptr->metadata()->GetTableInfo(colocation_id));

        const auto& schema_details = VERIFY_RESULT(GetOrPopulateRequiredSchemaDetails(
            tablet_peer, msg->hybrid_time(), cached_schema_details, client, table_info->table_id,
            resp));
        schema = *schema_details.schema;
        schema_version = schema_details.schema_version;
        table_name = table_info->table_name;
        table_id = table_info->table_id;
        if (!IsColocatedTableQualifiedForStreaming(table_id, metadata)) {
          continue;
        }

        record_type = VERIFY_RESULT(GetRecordTypeForPopulatingBeforeImage(metadata, table_id));
        schema_packing_storage = SchemaPackingStorage(tablet_ptr->table_type());
        schema_packing_storage.AddSchema(schema_version, schema);
      }

      if (row_message != nullptr && row_message->op() == RowMessage_Op_UPDATE) {
        if (record_type != cdc::CDCRecordType::CHANGE) {
          VLOG(2) << "Get Beforeimage for tablet: " << tablet_peer->tablet_id()
                  << " with read time: " << ReadHybridTime::FromUint64(msg->hybrid_time())
                  << " cdcsdk_safe_time: " << tablet_peer->get_cdc_sdk_safe_time()
                  << " for change record type: " << row_message->op();
          auto result = PopulateBeforeImage(
              tablet_peer, ReadHybridTime::FromUint64(msg->hybrid_time() - 1), row_message,
              enum_oid_label_map, composite_atts_map, request_source, prev_decoded_key, schema,
              schema_version, colocation_id, modified_columns, record_type);
          if (!result.ok()) {
            LOG(ERROR) << "Failed to get the Beforeimage for tablet: " << tablet_peer->tablet_id()
                       << " with read time: " << ReadHybridTime::FromUint64(msg->hybrid_time())
                       << " for change record type: " << row_message->op()
                       << " row_message: " << row_message->DebugString()
                       << " with error status: " << result;
            return result;
          }
          VLOG(2) << "Successfully got the Beforeimage for tablet: " << tablet_peer->tablet_id()
                  << " with read time: " << ReadHybridTime::FromUint64(msg->hybrid_time())
                  << " for change record type: " << row_message->op()
                  << " row_message: " << row_message->DebugString();
        } else {
          for (int new_tuple_index = 0; new_tuple_index < row_message->new_tuple_size();
               ++new_tuple_index) {
            row_message->add_old_tuple();
          }
        }
      }

      // Write pair contains record for different row. Create a new CDCRecord in this case.
      proto_record = resp->add_cdc_sdk_proto_records();
      ++records_added;
      row_message = proto_record->mutable_row_message();
      modified_columns.clear();
      null_value_columns.clear();
      row_message->set_pgschema_name(schema.SchemaName());
      row_message->set_table(table_name);
      row_message->set_table_id(table_id);
      row_message->set_primary_key(primary_key.ToBuffer());
      CDCSDKOpIdPB* cdc_sdk_op_id_pb = proto_record->mutable_cdc_sdk_op_id();
      SetCDCSDKOpId(msg->id().term(), msg->id().index(), 0, "", cdc_sdk_op_id_pb);
      is_packed_row_record = false;

      // Check whether operation is WRITE or DELETE.
      if (value_type == dockv::ValueEntryType::kTombstone && decoded_key.num_subkeys() == 0) {
        SetOperation(row_message, OpType::DELETE, schema);
      } else if (IsPackedRow(value_type)) {
        SetOperation(row_message, OpType::INSERT, schema);
        is_packed_row_record = true;
      } else {
        dockv::KeyEntryValue column_id;
        Slice key_column(key.WithoutPrefix(key_size));
        RETURN_NOT_OK(dockv::KeyEntryValue::DecodeKey(&key_column, &column_id));

        if (column_id.type() == dockv::KeyEntryType::kSystemColumnId &&
            value_type == dockv::ValueEntryType::kNullLow) {
          SetOperation(row_message, OpType::INSERT, schema);
        } else {
          SetOperation(row_message, OpType::UPDATE, schema);
        }
      }

      if (IsOldRowNeededOnDelete(record_type) &&
          (row_message->op() == RowMessage_Op_DELETE)) {
        VLOG(2) << "Get Beforeimage for tablet: " << tablet_peer->tablet_id()
                << " with read time: " << ReadHybridTime::FromUint64(msg->hybrid_time())
                << " cdcsdk_safe_time: " << tablet_peer->get_cdc_sdk_safe_time()
                << " for change record type: " << row_message->op();
        auto result = PopulateBeforeImage(
            tablet_peer, ReadHybridTime::FromUint64(msg->hybrid_time() - 1), row_message,
            enum_oid_label_map, composite_atts_map, request_source, decoded_key, schema,
            schema_version, colocation_id, modified_columns, record_type);
        if (!result.ok()) {
          LOG(ERROR) << "Failed to get the Beforeimage for tablet: " << tablet_peer->tablet_id()
                     << " with read time: " << ReadHybridTime::FromUint64(msg->hybrid_time())
                     << " for change record type: " << row_message->op()
                     << " row_message: " << row_message->DebugString()
                     << " with error status: " << result;
          return result;
        }
        VLOG(2) << "Successfully got the Beforeimage for tablet: " << tablet_peer->tablet_id()
                << " with read time: " << ReadHybridTime::FromUint64(msg->hybrid_time())
                << " for change record type: " << row_message->op()
                << " row_message: " << row_message->DebugString();

        if (row_message->old_tuple_size() == 0) {
          RETURN_NOT_OK(AddPrimaryKey(
              tablet_peer, decoded_key, schema, enum_oid_label_map, composite_atts_map,
              request_source, row_message, record_type, &modified_columns, true));
        }
      } else {
        if (row_message->op() != RowMessage_Op_UPDATE &&
            row_message->op() != RowMessage_Op_DELETE) {
          RETURN_NOT_OK(AddPrimaryKey(
              tablet_peer, decoded_key, schema, enum_oid_label_map, composite_atts_map,
              request_source, row_message, record_type, &modified_columns, true));
        } else if (record_type != cdc::CDCRecordType::PG_NOTHING) {
          RETURN_NOT_OK(AddPrimaryKey(
              tablet_peer, decoded_key, schema, enum_oid_label_map, composite_atts_map,
              request_source, row_message, record_type, &modified_columns, true));
        } else {
          if (row_message->op() != RowMessage_Op_DELETE) {
            RETURN_NOT_OK(AddPrimaryKey(
                tablet_peer, decoded_key, schema, enum_oid_label_map, composite_atts_map,
                request_source, row_message, record_type, &modified_columns, true));
          }
        }
      }
      // Process intent records.
      row_message->set_commit_time(msg->hybrid_time());
      row_message->set_record_time(msg->hybrid_time());

      prev_decoded_key = decoded_key;
    }
    prev_key = primary_key;
    DCHECK(proto_record);

    if (IsInsertOrUpdate(*row_message)) {
      const yb::docdb::LWKeyValuePairPB& next_write_pair = *(std::next(it, 1));
      bool end_of_write_batch = (std::next(it, 1) == batch.write_pairs().cend());
      bool populate_new_record = VERIFY_RESULT(
          ShouldPopulateNewWriteRecord(end_of_write_batch, next_write_pair, primary_key));

      if (auto version = GetPackedRowVersion(value_type)) {
        RETURN_NOT_OK(PopulatePackedRows(
            *version, schema_packing_storage, schema, tablet_peer, enum_oid_label_map,
            composite_atts_map, request_source, &value_slice, row_message, &modified_columns,
            record_type, &null_value_columns));
      } else {
        dockv::KeyEntryValue column_id;
        Slice key_column = key.WithoutPrefix(key_size);
        RETURN_NOT_OK(dockv::KeyEntryValue::DecodeKey(&key_column, &column_id));
        if (column_id.type() == dockv::KeyEntryType::kColumnId) {
          const ColumnSchema& col = VERIFY_RESULT(schema.column_by_id(column_id.GetColumnId()));
          modified_columns.insert(col.name());
          dockv::Value decoded_value;
          RETURN_NOT_OK(decoded_value.Decode(write_pair.value()));

          auto col_name = null_value_columns.find(col.name());
          if (col_name != null_value_columns.end()) {
            null_value_columns.erase(col_name);
          }
          RETURN_NOT_OK(AddColumnToMap(
              tablet_peer, col, decoded_value.primitive_value(), enum_oid_label_map,
              composite_atts_map, request_source, row_message->add_new_tuple(), nullptr));
          if (row_message->op() == RowMessage_Op_INSERT) {
            row_message->add_old_tuple();
          }
        } else if (column_id.type() != dockv::KeyEntryType::kSystemColumnId) {
          LOG(DFATAL) << "Unexpected value type in key: " << column_id.type();
        }
      }
      if (row_message->op() == RowMessage_Op_INSERT && populate_new_record &&
          is_packed_row_record) {
        for (auto column_name : null_value_columns) {
          ColumnId column_id = VERIFY_RESULT(schema.ColumnIdByName(column_name));
          ColumnSchema col = VERIFY_RESULT(schema.column_by_id(column_id));
          RETURN_NOT_OK(AddColumnToMap(
              tablet_peer, col, PrimitiveValue(), enum_oid_label_map, composite_atts_map,
              request_source, row_message->add_new_tuple(), nullptr));
          row_message->add_old_tuple();
        }
      }
    }
  }

  if (row_message && row_message->op() == RowMessage_Op_UPDATE) {
    if (record_type != cdc::CDCRecordType::CHANGE) {
      VLOG(2) << "Get Beforeimage for tablet: " << tablet_peer->tablet_id()
              << " with read time: " << ReadHybridTime::FromUint64(msg->hybrid_time())
              << " cdcsdk_safe_time: " << tablet_peer->get_cdc_sdk_safe_time()
              << " for change record type: " << row_message->op();
      auto result = PopulateBeforeImage(
          tablet_peer, ReadHybridTime::FromUint64(msg->hybrid_time() - 1), row_message,
          enum_oid_label_map, composite_atts_map, request_source, prev_decoded_key, schema,
          schema_version, colocation_id, modified_columns, record_type);
      if (!result.ok()) {
        LOG(ERROR) << "Failed to get the Beforeimage for tablet: " << tablet_peer->tablet_id()
                   << " with read time: " << ReadHybridTime::FromUint64(msg->hybrid_time())
                   << " for change record type: " << row_message->op()
                   << " row_message: " << row_message->DebugString()
                   << " with error status: " << result;
        return result;
      }
      VLOG(2) << "Successfully got the Beforeimage for tablet: " << tablet_peer->tablet_id()
              << " with read time: " << ReadHybridTime::FromUint64(msg->hybrid_time())
              << " for change record type: " << row_message->op()
              << " row_message: " << row_message->DebugString();
    } else {
      for (int index = 0; index < row_message->new_tuple_size(); ++index) {
        row_message->add_old_tuple();
      }
    }
  }

  if (FLAGS_cdc_populate_end_markers_transactions) {
    // If there are no records added, we do not need to populate the begin-commit block
    // and we should return from here.
    if (records_added == 0 && !resp->mutable_cdc_sdk_proto_records()->empty()) {
      VLOG(2) << "Removing the added BEGIN record because there are no other records to add";
      // Only remove the BEGIN record if it happens to be the last added record in the response. If
      // its not the last record, skip removing it and instead add a commit record to the response.
      auto size = resp->cdc_sdk_proto_records_size();
      auto last_record = resp->cdc_sdk_proto_records().Get(size - 1);
      if (last_record.has_row_message() && last_record.row_message().op() == RowMessage::BEGIN) {
        resp->mutable_cdc_sdk_proto_records()->RemoveLast();
        return Status::OK();
      }
    }

    FillCommitRecordForSingleShardTransaction(
        OpId(msg->id().term(), msg->id().index()), tablet_peer, resp, msg->hybrid_time());
  }

  return Status::OK();
}

Status PopulateCDCSDKWriteRecordWithInvalidSchemaRetry(
    const ReplicateMsgPtr& msg,
    const StreamMetadata& metadata,
    const std::shared_ptr<tablet::TabletPeer>& tablet_peer,
    const EnumOidLabelMap& enum_oid_label_map,
    const CompositeAttsMap& composite_atts_map,
    CDCSDKRequestSource request_source,
    SchemaDetailsMap* cached_schema_details,
    GetChangesResponsePB* resp,
    client::YBClient* client) {
  const auto& records_size_before = resp->cdc_sdk_proto_records_size();

  auto status = PopulateCDCSDKWriteRecord(
      msg, metadata, tablet_peer, enum_oid_label_map, composite_atts_map, request_source,
      cached_schema_details, resp, client);

  if (!status.ok()) {
    VLOG_WITH_FUNC(1) << "Received error status: " << status.ToString()
                      << ", while processing WRITE_OP, with op_id: " << msg->id().ShortDebugString()
                      << ", on tablet: " << tablet_peer->tablet_id();
    // Remove partial remnants created while processing the write record
    while (resp->cdc_sdk_proto_records_size() > records_size_before) {
      resp->mutable_cdc_sdk_proto_records()->RemoveLast();
    }

    // Clear the scheam for all the colocated tables assocaited with the tablet
    auto tablet = VERIFY_RESULT(tablet_peer->shared_tablet_safe());
    for (auto const& cur_table_id : tablet_peer->tablet_metadata()->GetAllColocatedTables()) {
      auto it = cached_schema_details->find(cur_table_id);
      if (it != cached_schema_details->end()) {
        (*cached_schema_details).erase(it);
      }
    }

    auto status = PopulateCDCSDKWriteRecord(
        msg, metadata, tablet_peer, enum_oid_label_map, composite_atts_map, request_source,
        cached_schema_details, resp, client);
  }

  return status;
}

Status PopulateCDCSDKDDLRecord(
    const ReplicateMsgPtr& msg, CDCSDKProtoRecordPB* proto_record, const string& table_name,
    const TableId& table_id, const Schema& schema) {
  SCHECK(
      msg->has_change_metadata_request(), InvalidArgument,
      Format(
          "Change metadata (DDL) message requires metadata information: $0",
          msg->ShortDebugString()));

  RowMessage* row_message = nullptr;

  row_message = proto_record->mutable_row_message();
  row_message->set_op(RowMessage_Op_DDL);
  row_message->set_table(table_name);
  row_message->set_table_id(table_id);
  row_message->set_commit_time(msg->hybrid_time());

  CDCSDKOpIdPB* cdc_sdk_op_id_pb = proto_record->mutable_cdc_sdk_op_id();
  SetCDCSDKOpId(msg->id().term(), msg->id().index(), 0, "", cdc_sdk_op_id_pb);

  for (const auto& column : msg->change_metadata_request().schema().columns()) {
    SetColumnInfo(column.ToGoogleProtobuf(), row_message->mutable_schema()->add_column_info());
  }

  CDCSDKTablePropertiesPB* cdc_sdk_table_properties_pb;
  const auto* table_properties = &msg->change_metadata_request().schema().table_properties();

  cdc_sdk_table_properties_pb = row_message->mutable_schema()->mutable_tab_info();
  row_message->set_schema_version(msg->change_metadata_request().schema_version());
  row_message->set_new_table_name(msg->change_metadata_request().new_table_name().ToBuffer());
  row_message->set_pgschema_name(schema.SchemaName());
  row_message->set_commit_time(msg->hybrid_time());
  SetTableProperties(table_properties->ToGoogleProtobuf(), cdc_sdk_table_properties_pb);

  return Status::OK();
}

Status PopulateCDCSDKTruncateRecord(
    const ReplicateMsgPtr& msg, CDCSDKProtoRecordPB* proto_record, const Schema& schema) {
  SCHECK(
      msg->has_truncate(), InvalidArgument,
      Format(
          "Truncate message requires truncate request information: $0", msg->ShortDebugString()));

  RowMessage* row_message = nullptr;

  row_message = proto_record->mutable_row_message();
  row_message->set_op(RowMessage_Op_TRUNCATE);
  row_message->set_pgschema_name(schema.SchemaName());

  CDCSDKOpIdPB* cdc_sdk_op_id_pb;

  cdc_sdk_op_id_pb = proto_record->mutable_cdc_sdk_op_id();
  SetCDCSDKOpId(msg->id().term(), msg->id().index(), 0, "", cdc_sdk_op_id_pb);

  return Status::OK();
}

void SetTermIndex(int64_t term, int64_t index, CDCSDKCheckpointPB* checkpoint) {
  checkpoint->set_term(term);
  checkpoint->set_index(index);
}

void SetKeyWriteId(string key, int32_t write_id, CDCSDKCheckpointPB* checkpoint) {
  checkpoint->set_key(key);
  checkpoint->set_write_id(write_id);
}

void FillBeginRecord(
    const TransactionId& transaction_id, const std::shared_ptr<tablet::TabletPeer>& tablet_peer,
    GetChangesResponsePB* resp, const uint64_t& commit_timestamp) {
  for (auto const& table_id : tablet_peer->tablet_metadata()->GetAllColocatedTables()) {
    auto tablet_result = tablet_peer->shared_tablet_safe();
    if (!tablet_result.ok()) {
      LOG(WARNING) << tablet_result.status();
      continue;
    }
    auto tablet = *tablet_result;
    auto table_name = tablet->metadata()->table_name(table_id);
    // Ignore the DDL information of the parent table.
    if (tablet->metadata()->colocated() &&
        (boost::ends_with(table_name, kTablegroupParentTableNameSuffix) ||
         boost::ends_with(table_name, kColocationParentTableNameSuffix))) {
      continue;
    }
    CDCSDKProtoRecordPB* proto_record = resp->add_cdc_sdk_proto_records();
    RowMessage* row_message = proto_record->mutable_row_message();
    row_message->set_op(RowMessage_Op_BEGIN);
    row_message->set_transaction_id(transaction_id.ToString());
    row_message->set_table(table_name);
    row_message->set_commit_time(commit_timestamp);
    // No need to add record_time to the Begin record since it does not have any intent associated
    // with it.
  }
}

void FillCommitRecord(
    const OpId& op_id, const TransactionId& transaction_id,
    const std::shared_ptr<tablet::TabletPeer>& tablet_peer, CDCSDKCheckpointPB* checkpoint,
    GetChangesResponsePB* resp, const uint64_t& commit_timestamp) {
  for (auto const& table_id : tablet_peer->tablet_metadata()->GetAllColocatedTables()) {
    auto tablet_result = tablet_peer->shared_tablet_safe();
    if (!tablet_result.ok()) {
      LOG(WARNING) << tablet_result.status();
      continue;
    }
    auto tablet = *tablet_result;
    auto table_name = tablet->metadata()->table_name(table_id);
    // Ignore the DDL information of the parent table.
    if (tablet->metadata()->colocated() &&
        (boost::ends_with(table_name, kTablegroupParentTableNameSuffix) ||
         boost::ends_with(table_name, kColocationParentTableNameSuffix))) {
      continue;
    }
    CDCSDKProtoRecordPB* proto_record = resp->add_cdc_sdk_proto_records();
    RowMessage* row_message = proto_record->mutable_row_message();

    row_message->set_op(RowMessage_Op_COMMIT);
    row_message->set_transaction_id(transaction_id.ToString());
    row_message->set_table(table_name);
    row_message->set_commit_time(commit_timestamp);
    // No need to add record_time to the Commit record since it does not have any intent associated
    // with it.

    CDCSDKOpIdPB* cdc_sdk_op_id_pb = proto_record->mutable_cdc_sdk_op_id();
    SetCDCSDKOpId(op_id.term, op_id.index, 0, "", cdc_sdk_op_id_pb);
    SetKeyWriteId("", 0, checkpoint);
  }
}

Status ProcessIntents(
    const OpId& op_id,
    const TransactionId& transaction_id,
    const StreamMetadata& metadata,
    const EnumOidLabelMap& enum_oid_label_map,
    const CompositeAttsMap& composite_atts_map,
    CDCSDKRequestSource request_source,
    GetChangesResponsePB* resp,
    ScopedTrackedConsumption* consumption,
    CDCSDKCheckpointPB* checkpoint,
    const std::shared_ptr<tablet::TabletPeer>& tablet_peer,
    std::vector<docdb::IntentKeyValueForCDC>* keyValueIntents,
    docdb::ApplyTransactionState* stream_state,
    client::YBClient* client,
    SchemaDetailsMap* cached_schema_details,
    const uint64_t& commit_time) {
  auto tablet = VERIFY_RESULT(tablet_peer->shared_tablet_safe());
  if (stream_state->key.empty() && stream_state->write_id == 0 &&
      FLAGS_cdc_populate_end_markers_transactions) {
    FillBeginRecord(transaction_id, tablet_peer, resp, commit_time);
  }

  RETURN_NOT_OK(tablet->GetIntents(transaction_id, keyValueIntents, stream_state));
  VLOG(1) << "The size of intentKeyValues for transaction id: " << transaction_id
          << ", with apply record op_id : " << op_id << ", is: " << (*keyValueIntents).size();

  const OpId& checkpoint_op_id = tablet_peer->GetLatestCheckPoint();
  if ((*keyValueIntents).size() == 0 && op_id <= checkpoint_op_id) {
    LOG(ERROR) << "CDCSDK is trying to get intents for a transaction: " << transaction_id
               << ", whose Apply record's OpId " << op_id
               << "is lesser than the checkpoint in the tablet peer: " << checkpoint_op_id
               << ", on tablet: " << tablet_peer->tablet_id()
               << ". The intents would have already been removed from IntentsDB.";
    return STATUS_FORMAT(
        InternalError, "CDCSDK Trying to fetch already GCed intents for transaction $0",
        transaction_id);
  }

  for (auto& keyValue : *keyValueIntents) {
    dockv::SubDocKey sub_doc_key;
    CHECK_OK(
        sub_doc_key.FullyDecodeFrom(Slice(keyValue.key_buf), dockv::HybridTimeRequired::kFalse));
    Slice value_slice = keyValue.value_buf;
    RETURN_NOT_OK(dockv::ValueControlFields::Decode(&value_slice));
    auto value_type = dockv::DecodeValueEntryType(value_slice);
    if (!IsPackedRow(value_type)) {
      dockv::Value decoded_value;
      RETURN_NOT_OK(decoded_value.Decode(Slice(keyValue.value_buf)));
    }
  }

  std::string reverse_index_key;
  IntraTxnWriteId write_id = 0;

  bool end_of_transaction = (stream_state->key.empty()) && (stream_state->write_id == 0);

  // Need to populate the CDCSDKRecords
  if (!keyValueIntents->empty()) {
    RETURN_NOT_OK(PopulateCDCSDKIntentRecord(
        op_id, transaction_id, *keyValueIntents, metadata, tablet_peer, enum_oid_label_map,
        composite_atts_map, request_source, cached_schema_details, resp, consumption, &write_id,
        &reverse_index_key, commit_time, client, end_of_transaction));
  }

  if (end_of_transaction) {
    if (FLAGS_cdc_populate_end_markers_transactions) {
      FillCommitRecord(op_id, transaction_id, tablet_peer, checkpoint, resp, commit_time);
    }
  } else {
    SetKeyWriteId(reverse_index_key, write_id, checkpoint);
  }

  return Status::OK();
}

Status PrcoessIntentsWithInvalidSchemaRetry(
    const OpId& op_id,
    const TransactionId& transaction_id,
    const StreamMetadata& metadata,
    const EnumOidLabelMap& enum_oid_label_map,
    const CompositeAttsMap& composite_atts_map,
    CDCSDKRequestSource request_source,
    GetChangesResponsePB* resp,
    ScopedTrackedConsumption* consumption,
    CDCSDKCheckpointPB* checkpoint,
    const std::shared_ptr<tablet::TabletPeer>& tablet_peer,
    std::vector<docdb::IntentKeyValueForCDC>* keyValueIntents,
    docdb::ApplyTransactionState* stream_state,
    client::YBClient* client,
    SchemaDetailsMap* cached_schema_details,
    const uint64_t& commit_time) {
  const auto& records_size_before = resp->cdc_sdk_proto_records_size();

  auto status = ProcessIntents(
      op_id, transaction_id, metadata, enum_oid_label_map, composite_atts_map, request_source, resp,
      consumption, checkpoint, tablet_peer, keyValueIntents, stream_state, client,
      cached_schema_details, commit_time);

  if (!status.ok()) {
    VLOG_WITH_FUNC(1) << "Received error status: " << status.ToString()
                      << ", while processing intents for transaction: " << transaction_id
                      << ", with APPLY op_id: " << op_id
                      << ", on tablet: " << tablet_peer->tablet_id();
    // Remove partial remnants created while processing intents
    while (resp->cdc_sdk_proto_records_size() > records_size_before) {
      resp->mutable_cdc_sdk_proto_records()->RemoveLast();
    }

    // Clear the scheam for all the colocated tables assocaited with the tablet
    auto tablet = VERIFY_RESULT(tablet_peer->shared_tablet_safe());
    for (auto const& cur_table_id : tablet_peer->tablet_metadata()->GetAllColocatedTables()) {
      auto it = cached_schema_details->find(cur_table_id);
      if (it != cached_schema_details->end()) {
        (*cached_schema_details).erase(it);
      }
    }

    status = ProcessIntents(
        op_id, transaction_id, metadata, enum_oid_label_map, composite_atts_map, request_source,
        resp, consumption, checkpoint, tablet_peer, keyValueIntents, stream_state, client,
        cached_schema_details, commit_time);
  }

  return status;
}

Status PopulateCDCSDKSnapshotRecord(
    GetChangesResponsePB* resp,
    const qlexpr::QLTableRow* row,
    const Schema& schema,
    const TableName& table_name,
    const TableId& table_id,
    ReadHybridTime time,
    const EnumOidLabelMap& enum_oid_label_map,
    const CompositeAttsMap& composite_atts_map,
    const CDCSDKCheckpointPB& snapshot_op_id,
    const std::string& snapshot_record_key,
    bool is_ysql_table) {
  CDCSDKProtoRecordPB* proto_record = nullptr;
  RowMessage* row_message = nullptr;

  proto_record = resp->add_cdc_sdk_proto_records();
  row_message = proto_record->mutable_row_message();
  row_message->set_table(table_name);
  row_message->set_table_id(table_id);
  row_message->set_op(RowMessage_Op_READ);
  row_message->set_pgschema_name(schema.SchemaName());
  row_message->set_commit_time(time.read.ToUint64());
  row_message->set_record_time(time.read.ToUint64());

  proto_record->mutable_cdc_sdk_op_id()->set_term(snapshot_op_id.term());
  proto_record->mutable_cdc_sdk_op_id()->set_index(snapshot_op_id.index());
  proto_record->mutable_cdc_sdk_op_id()->set_write_id_key(snapshot_record_key);

  DatumMessagePB* cdc_datum_message = nullptr;

  for (size_t col_idx = 0; col_idx < schema.num_columns(); col_idx++) {
    ColumnId col_id = schema.column_id(col_idx);
    const auto* value = row->GetColumn(col_id);
    const ColumnSchema& col_schema = VERIFY_RESULT(schema.column_by_id(col_id));

    cdc_datum_message = row_message->add_new_tuple();
    cdc_datum_message->set_column_name(col_schema.name());

    if (value && value->value_case() != QLValuePB::VALUE_NOT_SET) {
      if (is_ysql_table) {
        if (col_schema.pg_type_oid() != 0 /*kInvalidOid*/) {
          RETURN_NOT_OK(docdb::SetValueFromQLBinaryWrapper(
              *value, col_schema.pg_type_oid(), enum_oid_label_map, composite_atts_map,
              cdc_datum_message));
        } else {
          cdc_datum_message->set_column_type(col_schema.pg_type_oid());
          cdc_datum_message->set_pg_type(col_schema.pg_type_oid());
        }
      } else {
        cdc_datum_message->mutable_cql_value()->CopyFrom(*value);
        col_schema.type()->ToQLTypePB(cdc_datum_message->mutable_cql_type());
      }
    } else {
      if (is_ysql_table) {
        cdc_datum_message->set_column_type(col_schema.pg_type_oid());
        cdc_datum_message->set_pg_type(col_schema.pg_type_oid());
      } else {
        col_schema.type()->ToQLTypePB(cdc_datum_message->mutable_cql_type());
      }
    }

    row_message->add_old_tuple();
  }

  return Status::OK();
}

Status PopulateCDCSDKSafepointOpRecord(
    const uint64_t timestamp, const string& table_name, CDCSDKProtoRecordPB* proto_record,
    const Schema& schema) {
  RowMessage* row_message = nullptr;

  row_message = proto_record->mutable_row_message();
  row_message->set_op(RowMessage_Op_SAFEPOINT);
  row_message->set_pgschema_name(schema.SchemaName());
  row_message->set_commit_time(timestamp);
  row_message->set_table(table_name);

  return Status::OK();
}

bool VerifyTabletSplitOnParentTablet(
    const TableId& table_id, const TabletId& tablet_id, client::YBClient* client) {
  google::protobuf::RepeatedPtrField<master::TabletLocationsPB> tablets;
  client::YBTableName table_name;
  table_name.set_table_id(table_id);
  RETURN_NOT_OK_RET(
      client->GetTablets(
          table_name, 0, &tablets, /* partition_list_version =*/nullptr,
          RequireTabletsRunning::kFalse, master::IncludeInactive::kTrue),
      false);

  uint children_tablet_count = 0;
  for (const auto& tablet : tablets) {
    if (tablet.has_split_parent_tablet_id() && tablet.split_parent_tablet_id() == tablet_id) {
      children_tablet_count += 1;
    }
  }

  return (children_tablet_count == 2);
}
}  // namespace

bool IsWriteOp(const std::shared_ptr<yb::consensus::LWReplicateMsg>& msg) {
  return msg->op_type() == consensus::OperationType::WRITE_OP;
}

bool IsIntent(const std::shared_ptr<yb::consensus::LWReplicateMsg>& msg) {
  return IsWriteOp(msg) && msg->write().write_batch().has_transaction();
}

bool IsUpdateTransactionOp(const std::shared_ptr<yb::consensus::LWReplicateMsg>& msg) {
  return msg->op_type() == consensus::OperationType::UPDATE_TRANSACTION_OP;
}

// Returns the transaction commit time in case of a multi shard transaction, else returns the
// message hybrid time.
uint64_t GetTransactionCommitTime(const std::shared_ptr<yb::consensus::LWReplicateMsg>& msg) {
  return IsUpdateTransactionOp(msg) ? msg->transaction_state().commit_hybrid_time()
                                    : msg->hybrid_time();
}

void SortConsistentWALRecords(
    std::vector<std::shared_ptr<yb::consensus::LWReplicateMsg>>* consistent_wal_records) {
  std::sort(
      (*consistent_wal_records).begin(), (*consistent_wal_records).end(),
      [](const std::shared_ptr<yb::consensus::LWReplicateMsg>& lhs,
         const std::shared_ptr<yb::consensus::LWReplicateMsg>& rhs) -> bool {
        const auto& lhs_commit_time = GetTransactionCommitTime(lhs);
        const auto& rhs_commit_time = GetTransactionCommitTime(rhs);
        if (lhs_commit_time == rhs_commit_time) {
          if (IsUpdateTransactionOp(lhs) && IsUpdateTransactionOp(rhs)) {
            // If both records are UPDATE_TRANSACTION_OP, record with lower txn_id will be given
            // priority.
            return lhs->transaction_state().transaction_id() <
                   rhs->transaction_state().transaction_id();
          } else if (IsUpdateTransactionOp(lhs) || IsUpdateTransactionOp(rhs)) {
            // If any one of the records is not an UPDATE_TRANSACTION_OP, it will be given
            // priority.
            return !IsUpdateTransactionOp(lhs);
          } else {
            return lhs->id().index() < rhs->id().index();
          }
        }
        return lhs_commit_time < rhs_commit_time;
      });
}

Status GetConsistentWALRecords(
    const std::shared_ptr<tablet::TabletPeer>& tablet_peer, const MemTrackerPtr& mem_tracker,
    consensus::ReplicateMsgsHolder* msgs_holder, ScopedTrackedConsumption* consumption,
    uint64_t* consistent_safe_time, const OpId& historical_max_op_id,
    bool* wait_for_wal_update, OpId* last_seen_op_id, int64_t& last_readable_opid_index,
    const int64_t& safe_hybrid_time_req, const CoarseTimePoint& deadline,
    std::vector<std::shared_ptr<yb::consensus::LWReplicateMsg>>* consistent_wal_records,
    std::vector<std::shared_ptr<yb::consensus::LWReplicateMsg>>* all_checkpoints,
    HybridTime* last_read_wal_op_record_time, bool* is_entire_wal_read) {
  VLOG(2) << "Getting consistent WAL records. safe_hybrid_time_req: " << safe_hybrid_time_req
          << ", consistent_safe_time: " << *consistent_safe_time
          << ", last_seen_op_id: " << last_seen_op_id->ToString()
          << ", historical_max_op_id: " << historical_max_op_id;
  auto raft_consensus = VERIFY_RESULT(tablet_peer->GetRaftConsensus());
  HybridTime last_read_segment_footer_safe_time = HybridTime::kInvalid;

  do {
    consensus::ReadOpsResult read_ops;
    auto consistent_stream_safe_time_footer = HybridTime::kInvalid;

    if (FLAGS_cdc_read_wal_segment_by_segment) {
      // Read all the ops, starting from last_seen_op_id, from the segment to which last_seen_op_id
      // belongs. If last_seen_op_id is the last opid in the segment then
      // ReadReplicatedMessagesInSegmentForCDC will read the next segment. If the last_seen_op_id is
      // present in the active segment, then ReadReplicatedMessagesInSegmentForCDC wll read till the
      // end of the WAL.
      read_ops = VERIFY_RESULT(raft_consensus->ReadReplicatedMessagesInSegmentForCDC(
          *last_seen_op_id, deadline, /* fetch_single_entry */ false, &last_readable_opid_index,
          &consistent_stream_safe_time_footer, is_entire_wal_read));

    } else {
      *is_entire_wal_read = true;
      // Read all the committed WAL messages with hybrid time <= consistent_stream_safe_time. If
      // there exist messages in the WAL which are replicated but not yet committed,
      // ReadReplicatedMessagesForConsistentCDC waits for them to get committed and eventually
      // includes them in the result.
      read_ops = VERIFY_RESULT(raft_consensus->ReadReplicatedMessagesForConsistentCDC(
          *last_seen_op_id, *consistent_safe_time, deadline, /* fetch_single_entry */ false,
          &last_readable_opid_index));
    }

    if (read_ops.read_from_disk_size && mem_tracker) {
      (*consumption) = ScopedTrackedConsumption(mem_tracker, read_ops.read_from_disk_size);
    }

    for (const auto& msg : read_ops.messages) {
      last_seen_op_id->term = msg->id().term();
      last_seen_op_id->index = msg->id().index();
      *last_read_wal_op_record_time = HybridTime(msg->hybrid_time());

      if (IsIntent(msg) || (IsUpdateTransactionOp(msg) &&
                            msg->transaction_state().status() != TransactionStatus::APPLYING)) {
        continue;
      }

      if (VLOG_IS_ON(3) && IsUpdateTransactionOp(msg) &&
          msg->transaction_state().status() == TransactionStatus::APPLYING) {
        auto txn_id =
            VERIFY_RESULT(FullyDecodeTransactionId(msg->transaction_state().transaction_id()));
        VLOG(3) << "Read transaction in WAL on "
                << "tablet_id: " << tablet_peer->tablet_id() << ", transaction_id: " << txn_id
                << ", OpId: " << msg->id().term() << "." << msg->id().index()
                << ", commit_time: " << GetTransactionCommitTime(msg)
                << ", consistent safe_time: " << *consistent_safe_time
                << ", consistent_stream_safe_time_footer: " << consistent_stream_safe_time_footer
                << ", safe_hybrid_time_req: " << safe_hybrid_time_req
                << ", is_entire_wal_read: " << *is_entire_wal_read;
      } else if (VLOG_IS_ON(3)) {
        VLOG(3) << "Read WAL msg on "
                << "tablet_id: " << tablet_peer->tablet_id() << ", op_type: " << msg->op_type()
                << ", OpId: " << msg->id().term() << "." << msg->id().index()
                << ", commit_time: " << GetTransactionCommitTime(msg)
                << ", consistent safe_time: " << *consistent_safe_time
                << ", consistent_stream_safe_time_footer: " << consistent_stream_safe_time_footer
                << ", safe_hybrid_time_req: " << safe_hybrid_time_req
                << ", is_entire_wal_read: " << *is_entire_wal_read;
      }

      all_checkpoints->push_back(msg);
      consistent_wal_records->push_back(msg);
    }

    if (read_ops.messages.size() > 0) {
      *msgs_holder = consensus::ReplicateMsgsHolder(
          nullptr, std::move(read_ops.messages), std::move((*consumption)));
    }

    // Handle the case where WAL doesn't have the apply record for all the committed transactions.
    if (historical_max_op_id.valid() && historical_max_op_id > *last_seen_op_id &&
        *is_entire_wal_read) {
      *wait_for_wal_update = true;
      break;
    }

    if (read_ops.have_more_messages) {
      VLOG(1) << "Received read_ops with have_more_messages set to true, indicating presence "
                "of replicated but not committed records in the WAL";
      *wait_for_wal_update = true;
      break;
    }

    SortConsistentWALRecords(consistent_wal_records);

    // For closed segments, consistent_stream_safe_time_footer corresponds to the value read from
    // segment footer. For active segment, it will be Invalid.
    if (FLAGS_cdc_read_wal_segment_by_segment && consistent_stream_safe_time_footer.is_valid()) {
      last_read_segment_footer_safe_time = consistent_stream_safe_time_footer;
    }

    if (!consistent_wal_records->empty()) {
      auto record = consistent_wal_records->front();
      if (FLAGS_cdc_read_wal_segment_by_segment &&
          GetTransactionCommitTime(record) <= consistent_stream_safe_time_footer.ToUint64()) {
        // Since there exists atleast one message with commit_time <= consistent_stream_safe_time,
        // we don't need to read the next segment.
        break;
      }
    }

    // No need for another iteration if we have read the entire WAL.
    if (*is_entire_wal_read) {
      break;
    }

  } while (last_seen_op_id->index < last_readable_opid_index);

  // Skip updating consistent safe time when entire WAL is read and we can ship all records
  // till the consistent safe time computed in cdc producer.
  if (FLAGS_cdc_read_wal_segment_by_segment && !(*is_entire_wal_read) &&
      last_read_segment_footer_safe_time.is_valid()) {
    *consistent_safe_time = last_read_segment_footer_safe_time.ToUint64();
  }

  VLOG_WITH_FUNC(1) << "Got a total of " << consistent_wal_records->size() << " WAL records "
                    << "in the current segment";
  return Status::OK();
}

Status GetWALRecords(
    const std::shared_ptr<tablet::TabletPeer>& tablet_peer, const MemTrackerPtr& mem_tracker,
    consensus::ReplicateMsgsHolder* msgs_holder, ScopedTrackedConsumption* consumption,
    const uint64_t& consistent_safe_time, OpId* last_seen_op_id, int64_t** last_readable_opid_index,
    const int64_t& safe_hybrid_time, const CoarseTimePoint& deadline, bool skip_intents,
    std::vector<std::shared_ptr<yb::consensus::LWReplicateMsg>>* wal_records,
    std::vector<std::shared_ptr<yb::consensus::LWReplicateMsg>>* all_checkpoints) {
  auto consensus = VERIFY_RESULT(tablet_peer->GetConsensus());
  auto read_ops = VERIFY_RESULT(consensus->ReadReplicatedMessagesForCDC(
      *last_seen_op_id, *last_readable_opid_index, deadline));

  if (read_ops.messages.empty()) {
    VLOG_WITH_FUNC(1) << "Did not get any messages with current batch of 'read_ops'."
                      << "last_seen_op_id: " << last_seen_op_id << ", last_readable_opid_index "
                      << *last_readable_opid_index;
    return Status::OK();
  }

  if (read_ops.read_from_disk_size && mem_tracker) {
    (*consumption) = ScopedTrackedConsumption(mem_tracker, read_ops.read_from_disk_size);
  }

  for (const auto& msg : read_ops.messages) {
    last_seen_op_id->term = msg->id().term();
    last_seen_op_id->index = msg->id().index();

    bool is_intent_or_invalid_transaction_op =
        IsIntent(msg) || (IsUpdateTransactionOp(msg) &&
                          msg->transaction_state().status() != TransactionStatus::APPLYING);

    if (skip_intents && is_intent_or_invalid_transaction_op) {
      continue;
    }

    if (!is_intent_or_invalid_transaction_op) {
      all_checkpoints->push_back(msg);
    }

    wal_records->push_back(msg);
  }

  if (read_ops.messages.size() > 0) {
    *msgs_holder = consensus::ReplicateMsgsHolder(
        nullptr, std::move(read_ops.messages), std::move((*consumption)));
  }

  return Status::OK();
}

// Basic sanity checks on the wal_segment_index recieved from the request.
int GetWalSegmentIndex(const int& wal_segment_index_req) {
  if (!FLAGS_cdc_enable_consistent_records) return 0;
  return wal_segment_index_req >= 0 ? wal_segment_index_req : 0;
}

// Returns 'true' if we should update the response safe time to the record's commit time.
uint64_t ShouldUpdateSafeTime(
    const std::vector<std::shared_ptr<yb::consensus::LWReplicateMsg>>& wal_records,
    const size_t& current_index) {
  const auto& msg = wal_records[current_index];

  if (IsUpdateTransactionOp(msg)) {
    const auto& txn_id = msg->transaction_state().transaction_id();
    const auto& commit_time = GetTransactionCommitTime(msg);

    size_t index = current_index + 1;
    while ((index < wal_records.size()) &&
           (GetTransactionCommitTime(wal_records[index]) == commit_time)) {
      // Return false if we find single shard txn, or multi-shard txn with different txn_id.
      if (!IsUpdateTransactionOp(wal_records[index]) ||
          wal_records[index]->transaction_state().transaction_id() != txn_id) {
        return false;
      }
      index++;
    }
  } else {
    if (wal_records.size() > (current_index + 1)) {
      return GetTransactionCommitTime(wal_records[current_index + 1]) !=
             GetTransactionCommitTime(wal_records[current_index]);
    }
  }

  return true;
}

// Returns 'true' if we know for sure that the split corresponding to the 'split_op_index'
// had failed.
bool HasSplitFailed(
    const std::vector<std::shared_ptr<yb::consensus::LWReplicateMsg>>& wal_records,
    const size_t& split_op_index) {
  // If there is a wal record that can't exist after a successful split we know
  // that the split_op corresponds to an unsuccesful split attempt.
  for (size_t index = split_op_index + 1; index < wal_records.size(); ++index) {
    const auto& msg = wal_records[index];
    if (msg->op_type() == consensus::OperationType::UPDATE_TRANSACTION_OP ||
        msg->op_type() == consensus::OperationType::WRITE_OP ||
        msg->op_type() == consensus::OperationType::CHANGE_METADATA_OP ||
        msg->op_type() == consensus::OperationType::TRUNCATE_OP ||
        msg->op_type() == consensus::OperationType::SPLIT_OP) {
      return true;
    }
  }

  return false;
}

// Checks if based on the order of records and wal msg that we streamed, it is possible to increment
// the checkpoint op id. It also updates the wal_segment_index accordingly.
bool CanUpdateCheckpointOpId(
    const std::shared_ptr<yb::consensus::LWReplicateMsg>& msg, size_t* next_checkpoint_index,
    const std::vector<std::shared_ptr<yb::consensus::LWReplicateMsg>>& all_checkpoints,
    int* wal_segment_index) {
  bool update_checkpoint = false;

  if (!FLAGS_cdc_enable_consistent_records) {
    --(*wal_segment_index);
    ++(*next_checkpoint_index);
    return true;
  }

  while ((*next_checkpoint_index) < all_checkpoints.size() &&
         ((GetTransactionCommitTime(all_checkpoints[*next_checkpoint_index]) <
           GetTransactionCommitTime(msg)) ||
          (all_checkpoints[*next_checkpoint_index]->id().index() == msg->id().index()))) {
    --(*wal_segment_index);
    ++(*next_checkpoint_index);
    update_checkpoint = true;
  }
  return update_checkpoint;
}

Result<uint64_t> GetConsistentStreamSafeTime(
    const std::shared_ptr<tablet::TabletPeer>& tablet_peer, const tablet::TabletPtr& tablet_ptr,
    const HybridTime& leader_safe_time, const int64_t& safe_hybrid_time_req,
    const CoarseTimePoint& deadline) {
  HybridTime consistent_stream_safe_time = tablet_ptr->GetMinStartHTRunningTxnsForCDCProducer();
  consistent_stream_safe_time = consistent_stream_safe_time == HybridTime::kInvalid
                                    ? leader_safe_time
                                    : consistent_stream_safe_time;

  VLOG_WITH_FUNC(3) << "Getting consistent_stream_safe_time. consistent_stream_safe_time: "
                    << consistent_stream_safe_time.ToUint64()
                    << ", safe_hybrid_time_req: " << safe_hybrid_time_req
                    << ", leader_safe_time: " << leader_safe_time.ToUint64()
                    << ", tablet_id: " << tablet_peer->tablet_id();

  if (!consistent_stream_safe_time.is_valid()) {
    VLOG_WITH_FUNC(3) << "We'll use the leader_safe_time as the consistent_stream_safe_time, since "
                         "GetMinStartHTRunningTxnsForCDCProducer returned an invalid "
                         "value";
    return leader_safe_time.ToUint64();
  } else if (
      (safe_hybrid_time_req > 0 &&
       consistent_stream_safe_time.ToUint64() < (uint64_t)safe_hybrid_time_req) ||
      (int64_t)leader_safe_time.GetPhysicalValueMillis() -
              (int64_t)consistent_stream_safe_time.GetPhysicalValueMillis() >
          FLAGS_cdc_resolve_intent_lag_threshold_ms) {
    VLOG_WITH_FUNC(3)
        << "Calling 'ResolveIntents' since the lag between consistent_stream_safe_time: "
        << consistent_stream_safe_time << ", and leader_safe_time: " << leader_safe_time
        << ", is greater than: FLAGS_cdc_resolve_intent_lag_threshold_ms: "
        << FLAGS_cdc_resolve_intent_lag_threshold_ms;

    RETURN_NOT_OK(
        tablet_ptr->transaction_participant()->ResolveIntents(leader_safe_time, deadline));

    return leader_safe_time.ToUint64();
  }

  return safe_hybrid_time_req > 0
             // It is possible for us to receive a transaction with begin time lower than
             // a previously fetched leader_safe_time. So, we need a max of safe time from
             // request and consistent_stream_safe_time here.
             ? std::max(consistent_stream_safe_time.ToUint64(), (uint64_t)safe_hybrid_time_req)
             : consistent_stream_safe_time.ToUint64();
}

void SetSafetimeFromRequestIfInvalid(
    const int64_t& safe_hybrid_time_req, HybridTime* safe_hybrid_time_resp) {
  if (!safe_hybrid_time_resp->is_valid()) {
    *safe_hybrid_time_resp = HybridTime((safe_hybrid_time_req > 0) ? safe_hybrid_time_req : 0);
  }
}

void UpdateSafetimeForResponse(
    const std::shared_ptr<yb::consensus::LWReplicateMsg>& msg, const bool& update_safe_time,
    const int64_t& safe_hybrid_time_req, HybridTime* safe_hybrid_time_resp) {
  if (!FLAGS_cdc_enable_consistent_records) {
    *safe_hybrid_time_resp = HybridTime(GetTransactionCommitTime(msg));
    return;
  }

  if (update_safe_time) {
    const auto& commit_time = GetTransactionCommitTime(msg);
    if ((int64_t)commit_time >= safe_hybrid_time_req &&
        (!safe_hybrid_time_resp->is_valid() || safe_hybrid_time_resp->ToUint64() < commit_time)) {
      *safe_hybrid_time_resp = HybridTime(GetTransactionCommitTime(msg));
      return;
    }
  }

  SetSafetimeFromRequestIfInvalid(safe_hybrid_time_req, safe_hybrid_time_resp);
}

// Update the response safetime, wal_segmemt_index and checkpoint op id based on the WAL msg
// that was streamed.
void AcknowledgeStreamedMsg(
    const std::shared_ptr<yb::consensus::LWReplicateMsg>& msg, const bool& update_safe_time,
    const int64_t& safe_hybrid_time_req, size_t* next_checkpoint_index,
    const std::vector<std::shared_ptr<yb::consensus::LWReplicateMsg>>& all_checkpoints,
    CDCSDKCheckpointPB* checkpoint, OpId* last_streamed_op_id, HybridTime* safe_hybrid_time_resp,
    int* wal_segment_index) {
  UpdateSafetimeForResponse(msg, update_safe_time, safe_hybrid_time_req, safe_hybrid_time_resp);
  ++(*wal_segment_index);
  if (CanUpdateCheckpointOpId(msg, next_checkpoint_index, all_checkpoints, wal_segment_index)) {
    auto msg = all_checkpoints[(*next_checkpoint_index) - 1];
    SetCheckpoint(msg->id().term(), msg->id().index(), 0, "", 0, checkpoint, last_streamed_op_id);
  }
}

// Update the response safetime, wal_segmemt_index and checkpoint op id considering we streamed
// a multi-shard transaction.
void AcknowledgeStreamedMultiShardTxn(
    const std::shared_ptr<yb::consensus::LWReplicateMsg>& msg, const bool& update_safe_time,
    const int64_t& safe_hybrid_time_req, size_t* next_checkpoint_index,
    const std::vector<std::shared_ptr<yb::consensus::LWReplicateMsg>>& all_checkpoints,
    CDCSDKCheckpointPB* checkpoint, OpId* last_streamed_op_id, HybridTime* safe_hybrid_time_resp,
    int* wal_segment_index) {
  UpdateSafetimeForResponse(msg, update_safe_time, safe_hybrid_time_req, safe_hybrid_time_resp);
  ++(*wal_segment_index);
  if (CanUpdateCheckpointOpId(msg, next_checkpoint_index, all_checkpoints, wal_segment_index)) {
    const auto& msg = all_checkpoints[(*next_checkpoint_index) - 1];
    const int64_t& term = msg->id().term();
    const int64_t& index = msg->id().index();
    SetTermIndex(term, index, checkpoint);
    last_streamed_op_id->term = term;
    last_streamed_op_id->index = index;
  }
}

Status HandleGetChangesForSnapshotRequest(
    const xrepl::StreamId& stream_id, const TabletId& tablet_id,
    const CDCSDKCheckpointPB& from_op_id, const std::shared_ptr<tablet::TabletPeer>& tablet_peer,
    const EnumOidLabelMap& enum_oid_label_map, const CompositeAttsMap& composite_atts_map,
    client::YBClient* client, GetChangesResponsePB* resp, SchemaDetailsMap* cached_schema_details,
    const TableId& colocated_table_id, const tablet::TabletPtr& tablet_ptr, string* table_name,
    CDCSDKCheckpointPB* checkpoint, bool* checkpoint_updated, HybridTime* safe_hybrid_time_resp,
    CoarseTimePoint deadline) {

  ReadHybridTime time;

  // It is first call in snapshot then take snapshot.
  if ((from_op_id.key().empty()) && (from_op_id.snapshot_time() == 0)) {
    tablet::RemoveIntentsData data;
    RETURN_NOT_OK(tablet_peer->GetLastReplicatedData(&data));

    // Set the checkpoint and communicate to the follower.
    VLOG(1) << "The first snapshot term " << data.op_id.term << "index  " << data.op_id.index
            << "time " << data.log_ht.ToUint64();
    // Update the CDCConsumerOpId.
    VERIFY_RESULT(tablet_peer->GetConsensus())->UpdateCDCConsumerOpId(data.op_id);

    LOG(INFO) << "CDC snapshot initialization is started, by setting checkpoint as: " << data.op_id
              << ", for tablet_id: " << tablet_id << " stream_id: " << stream_id;
    RETURN_NOT_OK(tablet_peer->SetAllInitialCDCSDKRetentionBarriers(
        data.op_id, data.log_ht, true /* require_history_cutoff */));

    RETURN_NOT_OK(tablet_peer->GetLastReplicatedData(&data));
    time = ReadHybridTime::SingleTime(data.log_ht);
    // Use the last replicated hybrid time as a safe time for snapshot operation. so that
    // compaction can be restricted during snapshot operation.

    if (time.read.ToUint64() == 0) {
      // This means there is no data from the sansphot.
      SetCheckpoint(data.op_id.term, data.op_id.index, 0, "", 0, checkpoint, nullptr);
    } else {
      *safe_hybrid_time_resp = data.log_ht;
      // This should go to cdc_state table.
      // Below condition update the checkpoint in cdc_state table.
      SetCheckpoint(
          data.op_id.term, data.op_id.index, -1, "", time.read.ToUint64(), checkpoint, nullptr);
    }

    *checkpoint_updated = true;
  } else {
    // Snapshot is already taken.
    HybridTime ht;
    time = ReadHybridTime::FromUint64(from_op_id.snapshot_time());
    *safe_hybrid_time_resp = HybridTime(from_op_id.snapshot_time());
    const auto& next_key = from_op_id.key();
    VLOG(1) << "The after snapshot term " << from_op_id.term() << "index  " << from_op_id.index()
            << "key " << from_op_id.key() << "snapshot time " << from_op_id.snapshot_time();

    // This is for test purposes only, to create a snapshot failure scenario from the server.
    if (PREDICT_FALSE(FLAGS_TEST_cdc_snapshot_failure)) {
      return STATUS_FORMAT(ServiceUnavailable, "CDC snapshot is failed for tablet: $0 ", tablet_id);
    }

    const auto& schema_details = VERIFY_RESULT(GetOrPopulateRequiredSchemaDetails(
        tablet_peer, std::numeric_limits<uint64_t>::max(), cached_schema_details, client,
        colocated_table_id.empty() ? tablet_ptr->metadata()->table_id() : colocated_table_id,
        resp));

    if (!colocated_table_id.empty()) {
      *table_name = VERIFY_RESULT(GetColocatedTableName(tablet_peer, colocated_table_id));
    }

    int limit = FLAGS_cdc_snapshot_batch_size;
    int fetched = 0;
    std::vector<qlexpr::QLTableRow> rows;
    qlexpr::QLTableRow row;
    dockv::ReaderProjection projection(*schema_details.schema);

    // A consistent view of data across tablets is required. The consistent snapshot time
    // has been picked by Master. Thus, there is a need to wait for that timestamp to become
    // safe to read at on this tablet.
    RETURN_NOT_OK(tablet_ptr->SafeTime(tablet::RequireLease::kTrue, time.read, deadline));
    auto iter = VERIFY_RESULT(
        tablet_ptr->CreateCDCSnapshotIterator(projection, time, next_key, colocated_table_id));
    auto table_id =
        colocated_table_id.empty() ? tablet_ptr->metadata()->table_id() : colocated_table_id;
    while (fetched < limit && VERIFY_RESULT(iter->FetchNext(&row))) {
      RETURN_NOT_OK(PopulateCDCSDKSnapshotRecord(
          resp, &row, *schema_details.schema, *table_name, table_id, time, enum_oid_label_map,
          composite_atts_map, from_op_id, next_key, tablet_ptr->table_type() == PGSQL_TABLE_TYPE));
      fetched++;
    }
    dockv::SubDocKey sub_doc_key;
    RETURN_NOT_OK(iter->GetNextReadSubDocKey(&sub_doc_key));

    // Snapshot ends when next key is empty.
    if (sub_doc_key.doc_key().empty()) {
      VLOG(1) << "Setting next sub doc key empty ";
      LOG(INFO) << "Done with snapshot operation for tablet_id: " << tablet_id
                << " stream_id: " << stream_id << ", from_op_id: " << from_op_id.DebugString();
      // Get the checkpoint or read the checkpoint from the table/cache.
      SetCheckpoint(from_op_id.term(), from_op_id.index(), 0, "", 0, checkpoint, nullptr);
      *checkpoint_updated = true;
    } else {
      VLOG(1) << "Setting next sub doc key is " << sub_doc_key.Encode().ToStringBuffer();

      checkpoint->set_write_id(-1);
      SetCheckpoint(
          from_op_id.term(), from_op_id.index(), -1, sub_doc_key.Encode().ToStringBuffer(),
          time.read.ToUint64(), checkpoint, nullptr);
      *checkpoint_updated = true;
    }
  }

  return Status::OK();
}

bool IsReplicationSlotStream(const StreamMetadata& stream_metadata) {
  return stream_metadata.GetReplicationSlotName().has_value() &&
         !stream_metadata.GetReplicationSlotName()->empty();
}

// Response safe time follows the invaraint:
// Request safe time <= Response safe time <= value from GetConsistentStreamSafeTime().
// If response safe time is set to GetConsistentStreamSafeTime()'s value, then it implies that we
// have read the entire WAL. In any other case, the response safe time can either be the last read
// WAL segment's footer safe time ('min_start_time_running_txns') or commit time of the last
// transaction being shipped in the current response. Both these values (footer safe time or commit
// time of last txn) will be <= last read WAL OP's record time.
bool CheckResponseSafeTimeCorrectness(
    HybridTime last_read_wal_op_record_time, HybridTime resp_safe_time, bool is_entire_wal_read) {
  if (!last_read_wal_op_record_time.is_valid() || resp_safe_time <= last_read_wal_op_record_time) {
    return true;
  }

  return is_entire_wal_read;
}

// CDC get changes is different from xCluster as it doesn't need
// to read intents from WAL.

Status GetChangesForCDCSDK(
    const xrepl::StreamId& stream_id,
    const TabletId& tablet_id,
    const CDCSDKCheckpointPB& from_op_id,
    const StreamMetadata& stream_metadata,
    const std::shared_ptr<tablet::TabletPeer>& tablet_peer,
    const MemTrackerPtr& mem_tracker,
    const EnumOidLabelMap& enum_oid_label_map,
    const CompositeAttsMap& composite_atts_map,
    CDCSDKRequestSource request_source,
    client::YBClient* client,
    consensus::ReplicateMsgsHolder* msgs_holder,
    GetChangesResponsePB* resp,
    uint64_t* commit_timestamp,
    SchemaDetailsMap* cached_schema_details,
    OpId* last_streamed_op_id,
    const int64_t& safe_hybrid_time_req,
    const std::optional<uint64_t> consistent_snapshot_time,
    const int& wal_segment_index_req,
    int64_t* last_readable_opid_index,
    const TableId& colocated_table_id,
    const CoarseTimePoint deadline,
    const std::optional<uint64> getchanges_resp_max_size_bytes) {
  // Delete the memory context if it was created for decoding the QLValuePB.
  auto scope_exit = ScopeExit([&] { docdb::DeleteMemoryContextForCDCWrapper(); });

  OpId op_id{from_op_id.term(), from_op_id.index()};
  VLOG(1) << "GetChanges request has from_op_id: " << from_op_id.DebugString()
          << ", safe_hybrid_time: " << safe_hybrid_time_req
          << ", wal_segment_index: " << wal_segment_index_req << " for tablet_id: " << tablet_id;
  ScopedTrackedConsumption consumption;
  CDCSDKCheckpointPB checkpoint;
  // 'checkpoint_updated' decides if the response checkpoint should be copied from
  // previously declared 'checkpoint' or the 'from_op_id'.
  bool checkpoint_updated = false;
  bool report_tablet_split = false;
  bool snapshot_operation = false;
  bool pending_intents = false;
  int wal_segment_index = GetWalSegmentIndex(wal_segment_index_req);
  bool wait_for_wal_update = false;

  auto tablet_ptr = VERIFY_RESULT(tablet_peer->shared_tablet_safe());
  auto leader_safe_time = tablet_ptr->SafeTime();
  if (!leader_safe_time.ok()) {
    YB_LOG_EVERY_N_SECS(WARNING, 10)
        << "Could not compute safe time: " << leader_safe_time.status();
    leader_safe_time = HybridTime::kInvalid;
  }
  uint64_t consistent_stream_safe_time = VERIFY_RESULT(GetConsistentStreamSafeTime(
      tablet_peer, tablet_ptr, leader_safe_time.get(), safe_hybrid_time_req, deadline));
  OpId historical_max_op_id = tablet_ptr->transaction_participant()
                                  ? tablet_ptr->transaction_participant()->GetHistoricalMaxOpId()
                                  : OpId::Invalid();
  auto table_name = tablet_ptr->metadata()->table_name();

  auto safe_hybrid_time_resp = HybridTime::kInvalid;
  HaveMoreMessages have_more_messages(false);
  HybridTime last_read_wal_op_record_time = HybridTime::kInvalid;
  bool is_entire_wal_read = false;
  // It is snapshot call.
  if (from_op_id.write_id() == -1) {
    snapshot_operation = true;
    RETURN_NOT_OK(HandleGetChangesForSnapshotRequest(
        stream_id, tablet_id, from_op_id, tablet_peer, enum_oid_label_map, composite_atts_map,
        client, resp, cached_schema_details, colocated_table_id, tablet_ptr, &table_name,
        &checkpoint, &checkpoint_updated, &safe_hybrid_time_resp, deadline));
  } else if (!from_op_id.key().empty() && from_op_id.write_id() != 0) {
    std::string reverse_index_key = from_op_id.key();
    Slice reverse_index_key_slice(reverse_index_key);
    std::vector<docdb::IntentKeyValueForCDC> keyValueIntents;
    docdb::ApplyTransactionState stream_state;
    stream_state.key = from_op_id.key();
    stream_state.write_id = from_op_id.write_id();
    OpId last_seen_op_id;
    last_seen_op_id.term = from_op_id.term();
    last_seen_op_id.index = from_op_id.index();
    uint64_t commit_timestamp = 0;

    size_t next_checkpoint_index = 0;
    std::vector<std::shared_ptr<yb::consensus::LWReplicateMsg>> wal_records, all_checkpoints;

    DCHECK(last_readable_opid_index);
    if (FLAGS_cdc_enable_consistent_records)
      RETURN_NOT_OK(GetConsistentWALRecords(
          tablet_peer, mem_tracker, msgs_holder, &consumption, &consistent_stream_safe_time,
          historical_max_op_id, &wait_for_wal_update, &last_seen_op_id, *last_readable_opid_index,
          safe_hybrid_time_req, deadline, &wal_records, &all_checkpoints,
          &last_read_wal_op_record_time, &is_entire_wal_read));
    else
      // 'skip_intents' is true here because we want the first transaction to be the partially
      // streamed transaction.
      RETURN_NOT_OK(GetWALRecords(
          tablet_peer, mem_tracker, msgs_holder, &consumption, consistent_stream_safe_time,
          &last_seen_op_id, &last_readable_opid_index, safe_hybrid_time_req, deadline, true,
          &wal_records, &all_checkpoints));

    // We don't need to wait for wal to get updated in this case because we will anyways stream
    // only until we complete this transaction.
    wait_for_wal_update = false;

    have_more_messages = HaveMoreMessages(true);

    if (wal_records.size() > (size_t)wal_segment_index &&
        wal_records[wal_segment_index]->op_type() ==
            consensus::OperationType::UPDATE_TRANSACTION_OP &&
        wal_records[wal_segment_index]->transaction_state().has_commit_hybrid_time()) {
      const auto& msg = wal_records[wal_segment_index];
      auto txn_id =
          VERIFY_RESULT(FullyDecodeTransactionId(msg->transaction_state().transaction_id()));
      VLOG(3) << "Will stream remaining records for a partially streamed transaction. op_id: "
              << msg->id().ShortDebugString() << ", tablet_id: " << tablet_id
              << ", transaction_id: " << txn_id;
      commit_timestamp = msg->transaction_state().commit_hybrid_time();

      op_id.term = msg->id().term();
      op_id.index = msg->id().index();
    } else {
      LOG(DFATAL) << "Unable to read the transaction commit time for tablet_id: " << tablet_id
                  << " with stream_id: " << stream_id
                  << " because there is no RAFT log message read from WAL with from_op_id: "
                  << OpId::FromPB(from_op_id) << ", which can impact the safe time.";
      if (wal_records.size() > 0) {
        VLOG(1) << "Expected message with UPDATE_TRANSACTION_OP but instead received a message"
                << "with op: " << wal_records[wal_segment_index]->op_type();
      }
    }

    RETURN_NOT_OK(reverse_index_key_slice.consume_byte(dockv::KeyEntryTypeAsChar::kTransactionId));
    auto transaction_id = VERIFY_RESULT(DecodeTransactionId(&reverse_index_key_slice));

    RETURN_NOT_OK(PrcoessIntentsWithInvalidSchemaRetry(
        op_id, transaction_id, stream_metadata, enum_oid_label_map, composite_atts_map,
        request_source, resp, &consumption, &checkpoint, tablet_peer, &keyValueIntents,
        &stream_state, client, cached_schema_details, commit_timestamp));

    if (checkpoint.write_id() == 0 && checkpoint.key().empty() && wal_records.size()) {
      AcknowledgeStreamedMultiShardTxn(
          wal_records[wal_segment_index], ShouldUpdateSafeTime(wal_records, wal_segment_index),
          safe_hybrid_time_req, &next_checkpoint_index, all_checkpoints, &checkpoint,
          last_streamed_op_id, &safe_hybrid_time_resp, &wal_segment_index);
    } else {
      pending_intents = true;
      VLOG(1) << "Couldn't stream all records with this GetChanges call for tablet_id: "
              << tablet_id << ", transaction_id: " << transaction_id.ToString()
              << ", commit_time: " << commit_timestamp
              << ". The remaining records will be streamed in susequent GetChanges calls.";
      SetSafetimeFromRequestIfInvalid(safe_hybrid_time_req, &safe_hybrid_time_resp);
    }
    checkpoint_updated = true;
  } else {
    RequestScope request_scope;
    OpId last_seen_op_id = op_id;
    bool saw_non_actionable_message = false;
    std::unordered_set<std::string> streamed_txns;

    if (tablet_ptr->metadata()->tablet_data_state() == tablet::TABLET_DATA_SPLIT_COMPLETED) {
      // This indicates that the tablet being polled has been split and in this case we should
      // tell the client immediately about the split.
      LOG(INFO) << "Tablet split detected for tablet " << tablet_id
                << ", moving to children tablets immediately";

      return STATUS_FORMAT(
        TabletSplit, "Tablet split detected on $0", tablet_id);
    }

    std::vector<std::shared_ptr<yb::consensus::LWReplicateMsg>> wal_records, all_checkpoints;
    // It's possible that a batch of messages in read_ops after fetching from
    // 'ReadReplicatedMessagesInSegmentForCDC' , will not have any actionable messages. In which
    // case we keep retrying by fetching the next batch, until either we get an actionable message
    // or reach the 'last_readable_opid_index'.
    do {
      size_t next_checkpoint_index = 0;

      consistent_stream_safe_time = VERIFY_RESULT(GetConsistentStreamSafeTime(
          tablet_peer, tablet_ptr, leader_safe_time.get(), safe_hybrid_time_req, deadline));

      DCHECK(last_readable_opid_index);
      if (FLAGS_cdc_enable_consistent_records)
        RETURN_NOT_OK(GetConsistentWALRecords(
            tablet_peer, mem_tracker, msgs_holder, &consumption, &consistent_stream_safe_time,
            historical_max_op_id, &wait_for_wal_update, &last_seen_op_id, *last_readable_opid_index,
            safe_hybrid_time_req, deadline, &wal_records, &all_checkpoints,
            &last_read_wal_op_record_time, &is_entire_wal_read));
      else
        // 'skip_intents' is false otherwise in case the complete wal segment is filled with
        // intents we will break the loop thinking that WAL has no more records.
        RETURN_NOT_OK(GetWALRecords(
            tablet_peer, mem_tracker, msgs_holder, &consumption, consistent_stream_safe_time,
            &last_seen_op_id, &last_readable_opid_index, safe_hybrid_time_req, deadline, false,
            &wal_records, &all_checkpoints));

      if (wait_for_wal_update) {
        VLOG_WITH_FUNC(1)
            << "Returning an empty response because WAL is not up to date with apply records "
               "of all comitted transactions. historical_max_op_id: "
            << historical_max_op_id.ToString()
            << ", last_seen_op_id: " << last_seen_op_id.ToString();
        break;
      }

      if (wal_records.empty()) {
        VLOG_WITH_FUNC(1) << "Did not get any messages with current batch of 'wal_records'."
                          << "last_seen_op_id: " << last_seen_op_id << ", last_readable_opid_index "
                          << *last_readable_opid_index << ", safe_hybrid_time "
                          << safe_hybrid_time_req << ", consistent_safe_time "
                          << consistent_stream_safe_time;
        break;
      }

      auto txn_participant = tablet_ptr->transaction_participant();
      if (txn_participant) {
        request_scope = VERIFY_RESULT(RequestScope::Create(txn_participant));
      }
      have_more_messages = HaveMoreMessages(true);

      Schema current_schema = *tablet_ptr->metadata()->schema();
      bool saw_split_op = false;

      int resp_num_records = 0;
      uint64_t resp_records_size = 0;

      for (size_t index = wal_segment_index; index < wal_records.size(); ++index) {
        for (; resp_num_records < resp->cdc_sdk_proto_records_size(); ++resp_num_records) {
          resp_records_size += resp->cdc_sdk_proto_records(resp_num_records).ByteSizeLong();
        }

        auto resp_max_size = getchanges_resp_max_size_bytes.has_value()
                                 ? *getchanges_resp_max_size_bytes
                                 : FLAGS_cdc_stream_records_threshold_size_bytes;

        if (resp_records_size >= resp_max_size) {
          VLOG(1) << "Response records size crossed the thresold size. Will stream rest of the "
                     "records in next GetChanges Call. resp_records_size: "
                  << resp_records_size
                  << ", threshold: " << resp_max_size
                  << ", resp_num_records: " << resp_num_records << ", tablet_id: " << tablet_id;
          break;
        }

        const auto& msg = wal_records[index];

        // In case of a connector failure we may get a wal_segment_index that is obsolete.
        // We should not stream messages we have already streamed again in this case,
        // except for "SPLIT_OP" messages which can appear with a hybrid_time lower than
        // safe_hybrid_time_req.

        uint64_t commit_time_threshold = 0;
        if (consistent_snapshot_time.has_value()) {
          if (safe_hybrid_time_req >= 0) {
            commit_time_threshold = std::max((uint64_t)safe_hybrid_time_req,
                                             *consistent_snapshot_time);
          } else {
            commit_time_threshold = *consistent_snapshot_time;
          }
        } else {
          if (safe_hybrid_time_req >= 0) {
            commit_time_threshold = (uint64_t)safe_hybrid_time_req;
          }
        }
        VLOG(3) << "Commit time Threshold = " << commit_time_threshold;
        VLOG(3) << "Txn commit time       = " << GetTransactionCommitTime(msg);

        if (FLAGS_cdc_enable_consistent_records &&
            GetTransactionCommitTime(msg) <= commit_time_threshold &&
            msg->op_type() != yb::consensus::OperationType::SPLIT_OP) {
          VLOG_WITH_FUNC(2)
              << "Received a message in wal_segment with commit_time <= request safe time."
                 " Will ignore this message. consistent_stream_safe_time: "
              << consistent_stream_safe_time << ", safe_hybrid_time_req: " << safe_hybrid_time_req
              << ", tablet_id: " << tablet_id << ", wal_msg: " << msg->ShortDebugString();
          saw_non_actionable_message = true;
          AcknowledgeStreamedMsg(
              msg, false, safe_hybrid_time_req, &next_checkpoint_index, all_checkpoints,
              &checkpoint, last_streamed_op_id, &safe_hybrid_time_resp, &wal_segment_index);
          continue;
        }

        // We should break if we have started seeing records with commit_time more than the
        // consistent_stream_safe_time.
        if (FLAGS_cdc_enable_consistent_records &&
            GetTransactionCommitTime(msg) > consistent_stream_safe_time) {
          VLOG_WITH_FUNC(2)
              << "Received a message in wal_segment with commit_time > consistent_safe_time."
                 " Will not process further messages in this GetChanges call. "
                 "consistent_safe_time: "
              << consistent_stream_safe_time << "safe_hybrid_time_req: " << safe_hybrid_time_req
              << ", tablet_id: " << tablet_id << ", wal_msg: " << msg->ShortDebugString();
          break;
        }

        switch (msg->op_type()) {
          case consensus::OperationType::UPDATE_TRANSACTION_OP:
            // Ignore intents.
            // Read from IntentDB after they have been applied.
            if (msg->transaction_state().status() == TransactionStatus::APPLYING) {
              auto txn_id = VERIFY_RESULT(
                  FullyDecodeTransactionId(msg->transaction_state().transaction_id()));
              auto result = GetTransactionStatus(txn_id, tablet_peer->Now(), txn_participant);

              // It is possible for a transaction to have two APPLYs in WAL. This check
              // prevents us from streaming the same transaction twice in the same GetChanges
              // call.
              if (streamed_txns.find(txn_id.ToString()) != streamed_txns.end()) {
                saw_non_actionable_message = true;
                AcknowledgeStreamedMultiShardTxn(
                    msg, ShouldUpdateSafeTime(wal_records, index), safe_hybrid_time_req,
                    &next_checkpoint_index, all_checkpoints, &checkpoint, last_streamed_op_id,
                    &safe_hybrid_time_resp, &wal_segment_index);
                break;
              }

              std::vector<docdb::IntentKeyValueForCDC> intents;
              docdb::ApplyTransactionState new_stream_state;

              *commit_timestamp = msg->transaction_state().commit_hybrid_time();
              op_id.term = msg->id().term();
              op_id.index = msg->id().index();

              VLOG(3) << "Will stream records for a multi-shard transaction. op_id: "
                      << msg->id().ShortDebugString() << ", tablet_id: " << tablet_id
                      << ", transaction_id: " << txn_id << ", commit_time: " << *commit_timestamp;

              RETURN_NOT_OK(PrcoessIntentsWithInvalidSchemaRetry(
                  op_id, txn_id, stream_metadata, enum_oid_label_map, composite_atts_map,
                  request_source, resp, &consumption, &checkpoint, tablet_peer, &intents,
                  &new_stream_state, client, cached_schema_details,
                  msg->transaction_state().commit_hybrid_time()));
              streamed_txns.insert(txn_id.ToString());

              if (new_stream_state.write_id != 0 && !new_stream_state.key.empty()) {
                pending_intents = true;
                VLOG(1)
                    << "Couldn't stream all records with this GetChanges call for tablet_id: "
                    << tablet_id << ", transaction_id: " << txn_id.ToString()
                    << ", op_id: " << op_id << ", commit_time: " << *commit_timestamp
                    << ". The remaining records will be streamed in susequent GetChanges calls.";
                SetSafetimeFromRequestIfInvalid(safe_hybrid_time_req, &safe_hybrid_time_resp);
              } else {
                AcknowledgeStreamedMultiShardTxn(
                    msg, ShouldUpdateSafeTime(wal_records, index), safe_hybrid_time_req,
                    &next_checkpoint_index, all_checkpoints, &checkpoint, last_streamed_op_id,
                    &safe_hybrid_time_resp, &wal_segment_index);
              }
              checkpoint_updated = true;
            }
            break;

          case consensus::OperationType::WRITE_OP: {
            const auto& batch = msg->write().write_batch();
            *commit_timestamp = msg->hybrid_time();

            VLOG(3) << "Will stream a single-shard transaction. op_id: "
                    << msg->id().ShortDebugString() << ", tablet_id: " << tablet_id
                    << ", hybrid_time: " << *commit_timestamp;

            if (!batch.has_transaction()) {
              RETURN_NOT_OK(PopulateCDCSDKWriteRecordWithInvalidSchemaRetry(
                  msg, stream_metadata, tablet_peer, enum_oid_label_map, composite_atts_map,
                  request_source, cached_schema_details, resp, client));

              AcknowledgeStreamedMsg(
                  msg, ShouldUpdateSafeTime(wal_records, index), safe_hybrid_time_req,
                  &next_checkpoint_index, all_checkpoints, &checkpoint, last_streamed_op_id,
                  &safe_hybrid_time_resp, &wal_segment_index);
              checkpoint_updated = true;
            }
          } break;

          case consensus::OperationType::CHANGE_METADATA_OP: {
            RETURN_NOT_OK(SchemaFromPB(
                msg->change_metadata_request().schema().ToGoogleProtobuf(), &current_schema));
            TabletId table_id = tablet_ptr->metadata()->table_id();
            if (tablet_ptr->metadata()->colocated()) {
              auto table_info = CHECK_RESULT(tablet_ptr->metadata()->GetTableInfo(
                  msg->change_metadata_request().alter_table_id().ToBuffer()));
              table_id = table_info->table_id;
              table_name = table_info->table_name;
            }

            // We cross-verify the scheam details from the replicated message with the schema
            // details from the SysCatalog table.
            auto previous_schema_version = std::numeric_limits<uint32_t>::max();
            uint32_t changed_schema_version;
            {
              auto iter = cached_schema_details->find(table_id);
              if (iter != cached_schema_details->end()) {
                previous_schema_version = iter->second.schema_version;
              }
            }

            (*cached_schema_details)[table_id] = SchemaDetails{
                .schema_version = msg->change_metadata_request().schema_version(),
                .schema = std::make_shared<Schema>(current_schema)};
            changed_schema_version = msg->change_metadata_request().schema_version();
            auto result = client->GetTableSchemaFromSysCatalog(table_id, msg->hybrid_time());
            if (!result.ok()) {
              LOG(WARNING)
                  << "Failed to get the specific schema version from system catalog for table: "
                  << table_name
                  << " proceedings with the table schema version got with CHANGE_METADATA_OP.";
            } else if ((*cached_schema_details)[table_id].schema_version != result->second) {
              current_schema = result->first;
              (*cached_schema_details)[table_id] = SchemaDetails{
                  .schema_version = result->second,
                  .schema = std::make_shared<Schema>(result->first)};
              changed_schema_version = result->second;
            }

            bool has_columns_marked_for_deletion = false;
            if (YsqlDdlRollbackEnabled()) {
              for (auto column : current_schema.columns()) {
                if (column.marked_for_deletion()) {
                  has_columns_marked_for_deletion = true;
                  LOG(INFO)
                      << "The CHANGE_METADATA_OP contains a column marked for deletion. Will NOT "
                         "populate a DDL record corresponding to it.";
                  break;
                }
              }
            }

            if (previous_schema_version != changed_schema_version &&
                !has_columns_marked_for_deletion &&
                !boost::ends_with(table_name, kTablegroupParentTableNameSuffix) &&
                !boost::ends_with(table_name, kColocationParentTableNameSuffix)) {
              RETURN_NOT_OK(PopulateCDCSDKDDLRecord(
                  msg, resp->add_cdc_sdk_proto_records(), table_name, table_id, current_schema));
            }

            AcknowledgeStreamedMsg(
                msg, ShouldUpdateSafeTime(wal_records, index), safe_hybrid_time_req,
                &next_checkpoint_index, all_checkpoints, &checkpoint, last_streamed_op_id,
                &safe_hybrid_time_resp, &wal_segment_index);
            checkpoint_updated = true;
          } break;

          case consensus::OperationType::TRUNCATE_OP: {
            if (FLAGS_stream_truncate_record) {
              RETURN_NOT_OK(PopulateCDCSDKTruncateRecord(
                  msg, resp->add_cdc_sdk_proto_records(), current_schema));
              checkpoint_updated = true;
            } else {
              saw_non_actionable_message = true;
            }

            AcknowledgeStreamedMsg(
                msg, ShouldUpdateSafeTime(wal_records, index), safe_hybrid_time_req,
                &next_checkpoint_index, all_checkpoints, &checkpoint, last_streamed_op_id,
                &safe_hybrid_time_resp, &wal_segment_index);
          } break;

          case yb::consensus::OperationType::SPLIT_OP: {
            const TableId& table_id = tablet_ptr->metadata()->table_id();
            auto op_id = OpId::FromPB(msg->id());

            // Handle if SPLIT_OP corresponds to the parent tablet or we know that the split_op was
            // unsuccessful.
            if (msg->split_request().tablet_id() != tablet_id ||
                HasSplitFailed(wal_records, index)) {
              saw_non_actionable_message = true;
              AcknowledgeStreamedMsg(
                  msg, ShouldUpdateSafeTime(wal_records, index), safe_hybrid_time_req,
                  &next_checkpoint_index, all_checkpoints, &checkpoint, last_streamed_op_id,
                  &safe_hybrid_time_resp, &wal_segment_index);
              break;
            }

            // Set 'saw_split_op' to true only if the split op is for the current tablet.
            saw_split_op = true;

            // We first verify if a split has indeed occured succesfully by checking if there are
            // two children tablets for the tablet. This check also verifies if the SPLIT_OP
            // belongs to the current tablet
            if (!(VerifyTabletSplitOnParentTablet(table_id, tablet_id, client))) {
              // We could verify the tablet split succeeded. This is possible when the child tablets
              // of a split are not running yet.
              LOG(INFO) << "Found SPLIT_OP record with index: " << op_id
                        << ", but did not find any children tablets for the tablet: " << tablet_id
                        << ". This is possible when the child tablets are not up and running yet.";
              SetSafetimeFromRequestIfInvalid(safe_hybrid_time_req, &safe_hybrid_time_resp);
            } else {
              if (checkpoint_updated) {
                // If we have records which are yet to be streamed which we discovered in the same
                // 'GetChangesForCDCSDK' call, we will not update the checkpoint to the SplitOp
                // record's OpId and return the records seen till now. Next time the client will
                // call 'GetChangesForCDCSDK' with the OpId just before the SplitOp's record.
                //
                // NOTE: It is fine to not update the checkpoint in this case because this should
                // be the last actionable record in the WAL.
                LOG(INFO) << "Found SPLIT_OP record with OpId: " << op_id
                          << ", for parent tablet: " << tablet_id
                          << ", will stream all seen records until now.";
              } else {
                // If 'GetChangesForCDCSDK' was called with the OpId just before the SplitOp's
                // record, and if there is no more data to stream and we can notify the client
                // about the split and update the checkpoint.
                LOG(INFO) << "Found SPLIT_OP record with OpId: " << op_id
                          << ", for parent tablet: " << tablet_id
                          << ", and if we did not see any other records we will report the tablet "
                             "split to the client";

                AcknowledgeStreamedMsg(
                    msg, ShouldUpdateSafeTime(wal_records, index), safe_hybrid_time_req,
                    &next_checkpoint_index, all_checkpoints, &checkpoint, last_streamed_op_id,
                    &safe_hybrid_time_resp, &wal_segment_index);
                checkpoint_updated = true;
                report_tablet_split = true;
              }
            }
          } break;

          default:
            // Nothing to do for other operation types.
            saw_non_actionable_message = true;
            AcknowledgeStreamedMsg(
                msg, ShouldUpdateSafeTime(wal_records, index), safe_hybrid_time_req,
                &next_checkpoint_index, all_checkpoints, &checkpoint, last_streamed_op_id,
                &safe_hybrid_time_resp, &wal_segment_index);
            VLOG_WITH_FUNC(2) << "Found message of Op type: " << msg->op_type()
                              << ", on tablet: " << tablet_id
                              << ", with OpId: " << msg->id().ShortDebugString();
            break;
        }

        // There can be NO_OP messages after a SPLIT_OP. Ignore them.
        if (pending_intents || saw_split_op) {
          break;
        }
      }

      if (!checkpoint_updated && VLOG_IS_ON(1)) {
        VLOG_WITH_FUNC(1)
            << "The current batch of 'wal_records' had no actionable message. last_see_op_id: "
            << last_seen_op_id << ", last_readable_opid_index: " << *last_readable_opid_index
            << ". Will retry and get another batch";
      }

    } while (!checkpoint_updated && last_readable_opid_index &&
             last_seen_op_id.index < *last_readable_opid_index);

    // In case the checkpoint was not updated at-all, we will update the checkpoint using the last
    // seen non-actionable message.
    if (saw_non_actionable_message && !checkpoint_updated) {
      have_more_messages = HaveMoreMessages(false);
      checkpoint_updated = true;
      VLOG_WITH_FUNC(2) << "The last batch of 'wal_records' had no actionable message"
                        << ", on tablet: " << tablet_id << ".";
    }
  }

  // If the GetChanges call is not for snapshot and then we know that a split has indeed been
  // successful then we should report the split to the client.
  if (!snapshot_operation && report_tablet_split) {
    LOG(INFO) << "Tablet split detected for tablet " << tablet_id
              << ", moving to children tablets immediately";
    return STATUS_FORMAT(
      TabletSplit, "Tablet split detected on $0", tablet_id
    );
  }

  if (consumption) {
    consumption.Add(resp->SpaceUsedLong());
  }

  // If we need to wait for WAL to get up to date with all committed transactions, we will send the
  // request safe in the response as well.
  auto computed_safe_hybrid_time_req =
      HybridTime((safe_hybrid_time_req > 0) ? safe_hybrid_time_req : 0);
  auto safe_time = wait_for_wal_update
                       ? computed_safe_hybrid_time_req
                       : GetCDCSDKSafeTimeForTarget(
                             leader_safe_time.get(), safe_hybrid_time_resp, have_more_messages,
                             consistent_stream_safe_time, snapshot_operation);

<<<<<<< HEAD
=======
  if (!snapshot_operation && !CheckResponseSafeTimeCorrectness(
                                 last_read_wal_op_record_time, safe_time, is_entire_wal_read)) {
    LOG(FATAL) << "Stream_id: " << stream_id << ", tablet_id: " << tablet_id
                 << ", response safe time: " << safe_time
                 << " is greater than last read WAL OP's record time: "
                 << last_read_wal_op_record_time
                 << ", req_safe_time: " << computed_safe_hybrid_time_req
                 << ", consistent stream safe time: " << HybridTime(consistent_stream_safe_time)
                 << ", leader safe time: " << leader_safe_time.get()
                 << ", is_entire_wal_read: " << is_entire_wal_read;
  }
>>>>>>> 46574f91
  resp->set_safe_hybrid_time(safe_time.ToUint64());

  // It is possible in case of a partially streamed transaction.
  if (checkpoint_updated && !(checkpoint.has_term() && checkpoint.has_index())) {
    checkpoint.set_term(from_op_id.term());
    checkpoint.set_index(from_op_id.index());
  }

  checkpoint_updated ? resp->mutable_cdc_sdk_checkpoint()->CopyFrom(checkpoint)
                     : resp->mutable_cdc_sdk_checkpoint()->CopyFrom(from_op_id);
  resp->set_wal_segment_index(wal_segment_index);

  if (last_streamed_op_id->index > 0) {
    last_streamed_op_id->ToPB(resp->mutable_checkpoint()->mutable_op_id());
  }

  // We do not populate SAFEPOINT records in two scenarios:
  // 1. When we are streaming batches of a large transaction
  // 2. When we are streaming snapshot records
  if (FLAGS_cdc_populate_safepoint_record && !pending_intents && from_op_id.write_id() != -1) {
    RETURN_NOT_OK(PopulateCDCSDKSafepointOpRecord(
        safe_time.ToUint64(),
        tablet_peer->tablet()->metadata()->table_name(),
        resp->add_cdc_sdk_proto_records(),
        *tablet_peer->tablet()->schema().get()));
    VLOG(2) << "Added Safepoint Record";
  }

  // Populate from_op_id in all cdcsdk records
  for (auto& record : (*resp->mutable_cdc_sdk_proto_records())) {
    auto record_from_op_id = record.mutable_from_op_id();
    SetCDCSDKOpId(
        from_op_id.term(), from_op_id.index(), from_op_id.write_id(), from_op_id.key(),
        record_from_op_id);
  }

  VLOG(1) << "Sending GetChanges response. cdcsdk_checkpoint: "
          << resp->cdc_sdk_checkpoint().ShortDebugString()
          << ", safe_hybrid_time: " << resp->safe_hybrid_time()
          << ", wal_segment_index: " << resp->wal_segment_index()
          << ", num_records: " << resp->cdc_sdk_proto_records_size()
          << ", tablet_id: " << tablet_id;

  return Status::OK();
}

}  // namespace cdc
}  // namespace yb<|MERGE_RESOLUTION|>--- conflicted
+++ resolved
@@ -3123,8 +3123,6 @@
                              leader_safe_time.get(), safe_hybrid_time_resp, have_more_messages,
                              consistent_stream_safe_time, snapshot_operation);
 
-<<<<<<< HEAD
-=======
   if (!snapshot_operation && !CheckResponseSafeTimeCorrectness(
                                  last_read_wal_op_record_time, safe_time, is_entire_wal_read)) {
     LOG(FATAL) << "Stream_id: " << stream_id << ", tablet_id: " << tablet_id
@@ -3136,7 +3134,6 @@
                  << ", leader safe time: " << leader_safe_time.get()
                  << ", is_entire_wal_read: " << is_entire_wal_read;
   }
->>>>>>> 46574f91
   resp->set_safe_hybrid_time(safe_time.ToUint64());
 
   // It is possible in case of a partially streamed transaction.
