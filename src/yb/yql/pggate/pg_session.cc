--- conflicted
+++ resolved
@@ -668,6 +668,8 @@
       caching_info.mutable_lifetime_threshold_ms()->set_value(*cache_options.lifetime_threshold_ms);
     }
   }
+  
+  LOG(ERROR) << " QUERY: " << ::yb::pggate::GetDebugQueryString(pg_callbacks_);
 
   pg_client_.PerformAsync(&options, &ops.operations, [promise](const PerformResult& result) {
     promise->set_value(result);
@@ -910,13 +912,8 @@
   return Status::OK();
 }
 
-<<<<<<< HEAD
 void PgSession::SetQueryId(int64_t query_id) {
-  query_id_ = query_id;
-=======
-void PgSession::SetQueryId(uint64_t query_id) {
   auh_metadata_.query_id = query_id;
->>>>>>> e49a3c12
 }
 
 void PgSession::SetTopLevelRequestId() {
