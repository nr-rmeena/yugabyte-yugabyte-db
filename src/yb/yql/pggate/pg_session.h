--- conflicted
+++ resolved
@@ -353,18 +353,16 @@
 
   PgDocMetrics& metrics() { return metrics_; }
 
-<<<<<<< HEAD
   Status SetAUHMetadata(const char* remote_host, int remote_port);
 
   void SetQueryId(uint64_t query_id);
 
   void SetTopLevelRequestId();
 
-=======
   void setWaitEventInfo(uint32_t wait_event) {
     pg_callbacks_.SignalWaitStart(wait_event);
   }
->>>>>>> 2c73b092
+
  private:
   Result<PgTableDescPtr> DoLoadTable(const PgObjectId& table_id, bool fail_on_cache_hit);
   Result<PerformFuture> FlushOperations(BufferableOperations ops, bool transactional);
