// Copyright (c) YugaByte, Inc.
//
// Licensed under the Apache License, Version 2.0 (the "License"); you may not use this file except
// in compliance with the License.  You may obtain a copy of the License at
//
// http://www.apache.org/licenses/LICENSE-2.0
//
// Unless required by applicable law or agreed to in writing, software distributed under the License
// is distributed on an "AS IS" BASIS, WITHOUT WARRANTIES OR CONDITIONS OF ANY KIND, either express
// or implied.  See the License for the specific language governing permissions and limitations
// under the License.
//

#pragma once

#include <optional>
#include <string>
#include <unordered_map>
#include <unordered_set>
#include <utility>
#include <vector>

#include "yb/client/client_fwd.h"
#include "yb/client/tablet_server.h"

#include "yb/common/pg_types.h"
#include "yb/common/transaction.h"

#include "yb/gutil/ref_counted.h"

#include "yb/tserver/tserver_util_fwd.h"

#include "yb/util/lw_function.h"
#include "yb/util/oid_generator.h"
#include "yb/util/result.h"
#include "yb/util/wait_state.h"

#include "yb/yql/pggate/pg_client.h"
#include "yb/yql/pggate/pg_doc_metrics.h"
#include "yb/yql/pggate/pg_gate_fwd.h"
#include "yb/yql/pggate/pg_operation_buffer.h"
#include "yb/yql/pggate/pg_perform_future.h"
#include "yb/yql/pggate/pg_tabledesc.h"
#include "yb/yql/pggate/pg_txn_manager.h"

namespace yb::pggate {

YB_STRONGLY_TYPED_BOOL(OpBuffered);
YB_STRONGLY_TYPED_BOOL(InvalidateOnPgClient);
YB_STRONGLY_TYPED_BOOL(UseCatalogSession);
YB_STRONGLY_TYPED_BOOL(ForceNonBufferable);

class PgTxnManager;
class PgSession;

struct LightweightTableYbctid {
  LightweightTableYbctid(PgOid table_id_, const std::string_view& ybctid_)
      : table_id(table_id_), ybctid(ybctid_) {}
  LightweightTableYbctid(PgOid table_id_, const Slice& ybctid_)
      : LightweightTableYbctid(table_id_, static_cast<std::string_view>(ybctid_)) {}

  PgOid table_id;
  std::string_view ybctid;
};

struct TableYbctid {
  TableYbctid(PgOid table_id_, std::string ybctid_)
      : table_id(table_id_), ybctid(std::move(ybctid_)) {}

  explicit operator LightweightTableYbctid() const {
    return LightweightTableYbctid(table_id, static_cast<std::string_view>(ybctid));
  }

  PgOid table_id;
  std::string ybctid;
};

struct TableYbctidComparator {
  using is_transparent = void;

  bool operator()(const LightweightTableYbctid& l, const LightweightTableYbctid& r) const {
    return l.table_id == r.table_id && l.ybctid == r.ybctid;
  }

  template<class T1, class T2>
  bool operator()(const T1& l, const T2& r) const {
    return (*this)(AsLightweightTableYbctid(l), AsLightweightTableYbctid(r));
  }

 private:
  static const LightweightTableYbctid& AsLightweightTableYbctid(
      const LightweightTableYbctid& value) {
    return value;
  }

  static LightweightTableYbctid AsLightweightTableYbctid(const TableYbctid& value) {
    return LightweightTableYbctid(value);
  }
};

struct TableYbctidHasher {
  using is_transparent = void;

  size_t operator()(const LightweightTableYbctid& value) const;
  size_t operator()(const TableYbctid& value) const;
};

// This class is not thread-safe as it is mostly used by a single-threaded PostgreSQL backend
// process.
class PgSession : public RefCountedThreadSafe<PgSession> {
 public:
  // Public types.
  typedef scoped_refptr<PgSession> ScopedRefPtr;

  // Constructors.
  PgSession(
      PgClient* pg_client,
      const std::string& database_name,
      scoped_refptr<PgTxnManager> pg_txn_manager,
      const YBCPgCallbacks& pg_callbacks,
      YBCPgExecStatsState* stats_state);
  virtual ~PgSession();

  // Resets the read point for catalog tables.
  // Next catalog read operation will read the very latest catalog's state.
  void ResetCatalogReadPoint();
  [[nodiscard]] const ReadHybridTime& catalog_read_time() const { return catalog_read_time_; }

  //------------------------------------------------------------------------------------------------
  // Operations on Session.
  //------------------------------------------------------------------------------------------------

  Status ConnectDatabase(const std::string& database_name);

  Status IsDatabaseColocated(const PgOid database_oid, bool *colocated,
                             bool *legacy_colocated_database);

  //------------------------------------------------------------------------------------------------
  // Operations on Database Objects.
  //------------------------------------------------------------------------------------------------

  // API for database operations.
  Status DropDatabase(const std::string& database_name, PgOid database_oid);

  Status GetCatalogMasterVersion(uint64_t *version);

  Status CancelTransaction(const unsigned char* transaction_id);

  // API for sequences data operations.
  Status CreateSequencesDataTable();

  Status InsertSequenceTuple(int64_t db_oid,
                             int64_t seq_oid,
                             uint64_t ysql_catalog_version,
                             bool is_db_catalog_version_mode,
                             int64_t last_val,
                             bool is_called);

  Result<bool> UpdateSequenceTuple(int64_t db_oid,
                                   int64_t seq_oid,
                                   uint64_t ysql_catalog_version,
                                   bool is_db_catalog_version_mode,
                                   int64_t last_val,
                                   bool is_called,
                                   std::optional<int64_t> expected_last_val,
                                   std::optional<bool> expected_is_called);

  Result<std::pair<int64_t, int64_t>> FetchSequenceTuple(int64_t db_oid,
                                                         int64_t seq_oid,
                                                         uint64_t ysql_catalog_version,
                                                         bool is_db_catalog_version_mode,
                                                         uint32_t fetch_count,
                                                         int64_t inc_by,
                                                         int64_t min_value,
                                                         int64_t max_value,
                                                         bool cycle);

  Result<std::pair<int64_t, bool>> ReadSequenceTuple(int64_t db_oid,
                                                     int64_t seq_oid,
                                                     uint64_t ysql_catalog_version,
                                                     bool is_db_catalog_version_mode);

  Status DeleteSequenceTuple(int64_t db_oid, int64_t seq_oid);

  Status DeleteDBSequences(int64_t db_oid);

  //------------------------------------------------------------------------------------------------
  // Operations on Tablegroup.
  //------------------------------------------------------------------------------------------------

  Status DropTablegroup(const PgOid database_oid,
                        PgOid tablegroup_oid);

  // API for schema operations.
  // TODO(neil) Schema should be a sub-database that have some specialized property.
  Status CreateSchema(const std::string& schema_name, bool if_not_exist);
  Status DropSchema(const std::string& schema_name, bool if_exist);

  // API for table operations.
  Status DropTable(const PgObjectId& table_id);
  Status DropIndex(
      const PgObjectId& index_id,
      client::YBTableName* indexed_table_name = nullptr);
  Result<PgTableDescPtr> LoadTable(const PgObjectId& table_id);
  void InvalidateTableCache(
      const PgObjectId& table_id, InvalidateOnPgClient invalidate_on_pg_client);
  Result<client::TableSizeInfo> GetTableDiskSize(const PgObjectId& table_oid);

  // Start operation buffering. Buffering must not be in progress.
  Status StartOperationsBuffering();
  // Flush all pending buffered operation and stop further buffering.
  // Buffering must be in progress.
  Status StopOperationsBuffering();
  // Drop all pending buffered operations and stop further buffering. Buffering may be in any state.
  void ResetOperationsBuffering();

  // Flush all pending buffered operations. Buffering mode remain unchanged.
  Status FlushBufferedOperations();
  // Drop all pending buffered operations. Buffering mode remain unchanged.
  void DropBufferedOperations();

  PgIsolationLevel GetIsolationLevel();

  bool IsHashBatchingEnabled();

  // Run (apply + flush) list of given operations to read and write database content.
  template<class OpPtr>
  struct TableOperation {
    const OpPtr* operation = nullptr;
    const PgTableDesc* table = nullptr;

    bool IsEmpty() const {
      return *this == TableOperation();
    }

    friend bool operator==(const TableOperation&, const TableOperation&) = default;
  };

  using OperationGenerator = LWFunction<TableOperation<PgsqlOpPtr>()>;
  using ReadOperationGenerator = LWFunction<TableOperation<PgsqlReadOpPtr>()>;

  template<class... Args>
  Result<PerformFuture> RunAsync(
      const PgsqlOpPtr* ops, size_t ops_count, const PgTableDesc& table,
      Args&&... args) {
    const auto generator = [ops, end = ops + ops_count, &table]() mutable {
        using TO = TableOperation<PgsqlOpPtr>;
        return ops != end ? TO{.operation = ops++, .table = &table} : TO();
    };
    return RunAsync(make_lw_function(generator), std::forward<Args>(args)...);
  }

  Result<PerformFuture> RunAsync(
      const OperationGenerator& generator, HybridTime in_txn_limit,
      ForceNonBufferable force_non_bufferable = ForceNonBufferable::kFalse);
  Result<PerformFuture> RunAsync(
      const ReadOperationGenerator& generator, HybridTime in_txn_limit,
      ForceNonBufferable force_non_bufferable = ForceNonBufferable::kFalse);

  struct CacheOptions {
    std::string key;
    std::optional<uint32_t> lifetime_threshold_ms;
  };

  Result<PerformFuture> RunAsync(const ReadOperationGenerator& generator, CacheOptions&& options);

  // Lock functions.
  // -------------
  Result<yb::tserver::PgGetLockStatusResponsePB> GetLockStatusData(
      const std::string& table_id, const std::string& transaction_id);

  // Smart driver functions.
  // -------------
  Result<client::TabletServersInfo> ListTabletServers();

  Status GetIndexBackfillProgress(std::vector<PgObjectId> index_ids, uint64_t** backfill_statuses);

  //------------------------------------------------------------------------------------------------
  // Access functions.
  // TODO(neil) Need to double check these code later.
  // - This code in CQL processor has a lock. CQL comment: It can be accessed by multiple calls in
  //   parallel so they need to be thread-safe for shared reads / exclusive writes.
  //
  // - Currently, for each session, server executes the client requests sequentially, so the
  //   the following mutex is not necessary. I don't think we're capable of parallel-processing
  //   multiple statements within one session.
  //
  // TODO(neil) MUST ADD A LOCK FOR ACCESSING AND MODIFYING DATABASE BECAUSE WE USE THIS VARIABLE
  // AS INDICATOR FOR ALIVE OR DEAD SESSIONS.

  // Access functions for connected database.
  const char* connected_dbname() const {
    return connected_database_.c_str();
  }

  const std::string& connected_database() const {
    return connected_database_;
  }
  void set_connected_database(const std::string& database) {
    connected_database_ = database;
  }
  void reset_connected_database() {
    connected_database_ = "";
  }

  // Generate a new random and unique rowid. It is a v4 UUID.
  std::string GenerateNewRowid() {
    return GenerateObjectId(true /* binary_id */);
  }

  void InvalidateAllTablesCache();

  void InvalidateForeignKeyReferenceCache() {
    fk_reference_cache_.clear();
    fk_reference_intent_.clear();
    fk_intent_region_local_tables_.clear();
  }

  // Check if initdb has already been run before. Needed to make initdb idempotent.
  Result<bool> IsInitDbDone();

  using YbctidReader =
      LWFunction<Status(std::vector<TableYbctid>*, const std::unordered_set<PgOid>&)>;
  Result<bool> ForeignKeyReferenceExists(
      const LightweightTableYbctid& key, const YbctidReader& reader);
  void AddForeignKeyReferenceIntent(const LightweightTableYbctid& key, bool is_region_local);
  void AddForeignKeyReference(const LightweightTableYbctid& key);

  // Deletes the row referenced by ybctid from FK reference cache.
  void DeleteForeignKeyReference(const LightweightTableYbctid& key);

  Result<int> TabletServerCount(bool primary_only = false);

  // Sets the specified timeout in the rpc service.
  void SetTimeout(int timeout_ms);

  Status ValidatePlacement(const std::string& placement_info);

  void TrySetCatalogReadPoint(const ReadHybridTime& read_ht);

  PgClient& pg_client() const {
    return pg_client_;
  }

  Status SetActiveSubTransaction(SubTransactionId id);
  Status RollbackToSubTransaction(SubTransactionId id);

  void ResetHasWriteOperationsInDdlMode();
  bool HasWriteOperationsInDdlMode() const;

  void SetDdlHasSyscatalogChanges();

  Result<bool> CheckIfPitrActive();

  PgDocMetrics& metrics() { return metrics_; }

  Status SetTopLevelNodeId();

  void SetQueryId(int64_t query_id);

  void SetTopLevelRequestId();

  void SetWaitEventInfo(util::WaitStateCode wait_event) {
    uint32_t enum_int = to_underlying(wait_event);
    pg_callbacks_.SignalWaitStart(enum_int);
  }

  void UnsetWaitEventInfo() {
    pg_callbacks_.SignalWaitEnd();
  }

  Result<client::RpcsInfo> ActiveUniverseHistory();
  
  // Check whether the specified table has a CDC stream.
  Result<bool> IsObjectPartOfXRepl(const PgObjectId& table_id);

 private:
  Result<PgTableDescPtr> DoLoadTable(const PgObjectId& table_id, bool fail_on_cache_hit);
  Result<PerformFuture> FlushOperations(BufferableOperations ops, bool transactional);

  class RunHelper;

  struct PerformOptions {
    UseCatalogSession use_catalog_session = UseCatalogSession::kFalse;
    EnsureReadTimeIsSet ensure_read_time_is_set = EnsureReadTimeIsSet::kFalse;
    std::optional<CacheOptions> cache_options = std::nullopt;
    HybridTime in_txn_limit = {};
  };

  Result<PerformFuture> Perform(BufferableOperations&& ops, PerformOptions&& options);

  template<class Generator>
  Result<PerformFuture> DoRunAsync(
      const Generator& generator, HybridTime in_txn_limit, ForceNonBufferable force_non_bufferable,
      std::optional<CacheOptions>&& cache_options = std::nullopt);

  struct TxnSerialNoPerformInfo {
    TxnSerialNoPerformInfo() : TxnSerialNoPerformInfo(0, ReadHybridTime()) {}

    TxnSerialNoPerformInfo(uint64_t txn_serial_no_, const ReadHybridTime& read_time_)
        : txn_serial_no(txn_serial_no_), read_time(read_time_) {
    }

    const uint64_t txn_serial_no;
    const ReadHybridTime read_time;
  };

  PgClient& pg_client_;

  // Connected database.
  std::string connected_database_;

  // A transaction manager allowing to begin/abort/commit transactions.
  scoped_refptr<PgTxnManager> pg_txn_manager_;

  ReadHybridTime catalog_read_time_;

  // Execution status.
  Status status_;
  std::string errmsg_;

  CoarseTimePoint invalidate_table_cache_time_;
  std::unordered_map<PgObjectId, PgTableDescPtr, PgObjectIdHash> table_cache_;
  using TableYbctidSet = std::unordered_set<TableYbctid, TableYbctidHasher, TableYbctidComparator>;
  TableYbctidSet fk_reference_cache_;
  TableYbctidSet fk_reference_intent_;
  std::unordered_set<PgOid> fk_intent_region_local_tables_;

  PgDocMetrics metrics_;

  // Should write operations be buffered?
  bool buffering_enabled_ = false;
  BufferingSettings buffering_settings_;
  PgOperationBuffer buffer_;

  const YBCPgCallbacks& pg_callbacks_;
  bool has_write_ops_in_ddl_mode_ = false;
<<<<<<< HEAD
  std::variant<TxnSerialNoPerformInfo> last_perform_on_txn_serial_no_;

  util::AUHMetadata auh_metadata_;
=======
>>>>>>> be457dad
};

}  // namespace yb::pggate<|MERGE_RESOLUTION|>--- conflicted
+++ resolved
@@ -435,12 +435,9 @@
 
   const YBCPgCallbacks& pg_callbacks_;
   bool has_write_ops_in_ddl_mode_ = false;
-<<<<<<< HEAD
   std::variant<TxnSerialNoPerformInfo> last_perform_on_txn_serial_no_;
 
   util::AUHMetadata auh_metadata_;
-=======
->>>>>>> be457dad
 };
 
 }  // namespace yb::pggate