// Copyright (c) YugaByte, Inc.
//
// Licensed under the Apache License, Version 2.0 (the "License"); you may not use this file except
// in compliance with the License.  You may obtain a copy of the License at
//
// http://www.apache.org/licenses/LICENSE-2.0
//
// Unless required by applicable law or agreed to in writing, software distributed under the License
// is distributed on an "AS IS" BASIS, WITHOUT WARRANTIES OR CONDITIONS OF ANY KIND, either express
// or implied.  See the License for the specific language governing permissions and limitations
// under the License.
//

#pragma once

#include <optional>
#include <string>
#include <unordered_map>
#include <unordered_set>
#include <utility>
#include <vector>

#include "yb/client/client_fwd.h"
#include "yb/client/tablet_server.h"

#include "yb/common/pg_types.h"
#include "yb/common/transaction.h"

#include "yb/gutil/ref_counted.h"

#include "yb/server/hybrid_clock.h"

#include "yb/tserver/tserver_util_fwd.h"

#include "yb/util/lw_function.h"
#include "yb/util/oid_generator.h"
#include "yb/util/result.h"

#include "yb/yql/pggate/pg_client.h"
#include "yb/yql/pggate/pg_doc_metrics.h"
#include "yb/yql/pggate/pg_gate_fwd.h"
#include "yb/yql/pggate/pg_operation_buffer.h"
#include "yb/yql/pggate/pg_perform_future.h"
#include "yb/yql/pggate/pg_tabledesc.h"
#include "yb/yql/pggate/pg_txn_manager.h"

namespace yb {
namespace pggate {

YB_STRONGLY_TYPED_BOOL(OpBuffered);
YB_STRONGLY_TYPED_BOOL(InvalidateOnPgClient);
YB_STRONGLY_TYPED_BOOL(UseCatalogSession);
YB_STRONGLY_TYPED_BOOL(EnsureReadTimeIsSet);
YB_STRONGLY_TYPED_BOOL(ForceNonBufferable);

class PgTxnManager;
class PgSession;

struct LightweightTableYbctid {
  LightweightTableYbctid(PgOid table_id_, const std::string_view& ybctid_)
      : table_id(table_id_), ybctid(ybctid_) {}
  LightweightTableYbctid(PgOid table_id_, const Slice& ybctid_)
      : LightweightTableYbctid(table_id_, static_cast<std::string_view>(ybctid_)) {}

  PgOid table_id;
  std::string_view ybctid;
};

struct TableYbctid {
  TableYbctid(PgOid table_id_, std::string ybctid_)
      : table_id(table_id_), ybctid(std::move(ybctid_)) {}

  explicit operator LightweightTableYbctid() const {
    return LightweightTableYbctid(table_id, static_cast<std::string_view>(ybctid));
  }

  PgOid table_id;
  std::string ybctid;
};

struct TableYbctidComparator {
  using is_transparent = void;

  bool operator()(const LightweightTableYbctid& l, const LightweightTableYbctid& r) const {
    return l.table_id == r.table_id && l.ybctid == r.ybctid;
  }

  template<class T1, class T2>
  bool operator()(const T1& l, const T2& r) const {
    return (*this)(AsLightweightTableYbctid(l), AsLightweightTableYbctid(r));
  }

 private:
  static const LightweightTableYbctid& AsLightweightTableYbctid(
      const LightweightTableYbctid& value) {
    return value;
  }

  static LightweightTableYbctid AsLightweightTableYbctid(const TableYbctid& value) {
    return LightweightTableYbctid(value);
  }
};

struct TableYbctidHasher {
  using is_transparent = void;

  size_t operator()(const LightweightTableYbctid& value) const;
  size_t operator()(const TableYbctid& value) const;
};

// This class is not thread-safe as it is mostly used by a single-threaded PostgreSQL backend
// process.
class PgSession : public RefCountedThreadSafe<PgSession> {
 public:
  // Public types.
  typedef scoped_refptr<PgSession> ScopedRefPtr;

  // Constructors.
  PgSession(
      PgClient* pg_client,
      const std::string& database_name,
      scoped_refptr<PgTxnManager>
          pg_txn_manager,
      scoped_refptr<server::HybridClock>
          clock,
      const YBCPgCallbacks& pg_callbacks,
      YBCPgExecStatsState* stats_state);
  virtual ~PgSession();

  // Resets the read point for catalog tables.
  // Next catalog read operation will read the very latest catalog's state.
  void ResetCatalogReadPoint();
  [[nodiscard]] const ReadHybridTime& catalog_read_time() const { return catalog_read_time_; }

  //------------------------------------------------------------------------------------------------
  // Operations on Session.
  //------------------------------------------------------------------------------------------------

  Status ConnectDatabase(const std::string& database_name);

  Status IsDatabaseColocated(const PgOid database_oid, bool *colocated,
                             bool *legacy_colocated_database);

  //------------------------------------------------------------------------------------------------
  // Operations on Database Objects.
  //------------------------------------------------------------------------------------------------

  // API for database operations.
  Status DropDatabase(const std::string& database_name, PgOid database_oid);

  Status GetCatalogMasterVersion(uint64_t *version);

  // API for sequences data operations.
  Status CreateSequencesDataTable();

  Status InsertSequenceTuple(int64_t db_oid,
                             int64_t seq_oid,
                             uint64_t ysql_catalog_version,
                             bool is_db_catalog_version_mode,
                             int64_t last_val,
                             bool is_called);

  Result<bool> UpdateSequenceTuple(int64_t db_oid,
                                   int64_t seq_oid,
                                   uint64_t ysql_catalog_version,
                                   bool is_db_catalog_version_mode,
                                   int64_t last_val,
                                   bool is_called,
                                   std::optional<int64_t> expected_last_val,
                                   std::optional<bool> expected_is_called);

  Result<std::pair<int64_t, int64_t>> FetchSequenceTuple(int64_t db_oid,
                                                         int64_t seq_oid,
                                                         uint64_t ysql_catalog_version,
                                                         bool is_db_catalog_version_mode,
                                                         uint32_t fetch_count,
                                                         int64_t inc_by,
                                                         int64_t min_value,
                                                         int64_t max_value,
                                                         bool cycle);

  Result<std::pair<int64_t, bool>> ReadSequenceTuple(int64_t db_oid,
                                                     int64_t seq_oid,
                                                     uint64_t ysql_catalog_version,
                                                     bool is_db_catalog_version_mode);

  Status DeleteSequenceTuple(int64_t db_oid, int64_t seq_oid);

  Status DeleteDBSequences(int64_t db_oid);

  //------------------------------------------------------------------------------------------------
  // Operations on Tablegroup.
  //------------------------------------------------------------------------------------------------

  Status DropTablegroup(const PgOid database_oid,
                        PgOid tablegroup_oid);

  // API for schema operations.
  // TODO(neil) Schema should be a sub-database that have some specialized property.
  Status CreateSchema(const std::string& schema_name, bool if_not_exist);
  Status DropSchema(const std::string& schema_name, bool if_exist);

  // API for table operations.
  Status DropTable(const PgObjectId& table_id);
  Status DropIndex(
      const PgObjectId& index_id,
      client::YBTableName* indexed_table_name = nullptr);
  Result<PgTableDescPtr> LoadTable(const PgObjectId& table_id);
  void InvalidateTableCache(
      const PgObjectId& table_id, InvalidateOnPgClient invalidate_on_pg_client);
  Result<client::TableSizeInfo> GetTableDiskSize(const PgObjectId& table_oid);

  // Start operation buffering. Buffering must not be in progress.
  Status StartOperationsBuffering();
  // Flush all pending buffered operation and stop further buffering.
  // Buffering must be in progress.
  Status StopOperationsBuffering();
  // Drop all pending buffered operations and stop further buffering. Buffering may be in any state.
  void ResetOperationsBuffering();

  // Flush all pending buffered operations. Buffering mode remain unchanged.
  Status FlushBufferedOperations();
  // Drop all pending buffered operations. Buffering mode remain unchanged.
  void DropBufferedOperations();

  PgIsolationLevel GetIsolationLevel();

  bool IsHashBatchingEnabled();

  // Run (apply + flush) list of given operations to read and write database content.
  template<class OpPtr>
  struct TableOperation {
    const OpPtr* operation = nullptr;
    const PgTableDesc* table = nullptr;

    bool IsEmpty() const {
      return *this == TableOperation();
    }

    friend bool operator==(const TableOperation&, const TableOperation&) = default;
  };

  using OperationGenerator = LWFunction<TableOperation<PgsqlOpPtr>()>;
  using ReadOperationGenerator = LWFunction<TableOperation<PgsqlReadOpPtr>()>;

  template<class... Args>
  Result<PerformFuture> RunAsync(
      const PgsqlOpPtr* ops, size_t ops_count, const PgTableDesc& table,
      Args&&... args) {
    const auto generator = [ops, end = ops + ops_count, &table]() mutable {
        using TO = TableOperation<PgsqlOpPtr>;
        return ops != end ? TO{.operation = ops++, .table = &table} : TO();
    };
    return RunAsync(make_lw_function(generator), std::forward<Args>(args)...);
  }

  Result<PerformFuture> RunAsync(
      const OperationGenerator& generator, HybridTime in_txn_limit,
      ForceNonBufferable force_non_bufferable = ForceNonBufferable::kFalse);
  Result<PerformFuture> RunAsync(
      const ReadOperationGenerator& generator, HybridTime in_txn_limit,
      ForceNonBufferable force_non_bufferable = ForceNonBufferable::kFalse);

  struct CacheOptions {
    std::string key;
    std::optional<uint32_t> lifetime_threshold_ms;
  };

  Result<PerformFuture> RunAsync(const ReadOperationGenerator& generator, CacheOptions&& options);

  // Smart driver functions.
  // -------------
  Result<client::TabletServersInfo> ListTabletServers();

  Status GetIndexBackfillProgress(std::vector<PgObjectId> index_ids, uint64_t** backfill_statuses);

  //------------------------------------------------------------------------------------------------
  // Access functions.
  // TODO(neil) Need to double check these code later.
  // - This code in CQL processor has a lock. CQL comment: It can be accessed by multiple calls in
  //   parallel so they need to be thread-safe for shared reads / exclusive writes.
  //
  // - Currently, for each session, server executes the client requests sequentially, so the
  //   the following mutex is not necessary. I don't think we're capable of parallel-processing
  //   multiple statements within one session.
  //
  // TODO(neil) MUST ADD A LOCK FOR ACCESSING AND MODIFYING DATABASE BECAUSE WE USE THIS VARIABLE
  // AS INDICATOR FOR ALIVE OR DEAD SESSIONS.

  // Access functions for connected database.
  const char* connected_dbname() const {
    return connected_database_.c_str();
  }

  const std::string& connected_database() const {
    return connected_database_;
  }
  void set_connected_database(const std::string& database) {
    connected_database_ = database;
  }
  void reset_connected_database() {
    connected_database_ = "";
  }

  // Generate a new random and unique rowid. It is a v4 UUID.
  std::string GenerateNewRowid() {
    return GenerateObjectId(true /* binary_id */);
  }

  void InvalidateAllTablesCache();

  void InvalidateForeignKeyReferenceCache() {
    fk_reference_cache_.clear();
    fk_reference_intent_.clear();
    fk_intent_region_local_tables_.clear();
  }

  // Check if initdb has already been run before. Needed to make initdb idempotent.
  Result<bool> IsInitDbDone();

  using YbctidReader =
      LWFunction<Status(std::vector<TableYbctid>*, const std::unordered_set<PgOid>&)>;
  Result<bool> ForeignKeyReferenceExists(
      const LightweightTableYbctid& key, const YbctidReader& reader);
  void AddForeignKeyReferenceIntent(const LightweightTableYbctid& key, bool is_region_local);
  void AddForeignKeyReference(const LightweightTableYbctid& key);

  // Deletes the row referenced by ybctid from FK reference cache.
  void DeleteForeignKeyReference(const LightweightTableYbctid& key);

  Result<int> TabletServerCount(bool primary_only = false);

  // Sets the specified timeout in the rpc service.
  void SetTimeout(int timeout_ms);

  Status ValidatePlacement(const std::string& placement_info);

  void TrySetCatalogReadPoint(const ReadHybridTime& read_ht);

  PgClient& pg_client() const {
    return pg_client_;
  }

  Status SetActiveSubTransaction(SubTransactionId id);
  Status RollbackToSubTransaction(SubTransactionId id);

  void ResetHasWriteOperationsInDdlMode();
  bool HasWriteOperationsInDdlMode() const;

  void SetDdlHasSyscatalogChanges();

  Result<bool> CheckIfPitrActive();

  PgDocMetrics& metrics() { return metrics_; }

  Status SetAUHMetadata(const char* remote_host, int remote_port);

  void SetQueryId(uint64_t query_id);

  void SetTopLevelRequestId();

  void setWaitEventInfo(uint32_t wait_event) {
    pg_callbacks_.SignalWaitStart(wait_event);
  }

<<<<<<< HEAD
  Result<client::RpcsInfo> ActiveUniverseHistory();

=======
>>>>>>> 99f68d00
 private:
  Result<PgTableDescPtr> DoLoadTable(const PgObjectId& table_id, bool fail_on_cache_hit);
  Result<PerformFuture> FlushOperations(BufferableOperations ops, bool transactional);

  class RunHelper;

  struct PerformOptions {
    UseCatalogSession use_catalog_session = UseCatalogSession::kFalse;
    EnsureReadTimeIsSet ensure_read_time_is_set = EnsureReadTimeIsSet::kFalse;
    std::optional<CacheOptions> cache_options = std::nullopt;
    HybridTime in_txn_limit = {};
  };

  Result<PerformFuture> Perform(BufferableOperations&& ops, PerformOptions&& options);

  void FillAUHMetadata(AUHMetadataPB& auh_metadata);

  void ProcessPerformOnTxnSerialNo(
      uint64_t txn_serial_no,
      EnsureReadTimeIsSet force_set_read_time_for_current_txn_serial_no,
      tserver::PgPerformOptionsPB* options);

  template<class Generator>
  Result<PerformFuture> DoRunAsync(
      const Generator& generator, HybridTime in_txn_limit, ForceNonBufferable force_non_bufferable,
      std::optional<CacheOptions>&& cache_options = std::nullopt);

  struct TxnSerialNoPerformInfo {
    TxnSerialNoPerformInfo() : TxnSerialNoPerformInfo(0, ReadHybridTime()) {}

    TxnSerialNoPerformInfo(uint64_t txn_serial_no_, const ReadHybridTime& read_time_)
        : txn_serial_no(txn_serial_no_), read_time(read_time_) {
    }

    const uint64_t txn_serial_no;
    const ReadHybridTime read_time;
  };

  PgClient& pg_client_;

  // Connected database.
  std::string connected_database_;

  // A transaction manager allowing to begin/abort/commit transactions.
  scoped_refptr<PgTxnManager> pg_txn_manager_;

  const scoped_refptr<server::HybridClock> clock_;

  ReadHybridTime catalog_read_time_;

  // Execution status.
  Status status_;
  std::string errmsg_;

  CoarseTimePoint invalidate_table_cache_time_;
  std::unordered_map<PgObjectId, PgTableDescPtr, PgObjectIdHash> table_cache_;
  using TableYbctidSet = std::unordered_set<TableYbctid, TableYbctidHasher, TableYbctidComparator>;
  TableYbctidSet fk_reference_cache_;
  TableYbctidSet fk_reference_intent_;
  std::unordered_set<PgOid> fk_intent_region_local_tables_;

  PgDocMetrics metrics_;

  // Should write operations be buffered?
  bool buffering_enabled_ = false;
  BufferingSettings buffering_settings_;
  PgOperationBuffer buffer_;

  const YBCPgCallbacks& pg_callbacks_;
  bool has_write_ops_in_ddl_mode_ = false;
  std::variant<TxnSerialNoPerformInfo> last_perform_on_txn_serial_no_;

  std::string top_level_request_id_;
  std::string client_node_ip_;
  std::string node_uuid_;
  uint64_t query_id_;
};

}  // namespace pggate
}  // namespace yb<|MERGE_RESOLUTION|>--- conflicted
+++ resolved
@@ -363,11 +363,8 @@
     pg_callbacks_.SignalWaitStart(wait_event);
   }
 
-<<<<<<< HEAD
   Result<client::RpcsInfo> ActiveUniverseHistory();
 
-=======
->>>>>>> 99f68d00
  private:
   Result<PgTableDescPtr> DoLoadTable(const PgObjectId& table_id, bool fail_on_cache_hit);
   Result<PerformFuture> FlushOperations(BufferableOperations ops, bool transactional);
