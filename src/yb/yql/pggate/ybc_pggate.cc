// Copyright (c) YugaByte, Inc.
//
// Licensed under the Apache License, Version 2.0 (the "License"); you may not use this file except
// in compliance with the License.  You may obtain a copy of the License at
//
// http://www.apache.org/licenses/LICENSE-2.0
//
// Unless required by applicable law or agreed to in writing, software distributed under the License
// is distributed on an "AS IS" BASIS, WITHOUT WARRANTIES OR CONDITIONS OF ANY KIND, either express
// or implied.  See the License for the specific language governing permissions and limitations
// under the License.

#include "yb/yql/pggate/ybc_pggate.h"

#include <algorithm>
#include <atomic>
#include <string>
#include <string_view>
#include <thread>
#include <utility>

#include "yb/client/table_info.h"
#include "yb/client/tablet_server.h"

#include "yb/common/common_flags.h"
#include "yb/common/hybrid_time.h"
#include "yb/common/pg_types.h"
#include "yb/common/ql_value.h"
#include "yb/common/schema.h"

#include "yb/dockv/doc_key.h"
#include "yb/dockv/partition.h"
#include "yb/dockv/pg_row.h"
#include "yb/dockv/primitive_value.h"
#include "yb/dockv/reader_projection.h"
#include "yb/dockv/value_type.h"

#include "yb/server/skewed_clock.h"

#include "yb/util/atomic.h"
#include "yb/util/flags.h"
#include "yb/util/result.h"
#include "yb/util/signal_util.h"
#include "yb/util/slice.h"
#include "yb/util/status.h"
#include "yb/util/thread.h"
#include "yb/util/yb_partition.h"

#include "yb/yql/pggate/pg_expr.h"
#include "yb/yql/pggate/pg_gate_fwd.h"
#include "yb/yql/pggate/pg_memctx.h"
#include "yb/yql/pggate/pg_statement.h"
#include "yb/yql/pggate/pg_tabledesc.h"
#include "yb/yql/pggate/pg_value.h"
#include "yb/yql/pggate/pggate.h"
#include "yb/yql/pggate/pggate_flags.h"
#include "yb/yql/pggate/pggate_thread_local_vars.h"
#include "yb/yql/pggate/util/ybc-internal.h"
#include "yb/yql/pggate/ybc_pg_typedefs.h"

DEFINE_UNKNOWN_int32(ysql_client_read_write_timeout_ms, -1,
    "Timeout for YSQL's yb-client read/write "
    "operations. Falls back on max(client_read_write_timeout_ms, 600s) if set to -1." );
DEFINE_UNKNOWN_int32(pggate_num_connections_to_server, 1,
             "Number of underlying connections to each server from a PostgreSQL backend process. "
             "This overrides the value of --num_connections_to_server.");
DEFINE_test_flag(uint64, ysql_oid_prefetch_adjustment, 0,
                 "Amount to add when prefetch the next batch of OIDs. Never use this flag in "
                 "production environment. In unit test we use this flag to force allocation of "
                 "large Postgres OIDs.");

DECLARE_int32(num_connections_to_server);

DECLARE_int32(delay_alter_sequence_sec);

DECLARE_int32(client_read_write_timeout_ms);

DECLARE_bool(ysql_ddl_rollback_enabled);

DEFINE_UNKNOWN_bool(ysql_enable_reindex, false,
            "Enable REINDEX INDEX statement.");
TAG_FLAG(ysql_enable_reindex, advanced);
TAG_FLAG(ysql_enable_reindex, hidden);

DEFINE_UNKNOWN_bool(ysql_disable_server_file_access, false,
            "If true, disables read, write, and execute of local server files. "
            "File access can be re-enabled if set to false.");

DEFINE_NON_RUNTIME_bool(ysql_enable_profile, false, "Enable PROFILE feature.");

DEFINE_NON_RUNTIME_bool(ysql_catalog_preload_additional_tables, false,
            "If true, YB catalog preloads additional tables upon "
            "connection creation and cache refresh.");

DEFINE_NON_RUNTIME_bool(ysql_disable_global_impact_ddl_statements, false,
            "If true, disable global impact ddl statements in per database catalog "
            "version mode.");
DEFINE_NON_RUNTIME_bool(ysql_disable_per_tuple_memory_context_in_update_relattrs, false,
            "If true, disable the use of per-tuple memory context in YB catalog "
            "and relcache preloading.");

DEFINE_NON_RUNTIME_bool(
    ysql_minimal_catalog_caches_preload, false,
    "Fill postgres' caches with system items only");

namespace yb::pggate {

//--------------------------------------------------------------------------------------------------
// C++ Implementation.
// All C++ objects and structures in this module are listed in the following namespace.
//--------------------------------------------------------------------------------------------------
namespace {

inline YBCStatus YBCStatusOK() {
  return nullptr;
}

class ThreadIdChecker {
 public:
  bool operator()() const {
    return std::this_thread::get_id() == thread_id_;
  }

 private:
  const std::thread::id thread_id_ = std::this_thread::get_id();
};

// Using a raw pointer here to fully control object initialization and destruction.
pggate::PgApiImpl* pgapi;
std::atomic<bool> pgapi_shutdown_done;
const ThreadIdChecker is_main_thread;

template<class T, class Functor>
YBCStatus ExtractValueFromResult(Result<T> result, const Functor& functor) {
  if (result.ok()) {
    functor(std::move(*result));
    return YBCStatusOK();
  }
  return ToYBCStatus(result.status());
}

template<class T>
YBCStatus ExtractValueFromResult(Result<T> result, T* value) {
  return ExtractValueFromResult(std::move(result), [value](T src) {
    *value = std::move(src);
  });
}

template<class Processor>
Status ProcessYbctidImpl(const YBCPgYBTupleIdDescriptor& source, const Processor& processor) {
  auto ybctid = VERIFY_RESULT(pgapi->BuildTupleId(source));
  return processor(source.table_oid, ybctid.AsSlice());
}

template<class Processor>
YBCStatus ProcessYbctid(const YBCPgYBTupleIdDescriptor& source, const Processor& processor) {
  return ToYBCStatus(ProcessYbctidImpl(source, processor));
}

Slice YbctidAsSlice(uint64_t ybctid) {
  char* value = NULL;
  int64_t bytes = 0;
  pgapi->FindTypeEntity(kByteArrayOid)->datum_to_yb(ybctid, &value, &bytes);
  return Slice(value, bytes);
}

inline std::optional<Bound> MakeBound(YBCPgBoundType type, uint64_t value) {
  if (type == YB_YQL_BOUND_INVALID) {
    return std::nullopt;
  }
  return Bound{.value = value, .is_inclusive = (type == YB_YQL_BOUND_VALID_INCLUSIVE)};
}

Status InitPgGateImpl(const YBCPgTypeEntity* data_type_table,
                      int count,
                      const PgCallbacks& pg_callbacks) {
  return WithMaskedYsqlSignals([data_type_table, count, &pg_callbacks] {
    YBCInitPgGateEx(data_type_table, count, pg_callbacks, nullptr /* context */);
    return static_cast<Status>(Status::OK());
  });
}

Status PgInitSessionImpl(const char* database_name, YBCPgExecStatsState* session_stats) {
  const std::string db_name(database_name ? database_name : "");
  return WithMaskedYsqlSignals(
      [&db_name, session_stats] { return pgapi->InitSession(db_name, session_stats); });
}

// ql_value is modified in-place.
dockv::PgValue DecodeCollationEncodedString(dockv::PgTableRow* row, Slice value, size_t idx) {
  auto body = pggate::DecodeCollationEncodedString(value);
  return row->TrimString(idx, body.cdata() - value.cdata(), body.size());
}

Status GetSplitPoints(YBCPgTableDesc table_desc,
                      const YBCPgTypeEntity **type_entities,
                      YBCPgTypeAttrs *type_attrs_arr,
                      YBCPgSplitDatum *split_datums,
                      bool *has_null) {
  CHECK(table_desc->IsRangePartitioned());
  const Schema& schema = table_desc->schema();
  size_t num_range_key_columns = table_desc->num_range_key_columns();
  size_t num_splits = table_desc->GetPartitionListSize() - 1;
  dockv::ReaderProjection projection(schema, schema.key_column_ids());
  dockv::PgTableRow table_row(projection);

  // decode DocKeys
  const auto& partitions_bounds = table_desc->GetPartitionList();
  for (size_t split_idx = 0; split_idx < num_splits; ++split_idx) {
    // +1 skip the first empty string lower bound partition key
    Slice column_bounds(partitions_bounds[split_idx + 1]);

    for (size_t col_idx = 0; col_idx < num_range_key_columns; ++col_idx) {
      size_t split_datum_idx = split_idx * num_range_key_columns + col_idx;
      SCHECK(!column_bounds.empty(), Corruption, "Incomplete column bounds");
      auto entry_type = static_cast<dockv::KeyEntryType>(column_bounds[0]);
      if (entry_type == dockv::KeyEntryType::kLowest) {
        column_bounds.consume_byte();
        // deal with boundary cases: MINVALUE and MAXVALUE
        split_datums[split_datum_idx].datum_kind = YB_YQL_DATUM_LIMIT_MIN;
      } else if (entry_type == dockv::KeyEntryType::kHighest) {
        column_bounds.consume_byte();
        split_datums[split_datum_idx].datum_kind = YB_YQL_DATUM_LIMIT_MAX;
      } else {
        table_row.Reset();
        RETURN_NOT_OK(table_row.DecodeKey(col_idx, &column_bounds));
        split_datums[split_datum_idx].datum_kind = YB_YQL_DATUM_STANDARD_VALUE;

        auto val = table_row.GetValueByIndex(col_idx);
        const bool is_null = !val;
        if (!is_null) {
          // Decode Collation
          if (entry_type == dockv::KeyEntryType::kCollString ||
              entry_type == dockv::KeyEntryType::kCollStringDescending) {
            *val = DecodeCollationEncodedString(&table_row, val->string_value(), col_idx);
          }

          RETURN_NOT_OK(PgValueToDatum(
              type_entities[col_idx], type_attrs_arr[col_idx], *val,
              &split_datums[split_datum_idx].datum));
        } else {
          *has_null = true;
          return Status::OK();
        }
      }
    }
  }

  return Status::OK();
}

} // namespace

//--------------------------------------------------------------------------------------------------
// C API.
//--------------------------------------------------------------------------------------------------

void YBCInitPgGateEx(const YBCPgTypeEntity *data_type_table, int count, PgCallbacks pg_callbacks,
                     PgApiContext* context) {
  // TODO: We should get rid of hybrid clock usage in YSQL backend processes (see #16034).
  // However, this is added to allow simulating and testing of some known bugs until we remove
  // HybridClock usage.
  server::SkewedClock::Register();

  InitThreading();

  CHECK(pgapi == nullptr) << ": " << __PRETTY_FUNCTION__ << " can only be called once";

  YBCInitFlags();

#ifndef NDEBUG
  HybridTime::TEST_SetPrettyToString(true);
#endif

  pgapi_shutdown_done.exchange(false);
  if (context) {
    pgapi = new pggate::PgApiImpl(std::move(*context), data_type_table, count, pg_callbacks);
  } else {
    pgapi = new pggate::PgApiImpl(PgApiContext(), data_type_table, count, pg_callbacks);
  }

  VLOG(1) << "PgGate open";
}

extern "C" {

void YBCInitPgGate(const YBCPgTypeEntity *data_type_table, int count, PgCallbacks pg_callbacks) {
  CHECK_OK(InitPgGateImpl(data_type_table, count, pg_callbacks));
}

void YBCDestroyPgGate() {
  LOG_IF(DFATAL, !is_main_thread())
    << __PRETTY_FUNCTION__ << " should only be invoked from the main thread";

  if (pgapi_shutdown_done.exchange(true)) {
    LOG(DFATAL) << __PRETTY_FUNCTION__ << " should only be called once";
    return;
  }
  {
    std::unique_ptr<pggate::PgApiImpl> local_pgapi(pgapi);
    pgapi = nullptr; // YBCPgIsYugaByteEnabled() must return false from now on.
  }
  VLOG(1) << __PRETTY_FUNCTION__ << " finished";
}

void YBCInterruptPgGate() {
  LOG_IF(DFATAL, !is_main_thread())
    << __PRETTY_FUNCTION__ << " should only be invoked from the main thread";

  pgapi->Interrupt();
}

const YBCPgCallbacks *YBCGetPgCallbacks() {
  return pgapi->pg_callbacks();
}

YBCStatus YBCPgInitSession(const char* database_name, YBCPgExecStatsState* session_stats) {
  return ToYBCStatus(PgInitSessionImpl(database_name, session_stats));
}

YBCPgMemctx YBCPgCreateMemctx() {
  return pgapi->CreateMemctx();
}

YBCStatus YBCPgDestroyMemctx(YBCPgMemctx memctx) {
  return ToYBCStatus(pgapi->DestroyMemctx(memctx));
}

void YBCPgResetCatalogReadTime() {
  return pgapi->ResetCatalogReadTime();
}

YBCStatus YBCPgResetMemctx(YBCPgMemctx memctx) {
  return ToYBCStatus(pgapi->ResetMemctx(memctx));
}

void YBCPgDeleteStatement(YBCPgStatement handle) {
  pgapi->DeleteStatement(handle);
}

YBCStatus YBCPgInvalidateCache() {
  return ToYBCStatus(pgapi->InvalidateCache());
}

const YBCPgTypeEntity *YBCPgFindTypeEntity(int type_oid) {
  return pgapi->FindTypeEntity(type_oid);
}

YBCPgDataType YBCPgGetType(const YBCPgTypeEntity *type_entity) {
  if (type_entity) {
    return type_entity->yb_type;
  }
  return YB_YQL_DATA_TYPE_UNKNOWN_DATA;
}

bool YBCPgAllowForPrimaryKey(const YBCPgTypeEntity *type_entity) {
  if (type_entity) {
    return type_entity->allow_for_primary_key;
  }
  return false;
}

YBCStatus YBCGetPgggateCurrentAllocatedBytes(int64_t *consumption) {
  *consumption = GetTCMallocCurrentAllocatedBytes();
  return YBCStatusOK();
}

YBCStatus YbGetActualHeapSizeBytes(int64_t *consumption) {
  *consumption = GetTCMallocActualHeapSizeBytes();
  return YBCStatusOK();
}

bool YBCTryMemConsume(int64_t bytes) {
  if (pgapi) {
    pgapi->GetMemTracker().Consume(bytes);
    return true;
  }
  return false;
}

bool YBCTryMemRelease(int64_t bytes) {
  if (pgapi) {
    pgapi->GetMemTracker().Release(bytes);
    return true;
  }
  return false;
}

YBCStatus YBCGetHeapConsumption(YbTcmallocStats *desc) {
  memset(desc, 0x0, sizeof(YbTcmallocStats));
#if YB_TCMALLOC_ENABLED
  desc->total_physical_bytes = GetTCMallocPhysicalBytesUsed();

  // This excludes unmapped pages for both Google TCMalloc and GPerfTools TCMalloc.
  desc->heap_size_bytes = GetTCMallocCurrentHeapSizeBytes();

  desc->current_allocated_bytes = GetTCMallocCurrentAllocatedBytes();
  desc->pageheap_free_bytes = GetTCMallocPageHeapFreeBytes();
  desc->pageheap_unmapped_bytes = GetTCMallocPageHeapUnmappedBytes();
#endif
  return YBCStatusOK();
}

//--------------------------------------------------------------------------------------------------
// DDL Statements.
//--------------------------------------------------------------------------------------------------
// Database Operations -----------------------------------------------------------------------------

YBCStatus YBCPgConnectDatabase(const char *database_name) {
  return ToYBCStatus(pgapi->ConnectDatabase(database_name));
}

YBCStatus YBCPgIsDatabaseColocated(const YBCPgOid database_oid, bool *colocated,
                                   bool *legacy_colocated_database) {
  return ToYBCStatus(pgapi->IsDatabaseColocated(database_oid, colocated,
                                                legacy_colocated_database));
}

YBCStatus YBCPgNewCreateDatabase(const char *database_name,
                                 const YBCPgOid database_oid,
                                 const YBCPgOid source_database_oid,
                                 const YBCPgOid next_oid,
                                 bool colocated,
                                 YBCPgStatement *handle) {
  return ToYBCStatus(pgapi->NewCreateDatabase(
      database_name, database_oid, source_database_oid, next_oid, colocated, handle));
}

YBCStatus YBCPgExecCreateDatabase(YBCPgStatement handle) {
  return ToYBCStatus(pgapi->ExecCreateDatabase(handle));
}

YBCStatus YBCPgNewDropDatabase(const char *database_name,
                               const YBCPgOid database_oid,
                               YBCPgStatement *handle) {
  return ToYBCStatus(pgapi->NewDropDatabase(database_name, database_oid, handle));
}

YBCStatus YBCPgExecDropDatabase(YBCPgStatement handle) {
  return ToYBCStatus(pgapi->ExecDropDatabase(handle));
}

YBCStatus YBCPgNewAlterDatabase(const char *database_name,
                               const YBCPgOid database_oid,
                               YBCPgStatement *handle) {
  return ToYBCStatus(pgapi->NewAlterDatabase(database_name, database_oid, handle));
}

YBCStatus YBCPgAlterDatabaseRenameDatabase(YBCPgStatement handle, const char *newname) {
  return ToYBCStatus(pgapi->AlterDatabaseRenameDatabase(handle, newname));
}

YBCStatus YBCPgExecAlterDatabase(YBCPgStatement handle) {
  return ToYBCStatus(pgapi->ExecAlterDatabase(handle));
}

YBCStatus YBCPgReserveOids(const YBCPgOid database_oid,
                           const YBCPgOid next_oid,
                           const uint32_t count,
                           YBCPgOid *begin_oid,
                           YBCPgOid *end_oid) {
  return ToYBCStatus(pgapi->ReserveOids(database_oid,
                                        next_oid + static_cast<YBCPgOid>(
                                          FLAGS_TEST_ysql_oid_prefetch_adjustment),
                                        count, begin_oid, end_oid));
}

YBCStatus YBCPgGetCatalogMasterVersion(uint64_t *version) {
  return ToYBCStatus(pgapi->GetCatalogMasterVersion(version));
}

YBCStatus YBCPgInvalidateTableCacheByTableId(const char *table_id) {
  if (table_id == NULL) {
    return ToYBCStatus(STATUS(InvalidArgument, "table_id is null"));
  }
  std::string table_id_str = table_id;
  const PgObjectId pg_object_id(table_id_str);
  pgapi->InvalidateTableCache(pg_object_id);
  return YBCStatusOK();
}

// Tablegroup Operations ---------------------------------------------------------------------------

YBCStatus YBCPgNewCreateTablegroup(const char *database_name,
                                   YBCPgOid database_oid,
                                   YBCPgOid tablegroup_oid,
                                   YBCPgOid tablespace_oid,
                                   YBCPgStatement *handle) {
  return ToYBCStatus(pgapi->NewCreateTablegroup(database_name,
                                                database_oid,
                                                tablegroup_oid,
                                                tablespace_oid,
                                                handle));
}

YBCStatus YBCPgExecCreateTablegroup(YBCPgStatement handle) {
  return ToYBCStatus(pgapi->ExecCreateTablegroup(handle));
}

YBCStatus YBCPgNewDropTablegroup(YBCPgOid database_oid,
                                 YBCPgOid tablegroup_oid,
                                 YBCPgStatement *handle) {
  return ToYBCStatus(pgapi->NewDropTablegroup(database_oid,
                                              tablegroup_oid,
                                              handle));
}
YBCStatus YBCPgExecDropTablegroup(YBCPgStatement handle) {
  return ToYBCStatus(pgapi->ExecDropTablegroup(handle));
}

// Sequence Operations -----------------------------------------------------------------------------

YBCStatus YBCInsertSequenceTuple(int64_t db_oid,
                                 int64_t seq_oid,
                                 uint64_t ysql_catalog_version,
                                 bool is_db_catalog_version_mode,
                                 int64_t last_val,
                                 bool is_called) {
  return ToYBCStatus(pgapi->InsertSequenceTuple(
      db_oid, seq_oid, ysql_catalog_version, is_db_catalog_version_mode, last_val, is_called));
}

YBCStatus YBCUpdateSequenceTupleConditionally(int64_t db_oid,
                                              int64_t seq_oid,
                                              uint64_t ysql_catalog_version,
                                              bool is_db_catalog_version_mode,
                                              int64_t last_val,
                                              bool is_called,
                                              int64_t expected_last_val,
                                              bool expected_is_called,
                                              bool *skipped) {
  return ToYBCStatus(
      pgapi->UpdateSequenceTupleConditionally(
          db_oid, seq_oid, ysql_catalog_version, is_db_catalog_version_mode,
          last_val, is_called, expected_last_val, expected_is_called, skipped));
}

YBCStatus YBCUpdateSequenceTuple(int64_t db_oid,
                                 int64_t seq_oid,
                                 uint64_t ysql_catalog_version,
                                 bool is_db_catalog_version_mode,
                                 int64_t last_val,
                                 bool is_called,
                                 bool* skipped) {
  return ToYBCStatus(pgapi->UpdateSequenceTuple(
      db_oid, seq_oid, ysql_catalog_version, is_db_catalog_version_mode,
      last_val, is_called, skipped));
}

YBCStatus YBCFetchSequenceTuple(int64_t db_oid,
                                int64_t seq_oid,
                                uint64_t ysql_catalog_version,
                                bool is_db_catalog_version_mode,
                                uint32_t fetch_count,
                                int64_t inc_by,
                                int64_t min_value,
                                int64_t max_value,
                                bool cycle,
                                int64_t *first_value,
                                int64_t *last_value) {
  return ToYBCStatus(pgapi->FetchSequenceTuple(
      db_oid, seq_oid, ysql_catalog_version, is_db_catalog_version_mode, fetch_count, inc_by,
      min_value, max_value, cycle, first_value, last_value));
}

YBCStatus YBCReadSequenceTuple(int64_t db_oid,
                               int64_t seq_oid,
                               uint64_t ysql_catalog_version,
                               bool is_db_catalog_version_mode,
                               int64_t *last_val,
                               bool *is_called) {
  return ToYBCStatus(pgapi->ReadSequenceTuple(
      db_oid, seq_oid, ysql_catalog_version, is_db_catalog_version_mode, last_val, is_called));
}

YBCStatus YBCDeleteSequenceTuple(int64_t db_oid, int64_t seq_oid) {
  return ToYBCStatus(pgapi->DeleteSequenceTuple(db_oid, seq_oid));
}

// Table Operations -------------------------------------------------------------------------------

YBCStatus YBCPgNewCreateTable(const char *database_name,
                              const char *schema_name,
                              const char *table_name,
                              const YBCPgOid database_oid,
                              const YBCPgOid table_oid,
                              bool is_shared_table,
                              bool if_not_exist,
                              bool add_primary_key,
                              bool is_colocated_via_database,
                              const YBCPgOid tablegroup_oid,
                              const YBCPgOid colocation_id,
                              const YBCPgOid tablespace_oid,
                              bool is_matview,
                              const YBCPgOid matview_pg_table_oid,
                              YBCPgStatement *handle) {
  const PgObjectId table_id(database_oid, table_oid);
  const PgObjectId tablegroup_id(database_oid, tablegroup_oid);
  const PgObjectId tablespace_id(database_oid, tablespace_oid);
  const PgObjectId matview_pg_table_id(database_oid, matview_pg_table_oid);
  return ToYBCStatus(pgapi->NewCreateTable(
      database_name, schema_name, table_name, table_id, is_shared_table,
      if_not_exist, add_primary_key, is_colocated_via_database, tablegroup_id, colocation_id,
      tablespace_id, is_matview, matview_pg_table_id, handle));
}

YBCStatus YBCPgCreateTableAddColumn(YBCPgStatement handle, const char *attr_name, int attr_num,
                                    const YBCPgTypeEntity *attr_type, bool is_hash, bool is_range,
                                    bool is_desc, bool is_nulls_first) {
  return ToYBCStatus(pgapi->CreateTableAddColumn(handle, attr_name, attr_num, attr_type,
                                                 is_hash, is_range, is_desc, is_nulls_first));
}

YBCStatus YBCPgCreateTableSetNumTablets(YBCPgStatement handle, int32_t num_tablets) {
  return ToYBCStatus(pgapi->CreateTableSetNumTablets(handle, num_tablets));
}

YBCStatus YBCPgAddSplitBoundary(YBCPgStatement handle, YBCPgExpr *exprs, int expr_count) {
  return ToYBCStatus(pgapi->AddSplitBoundary(handle, exprs, expr_count));
}

YBCStatus YBCPgExecCreateTable(YBCPgStatement handle) {
  return ToYBCStatus(pgapi->ExecCreateTable(handle));
}

YBCStatus YBCPgNewAlterTable(const YBCPgOid database_oid,
                             const YBCPgOid table_oid,
                             YBCPgStatement *handle) {
  const PgObjectId table_id(database_oid, table_oid);
  return ToYBCStatus(pgapi->NewAlterTable(table_id, handle));
}

YBCStatus YBCPgAlterTableAddColumn(YBCPgStatement handle, const char *name, int order,
                                   const YBCPgTypeEntity *attr_type) {
  return ToYBCStatus(pgapi->AlterTableAddColumn(handle, name, order, attr_type));
}

YBCStatus YBCPgAlterTableRenameColumn(YBCPgStatement handle, const char *oldname,
                                      const char *newname) {
  return ToYBCStatus(pgapi->AlterTableRenameColumn(handle, oldname, newname));
}

YBCStatus YBCPgAlterTableDropColumn(YBCPgStatement handle, const char *name) {
  return ToYBCStatus(pgapi->AlterTableDropColumn(handle, name));
}

YBCStatus YBCPgAlterTableRenameTable(YBCPgStatement handle, const char *db_name,
                                     const char *newname) {
  return ToYBCStatus(pgapi->AlterTableRenameTable(handle, db_name, newname));
}

YBCStatus YBCPgAlterTableIncrementSchemaVersion(YBCPgStatement handle) {
  return ToYBCStatus(pgapi->AlterTableIncrementSchemaVersion(handle));
}

YBCStatus YBCPgAlterTableSetTableId(
    YBCPgStatement handle, const YBCPgOid database_oid, const YBCPgOid table_oid) {
  const PgObjectId table_id(database_oid, table_oid);
  return ToYBCStatus(pgapi->AlterTableSetTableId(handle, table_id));
}

YBCStatus YBCPgExecAlterTable(YBCPgStatement handle) {
  return ToYBCStatus(pgapi->ExecAlterTable(handle));
}

YBCStatus YBCPgNewDropTable(const YBCPgOid database_oid,
                            const YBCPgOid table_oid,
                            bool if_exist,
                            YBCPgStatement *handle) {
  const PgObjectId table_id(database_oid, table_oid);
  return ToYBCStatus(pgapi->NewDropTable(table_id, if_exist, handle));
}

YBCStatus YBCPgGetTableDesc(const YBCPgOid database_oid,
                            const YBCPgOid table_oid,
                            YBCPgTableDesc *handle) {
  const PgObjectId table_id(database_oid, table_oid);
  return ToYBCStatus(pgapi->GetTableDesc(table_id, handle));
}

YBCStatus YBCPgGetColumnInfo(YBCPgTableDesc table_desc,
                             int16_t attr_number,
                             YBCPgColumnInfo *column_info) {
  return ExtractValueFromResult(pgapi->GetColumnInfo(table_desc, attr_number), column_info);
}

YBCStatus YBCPgSetCatalogCacheVersion(YBCPgStatement handle, uint64_t version) {
  return ToYBCStatus(pgapi->SetCatalogCacheVersion(handle, version));
}

YBCStatus YBCPgSetDBCatalogCacheVersion(
    YBCPgStatement handle, YBCPgOid db_oid, uint64_t version) {
  return ToYBCStatus(pgapi->SetCatalogCacheVersion(handle, version, db_oid));
}

YBCStatus YBCPgDmlModifiesRow(YBCPgStatement handle, bool *modifies_row) {
  return ToYBCStatus(pgapi->DmlModifiesRow(handle, modifies_row));
}

YBCStatus YBCPgSetIsSysCatalogVersionChange(YBCPgStatement handle) {
  return ToYBCStatus(pgapi->SetIsSysCatalogVersionChange(handle));
}

YBCStatus YBCPgNewTruncateTable(const YBCPgOid database_oid,
                                const YBCPgOid table_oid,
                                YBCPgStatement *handle) {
  const PgObjectId table_id(database_oid, table_oid);
  return ToYBCStatus(pgapi->NewTruncateTable(table_id, handle));
}

YBCStatus YBCPgExecTruncateTable(YBCPgStatement handle) {
  return ToYBCStatus(pgapi->ExecTruncateTable(handle));
}

YBCStatus YBCPgGetTableProperties(YBCPgTableDesc table_desc,
                                  YbTableProperties properties) {
  CHECK_NOTNULL(properties)->num_tablets = table_desc->GetPartitionListSize();
  properties->num_hash_key_columns = table_desc->num_hash_key_columns();
  properties->is_colocated = table_desc->IsColocated();
  properties->tablegroup_oid = table_desc->GetTablegroupOid();
  properties->colocation_id = table_desc->GetColocationId();
  properties->num_range_key_columns = table_desc->num_range_key_columns();
  return YBCStatusOK();
}

// table_desc is expected to be a PgTableDesc of a range-partitioned table.
// split_datums are expected to have an allocated size:
// num_splits * num_range_key_columns, and it is used to
// store each split point value.
YBCStatus YBCGetSplitPoints(YBCPgTableDesc table_desc,
                            const YBCPgTypeEntity **type_entities,
                            YBCPgTypeAttrs *type_attrs_arr,
                            YBCPgSplitDatum *split_datums,
                            bool *has_null) {
  return ToYBCStatus(GetSplitPoints(table_desc, type_entities, type_attrs_arr, split_datums,
                                    has_null));
}

YBCStatus YBCPgTableExists(const YBCPgOid database_oid,
                           const YBCPgOid table_oid,
                           bool *exists) {
  const PgObjectId table_id(database_oid, table_oid);
  const auto result = pgapi->LoadTable(table_id);

  if (result.ok()) {
    *exists = true;
    return YBCStatusOK();
  } else if (result.status().IsNotFound()) {
    *exists = false;
    return YBCStatusOK();
  } else {
    return ToYBCStatus(result.status());
  }
}

YBCStatus YBCPgGetTableDiskSize(YBCPgOid table_oid,
                                YBCPgOid database_oid,
                                int64_t *size,
                                int32_t *num_missing_tablets) {
  return ExtractValueFromResult(pgapi->GetTableDiskSize({database_oid, table_oid}),
                                [size, num_missing_tablets](auto value) {
     *size = value.table_size;
     *num_missing_tablets = value.num_missing_tablets;
  });
}

// Index Operations -------------------------------------------------------------------------------

YBCStatus YBCPgNewCreateIndex(const char *database_name,
                              const char *schema_name,
                              const char *index_name,
                              const YBCPgOid database_oid,
                              const YBCPgOid index_oid,
                              const YBCPgOid table_oid,
                              bool is_shared_index,
                              bool is_unique_index,
                              const bool skip_index_backfill,
                              bool if_not_exist,
                              bool is_colocated_via_database,
                              const YBCPgOid tablegroup_oid,
                              const YBCPgOid colocation_id,
                              const YBCPgOid tablespace_oid,
                              YBCPgStatement *handle) {
  const PgObjectId index_id(database_oid, index_oid);
  const PgObjectId table_id(database_oid, table_oid);
  const PgObjectId tablegroup_id(database_oid, tablegroup_oid);
  const PgObjectId tablespace_id(database_oid, tablespace_oid);
  return ToYBCStatus(pgapi->NewCreateIndex(database_name, schema_name, index_name, index_id,
                                           table_id, is_shared_index, is_unique_index,
                                           skip_index_backfill, if_not_exist,
                                           is_colocated_via_database, tablegroup_id,
                                           colocation_id, tablespace_id, handle));
}

YBCStatus YBCPgCreateIndexAddColumn(YBCPgStatement handle, const char *attr_name, int attr_num,
                                    const YBCPgTypeEntity *attr_type, bool is_hash, bool is_range,
                                    bool is_desc, bool is_nulls_first) {
  return ToYBCStatus(pgapi->CreateIndexAddColumn(handle, attr_name, attr_num, attr_type,
                                                 is_hash, is_range, is_desc, is_nulls_first));
}

YBCStatus YBCPgCreateIndexSetNumTablets(YBCPgStatement handle, int32_t num_tablets) {
  return ToYBCStatus(pgapi->CreateIndexSetNumTablets(handle, num_tablets));
}

YBCStatus YBCPgExecCreateIndex(YBCPgStatement handle) {
  return ToYBCStatus(pgapi->ExecCreateIndex(handle));
}

YBCStatus YBCPgNewDropIndex(const YBCPgOid database_oid,
                            const YBCPgOid index_oid,
                            bool if_exist,
                            YBCPgStatement *handle) {
  const PgObjectId index_id(database_oid, index_oid);
  return ToYBCStatus(pgapi->NewDropIndex(index_id, if_exist, handle));
}

YBCStatus YBCPgExecPostponedDdlStmt(YBCPgStatement handle) {
  return ToYBCStatus(pgapi->ExecPostponedDdlStmt(handle));
}

YBCStatus YBCPgExecDropTable(YBCPgStatement handle) {
  return ToYBCStatus(pgapi->ExecDropTable(handle));
}

YBCStatus YBCPgWaitForBackendsCatalogVersion(YBCPgOid dboid, uint64_t version,
                                             int* num_lagging_backends) {
  return ExtractValueFromResult(pgapi->WaitForBackendsCatalogVersion(dboid, version),
                                num_lagging_backends);
}

YBCStatus YBCPgBackfillIndex(
    const YBCPgOid database_oid,
    const YBCPgOid index_oid) {
  const PgObjectId index_id(database_oid, index_oid);
  return ToYBCStatus(pgapi->BackfillIndex(index_id));
}

//--------------------------------------------------------------------------------------------------
// DML Statements.
//--------------------------------------------------------------------------------------------------

YBCStatus YBCPgDmlAppendTarget(YBCPgStatement handle, YBCPgExpr target) {
  return ToYBCStatus(pgapi->DmlAppendTarget(handle, target));
}

YBCStatus YbPgDmlAppendQual(YBCPgStatement handle, YBCPgExpr qual, bool is_primary) {
  return ToYBCStatus(pgapi->DmlAppendQual(handle, qual, is_primary));
}

YBCStatus YbPgDmlAppendColumnRef(YBCPgStatement handle, YBCPgExpr colref, bool is_primary) {
  return ToYBCStatus(pgapi->DmlAppendColumnRef(
      handle, down_cast<PgColumnRef*>(colref), is_primary));
}

YBCStatus YBCPgDmlBindColumn(YBCPgStatement handle, int attr_num, YBCPgExpr attr_value) {
  return ToYBCStatus(pgapi->DmlBindColumn(handle, attr_num, attr_value));
}

YBCStatus YBCPgDmlAddRowUpperBound(YBCPgStatement handle,
                                    int n_col_values,
                                    YBCPgExpr *col_values,
                                    bool is_inclusive) {
    return ToYBCStatus(pgapi->DmlAddRowUpperBound(handle,
                                                    n_col_values,
                                                    col_values,
                                                    is_inclusive));
}

YBCStatus YBCPgDmlAddRowLowerBound(YBCPgStatement handle,
                                    int n_col_values,
                                    YBCPgExpr *col_values,
                                    bool is_inclusive) {
    return ToYBCStatus(pgapi->DmlAddRowLowerBound(handle,
                                                    n_col_values,
                                                    col_values,
                                                    is_inclusive));
}

YBCStatus YBCPgDmlBindColumnCondBetween(YBCPgStatement handle,
                                        int attr_num,
                                        YBCPgExpr attr_value,
                                        bool start_inclusive,
                                        YBCPgExpr attr_value_end,
                                        bool end_inclusive) {
  return ToYBCStatus(pgapi->DmlBindColumnCondBetween(handle,
                                                     attr_num,
                                                     attr_value,
                                                     start_inclusive,
                                                     attr_value_end,
                                                     end_inclusive));
}

YBCStatus YBCPgDmlBindColumnCondIsNotNull(YBCPgStatement handle, int attr_num) {
  return ToYBCStatus(pgapi->DmlBindColumnCondIsNotNull(handle, attr_num));
}

YBCStatus YBCPgDmlBindColumnCondIn(YBCPgStatement handle, YBCPgExpr lhs, int n_attr_values,
                                   YBCPgExpr *attr_values) {
  return ToYBCStatus(pgapi->DmlBindColumnCondIn(handle, lhs, n_attr_values, attr_values));
}

YBCStatus YBCPgDmlBindHashCodes(
  YBCPgStatement handle,
  YBCPgBoundType start_type, uint64_t start_value,
  YBCPgBoundType end_type, uint64_t end_value) {
  return ToYBCStatus(pgapi->DmlBindHashCode(
      handle, MakeBound(start_type, start_value), MakeBound(end_type, end_value)));
}

YBCStatus YBCPgDmlBindTable(YBCPgStatement handle) {
  return ToYBCStatus(pgapi->DmlBindTable(handle));
}

YBCStatus YBCPgDmlGetColumnInfo(YBCPgStatement handle, int attr_num, YBCPgColumnInfo* column_info) {
  return ExtractValueFromResult(pgapi->DmlGetColumnInfo(handle, attr_num), column_info);
}

YBCStatus YBCPgDmlAssignColumn(YBCPgStatement handle,
                               int attr_num,
                               YBCPgExpr attr_value) {
  return ToYBCStatus(pgapi->DmlAssignColumn(handle, attr_num, attr_value));
}

YBCStatus YBCPgDmlFetch(YBCPgStatement handle, int32_t natts, uint64_t *values, bool *isnulls,
                        YBCPgSysColumns *syscols, bool *has_data) {
  return ToYBCStatus(pgapi->DmlFetch(handle, natts, values, isnulls, syscols, has_data));
}

YBCStatus YBCPgStartOperationsBuffering() {
  return ToYBCStatus(pgapi->StartOperationsBuffering());
}

YBCStatus YBCPgStopOperationsBuffering() {
  return ToYBCStatus(pgapi->StopOperationsBuffering());
}

void YBCPgResetOperationsBuffering() {
  pgapi->ResetOperationsBuffering();
}

YBCStatus YBCPgFlushBufferedOperations() {
  return ToYBCStatus(pgapi->FlushBufferedOperations());
}

YBCStatus YBCPgDmlExecWriteOp(YBCPgStatement handle, int32_t *rows_affected_count) {
  return ToYBCStatus(pgapi->DmlExecWriteOp(handle, rows_affected_count));
}

YBCStatus YBCPgBuildYBTupleId(const YBCPgYBTupleIdDescriptor *source, uint64_t *ybctid) {
  return ProcessYbctid(*source, [ybctid](const auto&, const auto& yid) {
    const auto* type_entity = pgapi->FindTypeEntity(kByteArrayOid);
    *ybctid = type_entity->yb_to_datum(yid.cdata(), yid.size(), nullptr /* type_attrs */);
    return Status::OK();
  });
}

YBCStatus YBCPgNewSample(const YBCPgOid database_oid,
                         const YBCPgOid table_oid,
                         int targrows,
                         bool is_region_local,
                         YBCPgStatement *handle) {
  const PgObjectId table_id(database_oid, table_oid);
  return ToYBCStatus(pgapi->NewSample(table_id, targrows, is_region_local, handle));
}

YBCStatus YBCPgInitRandomState(YBCPgStatement handle, double rstate_w, uint64_t rand_state) {
  return ToYBCStatus(pgapi->InitRandomState(handle, rstate_w, rand_state));
}

YBCStatus YBCPgSampleNextBlock(YBCPgStatement handle, bool *has_more) {
  return ToYBCStatus(pgapi->SampleNextBlock(handle, has_more));
}

YBCStatus YBCPgExecSample(YBCPgStatement handle) {
  return ToYBCStatus(pgapi->ExecSample(handle));
}

YBCStatus YBCPgGetEstimatedRowCount(YBCPgStatement handle, double *liverows, double *deadrows) {
  return ToYBCStatus(pgapi->GetEstimatedRowCount(handle, liverows, deadrows));
}

// INSERT Operations -------------------------------------------------------------------------------
YBCStatus YBCPgNewInsert(const YBCPgOid database_oid,
                         const YBCPgOid table_oid,
                         bool is_single_row_txn,
                         bool is_region_local,
                         YBCPgStatement *handle) {
  const PgObjectId table_id(database_oid, table_oid);
  return ToYBCStatus(pgapi->NewInsert(table_id, is_single_row_txn, is_region_local, handle));
}

YBCStatus YBCPgExecInsert(YBCPgStatement handle) {
  return ToYBCStatus(pgapi->ExecInsert(handle));
}

YBCStatus YBCPgInsertStmtSetUpsertMode(YBCPgStatement handle) {
  return ToYBCStatus(pgapi->InsertStmtSetUpsertMode(handle));
}

YBCStatus YBCPgInsertStmtSetWriteTime(YBCPgStatement handle, const uint64_t write_time) {
  HybridTime write_hybrid_time;
  YBCStatus status = ToYBCStatus(write_hybrid_time.FromUint64(write_time));
  if (status) {
    return status;
  } else {
    return ToYBCStatus(pgapi->InsertStmtSetWriteTime(handle, write_hybrid_time));
  }
}

YBCStatus YBCPgInsertStmtSetIsBackfill(YBCPgStatement handle, const bool is_backfill) {
  return ToYBCStatus(pgapi->InsertStmtSetIsBackfill(handle, is_backfill));
}

// UPDATE Operations -------------------------------------------------------------------------------
YBCStatus YBCPgNewUpdate(const YBCPgOid database_oid,
                         const YBCPgOid table_oid,
                         bool is_single_row_txn,
                         bool is_region_local,
                         YBCPgStatement *handle) {
  const PgObjectId table_id(database_oid, table_oid);
  return ToYBCStatus(pgapi->NewUpdate(table_id, is_single_row_txn, is_region_local, handle));
}

YBCStatus YBCPgExecUpdate(YBCPgStatement handle) {
  return ToYBCStatus(pgapi->ExecUpdate(handle));
}

// DELETE Operations -------------------------------------------------------------------------------
YBCStatus YBCPgNewDelete(const YBCPgOid database_oid,
                         const YBCPgOid table_oid,
                         bool is_single_row_txn,
                         bool is_region_local,
                         YBCPgStatement *handle) {
  const PgObjectId table_id(database_oid, table_oid);
  return ToYBCStatus(pgapi->NewDelete(table_id, is_single_row_txn, is_region_local, handle));
}

YBCStatus YBCPgExecDelete(YBCPgStatement handle) {
  return ToYBCStatus(pgapi->ExecDelete(handle));
}

YBCStatus YBCPgDeleteStmtSetIsPersistNeeded(YBCPgStatement handle, const bool is_persist_needed) {
  return ToYBCStatus(pgapi->DeleteStmtSetIsPersistNeeded(handle, is_persist_needed));
}

// Colocated TRUNCATE Operations -------------------------------------------------------------------
YBCStatus YBCPgNewTruncateColocated(const YBCPgOid database_oid,
                                    const YBCPgOid table_oid,
                                    bool is_single_row_txn,
                                    bool is_region_local,
                                    YBCPgStatement *handle) {
  const PgObjectId table_id(database_oid, table_oid);
  return ToYBCStatus(pgapi->NewTruncateColocated(
      table_id, is_single_row_txn, is_region_local, handle));
}

YBCStatus YBCPgExecTruncateColocated(YBCPgStatement handle) {
  return ToYBCStatus(pgapi->ExecTruncateColocated(handle));
}

// SELECT Operations -------------------------------------------------------------------------------
YBCStatus YBCPgNewSelect(const YBCPgOid database_oid,
                         const YBCPgOid table_oid,
                         const YBCPgPrepareParameters *prepare_params,
                         bool is_region_local,
                         YBCPgStatement *handle) {
  const PgObjectId table_id(database_oid, table_oid);
  const PgObjectId index_id(database_oid,
                            prepare_params ? prepare_params->index_oid : kInvalidOid);
  return ToYBCStatus(pgapi->NewSelect(table_id, index_id, prepare_params, is_region_local, handle));
}

YBCStatus YBCPgSetForwardScan(YBCPgStatement handle, bool is_forward_scan) {
  return ToYBCStatus(pgapi->SetForwardScan(handle, is_forward_scan));
}

YBCStatus YBCPgExecSelect(YBCPgStatement handle, const YBCPgExecParameters *exec_params) {
  return ToYBCStatus(pgapi->ExecSelect(handle, exec_params));
}

//--------------------------------------------------------------------------------------------------
// Expression Operations
//--------------------------------------------------------------------------------------------------

YBCStatus YBCPgNewColumnRef(
    YBCPgStatement stmt, int attr_num, const YBCPgTypeEntity *type_entity,
    bool collate_is_valid_non_c, const YBCPgTypeAttrs *type_attrs, YBCPgExpr *expr_handle) {
  return ToYBCStatus(pgapi->NewColumnRef(
      stmt, attr_num, type_entity, collate_is_valid_non_c, type_attrs, expr_handle));
}

YBCStatus YBCPgNewConstant(
    YBCPgStatement stmt, const YBCPgTypeEntity *type_entity, bool collate_is_valid_non_c,
    const char *collation_sortkey, uint64_t datum, bool is_null, YBCPgExpr *expr_handle) {
  return ToYBCStatus(pgapi->NewConstant(
      stmt, type_entity, collate_is_valid_non_c, collation_sortkey, datum, is_null, expr_handle));
}

YBCStatus YBCPgNewConstantVirtual(
    YBCPgStatement stmt, const YBCPgTypeEntity *type_entity,
    YBCPgDatumKind datum_kind, YBCPgExpr *expr_handle) {
  return ToYBCStatus(pgapi->NewConstantVirtual(stmt, type_entity, datum_kind, expr_handle));
}

YBCStatus YBCPgNewConstantOp(
    YBCPgStatement stmt, const YBCPgTypeEntity *type_entity, bool collate_is_valid_non_c,
    const char *collation_sortkey, uint64_t datum, bool is_null, YBCPgExpr *expr_handle,
    bool is_gt) {
  return ToYBCStatus(pgapi->NewConstantOp(
      stmt, type_entity, collate_is_valid_non_c, collation_sortkey, datum, is_null, expr_handle,
      is_gt));
}

// Overwriting the expression's result with any desired values.
YBCStatus YBCPgUpdateConstInt2(YBCPgExpr expr, int16_t value, bool is_null) {
  return ToYBCStatus(pgapi->UpdateConstant(expr, value, is_null));
}

YBCStatus YBCPgUpdateConstInt4(YBCPgExpr expr, int32_t value, bool is_null) {
  return ToYBCStatus(pgapi->UpdateConstant(expr, value, is_null));
}

YBCStatus YBCPgUpdateConstInt8(YBCPgExpr expr, int64_t value, bool is_null) {
  return ToYBCStatus(pgapi->UpdateConstant(expr, value, is_null));
}

YBCStatus YBCPgUpdateConstFloat4(YBCPgExpr expr, float value, bool is_null) {
  return ToYBCStatus(pgapi->UpdateConstant(expr, value, is_null));
}

YBCStatus YBCPgUpdateConstFloat8(YBCPgExpr expr, double value, bool is_null) {
  return ToYBCStatus(pgapi->UpdateConstant(expr, value, is_null));
}

YBCStatus YBCPgUpdateConstText(YBCPgExpr expr, const char *value, bool is_null) {
  return ToYBCStatus(pgapi->UpdateConstant(expr, value, is_null));
}

YBCStatus YBCPgUpdateConstChar(YBCPgExpr expr, const char *value,  int64_t bytes, bool is_null) {
  return ToYBCStatus(pgapi->UpdateConstant(expr, value, bytes, is_null));
}

YBCStatus YBCPgNewOperator(
    YBCPgStatement stmt, const char *opname, const YBCPgTypeEntity *type_entity,
    bool collate_is_valid_non_c, YBCPgExpr *op_handle) {
  return ToYBCStatus(pgapi->NewOperator(
      stmt, opname, type_entity, collate_is_valid_non_c, op_handle));
}

YBCStatus YBCPgOperatorAppendArg(YBCPgExpr op_handle, YBCPgExpr arg) {
  return ToYBCStatus(pgapi->OperatorAppendArg(op_handle, arg));
}

YBCStatus YBCPgNewTupleExpr(
    YBCPgStatement stmt, const YBCPgTypeEntity *tuple_type_entity,
    const YBCPgTypeAttrs *type_attrs, int num_elems,
    YBCPgExpr *elems, YBCPgExpr *expr_handle) {
  return ToYBCStatus(pgapi->NewTupleExpr(
      stmt, tuple_type_entity, type_attrs, num_elems, elems, expr_handle));
}

YBCStatus YBCGetDocDBKeySize(uint64_t data, const YBCPgTypeEntity *typeentity,
                            bool is_null, size_t *type_size) {

  if (typeentity == nullptr
      || typeentity->yb_type == YB_YQL_DATA_TYPE_UNKNOWN_DATA
      || !typeentity->allow_for_primary_key) {
    return ToYBCStatus(STATUS(NotSupported, "Feature is not supported"));
  }

  if (typeentity->datum_fixed_size > 0) {
    *type_size = typeentity->datum_fixed_size;
    return YBCStatusOK();
  }

  QLValue val;
  Status status = pggate::PgValueToPB(typeentity, data, is_null, val.mutable_value());
  if (!status.IsOk()) {
    return ToYBCStatus(status);
  }

  std::string key_buf;
  AppendToKey(val.value(), &key_buf);
  *type_size = key_buf.size();
  return YBCStatusOK();
}


YBCStatus YBCAppendDatumToKey(uint64_t data, const YBCPgTypeEntity *typeentity,
                              bool is_null, char *key_ptr,
                              size_t *bytes_written) {
  QLValue val;

  Status status = pggate::PgValueToPB(typeentity, data, is_null, val.mutable_value());
  if (!status.IsOk()) {
    return ToYBCStatus(status);
  }

  std::string key_buf;
  AppendToKey(val.value(), &key_buf);
  memcpy(key_ptr, key_buf.c_str(), key_buf.size());
  *bytes_written = key_buf.size();
  return YBCStatusOK();
}

uint16_t YBCCompoundHash(const char *key, size_t length) {
  return YBPartition::HashColumnCompoundValue(std::string_view(key, length));
}

//------------------------------------------------------------------------------------------------
// Transaction operation.
//------------------------------------------------------------------------------------------------

YBCStatus YBCPgBeginTransaction() {
  return ToYBCStatus(pgapi->BeginTransaction());
}

YBCStatus YBCPgRecreateTransaction() {
  return ToYBCStatus(pgapi->RecreateTransaction());
}

YBCStatus YBCPgRestartTransaction() {
  return ToYBCStatus(pgapi->RestartTransaction());
}

YBCStatus YBCPgResetTransactionReadPoint() {
  return ToYBCStatus(pgapi->ResetTransactionReadPoint());
}

double YBCGetTransactionPriority() {
  return pgapi->GetTransactionPriority();
}

TxnPriorityRequirement YBCGetTransactionPriorityType() {
  return pgapi->GetTransactionPriorityType();
}

YBCStatus YBCPgRestartReadPoint() {
  return ToYBCStatus(pgapi->RestartReadPoint());
}

YBCStatus YBCPgCommitTransaction() {
  return ToYBCStatus(pgapi->CommitTransaction());
}

YBCStatus YBCPgAbortTransaction() {
  return ToYBCStatus(pgapi->AbortTransaction());
}

YBCStatus YBCPgSetTransactionIsolationLevel(int isolation) {
  return ToYBCStatus(pgapi->SetTransactionIsolationLevel(isolation));
}

YBCStatus YBCPgSetTransactionReadOnly(bool read_only) {
  return ToYBCStatus(pgapi->SetTransactionReadOnly(read_only));
}

YBCStatus YBCPgEnableFollowerReads(bool enable_follower_reads, int32_t staleness_ms) {
  return ToYBCStatus(pgapi->EnableFollowerReads(enable_follower_reads, staleness_ms));
}

YBCStatus YBCPgSetEnableTracing(bool tracing) {
  return ToYBCStatus(pgapi->SetEnableTracing(tracing));
}

YBCStatus YBCPgSetTransactionDeferrable(bool deferrable) {
  return ToYBCStatus(pgapi->SetTransactionDeferrable(deferrable));
}

YBCStatus YBCPgEnterSeparateDdlTxnMode() {
  return ToYBCStatus(pgapi->EnterSeparateDdlTxnMode());
}

bool YBCPgHasWriteOperationsInDdlTxnMode() {
  return pgapi->HasWriteOperationsInDdlTxnMode();
}

YBCStatus YBCPgExitSeparateDdlTxnMode() {
  return ToYBCStatus(pgapi->ExitSeparateDdlTxnMode());
}

YBCStatus YBCPgClearSeparateDdlTxnMode() {
  return ToYBCStatus(pgapi->ClearSeparateDdlTxnMode());
}

YBCStatus YBCPgSetActiveSubTransaction(uint32_t id) {
  return ToYBCStatus(pgapi->SetActiveSubTransaction(id));
}

YBCStatus YBCPgRollbackToSubTransaction(uint32_t id) {
  return ToYBCStatus(pgapi->RollbackToSubTransaction(id));
}

//------------------------------------------------------------------------------------------------
// System validation.
//------------------------------------------------------------------------------------------------
YBCStatus YBCPgValidatePlacement(const char *placement_info) {
  return ToYBCStatus(pgapi->ValidatePlacement(placement_info));
}

// Referential Integrity Caching
YBCStatus YBCPgForeignKeyReferenceCacheDelete(const YBCPgYBTupleIdDescriptor *source) {
  return ProcessYbctid(*source, [](auto table_id, const auto& ybctid){
    pgapi->DeleteForeignKeyReference(table_id, ybctid);
    return Status::OK();
  });
}

void YBCPgDeleteFromForeignKeyReferenceCache(YBCPgOid table_oid, uint64_t ybctid) {
  pgapi->DeleteForeignKeyReference(table_oid, YbctidAsSlice(ybctid));
}

void YBCPgAddIntoForeignKeyReferenceCache(YBCPgOid table_oid, uint64_t ybctid) {
  pgapi->AddForeignKeyReference(table_oid, YbctidAsSlice(ybctid));
}

YBCStatus YBCForeignKeyReferenceExists(const YBCPgYBTupleIdDescriptor *source, bool* res) {
  return ProcessYbctid(*source, [res, source](auto table_id, const auto& ybctid) -> Status {
    *res = VERIFY_RESULT(pgapi->ForeignKeyReferenceExists(table_id, ybctid, source->database_oid));
    return Status::OK();
  });
}

YBCStatus YBCAddForeignKeyReferenceIntent(
    const YBCPgYBTupleIdDescriptor *source, bool relation_is_region_local) {
  return ProcessYbctid(*source, [relation_is_region_local](auto table_id, const auto& ybctid) {
    pgapi->AddForeignKeyReferenceIntent(table_id, relation_is_region_local, ybctid);
    return Status::OK();
  });
}

bool YBCIsInitDbModeEnvVarSet() {
  static bool cached_value = false;
  static bool cached = false;

  if (!cached) {
    const char* initdb_mode_env_var_value = getenv("YB_PG_INITDB_MODE");
    cached_value = initdb_mode_env_var_value && strcmp(initdb_mode_env_var_value, "1") == 0;
    cached = true;
  }

  return cached_value;
}

void YBCInitFlags() {
  SetAtomicFlag(GetAtomicFlag(&FLAGS_pggate_num_connections_to_server),
                &FLAGS_num_connections_to_server);

  // TODO(neil) Init a gflag for "YB_PG_TRANSACTIONS_ENABLED" here also.
  // Mikhail agreed that this flag should just be initialized once at the beginning here.
  // Currently, it is initialized for every CREATE statement.
}

YBCStatus YBCPgIsInitDbDone(bool* initdb_done) {
  return ExtractValueFromResult(pgapi->IsInitDbDone(), initdb_done);
}

bool YBCGetDisableTransparentCacheRefreshRetry() {
  return pgapi->GetDisableTransparentCacheRefreshRetry();
}

YBCStatus YBCGetSharedCatalogVersion(uint64_t* catalog_version) {
  return ExtractValueFromResult(pgapi->GetSharedCatalogVersion(), catalog_version);
}

YBCStatus YBCGetSharedDBCatalogVersion(YBCPgOid db_oid, uint64_t* catalog_version) {
  return ExtractValueFromResult(pgapi->GetSharedCatalogVersion(db_oid), catalog_version);
}

YBCStatus YBCGetNumberOfDatabases(uint32_t* num_databases) {
  return ExtractValueFromResult(pgapi->GetNumberOfDatabases(), num_databases);
}

uint64_t YBCGetSharedAuthKey() {
  return pgapi->GetSharedAuthKey();
}

const YBCPgGFlagsAccessor* YBCGetGFlags() {
  static YBCPgGFlagsAccessor accessor = {
      .log_ysql_catalog_versions                = &FLAGS_log_ysql_catalog_versions,
      .ysql_catalog_preload_additional_tables   = &FLAGS_ysql_catalog_preload_additional_tables,
      .ysql_disable_index_backfill              = &FLAGS_ysql_disable_index_backfill,
      .ysql_disable_server_file_access          = &FLAGS_ysql_disable_server_file_access,
      .ysql_enable_reindex                      = &FLAGS_ysql_enable_reindex,
      .ysql_max_read_restart_attempts           = &FLAGS_ysql_max_read_restart_attempts,
      .ysql_max_write_restart_attempts          = &FLAGS_ysql_max_write_restart_attempts,
      .ysql_num_databases_reserved_in_db_catalog_version_mode =
          &FLAGS_ysql_num_databases_reserved_in_db_catalog_version_mode,
      .ysql_output_buffer_size                  = &FLAGS_ysql_output_buffer_size,
      .ysql_sequence_cache_minval               = &FLAGS_ysql_sequence_cache_minval,
      .ysql_session_max_batch_size              = &FLAGS_ysql_session_max_batch_size,
      .ysql_sleep_before_retry_on_txn_conflict  = &FLAGS_ysql_sleep_before_retry_on_txn_conflict,
      .ysql_colocate_database_by_default        = &FLAGS_ysql_colocate_database_by_default,
      .ysql_ddl_rollback_enabled                = &FLAGS_ysql_ddl_rollback_enabled,
      .ysql_enable_read_request_caching         = &FLAGS_ysql_enable_read_request_caching,
      .ysql_enable_profile                      = &FLAGS_ysql_enable_profile,
      .ysql_disable_global_impact_ddl_statements =
          &FLAGS_ysql_disable_global_impact_ddl_statements,
      .ysql_disable_per_tuple_memory_context_in_update_relattrs =
          &FLAGS_ysql_disable_per_tuple_memory_context_in_update_relattrs,
      .ysql_minimal_catalog_caches_preload      = &FLAGS_ysql_minimal_catalog_caches_preload,
  };
  return &accessor;
}

bool YBCPgIsYugaByteEnabled() {
  return pgapi;
}

void YBCSetTimeout(int timeout_ms, void* extra) {
  if (!pgapi) {
    return;
  }
  const auto default_client_timeout_ms =
      (FLAGS_ysql_client_read_write_timeout_ms < 0
           ? std::max(FLAGS_client_read_write_timeout_ms, 600000)
           : FLAGS_ysql_client_read_write_timeout_ms);
  // We set the rpc timeouts as a min{STATEMENT_TIMEOUT,
  // FLAGS(_ysql)?_client_read_write_timeout_ms}.
  // Note that 0 is a valid value of timeout_ms, meaning no timeout in Postgres.
  if (timeout_ms < 0) {
    // The timeout is not valid. Use the default GFLAG value.
    return;
  } else if (timeout_ms == 0) {
    timeout_ms = default_client_timeout_ms;
  } else {
    timeout_ms = std::min(timeout_ms, default_client_timeout_ms);
  }

  // The statement timeout is lesser than default_client_timeout, hence the rpcs would
  // need to use a shorter timeout.
  pgapi->SetTimeout(timeout_ms);
}

YBCStatus YBCGetTabletServerHosts(YBCServerDescriptor **servers, size_t *count) {
  const auto result = pgapi->ListTabletServers();
  if (!result.ok()) {
    return ToYBCStatus(result.status());
  }
  const auto &servers_info = result.get();
  *count = servers_info.size();
  *servers = NULL;
  if (!servers_info.empty()) {
    *servers = static_cast<YBCServerDescriptor *>(
        YBCPAlloc(sizeof(YBCServerDescriptor) * servers_info.size()));
    YBCServerDescriptor *dest = *servers;
    for (const auto &info : servers_info) {
      new (dest) YBCServerDescriptor {
        .host = YBCPAllocStdString(info.server.hostname),
        .cloud = YBCPAllocStdString(info.cloud),
        .region = YBCPAllocStdString(info.region),
        .zone = YBCPAllocStdString(info.zone),
        .public_ip = YBCPAllocStdString(info.public_ip),
        .is_primary = info.is_primary,
        .pg_port = info.pg_port,
        .uuid = YBCPAllocStdString(info.server.uuid),
      };
      ++dest;
    }
  }
  return YBCStatusOK();
}

YBCStatus YBCGetIndexBackfillProgress(YBCPgOid* index_oids, YBCPgOid* database_oids,
                                      uint64_t** backfill_statuses,
                                      int num_indexes) {
  std::vector<PgObjectId> index_ids;
  for (int i = 0; i < num_indexes; ++i) {
    index_ids.emplace_back(PgObjectId(database_oids[i], index_oids[i]));
  }
  return ToYBCStatus(pgapi->GetIndexBackfillProgress(index_ids, backfill_statuses));
}

//------------------------------------------------------------------------------------------------
// Thread-local variables.
//------------------------------------------------------------------------------------------------

void* YBCPgGetThreadLocalCurrentMemoryContext() {
  return PgGetThreadLocalCurrentMemoryContext();
}

void* YBCPgSetThreadLocalCurrentMemoryContext(void *memctx) {
  return PgSetThreadLocalCurrentMemoryContext(memctx);
}

void YBCPgResetCurrentMemCtxThreadLocalVars() {
  PgResetCurrentMemCtxThreadLocalVars();
}

void* YBCPgGetThreadLocalStrTokPtr() {
  return PgGetThreadLocalStrTokPtr();
}

void YBCPgSetThreadLocalStrTokPtr(char *new_pg_strtok_ptr) {
  PgSetThreadLocalStrTokPtr(new_pg_strtok_ptr);
}

void* YBCPgSetThreadLocalJumpBuffer(void* new_buffer) {
  return PgSetThreadLocalJumpBuffer(new_buffer);
}

void* YBCPgGetThreadLocalJumpBuffer() {
  return PgGetThreadLocalJumpBuffer();
}

void* YBCPgSetThreadLocalErrStatus(void* new_status) {
  return PgSetThreadLocalErrStatus(new_status);
}

void* YBCPgGetThreadLocalErrStatus() {
  return PgGetThreadLocalErrStatus();
}

void YBCStartSysTablePrefetching(
  uint64_t latest_known_ysql_catalog_version, YBCPgSysTablePrefetcherCacheMode cache_mode) {
  PrefetchingCacheMode mode = PrefetchingCacheMode::NO_CACHE;
  switch (cache_mode) {
    case YB_YQL_PREFETCHER_TRUST_CACHE:
      mode = PrefetchingCacheMode::TRUST_CACHE;
      break;
    case YB_YQL_PREFETCHER_RENEW_CACHE_SOFT:
      mode = PrefetchingCacheMode::RENEW_CACHE_SOFT;
      break;
    case YB_YQL_PREFETCHER_RENEW_CACHE_HARD:
      LOG(DFATAL) << "Emergency fallback prefetching cache mode is used";
      mode = PrefetchingCacheMode::RENEW_CACHE_HARD;
      break;
    default:
      break;
  }
  pgapi->StartSysTablePrefetching(PrefetcherOptions{latest_known_ysql_catalog_version, mode});
}

void YBCStopSysTablePrefetching() {
  pgapi->StopSysTablePrefetching();
}

bool YBCIsSysTablePrefetchingStarted() {
  return pgapi->IsSysTablePrefetchingStarted();
}

void YBCRegisterSysTableForPrefetching(
  YBCPgOid database_oid, YBCPgOid table_oid, YBCPgOid index_oid, int row_oid_filtering_attr) {
  pgapi->RegisterSysTableForPrefetching(
      PgObjectId(database_oid, table_oid),
      index_oid == kPgInvalidOid ? PgObjectId() : PgObjectId(database_oid, index_oid),
      row_oid_filtering_attr);
}

YBCStatus YBCPrefetchRegisteredSysTables() {
  return ToYBCStatus(pgapi->PrefetchRegisteredSysTables());
}

YBCStatus YBCPgCheckIfPitrActive(bool* is_active) {
  auto res = pgapi->CheckIfPitrActive();
  if (res.ok()) {
    *is_active = *res;
    return YBCStatusOK();
  }
  return ToYBCStatus(res.status());
}

<<<<<<< HEAD
YBCStatus YBCActiveUniverseHistory(YBCAuhDescriptor **rpcs, size_t* count) {
  const auto result = pgapi->ActiveUniverseHistory();
  if (!result.ok()) {
    return ToYBCStatus(result.status());
  }
  const auto &servers_info = result.get();
  *count = servers_info.size();
  *rpcs = NULL;
  if (!servers_info.empty()) {
    *rpcs = static_cast<YBCAuhDescriptor *>(
        YBCPAlloc(sizeof(YBCAuhDescriptor) * servers_info.size()));
    YBCAuhDescriptor *dest = *rpcs;
    for (const auto &info : servers_info) {
      new (dest) YBCAuhDescriptor {
        .call_id = info.call_id,
        .service_name = YBCPAllocStdString(info.service_name),
        .method_name = YBCPAllocStdString(info.method_name),
        .elapsed_millis = info.elapsed_millis,
        .sending_bytes = info.sending_bytes,
        .state = YBCPAllocStdString(info.state),
      };
      ++dest;
    }
  }
  return YBCStatusOK();
=======
YBCStatus YBCPgSetAUHMetadata(const char* remote_host, int remote_port) {
  return ToYBCStatus(pgapi->SetAUHMetadata(remote_host, remote_port));
}

void YBCSetQueryId(uint64_t query_id) {
  pgapi->SetQueryId(query_id);
}

void YBCSetTopLevelRequestId() {
  pgapi->SetTopLevelRequestId();
>>>>>>> 99f68d00
}

} // extern "C"

} // namespace yb::pggate<|MERGE_RESOLUTION|>--- conflicted
+++ resolved
@@ -1561,7 +1561,6 @@
   return ToYBCStatus(res.status());
 }
 
-<<<<<<< HEAD
 YBCStatus YBCActiveUniverseHistory(YBCAuhDescriptor **rpcs, size_t* count) {
   const auto result = pgapi->ActiveUniverseHistory();
   if (!result.ok()) {
@@ -1587,7 +1586,8 @@
     }
   }
   return YBCStatusOK();
-=======
+}
+
 YBCStatus YBCPgSetAUHMetadata(const char* remote_host, int remote_port) {
   return ToYBCStatus(pgapi->SetAUHMetadata(remote_host, remote_port));
 }
@@ -1598,7 +1598,6 @@
 
 void YBCSetTopLevelRequestId() {
   pgapi->SetTopLevelRequestId();
->>>>>>> 99f68d00
 }
 
 } // extern "C"
