// Copyright (c) YugaByte, Inc.
//
// Licensed under the Apache License, Version 2.0 (the "License"); you may not use this file except
// in compliance with the License.  You may obtain a copy of the License at
//
// http://www.apache.org/licenses/LICENSE-2.0
//
// Unless required by applicable law or agreed to in writing, software distributed under the License
// is distributed on an "AS IS" BASIS, WITHOUT WARRANTIES OR CONDITIONS OF ANY KIND, either express
// or implied.  See the License for the specific language governing permissions and limitations
// under the License.

// This module contains C definitions for all YugaByte structures that are used to exhange data
// and metadata between Postgres and YBClient libraries.

#pragma once

#include <stddef.h>
#include <stdint.h>

#ifdef __cplusplus

#define YB_DEFINE_HANDLE_TYPE(name) \
    namespace yb { \
    namespace pggate { \
    class name; \
    } \
    } \
    typedef class yb::pggate::name *YBC##name;

#else
#define YB_DEFINE_HANDLE_TYPE(name) typedef struct name *YBC##name;
#endif  // __cplusplus

#ifdef __cplusplus
extern "C" {
#endif  // __cplusplus

// Handle to a session. Postgres should create one YBCPgSession per client connection.
YB_DEFINE_HANDLE_TYPE(PgSession)

// Handle to a statement.
YB_DEFINE_HANDLE_TYPE(PgStatement)

// Handle to an expression.
YB_DEFINE_HANDLE_TYPE(PgExpr);

// Handle to a postgres function
YB_DEFINE_HANDLE_TYPE(PgFunction);

// Handle to a table description
YB_DEFINE_HANDLE_TYPE(PgTableDesc);

// Handle to a memory context.
YB_DEFINE_HANDLE_TYPE(PgMemctx);

//--------------------------------------------------------------------------------------------------
// Other definitions are the same between C++ and C.
//--------------------------------------------------------------------------------------------------
// Use YugaByte (YQL) datatype numeric representation for now, as provided in common.proto.
// TODO(neil) This should be change to "PgType *" and convert Postgres's TypeName struct to our
// class PgType or QLType.
typedef enum PgDataType {
  YB_YQL_DATA_TYPE_NOT_SUPPORTED = -1,
  YB_YQL_DATA_TYPE_UNKNOWN_DATA = 999,
  YB_YQL_DATA_TYPE_NULL_VALUE_TYPE = 0,
  YB_YQL_DATA_TYPE_INT8 = 1,
  YB_YQL_DATA_TYPE_INT16 = 2,
  YB_YQL_DATA_TYPE_INT32 = 3,
  YB_YQL_DATA_TYPE_INT64 = 4,
  YB_YQL_DATA_TYPE_STRING = 5,
  YB_YQL_DATA_TYPE_BOOL = 6,
  YB_YQL_DATA_TYPE_FLOAT = 7,
  YB_YQL_DATA_TYPE_DOUBLE = 8,
  YB_YQL_DATA_TYPE_BINARY = 9,
  YB_YQL_DATA_TYPE_TIMESTAMP = 10,
  YB_YQL_DATA_TYPE_DECIMAL = 11,
  YB_YQL_DATA_TYPE_VARINT = 12,
  YB_YQL_DATA_TYPE_INET = 13,
  YB_YQL_DATA_TYPE_LIST = 14,
  YB_YQL_DATA_TYPE_MAP = 15,
  YB_YQL_DATA_TYPE_SET = 16,
  YB_YQL_DATA_TYPE_UUID = 17,
  YB_YQL_DATA_TYPE_TIMEUUID = 18,
  YB_YQL_DATA_TYPE_TUPLE = 19,
  YB_YQL_DATA_TYPE_TYPEARGS = 20,
  YB_YQL_DATA_TYPE_USER_DEFINED_TYPE = 21,
  YB_YQL_DATA_TYPE_FROZEN = 22,
  YB_YQL_DATA_TYPE_DATE = 23,
  YB_YQL_DATA_TYPE_TIME = 24,
  YB_YQL_DATA_TYPE_JSONB = 25,
  YB_YQL_DATA_TYPE_UINT8 = 100,
  YB_YQL_DATA_TYPE_UINT16 = 101,
  YB_YQL_DATA_TYPE_UINT32 = 102,
  YB_YQL_DATA_TYPE_UINT64 = 103,
  YB_YQL_DATA_TYPE_GIN_NULL = 104,
} YBCPgDataType;

// Datatypes that are internally designated to be unsupported.
// (See similar QL_UNSUPPORTED_TYPES_IN_SWITCH.)
#define YB_PG_UNSUPPORTED_TYPES_IN_SWITCH \
  case YB_YQL_DATA_TYPE_NOT_SUPPORTED: \
  case YB_YQL_DATA_TYPE_UNKNOWN_DATA

// Datatypes that are not used in YSQL.
// (See similar QL_INVALID_TYPES_IN_SWITCH.)
#define YB_PG_INVALID_TYPES_IN_SWITCH \
  case YB_YQL_DATA_TYPE_NULL_VALUE_TYPE: \
  case YB_YQL_DATA_TYPE_VARINT: \
  case YB_YQL_DATA_TYPE_INET: \
  case YB_YQL_DATA_TYPE_LIST: \
  case YB_YQL_DATA_TYPE_MAP: \
  case YB_YQL_DATA_TYPE_SET: \
  case YB_YQL_DATA_TYPE_UUID: \
  case YB_YQL_DATA_TYPE_TIMEUUID: \
  case YB_YQL_DATA_TYPE_TUPLE: \
  case YB_YQL_DATA_TYPE_TYPEARGS: \
  case YB_YQL_DATA_TYPE_USER_DEFINED_TYPE: \
  case YB_YQL_DATA_TYPE_FROZEN: \
  case YB_YQL_DATA_TYPE_DATE: \
  case YB_YQL_DATA_TYPE_TIME: \
  case YB_YQL_DATA_TYPE_JSONB: \
  case YB_YQL_DATA_TYPE_UINT8: \
  case YB_YQL_DATA_TYPE_UINT16

// Datatype representation:
// Definition of a datatype is divided into two different sections.
// - YBCPgTypeEntity is used to keep static information of a datatype.
// - YBCPgTypeAttrs is used to keep customizable information of a datatype.
//
// Example:
//   For type CHAR(20), its associated YugaByte internal type (YB_YQL_DATA_TYPE_STRING) is
//   static while its typemod (size 20) can be customized for each usage.
typedef struct PgTypeAttrs {
  // Currently, we only need typmod, but we might need more datatype information in the future.
  // For example, array dimensions might be needed.
  int32_t typmod;
} YBCPgTypeAttrs;

// Datatype conversion functions.
typedef void (*YBCPgDatumToData)(uint64_t datum, void *ybdata, int64_t *bytes);
typedef uint64_t (*YBCPgDatumFromData)(const void *ybdata, int64_t bytes,
                                       const YBCPgTypeAttrs *type_attrs);
typedef struct PgTypeEntity {
  // Postgres type OID.
  int type_oid;

  // YugaByte storage (DocDB) type.
  YBCPgDataType yb_type;

  // Allow to be used for primary key.
  bool allow_for_primary_key;

  // Datum in-memory fixed size.
  // - Size of in-memory representation for a type. Usually it's sizeof(a_struct).
  //   Example: BIGINT in-memory size === sizeof(int64)
  //            POINT in-memory size === sizeof(struct Point)
  // - Set to (-1) for types of variable in-memory size - VARSIZE_ANY should be used.
  int64_t datum_fixed_size;

  // Whether we could use cast to convert value to datum.
  bool direct_datum;

  // Converting Postgres datum to YugaByte expression.
  YBCPgDatumToData datum_to_yb;

  // Converting YugaByte values to Postgres in-memory-formatted datum.
  YBCPgDatumFromData yb_to_datum;
} YBCPgTypeEntity;

// Kind of a datum.
// In addition to datatype, a "datum" is also specified by "kind".
// - Standard value.
// - MIN limit value, which can be infinite, represents an absolute mininum value of a datatype.
// - MAX limit value, which can be infinite, represents an absolute maximum value of a datatype.
//
// NOTE: Currently Postgres use a separate boolean flag for null instead of datum.
typedef enum PgDatumKind {
  YB_YQL_DATUM_STANDARD_VALUE = 0,
  YB_YQL_DATUM_LIMIT_MAX,
  YB_YQL_DATUM_LIMIT_MIN,
} YBCPgDatumKind;

typedef enum TxnPriorityRequirement {
  kLowerPriorityRange,
  kHigherPriorityRange,
  kHighestPriority
} TxnPriorityRequirement;

// API to read type information.
const YBCPgTypeEntity *YBCPgFindTypeEntity(int type_oid);
YBCPgDataType YBCPgGetType(const YBCPgTypeEntity *type_entity);
bool YBCPgAllowForPrimaryKey(const YBCPgTypeEntity *type_entity);

// PostgreSQL can represent text strings up to 1 GB minus a four-byte header.
static const int64_t kYBCMaxPostgresTextSizeBytes = 1024ll * 1024 * 1024 - 4;

// Postgres object identifier (OID) defined in Postgres' postgres_ext.h
typedef unsigned int YBCPgOid;

// These OIDs are defined here to work around the build dependency problem.
// In YBCheckDefinedOids(), we have assertions to ensure that they are in sync
// with their definitions which are generated by Postgres and not available
// yet in the build process when PgGate files are compiled.
#define kInvalidOid ((YBCPgOid) 0)
#define kByteArrayOid ((YBCPgOid) 17)

// Structure to hold the values of hidden columns when passing tuple from YB to PG.
typedef struct PgSysColumns {
  // Postgres system columns.
  uint32_t oid;
  uint32_t tableoid;
  uint32_t xmin;
  uint32_t cmin;
  uint32_t xmax;
  uint32_t cmax;
  uint64_t ctid;

  // Yugabyte system columns.
  uint8_t *ybctid;
  uint8_t *ybbasectid;
} YBCPgSysColumns;

// Structure to hold parameters for preparing query plan.
//
// Index-related parameters are used to describe different types of scan.
//   - Sequential scan: Index parameter is not used.
//     { index_oid, index_only_scan, use_secondary_index } = { kInvalidOid, false, false }
//   - IndexScan:
//     { index_oid, index_only_scan, use_secondary_index } = { IndexOid, false, true }
//   - IndexOnlyScan:
//     { index_oid, index_only_scan, use_secondary_index } = { IndexOid, true, true }
//   - PrimaryIndexScan: This is a special case as YugaByte doesn't have a separated
//     primary-index database object from table object.
//       index_oid = TableOid
//       index_only_scan = true if ROWID is wanted. Otherwise, regular rowset is wanted.
//       use_secondary_index = false
//
// Attribute "querying_colocated_table"
//   - If 'true', SELECT from colocated tables (of any type - database, tablegroup, system).
//   - Note that the system catalogs are specifically for Postgres API and not Yugabyte
//     system-tables.
typedef struct PgPrepareParameters {
  YBCPgOid index_oid;
  bool index_only_scan;
  bool use_secondary_index;
  bool querying_colocated_table;
} YBCPgPrepareParameters;

// Opaque type for output parameter.
typedef struct YbPgExecOutParam PgExecOutParam;

// Structure for output value.
typedef struct PgExecOutParamValue {
#ifdef __cplusplus
  const char *bfoutput = NULL;

  // The following parameters are not yet used.
  // Detailing execution status in yugabyte.
  const char *status = NULL;
  int64_t status_code = 0;

#else
  const char *bfoutput;

  // The following parameters are not yet used.
  // Detailing execution status in yugabyte.
  const char *status;
  int64_t status_code;
#endif
} YbcPgExecOutParamValue;

// Structure to hold the execution-control parameters.
typedef struct PgExecParameters {
  // TODO(neil) Move forward_scan flag here.
  // Scan parameters.
  // bool is_forward_scan;

  // LIMIT parameters for executing DML read.
  // - limit_count is the value of SELECT ... LIMIT
  // - limit_offset is value of SELECT ... OFFSET
  // - limit_use_default: Although count and offset are pushed down to YugaByte from Postgres,
  //   they are not always being used to identify the number of rows to be read from DocDB.
  //   Full-scan is needed when further operations on the rows are not done by YugaByte.
  // - out_param is an output parameter of an execution while all other parameters are IN params.
  //
  //   Examples:
  //   o WHERE clause is not processed by YugaByte. All rows must be sent to Postgres code layer
  //     for filtering before LIMIT is applied.
  //   o ORDER BY clause is not processed by YugaByte. Similarly all rows must be fetched and sent
  //     to Postgres code layer.
  // For now we only support one rowmark.

  // yb_can_pushdown_distinct is true only when the DISTINCT operation can be pushed down
  // - Param can be false when the operation is SELECT DISTINCT and
  //   the operation cannot be pushed down.
  //   examples:
  //   - yb_enable_distinct_pushdown is switched off
  //   - aggregate queries (cannot push down DISTINCT)
  // - The operation may not be pushed down even when the param is true.
  //   examples:
  //   - index is secondary
  //   - non key columns referenced in the query
#ifdef __cplusplus
  uint64_t limit_count = 0;
  uint64_t limit_offset = 0;
  bool limit_use_default = true;
  int rowmark = -1;
  // Cast these *_wait_policy fields to yb::WaitPolicy for C++ use. (2 is for yb::WAIT_ERROR)
  // Note that WAIT_ERROR has a different meaning between pg_wait_policy and docdb_wait_policy.
  // Please see the WaitPolicy enum in common.proto for details.
  int pg_wait_policy = 2;
  int docdb_wait_policy = 2;
  char *bfinstr = NULL;
  uint64_t backfill_read_time = 0;
  uint64_t* stmt_in_txn_limit_ht_for_reads = NULL;
  char *partition_key = NULL;
  PgExecOutParam *out_param = NULL;
  bool is_index_backfill = false;
  bool yb_can_pushdown_distinct = false;
  int work_mem = 4096; // Default work_mem in guc.c
  int yb_fetch_row_limit = 1024; // Default yb_fetch_row_limit in guc.c
  int yb_fetch_size_limit = 0; // Default yb_fetch_size_limit in guc.c
#else
  uint64_t limit_count;
  uint64_t limit_offset;
  bool limit_use_default;
  int rowmark;
  // Cast these *_wait_policy fields to LockWaitPolicy for C use.
  // Note that WAIT_ERROR has a different meaning between pg_wait_policy and docdb_wait_policy.
  // Please see the WaitPolicy enum in common.proto for details.
  int pg_wait_policy;
  int docdb_wait_policy;
  char *bfinstr;
  uint64_t backfill_read_time;
  uint64_t* stmt_in_txn_limit_ht_for_reads;
  char *partition_key;
  PgExecOutParam *out_param;
  bool is_index_backfill;
  bool yb_can_pushdown_distinct;
  int work_mem;
  int yb_fetch_row_limit;
  int yb_fetch_size_limit;
#endif
} YBCPgExecParameters;

typedef struct PgCollationInfo {
  bool collate_is_valid_non_c;
  const char *sortkey;
} YBCPgCollationInfo;

typedef struct PgAttrValueDescriptor {
  int attr_num;
  uint64_t datum;
  bool is_null;
  const YBCPgTypeEntity *type_entity;
  YBCPgCollationInfo collation_info;
  int collation_id;
} YBCPgAttrValueDescriptor;

typedef struct PgCallbacks {
  YBCPgMemctx (*GetCurrentYbMemctx)();
  const char* (*GetDebugQueryString)();
  void (*WriteExecOutParam)(PgExecOutParam *, const YbcPgExecOutParamValue *);
<<<<<<< HEAD
  void (*SignalWaitStart)(uint32_t);
  void (*SignalWaitEnd)();
  void (*ProcSetNodeUUID)(const char *);
  void (*ProcSetTopRequestId)(const uint64_t *);
=======
  /* yb_type.c */
  int64_t (*PostgresEpochToUnixEpoch)(int64_t);
  int64_t (*UnixEpochToPostgresEpoch)(int64_t);
  void (*ConstructTextArrayDatum)(const char **, const int, char **, size_t *);
>>>>>>> 1941bf88
} YBCPgCallbacks;

typedef struct PgGFlagsAccessor {
  const bool*     log_ysql_catalog_versions;
  const bool*     ysql_disable_index_backfill;
  const bool*     ysql_disable_server_file_access;
  const bool*     ysql_enable_reindex;
  const int32_t*  ysql_max_read_restart_attempts;
  const int32_t*  ysql_max_write_restart_attempts;
  const int32_t*  ysql_num_databases_reserved_in_db_catalog_version_mode;
  const int32_t*  ysql_output_buffer_size;
  const int32_t*  ysql_sequence_cache_minval;
  const uint64_t* ysql_session_max_batch_size;
  const bool*     ysql_sleep_before_retry_on_txn_conflict;
  const bool*     ysql_colocate_database_by_default;
  const bool*     ysql_ddl_rollback_enabled;
  const bool*     ysql_enable_read_request_caching;
  const bool*     ysql_enable_profile;
  const bool*     ysql_disable_global_impact_ddl_statements;
  const bool*     ysql_minimal_catalog_caches_preload;
  const bool*     ysql_enable_create_database_oid_collision_retry;
  const char*     ysql_catalog_preload_additional_table_list;
} YBCPgGFlagsAccessor;

typedef struct YbTablePropertiesData {
  uint64_t num_tablets;
  uint64_t num_hash_key_columns;
  bool is_colocated; /* via database or tablegroup, but not for system tables */
  YBCPgOid tablegroup_oid; /* InvalidOid if none */
  YBCPgOid colocation_id; /* 0 if not colocated */
  size_t num_range_key_columns;
} YbTablePropertiesData;

typedef struct YbTablePropertiesData* YbTableProperties;

typedef struct PgYBTupleIdDescriptor {
  YBCPgOid database_oid;
  YBCPgOid table_oid;
  size_t nattrs;
  YBCPgAttrValueDescriptor *attrs;
} YBCPgYBTupleIdDescriptor;

typedef struct PgServerDescriptor {
  const char *host;
  const char *cloud;
  const char *region;
  const char *zone;
  const char *public_ip;
  bool is_primary;
  uint16_t pg_port;
  const char *uuid;
} YBCServerDescriptor;

typedef struct AUHMetadataDescriptor {
  const uint64_t* top_level_request_id;
  const char* client_node_ip;
  const char* top_level_node_id;
  int64_t current_request_id;
  int64_t query_id;
} YBCAUHMetadataDescriptor;

typedef struct AUHAuxDescriptor {
  const char* table_id;
  const char* tablet_id;
  const char* method;
} YBCAUHAuxDescriptor;

typedef struct AUHDescriptor {
  YBCAUHMetadataDescriptor metadata;
  uint64_t wait_status_code;
  YBCAUHAuxDescriptor aux_info;
  const char* wait_status_code_as_string;
} YBCAUHDescriptor;

typedef struct PgColumnInfo {
  bool is_primary;
  bool is_hash;
} YBCPgColumnInfo;

// Hold info of range split value
typedef struct PgRangeSplitDatum {
  uint64_t datum;
  YBCPgDatumKind datum_kind;
} YBCPgSplitDatum;

typedef enum PgBoundType {
  YB_YQL_BOUND_INVALID = 0,
  YB_YQL_BOUND_VALID,
  YB_YQL_BOUND_VALID_INCLUSIVE
} YBCPgBoundType;

typedef struct PgExecReadWriteStats {
  uint64_t reads;
  uint64_t writes;
  uint64_t read_wait;
} YBCPgExecReadWriteStats;

typedef struct PgExecStats {
  YBCPgExecReadWriteStats tables;
  YBCPgExecReadWriteStats indices;
  YBCPgExecReadWriteStats catalog;

  uint64_t num_flushes;
  uint64_t flush_wait;
} YBCPgExecStats;

typedef struct PgExecStatsState {
  YBCPgExecStats stats;
  bool is_timing_required;
} YBCPgExecStatsState;

typedef struct PgUuid {
  unsigned char data[16];
} YBCPgUuid;

typedef struct PgSessionTxnInfo {
  uint64_t session_id;
  YBCPgUuid txn_id;
  bool is_not_null;
} YBCPgSessionTxnInfo;

// source:
// https://github.com/gperftools/gperftools/blob/master/src/gperftools/malloc_extension.h#L154
typedef struct YbTcmallocStats {
  // "generic.total_physical_bytes"
  int64_t total_physical_bytes;
  // "generic.heap_size"
  int64_t heap_size_bytes;
  // "generic.current_allocated_bytes"
  int64_t current_allocated_bytes;
  // "tcmalloc.pageheap_free_bytes"
  int64_t pageheap_free_bytes;
  // "tcmalloc.pageheap_unmapped_bytes"
  int64_t pageheap_unmapped_bytes;
} YbTcmallocStats;

// In per database catalog version mode, this puts a limit on the maximum
// number of databases that can exist in a cluster.
static const int32_t kYBCMaxNumDbCatalogVersions = 10000;

typedef enum PgSysTablePrefetcherCacheMode {
  YB_YQL_PREFETCHER_TRUST_CACHE,
  YB_YQL_PREFETCHER_RENEW_CACHE_SOFT,
  YB_YQL_PREFETCHER_RENEW_CACHE_HARD,
  YB_YQL_PREFETCHER_NO_CACHE
} YBCPgSysTablePrefetcherCacheMode;

#ifdef __cplusplus
}  // extern "C"
#endif  // __cplusplus

#undef YB_DEFINE_HANDLE_TYPE<|MERGE_RESOLUTION|>--- conflicted
+++ resolved
@@ -362,17 +362,14 @@
   YBCPgMemctx (*GetCurrentYbMemctx)();
   const char* (*GetDebugQueryString)();
   void (*WriteExecOutParam)(PgExecOutParam *, const YbcPgExecOutParamValue *);
-<<<<<<< HEAD
   void (*SignalWaitStart)(uint32_t);
   void (*SignalWaitEnd)();
   void (*ProcSetNodeUUID)(const char *);
   void (*ProcSetTopRequestId)(const uint64_t *);
-=======
   /* yb_type.c */
   int64_t (*PostgresEpochToUnixEpoch)(int64_t);
   int64_t (*UnixEpochToPostgresEpoch)(int64_t);
   void (*ConstructTextArrayDatum)(const char **, const int, char **, size_t *);
->>>>>>> 1941bf88
 } YBCPgCallbacks;
 
 typedef struct PgGFlagsAccessor {
