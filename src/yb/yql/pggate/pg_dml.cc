--- conflicted
+++ resolved
@@ -85,15 +85,10 @@
                       IllegalState, "Combining aggregate and non aggregate targets");
   }
 
-<<<<<<< HEAD
-=======
-  if (target->is_system()) {
-    has_system_targets_ = true;
-  } else if (!is_aggregate) {
+  if (!(target->is_system() || is_aggregate)) {
     has_regular_targets_ = true;
   }
 
->>>>>>> 773869c4
   if (is_aggregate) {
     auto aggregate = down_cast<PgAggregateOperator*>(target);
     aggregate->set_index(narrow_cast<int>(targets_.size()));
