--- conflicted
+++ resolved
@@ -468,17 +468,10 @@
   return has_aggregate_targets_;
 }
 
-<<<<<<< HEAD
-=======
-bool PgDml::has_system_targets() const {
-  return has_system_targets_;
-}
-
 bool PgDml::has_secondary_index_with_doc_op() const {
   return secondary_index_query_ && secondary_index_query_->has_doc_op();
 }
 
->>>>>>> b038851f
 Result<YBCPgColumnInfo> PgDml::GetColumnInfo(int attr_num) const {
   if (secondary_index_query_) {
     return secondary_index_query_->GetColumnInfo(attr_num);
