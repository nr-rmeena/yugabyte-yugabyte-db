--- conflicted
+++ resolved
@@ -433,13 +433,6 @@
 // - SELECT target_expr1, target_expr2, ...
 // - INSERT / UPDATE / DELETE ... RETURNING target_expr1, target_expr2, ...
 YBCStatus YBCPgDmlAppendTarget(YBCPgStatement handle, YBCPgExpr target);
-
-<<<<<<< HEAD
-YBCStatus YBCPgDmlHasRegularTargets(YBCPgStatement handle, bool *has_targets);
-=======
-// Check if any statement target is a system column reference.
-YBCStatus YBCPgDmlHasSystemTargets(YBCPgStatement handle, bool *has_system_cols);
->>>>>>> df61f829
 
 // Add a WHERE clause condition to the statement.
 // Currently only SELECT statement supports WHERE clause conditions.
