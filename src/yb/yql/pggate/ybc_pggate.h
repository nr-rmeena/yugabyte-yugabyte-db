--- conflicted
+++ resolved
@@ -669,15 +669,13 @@
 
 YBCStatus YBCPgCheckIfPitrActive(bool* is_active);
 
-<<<<<<< HEAD
 YBCStatus YBCActiveUniverseHistory(YBCAuhDescriptor **rpcs, size_t* numrpcs);
-=======
+
 YBCStatus YBCPgSetAUHMetadata(const char* remote_host, int remote_port);
 
 void YBCSetQueryId(uint64_t query_id);
 
 void YBCSetTopLevelRequestId();
->>>>>>> 99f68d00
 
 #ifdef __cplusplus
 }  // extern "C"
