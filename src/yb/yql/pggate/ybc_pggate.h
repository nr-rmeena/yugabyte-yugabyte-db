--- conflicted
+++ resolved
@@ -691,7 +691,6 @@
 
 YBCStatus YBCPgCheckIfPitrActive(bool* is_active);
 
-<<<<<<< HEAD
 YBCStatus YBCActiveUniverseHistory(YBCAUHDescriptor **rpcs, size_t* numrpcs);
 
 YBCStatus YBCPgSetAUHMetadata(const char* remote_host, int remote_port);
@@ -699,12 +698,11 @@
 void YBCSetQueryId(int64_t query_id);
 
 void YBCSetTopLevelRequestId();
-=======
+
 YBCStatus YBCIsObjectPartOfXRepl(YBCPgOid database_oid, YBCPgOid table_oid,
                                  bool* is_object_part_of_xrepl);
 
 YBCStatus YBCPgCancelTransaction(const unsigned char* transaction_id);
->>>>>>> 1941bf88
 
 #ifdef __cplusplus
 }  // extern "C"
