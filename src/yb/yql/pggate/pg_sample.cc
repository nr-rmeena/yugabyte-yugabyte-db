//--------------------------------------------------------------------------------------------------
// Copyright (c) YugaByte, Inc.
//
// Licensed under the Apache License, Version 2.0 (the "License"); you may not use this file except
// in compliance with the License.  You may obtain a copy of the License at
//
// http://www.apache.org/licenses/LICENSE-2.0
//
// Unless required by applicable law or agreed to in writing, software distributed under the License
// is distributed on an "AS IS" BASIS, WITHOUT WARRANTIES OR CONDITIONS OF ANY KIND, either express
// or implied.  See the License for the specific language governing permissions and limitations
// under the License.
//
//--------------------------------------------------------------------------------------------------

#include "yb/yql/pggate/pg_sample.h"

#include <memory>
#include <string>
#include <vector>
#include <utility>

#include "yb/gutil/casts.h"

namespace yb::pggate {

// Internal class to work as the secondary_index_query_ to select sample tuples.
// Like index, it produces ybctids of random records and outer PgSample fetches them.
// Unlike index, it does not use a secondary index, but scans main table instead.
class PgSamplePicker : public PgSelectIndex {
 public:
  PgSamplePicker(
      PgSession::ScopedRefPtr pg_session, const PgObjectId& table_id, bool is_region_local)
      : PgSelectIndex(std::move(pg_session), table_id, is_region_local) {}

  Status Prepare() override {
    target_ = PgTable(VERIFY_RESULT(LoadTable()));
    bind_ = PgTable(nullptr);
    auto read_op = ArenaMakeShared<PgsqlReadOp>(
        arena_ptr(), &arena(), *target_, is_region_local_,
        pg_session_->metrics().metrics_capture());
    read_req_ = std::shared_ptr<LWPgsqlReadRequestPB>(read_op, &read_op->read_request());
    doc_op_ = std::make_shared<PgDocReadOp>(pg_session_, &target_, std::move(read_op));
    return Status::OK();
  }

<<<<<<< HEAD

  Status PrepareSamplingState(
      int targrows, double rstate_w, uint64_t rand_state_s0, uint64_t rand_state_s1) {
    auto* sampling_state = read_req_->mutable_sampling_state();
    sampling_state->set_targrows(targrows);      // target sample size
    sampling_state->set_numrows(0);              // current number of rows selected
    sampling_state->set_samplerows(0);           // rows scanned so far
    sampling_state->set_rowstoskip(-1);          // rows to skip before selecting another
    sampling_state->set_rstate_w(rstate_w);      // Vitter algorithm's W
    auto* rand_state = sampling_state->mutable_rand_state();
    rand_state->set_s0(rand_state_s0);
    rand_state->set_s1(rand_state_s1);
    reservoir_ = std::vector<std::string>(targrows);
    return Status::OK();
  }

  Result<bool> ProcessNextBlock() {
    // Process previous responses
    for (auto rowset_iter = rowsets_.begin(); rowset_iter != rowsets_.end();) {
      if (rowset_iter->is_eof()) {
        rowset_iter = rowsets_.erase(rowset_iter);
      } else {
        // Update reservoir with newly selected rows.
        RETURN_NOT_OK(rowset_iter->ProcessSparseSystemColumns(reservoir_.data()));
        return true;
      }
    }
    // Request more data, if exhausted, mark reservoir as ready and let caller know
    if (VERIFY_RESULT(FetchDataFromServer())) {
      return true;
    } else {
      // Skip fetch if the table is empty
      reservoir_ready_ = !reservoir_.front().empty();
      return false;
    }
  }

  Result<const std::vector<Slice>*> FetchYbctidBatch() override {
    // Check if all ybctids are already returned
    if (!reservoir_ready_) {
      return nullptr;
    }
    // Get reservoir capacity. There may be less rows then that
    int targrows = read_req_->sampling_state().targrows();
    // Prepare target vector
    ybctids_.clear();
    ybctids_.reserve(targrows);
    // Create pointers to the items in the reservoir
    for (const auto& ybctid : reservoir_) {
      if (ybctid.empty()) {
        // Algorithm fills up the reservoir first. Empty row means there are no more data
        break;
      }
      ybctids_.emplace_back(ybctid);
    }
    reservoir_ready_ = false;
    return &ybctids_;
  }

=======
  Status PrepareSamplingState(
      int targrows, double rstate_w, uint64_t rand_state_s0, uint64_t rand_state_s1) {
    auto* sampling_state = read_req_->mutable_sampling_state();
    sampling_state->set_targrows(targrows);      // target sample size
    sampling_state->set_numrows(0);              // current number of rows selected
    sampling_state->set_samplerows(0);           // rows scanned so far
    sampling_state->set_rowstoskip(-1);          // rows to skip before selecting another
    sampling_state->set_rstate_w(rstate_w);      // Vitter algorithm's W
    auto* rand_state = sampling_state->mutable_rand_state();
    rand_state->set_s0(rand_state_s0);
    rand_state->set_s1(rand_state_s1);
    reservoir_ = std::vector<std::string>(targrows);
    return Status::OK();
  }

  Result<bool> ProcessNextBlock() {
    // Process previous responses
    for (auto rowset_iter = rowsets_.begin(); rowset_iter != rowsets_.end();) {
      if (rowset_iter->is_eof()) {
        rowset_iter = rowsets_.erase(rowset_iter);
      } else {
        // Update reservoir with newly selected rows.
        RETURN_NOT_OK(rowset_iter->ProcessSparseSystemColumns(reservoir_.data()));
        return true;
      }
    }
    // Request more data, if exhausted, mark reservoir as ready and let caller know
    if (VERIFY_RESULT(FetchDataFromServer())) {
      return true;
    } else {
      // Skip fetch if the table is empty
      reservoir_ready_ = !reservoir_.front().empty();
      return false;
    }
  }

  Result<const std::vector<Slice>*> FetchYbctidBatch() override {
    // Check if all ybctids are already returned
    if (!reservoir_ready_) {
      return nullptr;
    }
    // Get reservoir capacity. There may be less rows then that
    int targrows = read_req_->sampling_state().targrows();
    // Prepare target vector
    ybctids_.clear();
    ybctids_.reserve(targrows);
    // Create pointers to the items in the reservoir
    for (const auto& ybctid : reservoir_) {
      if (ybctid.empty()) {
        // Algorithm fills up the reservoir first. Empty row means there are no more data
        break;
      }
      ybctids_.emplace_back(ybctid);
    }
    reservoir_ready_ = false;
    return &ybctids_;
  }

>>>>>>> 20d63510
  Result<EstimatedRowCount> GetEstimatedRowCount() const {
    return down_cast<const PgDocReadOp*>(doc_op_.get())->GetEstimatedRowCount();
  }

 private:
  // The reservoir to keep ybctids of selected sample rows
  std::vector<std::string> reservoir_;
  // If true sampling is completed and ybctids can be collected from the reservoir
  bool reservoir_ready_ = false;
  // Vector of Slices pointing to the values in the reservoir
  std::vector<Slice> ybctids_;
};

PgSample::PgSample(
    PgSession::ScopedRefPtr pg_session,
    int targrows, const PgObjectId& table_id, bool is_region_local)
    : PgDmlRead(pg_session, table_id, is_region_local), targrows_(targrows) {}

Status PgSample::Prepare() {
  // Setup target and bind descriptor.
  target_ = PgTable(VERIFY_RESULT(LoadTable()));
  bind_ = PgTable(nullptr);

  // Setup sample picker as secondary index query
  secondary_index_query_ = std::make_unique<PgSamplePicker>(
      pg_session_, table_id_, is_region_local_);
  RETURN_NOT_OK(secondary_index_query_->Prepare());

  // Prepare read op to fetch rows
  auto read_op = ArenaMakeShared<PgsqlReadOp>(
      arena_ptr(), &arena(), *target_, is_region_local_,
      pg_session_->metrics().metrics_capture());
  read_req_ = std::shared_ptr<LWPgsqlReadRequestPB>(read_op, &read_op->read_request());
  doc_op_ = make_shared<PgDocReadOp>(pg_session_, &target_, std::move(read_op));

  return Status::OK();
}

Status PgSample::InitRandomState(double rstate_w, uint64_t rand_state_s0, uint64_t rand_state_s1) {
  return VERIFY_RESULT_REF(SamplePicker()).PrepareSamplingState(
      targrows_, rstate_w, rand_state_s0, rand_state_s1);
<<<<<<< HEAD
}

Result<bool> PgSample::SampleNextBlock() {
  auto& picker = VERIFY_RESULT_REF(SamplePicker());
  RETURN_NOT_OK(ExecSecondaryIndexOnce());
  return picker.ProcessNextBlock();
}

=======
}

Result<bool> PgSample::SampleNextBlock() {
  auto& picker = VERIFY_RESULT_REF(SamplePicker());
  RETURN_NOT_OK(ExecSecondaryIndexOnce());
  return picker.ProcessNextBlock();
}

>>>>>>> 20d63510
Result<EstimatedRowCount> PgSample::GetEstimatedRowCount() {
  return VERIFY_RESULT_REF(SamplePicker()).GetEstimatedRowCount();
}

Result<PgSamplePicker&> PgSample::SamplePicker() {
  RSTATUS_DCHECK(secondary_index_query_ != nullptr, RuntimeError, "PgSample has not been prepared");
  return *down_cast<PgSamplePicker*>(secondary_index_query_.get());
}

} // namespace yb::pggate<|MERGE_RESOLUTION|>--- conflicted
+++ resolved
@@ -43,8 +43,6 @@
     doc_op_ = std::make_shared<PgDocReadOp>(pg_session_, &target_, std::move(read_op));
     return Status::OK();
   }
-
-<<<<<<< HEAD
 
   Status PrepareSamplingState(
       int targrows, double rstate_w, uint64_t rand_state_s0, uint64_t rand_state_s1) {
@@ -104,66 +102,6 @@
     return &ybctids_;
   }
 
-=======
-  Status PrepareSamplingState(
-      int targrows, double rstate_w, uint64_t rand_state_s0, uint64_t rand_state_s1) {
-    auto* sampling_state = read_req_->mutable_sampling_state();
-    sampling_state->set_targrows(targrows);      // target sample size
-    sampling_state->set_numrows(0);              // current number of rows selected
-    sampling_state->set_samplerows(0);           // rows scanned so far
-    sampling_state->set_rowstoskip(-1);          // rows to skip before selecting another
-    sampling_state->set_rstate_w(rstate_w);      // Vitter algorithm's W
-    auto* rand_state = sampling_state->mutable_rand_state();
-    rand_state->set_s0(rand_state_s0);
-    rand_state->set_s1(rand_state_s1);
-    reservoir_ = std::vector<std::string>(targrows);
-    return Status::OK();
-  }
-
-  Result<bool> ProcessNextBlock() {
-    // Process previous responses
-    for (auto rowset_iter = rowsets_.begin(); rowset_iter != rowsets_.end();) {
-      if (rowset_iter->is_eof()) {
-        rowset_iter = rowsets_.erase(rowset_iter);
-      } else {
-        // Update reservoir with newly selected rows.
-        RETURN_NOT_OK(rowset_iter->ProcessSparseSystemColumns(reservoir_.data()));
-        return true;
-      }
-    }
-    // Request more data, if exhausted, mark reservoir as ready and let caller know
-    if (VERIFY_RESULT(FetchDataFromServer())) {
-      return true;
-    } else {
-      // Skip fetch if the table is empty
-      reservoir_ready_ = !reservoir_.front().empty();
-      return false;
-    }
-  }
-
-  Result<const std::vector<Slice>*> FetchYbctidBatch() override {
-    // Check if all ybctids are already returned
-    if (!reservoir_ready_) {
-      return nullptr;
-    }
-    // Get reservoir capacity. There may be less rows then that
-    int targrows = read_req_->sampling_state().targrows();
-    // Prepare target vector
-    ybctids_.clear();
-    ybctids_.reserve(targrows);
-    // Create pointers to the items in the reservoir
-    for (const auto& ybctid : reservoir_) {
-      if (ybctid.empty()) {
-        // Algorithm fills up the reservoir first. Empty row means there are no more data
-        break;
-      }
-      ybctids_.emplace_back(ybctid);
-    }
-    reservoir_ready_ = false;
-    return &ybctids_;
-  }
-
->>>>>>> 20d63510
   Result<EstimatedRowCount> GetEstimatedRowCount() const {
     return down_cast<const PgDocReadOp*>(doc_op_.get())->GetEstimatedRowCount();
   }
@@ -205,7 +143,6 @@
 Status PgSample::InitRandomState(double rstate_w, uint64_t rand_state_s0, uint64_t rand_state_s1) {
   return VERIFY_RESULT_REF(SamplePicker()).PrepareSamplingState(
       targrows_, rstate_w, rand_state_s0, rand_state_s1);
-<<<<<<< HEAD
 }
 
 Result<bool> PgSample::SampleNextBlock() {
@@ -214,16 +151,6 @@
   return picker.ProcessNextBlock();
 }
 
-=======
-}
-
-Result<bool> PgSample::SampleNextBlock() {
-  auto& picker = VERIFY_RESULT_REF(SamplePicker());
-  RETURN_NOT_OK(ExecSecondaryIndexOnce());
-  return picker.ProcessNextBlock();
-}
-
->>>>>>> 20d63510
 Result<EstimatedRowCount> PgSample::GetEstimatedRowCount() {
   return VERIFY_RESULT_REF(SamplePicker()).GetEstimatedRowCount();
 }
