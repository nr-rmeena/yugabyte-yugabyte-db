SET search_path TO public;
SET client_min_messages TO log;
\set SHOW_CONTEXT always

EXPLAIN (COSTS false) SELECT * FROM t1, t2 WHERE t1.id = t2.id;
EXPLAIN (COSTS false) SELECT * FROM t1, t2 WHERE t1.val = t2.val;


LOAD 'pg_hint_plan';
SET pg_hint_plan.debug_print TO on;
SELECT setting <> 'off' FROM pg_settings WHERE name = 'compute_query_id';
SHOW pg_hint_plan.enable_hint_table;

/* query-id related test */
SET compute_query_id to off;
SET pg_hint_plan.enable_hint_table to on;	-- error
SET compute_query_id to on;
SET pg_hint_plan.enable_hint_table to on;
SET compute_query_id to off;
SELECT 1;									-- gets warining
SELECT 1;									-- not
SET compute_query_id to on;
SELECT 1;									-- reactivated
SET compute_query_id to off;
SELECT 1;									-- gets warining
SET pg_hint_plan.enable_hint_table to off;
SET compute_query_id to on;
SET pg_hint_plan.enable_hint_table to on;
SELECT 1;									-- no warining

RESET compute_query_id;
RESET pg_hint_plan.enable_hint_table;

EXPLAIN (COSTS false) SELECT * FROM t1, t2 WHERE t1.id = t2.id;
EXPLAIN (COSTS false) SELECT * FROM t1, t2 WHERE t1.val = t2.val;

/*+ Test (t1 t2) */
EXPLAIN (COSTS false) SELECT * FROM t1, t2 WHERE t1.id = t2.id;
SET pg_hint_plan.enable_hint TO off;
/*+ Test (t1 t2) */
EXPLAIN (COSTS false) SELECT * FROM t1, t2 WHERE t1.id = t2.id;
SET pg_hint_plan.enable_hint TO on;

/*Set(enable_indexscan off)*/
EXPLAIN (COSTS false) SELECT * FROM t1, t2 WHERE t1.id = t2.id;
--+Set(enable_indexscan off)
EXPLAIN (COSTS false) SELECT * FROM t1, t2 WHERE t1.id = t2.id;
/*+Set(enable_indexscan off) /* nest comment */ */
EXPLAIN (COSTS false) SELECT * FROM t1, t2 WHERE t1.id = t2.id;
/*+Set(enable_indexscan off)*/
EXPLAIN (COSTS false) SELECT * FROM t1, t2 WHERE t1.id = t2.id;
EXPLAIN (COSTS false) /*+Set(enable_indexscan off)*/
 SELECT * FROM t1, t2 WHERE t1.id = t2.id;
/*+ Set(enable_indexscan off) Set(enable_hashjoin off) */
EXPLAIN (COSTS false) SELECT * FROM t1, t2 WHERE t1.id = t2.id;

/*+ 	 Set 	 ( 	 enable_indexscan 	 off 	 ) 	 */
EXPLAIN (COSTS false) SELECT * FROM t1, t2 WHERE t1.id = t2.id;
/*+ 	 
	 	Set 	 
	 	( 	 
	 	enable_indexscan 	 
	 	off 	 
	 	) 	 
	 	*/	 	
EXPLAIN (COSTS false) SELECT * FROM t1, t2 WHERE t1.id = t2.id;
/*+ Set(enable_indexscan off)Set(enable_nestloop off)Set(enable_mergejoin off)	 	
	 	Set(enable_seqscan off)
	 	*/
EXPLAIN (COSTS false) SELECT * FROM t1, t2 WHERE t1.id = t2.id;
/*+Set(work_mem "1M")*/
EXPLAIN (COSTS false) SELECT * FROM t1, t2 WHERE t1.id = t2.id;
/*+Set(work_mem "1MB")*/
EXPLAIN (COSTS false) SELECT * FROM t1, t2 WHERE t1.id = t2.id;
/*+Set(work_mem TO "1MB")*/
EXPLAIN (COSTS false) SELECT * FROM t1, t2 WHERE t1.id = t2.id;

/*+SeqScan() */ SELECT 1;
/*+SeqScan(t1 t2)*/
EXPLAIN (COSTS false) SELECT * FROM t1, t2 WHERE t1.id = t2.id;
/*+SeqScan(t1)*/
EXPLAIN (COSTS false) SELECT * FROM t1, t2 WHERE t1.id = t2.id;
/*+SeqScan(t1)IndexScan(t2)*/
EXPLAIN (COSTS false) SELECT * FROM t1, t2 WHERE t1.id = t2.id;
/*+BitmapScan(t2)*/
EXPLAIN (COSTS false) SELECT * FROM t1, t2 WHERE t1.id = t2.id;
/*+BitmapScan(t2)NoSeqScan(t1)*/
EXPLAIN (COSTS false) SELECT * FROM t1, t2 WHERE t1.id = t2.id;
/*+NoIndexScan(t1)*/
EXPLAIN (COSTS false) SELECT * FROM t1, t2 WHERE t1.id = t2.id;

/*+NoBitmapScan(t1)*/
EXPLAIN (COSTS false) SELECT * FROM t1, t4 WHERE t1.val < 10;
/*+TidScan(t4)*/
EXPLAIN (COSTS false) SELECT * FROM t3, t4 WHERE t3.id = t4.id AND t4.ctid = '(1,1)';
/*+NoTidScan(t1)*/
EXPLAIN (COSTS false) SELECT * FROM t1, t2 WHERE t1.id = t2.id AND t1.ctid = '(1,1)';

/*+ NestLoop() */ SELECT 1;
/*+ NestLoop(x) */ SELECT 1;
/*+HashJoin(t1 t2)*/
EXPLAIN (COSTS false) SELECT * FROM t1, t2 WHERE t1.id = t2.id;
/*+NestLoop(t1 t2)*/
EXPLAIN (COSTS false) SELECT * FROM t1, t2 WHERE t1.id = t2.id;
/*+NoMergeJoin(t1 t2)*/
EXPLAIN (COSTS false) SELECT * FROM t1, t2 WHERE t1.id = t2.id;

/*+MergeJoin(t1 t3)*/
EXPLAIN (COSTS false) SELECT * FROM t1, t3 WHERE t1.val = t3.val;
/*+NestLoop(t1 t3)*/
EXPLAIN (COSTS false) SELECT * FROM t1, t3 WHERE t1.val = t3.val;
/*+NoHashJoin(t1 t3)*/
EXPLAIN (COSTS false) SELECT * FROM t1, t3 WHERE t1.val = t3.val;

/*+MergeJoin(t4 t1 t2 t3)*/
EXPLAIN (COSTS false) SELECT * FROM t1, t2, t3, t4 WHERE t1.id = t2.id AND t1.id = t3.id AND t1.id = t4.id;
/*+HashJoin(t3 t4 t1 t2)*/
EXPLAIN (COSTS false) SELECT * FROM t1, t2, t3, t4 WHERE t1.id = t2.id AND t1.id = t3.id AND t1.id = t4.id;
/*+NestLoop(t2 t3 t4 t1) IndexScan(t3)*/
EXPLAIN (COSTS false) SELECT * FROM t1, t2, t3, t4 WHERE t1.id = t2.id AND t1.id = t3.id AND t1.id = t4.id;
/*+NoNestLoop(t4 t1 t3 t2)*/
EXPLAIN (COSTS false) SELECT * FROM t1, t2, t3, t4 WHERE t1.id = t2.id AND t1.id = t3.id AND t1.id = t4.id;

/*+Leading( */
EXPLAIN (COSTS false) SELECT * FROM t1, t2, t3, t4 WHERE t1.id = t2.id AND t1.id = t3.id AND t1.id = t4.id;
/*+Leading( )*/
EXPLAIN (COSTS false) SELECT * FROM t1, t2, t3, t4 WHERE t1.id = t2.id AND t1.id = t3.id AND t1.id = t4.id;
/*+Leading( t3 )*/
EXPLAIN (COSTS false) SELECT * FROM t1, t2, t3, t4 WHERE t1.id = t2.id AND t1.id = t3.id AND t1.id = t4.id;
/*+Leading( t3 t4 )*/
EXPLAIN (COSTS false) SELECT * FROM t1, t2, t3, t4 WHERE t1.id = t2.id AND t1.id = t3.id AND t1.id = t4.id;
/*+Leading(t3 t4 t1)*/
EXPLAIN (COSTS false) SELECT * FROM t1, t2, t3, t4 WHERE t1.id = t2.id AND t1.id = t3.id AND t1.id = t4.id;
/*+Leading(t3 t4 t1 t2)*/
EXPLAIN (COSTS false) SELECT * FROM t1, t2, t3, t4 WHERE t1.id = t2.id AND t1.id = t3.id AND t1.id = t4.id;
/*+Leading(t3 t4 t1 t2 t1)*/
EXPLAIN (COSTS false) SELECT * FROM t1, t2, t3, t4 WHERE t1.id = t2.id AND t1.id = t3.id AND t1.id = t4.id;
/*+Leading(t3 t4 t4)*/
EXPLAIN (COSTS false) SELECT * FROM t1, t2, t3, t4 WHERE t1.id = t2.id AND t1.id = t3.id AND t1.id = t4.id;

EXPLAIN (COSTS false) SELECT * FROM t1, (VALUES(1,1),(2,2),(3,3)) AS t2(id,val) WHERE t1.id = t2.id;
/*+HashJoin(t1 t2)*/
EXPLAIN (COSTS false) SELECT * FROM t1, (VALUES(1,1),(2,2),(3,3)) AS t2(id,val) WHERE t1.id = t2.id;
/*+HashJoin(t1 *VALUES*)*/
EXPLAIN (COSTS false) SELECT * FROM t1, (VALUES(1,1),(2,2),(3,3)) AS t2(id,val) WHERE t1.id = t2.id;
/*+HashJoin(t1 *VALUES*) IndexScan(t1) IndexScan(*VALUES*)*/
EXPLAIN (COSTS false) SELECT * FROM t1, (VALUES(1,1),(2,2),(3,3)) AS t2(id,val) WHERE t1.id = t2.id;

-- single table scan hint test
EXPLAIN (COSTS false) SELECT (SELECT max(id) FROM t1 v_1 WHERE id < 10), id FROM v1 WHERE v1.id = (SELECT max(id) FROM t1 v_2 WHERE id < 10);
/*+BitmapScan(v_1)*/
EXPLAIN (COSTS false) SELECT (SELECT max(id) FROM t1 v_1 WHERE id < 10), id FROM v1 WHERE v1.id = (SELECT max(id) FROM t1 v_2 WHERE id < 10);
/*+BitmapScan(v_2)*/
EXPLAIN (COSTS false) SELECT (SELECT max(id) FROM t1 v_1 WHERE id < 10), id FROM v1 WHERE v1.id = (SELECT max(id) FROM t1 v_2 WHERE id < 10);
/*+BitmapScan(t1)*/
EXPLAIN (COSTS false) SELECT (SELECT max(id) FROM t1 v_1 WHERE id < 10), id FROM v1 WHERE v1.id = (SELECT max(id) FROM t1 v_2 WHERE id < 10);
/*+BitmapScan(v_1)BitmapScan(v_2)*/
EXPLAIN (COSTS false) SELECT (SELECT max(id) FROM t1 v_1 WHERE id < 10), id FROM v1 WHERE v1.id = (SELECT max(id) FROM t1 v_2 WHERE id < 10);
/*+BitmapScan(v_1)BitmapScan(t1)*/
EXPLAIN (COSTS false) SELECT (SELECT max(id) FROM t1 v_1 WHERE id < 10), id FROM v1 WHERE v1.id = (SELECT max(id) FROM t1 v_2 WHERE id < 10);
/*+BitmapScan(v_2)BitmapScan(t1)*/
EXPLAIN (COSTS false) SELECT (SELECT max(id) FROM t1 v_1 WHERE id < 10), id FROM v1 WHERE v1.id = (SELECT max(id) FROM t1 v_2 WHERE id < 10);
/*+BitmapScan(v_1)BitmapScan(v_2)BitmapScan(t1)*/
EXPLAIN (COSTS false) SELECT (SELECT max(id) FROM t1 v_1 WHERE id < 10), id FROM v1 WHERE v1.id = (SELECT max(id) FROM t1 v_2 WHERE id < 10);

-- full scan hint pattern test
EXPLAIN (COSTS false) SELECT * FROM t1 WHERE id < 10 AND ctid = '(1,1)';
/*+SeqScan(t1)*/
EXPLAIN (COSTS false) SELECT * FROM t1 WHERE id < 10 AND ctid = '(1,1)';
/*+IndexScan(t1)*/
EXPLAIN (COSTS false) SELECT * FROM t1 WHERE id < 10 AND ctid = '(1,1)';
/*+BitmapScan(t1)*/
EXPLAIN (COSTS false) SELECT * FROM t1 WHERE id < 10 AND ctid = '(1,1)';
/*+TidScan(t1)*/
EXPLAIN (COSTS false) SELECT * FROM t1 WHERE id < 10 AND ctid = '(1,1)';
/*+NoSeqScan(t1)*/
EXPLAIN (COSTS false) SELECT * FROM t1 WHERE id < 10 AND ctid = '(1,1)';
/*+NoIndexScan(t1)*/
EXPLAIN (COSTS false) SELECT * FROM t1 WHERE id < 10 AND ctid = '(1,1)';
/*+NoBitmapScan(t1)*/
EXPLAIN (COSTS false) SELECT * FROM t1 WHERE id < 10 AND ctid = '(1,1)';
/*+NoTidScan(t1)*/
EXPLAIN (COSTS false) SELECT * FROM t1 WHERE id < 10 AND ctid = '(1,1)';

EXPLAIN (COSTS false) SELECT * FROM t1, t2 WHERE t1.id = t2.id AND t1.ctid = '(1,1)' AND t2.ctid = '(1,1)';
/*+SeqScan(t1)*/
EXPLAIN (COSTS false) SELECT * FROM t1, t2 WHERE t1.id = t2.id AND t1.ctid = '(1,1)' AND t2.ctid = '(1,1)';
/*+SeqScan(t2)*/
EXPLAIN (COSTS false) SELECT * FROM t1, t2 WHERE t1.id = t2.id AND t1.ctid = '(1,1)' AND t2.ctid = '(1,1)';
/*+SeqScan(t1) SeqScan(t2)*/
EXPLAIN (COSTS false) SELECT * FROM t1, t2 WHERE t1.id = t2.id AND t1.ctid = '(1,1)' AND t2.ctid = '(1,1)';
/*+SeqScan(t1) IndexScan(t2)*/
EXPLAIN (COSTS false) SELECT * FROM t1, t2 WHERE t1.id = t2.id AND t1.ctid = '(1,1)' AND t2.ctid = '(1,1)';
/*+SeqScan(t1) BitmapScan(t2)*/
EXPLAIN (COSTS false) SELECT * FROM t1, t2 WHERE t1.id = t2.id AND t1.ctid = '(1,1)' AND t2.ctid = '(1,1)';
/*+SeqScan(t1) TidScan(t2)*/
EXPLAIN (COSTS false) SELECT * FROM t1, t2 WHERE t1.id = t2.id AND t1.ctid = '(1,1)' AND t2.ctid = '(1,1)';
/*+SeqScan(t1) NoSeqScan(t2)*/
EXPLAIN (COSTS false) SELECT * FROM t1, t2 WHERE t1.id = t2.id AND t1.ctid = '(1,1)' AND t2.ctid = '(1,1)';
/*+SeqScan(t1) NoIndexScan(t2)*/
EXPLAIN (COSTS false) SELECT * FROM t1, t2 WHERE t1.id = t2.id AND t1.ctid = '(1,1)' AND t2.ctid = '(1,1)';
/*+SeqScan(t1) NoBitmapScan(t2)*/
EXPLAIN (COSTS false) SELECT * FROM t1, t2 WHERE t1.id = t2.id AND t1.ctid = '(1,1)' AND t2.ctid = '(1,1)';
/*+SeqScan(t1) NoTidScan(t2)*/
EXPLAIN (COSTS false) SELECT * FROM t1, t2 WHERE t1.id = t2.id AND t1.ctid = '(1,1)' AND t2.ctid = '(1,1)';

/*+IndexScan(t1)*/
EXPLAIN (COSTS false) SELECT * FROM t1, t2 WHERE t1.id = t2.id AND t1.ctid = '(1,1)' AND t2.ctid = '(1,1)';
/*+IndexScan(t2)*/
EXPLAIN (COSTS false) SELECT * FROM t1, t2 WHERE t1.id = t2.id AND t1.ctid = '(1,1)' AND t2.ctid = '(1,1)';
/*+IndexScan(t1) SeqScan(t2)*/
EXPLAIN (COSTS false) SELECT * FROM t1, t2 WHERE t1.id = t2.id AND t1.ctid = '(1,1)' AND t2.ctid = '(1,1)';
/*+IndexScan(t1) IndexScan(t2)*/
EXPLAIN (COSTS false) SELECT * FROM t1, t2 WHERE t1.id = t2.id AND t1.ctid = '(1,1)' AND t2.ctid = '(1,1)';
/*+IndexScan(t1) BitmapScan(t2)*/
EXPLAIN (COSTS false) SELECT * FROM t1, t2 WHERE t1.id = t2.id AND t1.ctid = '(1,1)' AND t2.ctid = '(1,1)';
/*+IndexScan(t1) TidScan(t2)*/
EXPLAIN (COSTS false) SELECT * FROM t1, t2 WHERE t1.id = t2.id AND t1.ctid = '(1,1)' AND t2.ctid = '(1,1)';
/*+IndexScan(t1) NoSeqScan(t2)*/
EXPLAIN (COSTS false) SELECT * FROM t1, t2 WHERE t1.id = t2.id AND t1.ctid = '(1,1)' AND t2.ctid = '(1,1)';
/*+IndexScan(t1) NoIndexScan(t2)*/
EXPLAIN (COSTS false) SELECT * FROM t1, t2 WHERE t1.id = t2.id AND t1.ctid = '(1,1)' AND t2.ctid = '(1,1)';
/*+IndexScan(t1) NoBitmapScan(t2)*/
EXPLAIN (COSTS false) SELECT * FROM t1, t2 WHERE t1.id = t2.id AND t1.ctid = '(1,1)' AND t2.ctid = '(1,1)';
/*+IndexScan(t1) NoTidScan(t2)*/
EXPLAIN (COSTS false) SELECT * FROM t1, t2 WHERE t1.id = t2.id AND t1.ctid = '(1,1)' AND t2.ctid = '(1,1)';

/*+BitmapScan(t1)*/
EXPLAIN (COSTS false) SELECT * FROM t1, t2 WHERE t1.id = t2.id AND t1.ctid = '(1,1)' AND t2.ctid = '(1,1)';
/*+BitmapScan(t2)*/
EXPLAIN (COSTS false) SELECT * FROM t1, t2 WHERE t1.id = t2.id AND t1.ctid = '(1,1)' AND t2.ctid = '(1,1)';
/*+BitmapScan(t2)*/
EXPLAIN (COSTS false) SELECT * FROM t1, t2 WHERE t1.id = t2.id AND t1.ctid = '(1,1)' AND t2.ctid = '(1,1)';
/*+BitmapScan(t1) SeqScan(t2)*/
EXPLAIN (COSTS false) SELECT * FROM t1, t2 WHERE t1.id = t2.id AND t1.ctid = '(1,1)' AND t2.ctid = '(1,1)';
/*+BitmapScan(t1) IndexScan(t2)*/
EXPLAIN (COSTS false) SELECT * FROM t1, t2 WHERE t1.id = t2.id AND t1.ctid = '(1,1)' AND t2.ctid = '(1,1)';
/*+BitmapScan(t1) BitmapScan(t2)*/
EXPLAIN (COSTS false) SELECT * FROM t1, t2 WHERE t1.id = t2.id AND t1.ctid = '(1,1)' AND t2.ctid = '(1,1)';
/*+BitmapScan(t1) TidScan(t2)*/
EXPLAIN (COSTS false) SELECT * FROM t1, t2 WHERE t1.id = t2.id AND t1.ctid = '(1,1)' AND t2.ctid = '(1,1)';
/*+BitmapScan(t1) NoSeqScan(t2)*/
EXPLAIN (COSTS false) SELECT * FROM t1, t2 WHERE t1.id = t2.id AND t1.ctid = '(1,1)' AND t2.ctid = '(1,1)';
/*+BitmapScan(t1) NoIndexScan(t2)*/
EXPLAIN (COSTS false) SELECT * FROM t1, t2 WHERE t1.id = t2.id AND t1.ctid = '(1,1)' AND t2.ctid = '(1,1)';
/*+BitmapScan(t1) NoBitmapScan(t2)*/
EXPLAIN (COSTS false) SELECT * FROM t1, t2 WHERE t1.id = t2.id AND t1.ctid = '(1,1)' AND t2.ctid = '(1,1)';
/*+BitmapScan(t1) NoTidScan(t2)*/
EXPLAIN (COSTS false) SELECT * FROM t1, t2 WHERE t1.id = t2.id AND t1.ctid = '(1,1)' AND t2.ctid = '(1,1)';

/*+TidScan(t1)*/
EXPLAIN (COSTS false) SELECT * FROM t1, t2 WHERE t1.id = t2.id AND t1.ctid = '(1,1)' AND t2.ctid = '(1,1)';
/*+TidScan(t2)*/
EXPLAIN (COSTS false) SELECT * FROM t1, t2 WHERE t1.id = t2.id AND t1.ctid = '(1,1)' AND t2.ctid = '(1,1)';
/*+TidScan(t1) SeqScan(t2)*/
EXPLAIN (COSTS false) SELECT * FROM t1, t2 WHERE t1.id = t2.id AND t1.ctid = '(1,1)' AND t2.ctid = '(1,1)';
/*+TidScan(t1) IndexScan(t2)*/
EXPLAIN (COSTS false) SELECT * FROM t1, t2 WHERE t1.id = t2.id AND t1.ctid = '(1,1)' AND t2.ctid = '(1,1)';
/*+TidScan(t1) BitmapScan(t2)*/
EXPLAIN (COSTS false) SELECT * FROM t1, t2 WHERE t1.id = t2.id AND t1.ctid = '(1,1)' AND t2.ctid = '(1,1)';
/*+TidScan(t1) TidScan(t2)*/
EXPLAIN (COSTS false) SELECT * FROM t1, t2 WHERE t1.id = t2.id AND t1.ctid = '(1,1)' AND t2.ctid = '(1,1)';
/*+TidScan(t1) NoSeqScan(t2)*/
EXPLAIN (COSTS false) SELECT * FROM t1, t2 WHERE t1.id = t2.id AND t1.ctid = '(1,1)' AND t2.ctid = '(1,1)';
/*+TidScan(t1) NoIndexScan(t2)*/
EXPLAIN (COSTS false) SELECT * FROM t1, t2 WHERE t1.id = t2.id AND t1.ctid = '(1,1)' AND t2.ctid = '(1,1)';
/*+TidScan(t1) NoBitmapScan(t2)*/
EXPLAIN (COSTS false) SELECT * FROM t1, t2 WHERE t1.id = t2.id AND t1.ctid = '(1,1)' AND t2.ctid = '(1,1)';
/*+TidScan(t1) NoTidScan(t2)*/
EXPLAIN (COSTS false) SELECT * FROM t1, t2 WHERE t1.id = t2.id AND t1.ctid = '(1,1)' AND t2.ctid = '(1,1)';

/*+NoSeqScan(t1)*/
EXPLAIN (COSTS false) SELECT * FROM t1, t2 WHERE t1.id = t2.id AND t1.ctid = '(1,1)' AND t2.ctid = '(1,1)';
/*+NoSeqScan(t2)*/
EXPLAIN (COSTS false) SELECT * FROM t1, t2 WHERE t1.id = t2.id AND t1.ctid = '(1,1)' AND t2.ctid = '(1,1)';
/*+NoSeqScan(t1) SeqScan(t2)*/
EXPLAIN (COSTS false) SELECT * FROM t1, t2 WHERE t1.id = t2.id AND t1.ctid = '(1,1)' AND t2.ctid = '(1,1)';
/*+NoSeqScan(t1) IndexScan(t2)*/
EXPLAIN (COSTS false) SELECT * FROM t1, t2 WHERE t1.id = t2.id AND t1.ctid = '(1,1)' AND t2.ctid = '(1,1)';
/*+NoSeqScan(t1) BitmapScan(t2)*/
EXPLAIN (COSTS false) SELECT * FROM t1, t2 WHERE t1.id = t2.id AND t1.ctid = '(1,1)' AND t2.ctid = '(1,1)';
/*+NoSeqScan(t1) TidScan(t2)*/
EXPLAIN (COSTS false) SELECT * FROM t1, t2 WHERE t1.id = t2.id AND t1.ctid = '(1,1)' AND t2.ctid = '(1,1)';
/*+NoSeqScan(t1) NoSeqScan(t2)*/
EXPLAIN (COSTS false) SELECT * FROM t1, t2 WHERE t1.id = t2.id AND t1.ctid = '(1,1)' AND t2.ctid = '(1,1)';
/*+NoSeqScan(t1) NoIndexScan(t2)*/
EXPLAIN (COSTS false) SELECT * FROM t1, t2 WHERE t1.id = t2.id AND t1.ctid = '(1,1)' AND t2.ctid = '(1,1)';
/*+NoSeqScan(t1) NoBitmapScan(t2)*/
EXPLAIN (COSTS false) SELECT * FROM t1, t2 WHERE t1.id = t2.id AND t1.ctid = '(1,1)' AND t2.ctid = '(1,1)';
/*+NoSeqScan(t1) NoTidScan(t2)*/
EXPLAIN (COSTS false) SELECT * FROM t1, t2 WHERE t1.id = t2.id AND t1.ctid = '(1,1)' AND t2.ctid = '(1,1)';

/*+NoIndexScan(t1)*/
EXPLAIN (COSTS false) SELECT * FROM t1, t2 WHERE t1.id = t2.id AND t1.ctid = '(1,1)' AND t2.ctid = '(1,1)';
/*+NoIndexScan(t2)*/
EXPLAIN (COSTS false) SELECT * FROM t1, t2 WHERE t1.id = t2.id AND t1.ctid = '(1,1)' AND t2.ctid = '(1,1)';
/*+NoIndexScan(t1) SeqScan(t2)*/
EXPLAIN (COSTS false) SELECT * FROM t1, t2 WHERE t1.id = t2.id AND t1.ctid = '(1,1)' AND t2.ctid = '(1,1)';
/*+NoIndexScan(t1) IndexScan(t2)*/
EXPLAIN (COSTS false) SELECT * FROM t1, t2 WHERE t1.id = t2.id AND t1.ctid = '(1,1)' AND t2.ctid = '(1,1)';
/*+NoIndexScan(t1) BitmapScan(t2)*/
EXPLAIN (COSTS false) SELECT * FROM t1, t2 WHERE t1.id = t2.id AND t1.ctid = '(1,1)' AND t2.ctid = '(1,1)';
/*+NoIndexScan(t1) TidScan(t2)*/
EXPLAIN (COSTS false) SELECT * FROM t1, t2 WHERE t1.id = t2.id AND t1.ctid = '(1,1)' AND t2.ctid = '(1,1)';
/*+NoIndexScan(t1) NoSeqScan(t2)*/
EXPLAIN (COSTS false) SELECT * FROM t1, t2 WHERE t1.id = t2.id AND t1.ctid = '(1,1)' AND t2.ctid = '(1,1)';
/*+NoIndexScan(t1) NoIndexScan(t2)*/
EXPLAIN (COSTS false) SELECT * FROM t1, t2 WHERE t1.id = t2.id AND t1.ctid = '(1,1)' AND t2.ctid = '(1,1)';
/*+NoIndexScan(t1) NoBitmapScan(t2)*/
EXPLAIN (COSTS false) SELECT * FROM t1, t2 WHERE t1.id = t2.id AND t1.ctid = '(1,1)' AND t2.ctid = '(1,1)';
/*+NoIndexScan(t1) NoTidScan(t2)*/
EXPLAIN (COSTS false) SELECT * FROM t1, t2 WHERE t1.id = t2.id AND t1.ctid = '(1,1)' AND t2.ctid = '(1,1)';

/*+NoBitmapScan(t1)*/
EXPLAIN (COSTS false) SELECT * FROM t1, t2 WHERE t1.id = t2.id AND t1.ctid = '(1,1)' AND t2.ctid = '(1,1)';
/*+NoBitmapScan(t2)*/
EXPLAIN (COSTS false) SELECT * FROM t1, t2 WHERE t1.id = t2.id AND t1.ctid = '(1,1)' AND t2.ctid = '(1,1)';
/*+NoBitmapScan(t1) SeqScan(t2)*/
EXPLAIN (COSTS false) SELECT * FROM t1, t2 WHERE t1.id = t2.id AND t1.ctid = '(1,1)' AND t2.ctid = '(1,1)';
/*+NoBitmapScan(t1) IndexScan(t2)*/
EXPLAIN (COSTS false) SELECT * FROM t1, t2 WHERE t1.id = t2.id AND t1.ctid = '(1,1)' AND t2.ctid = '(1,1)';
/*+NoBitmapScan(t1) BitmapScan(t2)*/
EXPLAIN (COSTS false) SELECT * FROM t1, t2 WHERE t1.id = t2.id AND t1.ctid = '(1,1)' AND t2.ctid = '(1,1)';
/*+NoBitmapScan(t1) TidScan(t2)*/
EXPLAIN (COSTS false) SELECT * FROM t1, t2 WHERE t1.id = t2.id AND t1.ctid = '(1,1)' AND t2.ctid = '(1,1)';
/*+NoBitmapScan(t1) NoSeqScan(t2)*/
EXPLAIN (COSTS false) SELECT * FROM t1, t2 WHERE t1.id = t2.id AND t1.ctid = '(1,1)' AND t2.ctid = '(1,1)';
/*+NoBitmapScan(t1) NoIndexScan(t2)*/
EXPLAIN (COSTS false) SELECT * FROM t1, t2 WHERE t1.id = t2.id AND t1.ctid = '(1,1)' AND t2.ctid = '(1,1)';
/*+NoBitmapScan(t1) NoBitmapScan(t2)*/
EXPLAIN (COSTS false) SELECT * FROM t1, t2 WHERE t1.id = t2.id AND t1.ctid = '(1,1)' AND t2.ctid = '(1,1)';
/*+NoBitmapScan(t1) NoTidScan(t2)*/
EXPLAIN (COSTS false) SELECT * FROM t1, t2 WHERE t1.id = t2.id AND t1.ctid = '(1,1)' AND t2.ctid = '(1,1)';

/*+NoTidScan(t1)*/
EXPLAIN (COSTS false) SELECT * FROM t1, t2 WHERE t1.id = t2.id AND t1.ctid = '(1,1)' AND t2.ctid = '(1,1)';
/*+NoTidScan(t2)*/
EXPLAIN (COSTS false) SELECT * FROM t1, t2 WHERE t1.id = t2.id AND t1.ctid = '(1,1)' AND t2.ctid = '(1,1)';
/*+NoTidScan(t1) SeqScan(t2)*/
EXPLAIN (COSTS false) SELECT * FROM t1, t2 WHERE t1.id = t2.id AND t1.ctid = '(1,1)' AND t2.ctid = '(1,1)';
/*+NoTidScan(t1) IndexScan(t2)*/
EXPLAIN (COSTS false) SELECT * FROM t1, t2 WHERE t1.id = t2.id AND t1.ctid = '(1,1)' AND t2.ctid = '(1,1)';
/*+NoTidScan(t1) BitmapScan(t2)*/
EXPLAIN (COSTS false) SELECT * FROM t1, t2 WHERE t1.id = t2.id AND t1.ctid = '(1,1)' AND t2.ctid = '(1,1)';
/*+NoTidScan(t1) TidScan(t2)*/
EXPLAIN (COSTS false) SELECT * FROM t1, t2 WHERE t1.id = t2.id AND t1.ctid = '(1,1)' AND t2.ctid = '(1,1)';
/*+NoTidScan(t1) NoSeqScan(t2)*/
EXPLAIN (COSTS false) SELECT * FROM t1, t2 WHERE t1.id = t2.id AND t1.ctid = '(1,1)' AND t2.ctid = '(1,1)';
/*+NoTidScan(t1) NoIndexScan(t2)*/
EXPLAIN (COSTS false) SELECT * FROM t1, t2 WHERE t1.id = t2.id AND t1.ctid = '(1,1)' AND t2.ctid = '(1,1)';
/*+NoTidScan(t1) NoBitmapScan(t2)*/
EXPLAIN (COSTS false) SELECT * FROM t1, t2 WHERE t1.id = t2.id AND t1.ctid = '(1,1)' AND t2.ctid = '(1,1)';
/*+NoTidScan(t1) NoTidScan(t2)*/
EXPLAIN (COSTS false) SELECT * FROM t1, t2 WHERE t1.id = t2.id AND t1.ctid = '(1,1)' AND t2.ctid = '(1,1)';

-- additional test
EXPLAIN (COSTS false) SELECT * FROM t1, t2 WHERE t1.id = t2.id AND t1.ctid = '(1,1)' AND t2.ctid = '(1,1)' AND t1.id < 10 AND t2.id < 10;
/*+BitmapScan(t1) BitmapScan(t2)*/
EXPLAIN (COSTS false) SELECT * FROM t1, t2 WHERE t1.id = t2.id AND t1.ctid = '(1,1)' AND t2.ctid = '(1,1)' AND t1.id < 10 AND t2.id < 10;

-- outer join test
EXPLAIN (COSTS false) SELECT * FROM t1 FULL OUTER JOIN  t2 ON (t1.id = t2.id);
/*+MergeJoin(t1 t2)*/
EXPLAIN (COSTS false) SELECT * FROM t1 FULL OUTER JOIN  t2 ON (t1.id = t2.id);
-- Cannot work
/*+NestLoop(t1 t2)*/
EXPLAIN (COSTS false) SELECT * FROM t1 FULL OUTER JOIN  t2 ON (t1.id = t2.id);

-- inheritance tables test
SET constraint_exclusion TO off;
EXPLAIN (COSTS false) SELECT * FROM p1 WHERE id >= 50 AND id <= 51 AND p1.ctid = '(1,1)';
SET constraint_exclusion TO on;
EXPLAIN (COSTS false) SELECT * FROM p1 WHERE id >= 50 AND id <= 51 AND p1.ctid = '(1,1)';
SET constraint_exclusion TO off;
/*+SeqScan(p1)*/
EXPLAIN (COSTS false) SELECT * FROM p1 WHERE id >= 50 AND id <= 51 AND p1.ctid = '(1,1)';
/*+IndexScan(p1)*/
EXPLAIN (COSTS false) SELECT * FROM p1 WHERE id >= 50 AND id <= 51 AND p1.ctid = '(1,1)';
/*+BitmapScan(p1)*/
EXPLAIN (COSTS false) SELECT * FROM p1 WHERE id >= 50 AND id <= 51 AND p1.ctid = '(1,1)';
/*+TidScan(p1)*/
EXPLAIN (COSTS false) SELECT * FROM p1 WHERE id >= 50 AND id <= 51 AND p1.ctid = '(1,1)';
SET constraint_exclusion TO on;
/*+SeqScan(p1)*/
EXPLAIN (COSTS false) SELECT * FROM p1 WHERE id >= 50 AND id <= 51 AND p1.ctid = '(1,1)';
/*+IndexScan(p1)*/
EXPLAIN (COSTS false) SELECT * FROM p1 WHERE id >= 50 AND id <= 51 AND p1.ctid = '(1,1)';
/*+BitmapScan(p1)*/
EXPLAIN (COSTS false) SELECT * FROM p1 WHERE id >= 50 AND id <= 51 AND p1.ctid = '(1,1)';
/*+TidScan(p1)*/
EXPLAIN (COSTS false) SELECT * FROM p1 WHERE id >= 50 AND id <= 51 AND p1.ctid = '(1,1)';

SET constraint_exclusion TO off;
EXPLAIN (COSTS false) SELECT * FROM p1, t1 WHERE p1.id >= 50 AND p1.id <= 51 AND p1.ctid = '(1,1)' AND p1.id = t1.id AND t1.id < 10;
SET constraint_exclusion TO on;
EXPLAIN (COSTS false) SELECT * FROM p1, t1 WHERE p1.id >= 50 AND p1.id <= 51 AND p1.ctid = '(1,1)' AND p1.id = t1.id AND t1.id < 10;
SET constraint_exclusion TO off;
/*+SeqScan(p1)*/
EXPLAIN (COSTS false) SELECT * FROM p1, t1 WHERE p1.id >= 50 AND p1.id <= 51 AND p1.ctid = '(1,1)' AND p1.id = t1.id AND t1.id < 10;
/*+IndexScan(p1)*/
EXPLAIN (COSTS false) SELECT * FROM p1, t1 WHERE p1.id >= 50 AND p1.id <= 51 AND p1.ctid = '(1,1)' AND p1.id = t1.id AND t1.id < 10;
/*+BitmapScan(p1)*/
EXPLAIN (COSTS false) SELECT * FROM p1, t1 WHERE p1.id >= 50 AND p1.id <= 51 AND p1.ctid = '(1,1)' AND p1.id = t1.id AND t1.id < 10;
/*+TidScan(p1)*/
EXPLAIN (COSTS false) SELECT * FROM p1, t1 WHERE p1.id >= 50 AND p1.id <= 51 AND p1.ctid = '(1,1)' AND p1.id = t1.id AND t1.id < 10;
/*+NestLoop(p1 t1)*/
EXPLAIN (COSTS false) SELECT * FROM p1, t1 WHERE p1.id >= 50 AND p1.id <= 51 AND p1.ctid = '(1,1)' AND p1.id = t1.id AND t1.id < 10;
/*+MergeJoin(p1 t1)*/
EXPLAIN (COSTS false) SELECT * FROM p1, t1 WHERE p1.id >= 50 AND p1.id <= 51 AND p1.ctid = '(1,1)' AND p1.id = t1.id AND t1.id < 10;
/*+HashJoin(p1 t1)*/
EXPLAIN (COSTS false) SELECT * FROM p1, t1 WHERE p1.id >= 50 AND p1.id <= 51 AND p1.ctid = '(1,1)' AND p1.id = t1.id AND t1.id < 10;
SET constraint_exclusion TO on;
/*+SeqScan(p1)*/
EXPLAIN (COSTS false) SELECT * FROM p1, t1 WHERE p1.id >= 50 AND p1.id <= 51 AND p1.ctid = '(1,1)' AND p1.id = t1.id AND t1.id < 10;
/*+IndexScan(p1)*/
EXPLAIN (COSTS false) SELECT * FROM p1, t1 WHERE p1.id >= 50 AND p1.id <= 51 AND p1.ctid = '(1,1)' AND p1.id = t1.id AND t1.id < 10;
/*+BitmapScan(p1)*/
EXPLAIN (COSTS false) SELECT * FROM p1, t1 WHERE p1.id >= 50 AND p1.id <= 51 AND p1.ctid = '(1,1)' AND p1.id = t1.id AND t1.id < 10;
/*+TidScan(p1)*/
EXPLAIN (COSTS false) SELECT * FROM p1, t1 WHERE p1.id >= 50 AND p1.id <= 51 AND p1.ctid = '(1,1)' AND p1.id = t1.id AND t1.id < 10;
/*+NestLoop(p1 t1)*/
EXPLAIN (COSTS false) SELECT * FROM p1, t1 WHERE p1.id >= 50 AND p1.id <= 51 AND p1.ctid = '(1,1)' AND p1.id = t1.id AND t1.id < 10;
/*+MergeJoin(p1 t1)*/
EXPLAIN (COSTS false) SELECT * FROM p1, t1 WHERE p1.id >= 50 AND p1.id <= 51 AND p1.ctid = '(1,1)' AND p1.id = t1.id AND t1.id < 10;
/*+HashJoin(p1 t1)*/
EXPLAIN (COSTS false) SELECT * FROM p1, t1 WHERE p1.id >= 50 AND p1.id <= 51 AND p1.ctid = '(1,1)' AND p1.id = t1.id AND t1.id < 10;

SET constraint_exclusion TO off;
EXPLAIN (COSTS false) SELECT * FROM ONLY p1 WHERE id >= 50 AND id <= 51 AND p1.ctid = '(1,1)';
SET constraint_exclusion TO on;
EXPLAIN (COSTS false) SELECT * FROM ONLY p1 WHERE id >= 50 AND id <= 51 AND p1.ctid = '(1,1)';
SET constraint_exclusion TO off;
/*+SeqScan(p1)*/
EXPLAIN (COSTS false) SELECT * FROM ONLY p1 WHERE id >= 50 AND id <= 51 AND p1.ctid = '(1,1)';
/*+IndexScan(p1)*/
EXPLAIN (COSTS false) SELECT * FROM ONLY p1 WHERE id >= 50 AND id <= 51 AND p1.ctid = '(1,1)';
/*+BitmapScan(p1)*/
EXPLAIN (COSTS false) SELECT * FROM ONLY p1 WHERE id >= 50 AND id <= 51 AND p1.ctid = '(1,1)';
/*+TidScan(p1)*/
EXPLAIN (COSTS false) SELECT * FROM ONLY p1 WHERE id >= 50 AND id <= 51 AND p1.ctid = '(1,1)';
/*+NestLoop(p1 t1)*/
EXPLAIN (COSTS false) SELECT * FROM ONLY p1, t1 WHERE p1.id >= 50 AND p1.id <= 51 AND p1.ctid = '(1,1)' AND p1.id = t1.id AND t1.id < 10;
/*+MergeJoin(p1 t1)*/
EXPLAIN (COSTS false) SELECT * FROM ONLY p1, t1 WHERE p1.id >= 50 AND p1.id <= 51 AND p1.ctid = '(1,1)' AND p1.id = t1.id AND t1.id < 10;
/*+HashJoin(p1 t1)*/
EXPLAIN (COSTS false) SELECT * FROM ONLY p1, t1 WHERE p1.id >= 50 AND p1.id <= 51 AND p1.ctid = '(1,1)' AND p1.id = t1.id AND t1.id < 10;
SET constraint_exclusion TO on;
/*+SeqScan(p1)*/
EXPLAIN (COSTS false) SELECT * FROM ONLY p1 WHERE id >= 50 AND id <= 51 AND p1.ctid = '(1,1)';
/*+IndexScan(p1)*/
EXPLAIN (COSTS false) SELECT * FROM ONLY p1 WHERE id >= 50 AND id <= 51 AND p1.ctid = '(1,1)';
/*+BitmapScan(p1)*/
EXPLAIN (COSTS false) SELECT * FROM ONLY p1 WHERE id >= 50 AND id <= 51 AND p1.ctid = '(1,1)';
/*+TidScan(p1)*/
EXPLAIN (COSTS false) SELECT * FROM ONLY p1 WHERE id >= 50 AND id <= 51 AND p1.ctid = '(1,1)';
/*+NestLoop(p1 t1)*/
EXPLAIN (COSTS false) SELECT * FROM ONLY p1, t1 WHERE p1.id >= 50 AND p1.id <= 51 AND p1.ctid = '(1,1)' AND p1.id = t1.id AND t1.id < 10;
/*+MergeJoin(p1 t1)*/
EXPLAIN (COSTS false) SELECT * FROM ONLY p1, t1 WHERE p1.id >= 50 AND p1.id <= 51 AND p1.ctid = '(1,1)' AND p1.id = t1.id AND t1.id < 10;
/*+HashJoin(p1 t1)*/
EXPLAIN (COSTS false) SELECT * FROM ONLY p1, t1 WHERE p1.id >= 50 AND p1.id <= 51 AND p1.ctid = '(1,1)' AND p1.id = t1.id AND t1.id < 10;

SET constraint_exclusion TO off;
EXPLAIN (COSTS false) SELECT * FROM ONLY p1, t1 WHERE p1.id >= 50 AND p1.id <= 51 AND p1.ctid = '(1,1)' AND p1.id = t1.id AND t1.id < 10;
SET constraint_exclusion TO on;
EXPLAIN (COSTS false) SELECT * FROM ONLY p1, t1 WHERE p1.id >= 50 AND p1.id <= 51 AND p1.ctid = '(1,1)' AND p1.id = t1.id AND t1.id < 10;
SET constraint_exclusion TO off;
/*+SeqScan(p1)*/
EXPLAIN (COSTS false) SELECT * FROM ONLY p1, t1 WHERE p1.id >= 50 AND p1.id <= 51 AND p1.ctid = '(1,1)' AND p1.id = t1.id AND t1.id < 10;
/*+IndexScan(p1)*/
EXPLAIN (COSTS false) SELECT * FROM ONLY p1, t1 WHERE p1.id >= 50 AND p1.id <= 51 AND p1.ctid = '(1,1)' AND p1.id = t1.id AND t1.id < 10;
/*+BitmapScan(p1)*/
EXPLAIN (COSTS false) SELECT * FROM ONLY p1, t1 WHERE p1.id >= 50 AND p1.id <= 51 AND p1.ctid = '(1,1)' AND p1.id = t1.id AND t1.id < 10;
/*+TidScan(p1)*/
EXPLAIN (COSTS false) SELECT * FROM ONLY p1, t1 WHERE p1.id >= 50 AND p1.id <= 51 AND p1.ctid = '(1,1)' AND p1.id = t1.id AND t1.id < 10;
SET constraint_exclusion TO on;
/*+SeqScan(p1)*/
EXPLAIN (COSTS false) SELECT * FROM ONLY p1, t1 WHERE p1.id >= 50 AND p1.id <= 51 AND p1.ctid = '(1,1)' AND p1.id = t1.id AND t1.id < 10;
/*+IndexScan(p1)*/
EXPLAIN (COSTS false) SELECT * FROM ONLY p1, t1 WHERE p1.id >= 50 AND p1.id <= 51 AND p1.ctid = '(1,1)' AND p1.id = t1.id AND t1.id < 10;
/*+BitmapScan(p1)*/
EXPLAIN (COSTS false) SELECT * FROM ONLY p1, t1 WHERE p1.id >= 50 AND p1.id <= 51 AND p1.ctid = '(1,1)' AND p1.id = t1.id AND t1.id < 10;
/*+TidScan(p1)*/
EXPLAIN (COSTS false) SELECT * FROM ONLY p1, t1 WHERE p1.id >= 50 AND p1.id <= 51 AND p1.ctid = '(1,1)' AND p1.id = t1.id AND t1.id < 10;

-- IndexScan is safe for unordered indexes
CREATE TABLE ischk (a text, b tsvector) PARTITION BY LIST(a);
CREATE TABLE ischk_d1 PARTITION OF ischk FOR VALUES IN (0);
CREATE TABLE ischk_d2 PARTITION OF ischk FOR VALUES IN (1);
CREATE INDEX ischk_idx ON ischk USING gin (b);
/*+ IndexScan(ischk ischk_idx) */
EXPLAIN (COSTS false) SELECT * FROM ischk WHERE b = 'x';
DROP TABLE ischk;

-- quote test
/*+SeqScan("""t1 )	")IndexScan("t	2 """)HashJoin("""t1 )	"T3"t	2 """)Leading("""t1 )	"T3"t	2 """)Set(application_name"a	a	a""	a	A")*/
EXPLAIN (COSTS false) SELECT * FROM t1 """t1 )	", t2 "t	2 """, t3 "T3" WHERE """t1 )	".id = "t	2 """.id AND """t1 )	".id = "T3".id;

-- duplicate hint test
/*+SeqScan(t1)SeqScan(t2)IndexScan(t1)IndexScan(t2)BitmapScan(t1)BitmapScan(t2)TidScan(t1)TidScan(t2)HashJoin(t1 t2)NestLoop(t2 t1)MergeJoin(t1 t2)Leading(t1 t2)Leading(t2 t1)Set(enable_seqscan off)Set(enable_mergejoin on)Set(enable_seqscan on)*/
EXPLAIN (COSTS false) SELECT * FROM t1, t2 WHERE t1.id = t2.id AND t1.ctid = '(1,1)' AND t2.ctid = '(1,1)';

-- sub query Leading hint test
SET from_collapse_limit TO 100;
SET geqo_threshold TO 100;
EXPLAIN (COSTS false)
WITH c1_1(id) AS (
SELECT max(t1_5.id) FROM t1 t1_5, t2 t2_5, t3 t3_5 WHERE t1_5.id = t2_5.id AND t2_5.id = t3_5.id
)
SELECT t1_1.id, (
SELECT max(t1_2.id) FROM t1 t1_2, t2 t2_2, t3 t3_2 WHERE t1_2.id = t2_2.id AND t2_2.id = t3_2.id
) FROM t1 t1_1, t2 t2_1, t3 t3_1, (
SELECT t1_3.id FROM t1 t1_3, t2 t2_3, t3 t3_3 WHERE t1_3.id = t2_3.id AND t2_3.id = t3_3.id
) v1_1(id), c1_1 WHERE t1_1.id = t2_1.id AND t2_1.id = t3_1.id AND t2_1.id = v1_1.id AND v1_1.id = c1_1.id AND t1_1.id = (
SELECT max(t1_4.id) FROM t1 t1_4, t2 t2_4, t3 t3_4 WHERE t1_4.id = t2_4.id AND t2_4.id = t3_4.id 
);
/*+HashJoin(t1_1 t3_1)MergeJoin(t1_3 t3_3)NestLoop(t1_2 t2_2)NestLoop(t1_4 t2_4)NestLoop(t1_5 t2_5)*/
EXPLAIN (COSTS false)
WITH c1_1(id) AS (
SELECT max(t1_5.id) FROM t1 t1_5, t2 t2_5, t3 t3_5 WHERE t1_5.id = t2_5.id AND t2_5.id = t3_5.id
)
SELECT t1_1.id, (
SELECT max(t1_2.id) FROM t1 t1_2, t2 t2_2, t3 t3_2 WHERE t1_2.id = t2_2.id AND t2_2.id = t3_2.id
) FROM t1 t1_1, t2 t2_1, t3 t3_1, (
SELECT t1_3.id FROM t1 t1_3, t2 t2_3, t3 t3_3 WHERE t1_3.id = t2_3.id AND t2_3.id = t3_3.id
) v1_1(id), c1_1 WHERE t1_1.id = t2_1.id AND t2_1.id = t3_1.id AND t2_1.id = v1_1.id AND v1_1.id = c1_1.id AND t1_1.id = (
SELECT max(t1_4.id) FROM t1 t1_4, t2 t2_4, t3 t3_4 WHERE t1_4.id = t2_4.id AND t2_4.id = t3_4.id 
);
/*+HashJoin(t1_1 t3_1)MergeJoin(t1_3 t3_3)NestLoop(t1_2 t2_2)NestLoop(t1_4 t2_4)NestLoop(t1_5 t2_5)Leading(a t1_1 t1_2 t1_4 t1_5)*/
EXPLAIN (COSTS false)
WITH c1_1(id) AS (
SELECT max(t1_5.id) FROM t1 t1_5, t2 t2_5, t3 t3_5 WHERE t1_5.id = t2_5.id AND t2_5.id = t3_5.id
)
SELECT t1_1.id, (
SELECT max(t1_2.id) FROM t1 t1_2, t2 t2_2, t3 t3_2 WHERE t1_2.id = t2_2.id AND t2_2.id = t3_2.id
) FROM t1 t1_1, t2 t2_1, t3 t3_1, (
SELECT t1_3.id FROM t1 t1_3, t2 t2_3, t3 t3_3 WHERE t1_3.id = t2_3.id AND t2_3.id = t3_3.id
) v1_1(id), c1_1 WHERE t1_1.id = t2_1.id AND t2_1.id = t3_1.id AND t2_1.id = v1_1.id AND v1_1.id = c1_1.id AND t1_1.id = (
SELECT max(t1_4.id) FROM t1 t1_4, t2 t2_4, t3 t3_4 WHERE t1_4.id = t2_4.id AND t2_4.id = t3_4.id 
);
/*+HashJoin(t1_1 t3_1)MergeJoin(t1_3 t3_3)NestLoop(t1_2 t2_2)NestLoop(t1_4 t2_4)NestLoop(t1_5 t2_5)Leading(a t3_2 t3_5 t2_2 c1_1 t3_4 t3_3 t2_3 t2_4 t1_3 t2_5 t1_2 t3_1 t1_4 t2_1 t1_5 t1_1)*/
EXPLAIN (COSTS false)
WITH c1_1(id) AS (
SELECT max(t1_5.id) FROM t1 t1_5, t2 t2_5, t3 t3_5 WHERE t1_5.id = t2_5.id AND t2_5.id = t3_5.id
)
SELECT t1_1.id, (
SELECT max(t1_2.id) FROM t1 t1_2, t2 t2_2, t3 t3_2 WHERE t1_2.id = t2_2.id AND t2_2.id = t3_2.id
) FROM t1 t1_1, t2 t2_1, t3 t3_1, (
SELECT t1_3.id FROM t1 t1_3, t2 t2_3, t3 t3_3 WHERE t1_3.id = t2_3.id AND t2_3.id = t3_3.id
) v1_1(id), c1_1 WHERE t1_1.id = t2_1.id AND t2_1.id = t3_1.id AND t2_1.id = v1_1.id AND v1_1.id = c1_1.id AND t1_1.id = (
SELECT max(t1_4.id) FROM t1 t1_4, t2 t2_4, t3 t3_4 WHERE t1_4.id = t2_4.id AND t2_4.id = t3_4.id 
);
/*+HashJoin(t1_1 t3_1)MergeJoin(t1_3 t3_3)NestLoop(t1_2 t2_2)NestLoop(t1_4 t2_4)NestLoop(t1_5 t2_5)Leading(t3_5 t2_5 t1_5)Leading(t3_2 t2_2 t1_2)Leading(t3_4 t2_4 t1_4)Leading(c1_1 t3_3 t2_3 t1_3 t3_1 t2_1 t1_1)*/
EXPLAIN (COSTS false)
WITH c1_1(id) AS (
SELECT max(t1_5.id) FROM t1 t1_5, t2 t2_5, t3 t3_5 WHERE t1_5.id = t2_5.id AND t2_5.id = t3_5.id
)
SELECT t1_1.id, (
SELECT max(t1_2.id) FROM t1 t1_2, t2 t2_2, t3 t3_2 WHERE t1_2.id = t2_2.id AND t2_2.id = t3_2.id
) FROM t1 t1_1, t2 t2_1, t3 t3_1, (
SELECT t1_3.id FROM t1 t1_3, t2 t2_3, t3 t3_3 WHERE t1_3.id = t2_3.id AND t2_3.id = t3_3.id
) v1_1(id), c1_1 WHERE t1_1.id = t2_1.id AND t2_1.id = t3_1.id AND t2_1.id = v1_1.id AND v1_1.id = c1_1.id AND t1_1.id = (
SELECT max(t1_4.id) FROM t1 t1_4, t2 t2_4, t3 t3_4 WHERE t1_4.id = t2_4.id AND t2_4.id = t3_4.id 
);

SET from_collapse_limit TO 1;
EXPLAIN (COSTS false)
WITH c1_1(id) AS (
SELECT max(t1_5.id) FROM t1 t1_5, t2 t2_5, t3 t3_5 WHERE t1_5.id = t2_5.id AND t2_5.id = t3_5.id
)
SELECT t1_1.id, (
SELECT max(t1_2.id) FROM t1 t1_2, t2 t2_2, t3 t3_2 WHERE t1_2.id = t2_2.id AND t2_2.id = t3_2.id
) FROM t1 t1_1, t2 t2_1, t3 t3_1, (
SELECT t1_3.id FROM t1 t1_3, t2 t2_3, t3 t3_3 WHERE t1_3.id = t2_3.id AND t2_3.id = t3_3.id
) v1_1(id), c1_1 WHERE t1_1.id = t2_1.id AND t2_1.id = t3_1.id AND t2_1.id = v1_1.id AND v1_1.id = c1_1.id AND t1_1.id = (
SELECT max(t1_4.id) FROM t1 t1_4, t2 t2_4, t3 t3_4 WHERE t1_4.id = t2_4.id AND t2_4.id = t3_4.id 
);
/*+HashJoin(t1_1 t3_1)MergeJoin(t1_3 t3_3)NestLoop(t1_2 t2_2)NestLoop(t1_4 t2_4)NestLoop(t1_5 t2_5)*/
EXPLAIN (COSTS false)
WITH c1_1(id) AS (
SELECT max(t1_5.id) FROM t1 t1_5, t2 t2_5, t3 t3_5 WHERE t1_5.id = t2_5.id AND t2_5.id = t3_5.id
)
SELECT t1_1.id, (
SELECT max(t1_2.id) FROM t1 t1_2, t2 t2_2, t3 t3_2 WHERE t1_2.id = t2_2.id AND t2_2.id = t3_2.id
) FROM t1 t1_1, t2 t2_1, t3 t3_1, (
SELECT t1_3.id FROM t1 t1_3, t2 t2_3, t3 t3_3 WHERE t1_3.id = t2_3.id AND t2_3.id = t3_3.id
) v1_1(id), c1_1 WHERE t1_1.id = t2_1.id AND t2_1.id = t3_1.id AND t2_1.id = v1_1.id AND v1_1.id = c1_1.id AND t1_1.id = (
SELECT max(t1_4.id) FROM t1 t1_4, t2 t2_4, t3 t3_4 WHERE t1_4.id = t2_4.id AND t2_4.id = t3_4.id 
);
/*+HashJoin(t1_1 t3_1)MergeJoin(t1_3 t3_3)NestLoop(t1_2 t2_2)NestLoop(t1_4 t2_4)NestLoop(t1_5 t2_5)Leading(a t1_1 t1_2 t1_4 t1_5)*/
EXPLAIN (COSTS false)
WITH c1_1(id) AS (
SELECT max(t1_5.id) FROM t1 t1_5, t2 t2_5, t3 t3_5 WHERE t1_5.id = t2_5.id AND t2_5.id = t3_5.id
)
SELECT t1_1.id, (
SELECT max(t1_2.id) FROM t1 t1_2, t2 t2_2, t3 t3_2 WHERE t1_2.id = t2_2.id AND t2_2.id = t3_2.id
) FROM t1 t1_1, t2 t2_1, t3 t3_1, (
SELECT t1_3.id FROM t1 t1_3, t2 t2_3, t3 t3_3 WHERE t1_3.id = t2_3.id AND t2_3.id = t3_3.id
) v1_1(id), c1_1 WHERE t1_1.id = t2_1.id AND t2_1.id = t3_1.id AND t2_1.id = v1_1.id AND v1_1.id = c1_1.id AND t1_1.id = (
SELECT max(t1_4.id) FROM t1 t1_4, t2 t2_4, t3 t3_4 WHERE t1_4.id = t2_4.id AND t2_4.id = t3_4.id 
);
/*+HashJoin(t1_1 t3_1)MergeJoin(t1_3 t3_3)NestLoop(t1_2 t2_2)NestLoop(t1_4 t2_4)NestLoop(t1_5 t2_5)Leading(a t3_2 t3_5 t2_2 c1_1 t3_4 t3_3 t2_3 t2_4 t1_3 t2_5 t1_2 t3_1 t1_4 t2_1 t1_5 t1_1)*/
EXPLAIN (COSTS false)
WITH c1_1(id) AS (
SELECT max(t1_5.id) FROM t1 t1_5, t2 t2_5, t3 t3_5 WHERE t1_5.id = t2_5.id AND t2_5.id = t3_5.id
)
SELECT t1_1.id, (
SELECT max(t1_2.id) FROM t1 t1_2, t2 t2_2, t3 t3_2 WHERE t1_2.id = t2_2.id AND t2_2.id = t3_2.id
) FROM t1 t1_1, t2 t2_1, t3 t3_1, (
SELECT t1_3.id FROM t1 t1_3, t2 t2_3, t3 t3_3 WHERE t1_3.id = t2_3.id AND t2_3.id = t3_3.id
) v1_1(id), c1_1 WHERE t1_1.id = t2_1.id AND t2_1.id = t3_1.id AND t2_1.id = v1_1.id AND v1_1.id = c1_1.id AND t1_1.id = (
SELECT max(t1_4.id) FROM t1 t1_4, t2 t2_4, t3 t3_4 WHERE t1_4.id = t2_4.id AND t2_4.id = t3_4.id 
);
/*+HashJoin(t1_1 t3_1)MergeJoin(t1_3 t3_3)NestLoop(t1_2 t2_2)NestLoop(t1_4 t2_4)NestLoop(t1_5 t2_5)Leading(t3_5 t2_5 t1_5)Leading(t3_2 t2_2 t1_2)Leading(t3_4 t2_4 t1_4)Leading(c1_1 t3_3 t2_3 t1_3 t3_1 t2_1 t1_1)*/
EXPLAIN (COSTS false)
WITH c1_1(id) AS (
SELECT max(t1_5.id) FROM t1 t1_5, t2 t2_5, t3 t3_5 WHERE t1_5.id = t2_5.id AND t2_5.id = t3_5.id
)
SELECT t1_1.id, (
SELECT max(t1_2.id) FROM t1 t1_2, t2 t2_2, t3 t3_2 WHERE t1_2.id = t2_2.id AND t2_2.id = t3_2.id
) FROM t1 t1_1, t2 t2_1, t3 t3_1, (
SELECT t1_3.id FROM t1 t1_3, t2 t2_3, t3 t3_3 WHERE t1_3.id = t2_3.id AND t2_3.id = t3_3.id
) v1_1(id), c1_1 WHERE t1_1.id = t2_1.id AND t2_1.id = t3_1.id AND t2_1.id = v1_1.id AND v1_1.id = c1_1.id AND t1_1.id = (
SELECT max(t1_4.id) FROM t1 t1_4, t2 t2_4, t3 t3_4 WHERE t1_4.id = t2_4.id AND t2_4.id = t3_4.id 
);

-- ambiguous error
EXPLAIN (COSTS false) SELECT * FROM t1, s0.t1, t2 WHERE public.t1.id = s0.t1.id AND public.t1.id = t2.id;
/*+MergeJoin(t1 t2)*/
EXPLAIN (COSTS false) SELECT * FROM t1, s0.t1, t2 WHERE public.t1.id = s0.t1.id AND public.t1.id = t2.id;
/*+Leading(t1 t2 t1)*/
EXPLAIN (COSTS false) SELECT * FROM t1, s0.t1, t2 WHERE public.t1.id = s0.t1.id AND public.t1.id = t2.id;

-- identifier length test
EXPLAIN (COSTS false) SELECT * FROM t1 "123456789012345678901234567890123456789012345678901234567890123" JOIN t2 ON ("123456789012345678901234567890123456789012345678901234567890123".id = t2.id) JOIN t3 ON (t2.id = t3.id);
/*+
Leading(123456789012345678901234567890123456789012345678901234567890123 t2 t3)
SeqScan(123456789012345678901234567890123456789012345678901234567890123)
MergeJoin(123456789012345678901234567890123456789012345678901234567890123 t2)
Set(123456789012345678901234567890123456789012345678901234567890123 1)
*/
EXPLAIN (COSTS false) SELECT * FROM t1 "123456789012345678901234567890123456789012345678901234567890123" JOIN t2 ON ("123456789012345678901234567890123456789012345678901234567890123".id = t2.id) JOIN t3 ON (t2.id = t3.id);
/*+
Leading(1234567890123456789012345678901234567890123456789012345678901234 t2 t3)
SeqScan(1234567890123456789012345678901234567890123456789012345678901234)
MergeJoin(1234567890123456789012345678901234567890123456789012345678901234 t2)
Set(1234567890123456789012345678901234567890123456789012345678901234 1)
Set(cursor_tuple_fraction 0.1234567890123456789012345678901234567890123456789012345678901234)
*/
EXPLAIN (COSTS false) SELECT * FROM t1 "1234567890123456789012345678901234567890123456789012345678901234" JOIN t2 ON ("1234567890123456789012345678901234567890123456789012345678901234".id = t2.id) JOIN t3 ON (t2.id = t3.id);
SET "123456789012345678901234567890123456789012345678901234567890123" TO 1;
SET "1234567890123456789012345678901234567890123456789012345678901234" TO 1;
SET cursor_tuple_fraction TO 1234567890123456789012345678901234567890123456789012345678901234;

-- multi error
/*+ Set(enable_seqscan 100)Set(seq_page_cost on)*/
EXPLAIN (COSTS false) SELECT * FROM t1, t2 WHERE t1.id = t2.id;

-- debug log of candidate index to use IndexScan
EXPLAIN (COSTS false) SELECT * FROM t5 WHERE t5.id = 1;
/*+IndexScan(t5 t5_id2)*/
EXPLAIN (COSTS false) SELECT * FROM t5 WHERE t5.id = 1;
/*+IndexScan(t5 no_exist)*/
EXPLAIN (COSTS false) SELECT * FROM t5 WHERE t5.id = 1;
/*+IndexScan(t5 t5_id1 t5_id2)*/
EXPLAIN (COSTS false) SELECT * FROM t5 WHERE t5.id = 1;
/*+IndexScan(t5 no_exist t5_id2)*/
EXPLAIN (COSTS false) SELECT * FROM t5 WHERE t5.id = 1;
/*+IndexScan(t5 no_exist5 no_exist2)*/
EXPLAIN (COSTS false) SELECT * FROM t5 WHERE t5.id = 1;

-- outer inner
EXPLAIN (COSTS false) SELECT * FROM t1, t2, t3 WHERE t1.id = t2.id AND t2.val = t3.val AND t1.id < 10;

/*+Leading((t1))*/
EXPLAIN (COSTS false) SELECT * FROM t1, t2, t3 WHERE t1.id = t2.id AND t2.val = t3.val AND t1.id < 10;
/*+Leading((t1 t2))*/
EXPLAIN (COSTS false) SELECT * FROM t1, t2, t3 WHERE t1.id = t2.id AND t2.val = t3.val AND t1.id < 10;
/*+Leading((t1 t2 t3))*/
EXPLAIN (COSTS false) SELECT * FROM t1, t2, t3 WHERE t1.id = t2.id AND t2.val = t3.val AND t1.id < 10;

EXPLAIN (COSTS false) SELECT * FROM t1, t2 WHERE t1.id = t2.id AND t1.id < 10;
/*+Leading((t1 t2))*/
EXPLAIN (COSTS false) SELECT * FROM t1, t2 WHERE t1.id = t2.id AND t1.id < 10;

EXPLAIN (COSTS false) SELECT * FROM t1, t2, t3 WHERE t1.id = t2.id AND t2.val = t3.val AND t1.id < 10;
/*+Leading(((t1 t2) t3))*/
EXPLAIN (COSTS false) SELECT * FROM t1, t2, t3 WHERE t1.id = t2.id AND t2.val = t3.val AND t1.id < 10;

EXPLAIN (COSTS false) SELECT * FROM t1, t2, t3, t4 WHERE t1.id = t2.id AND t3.id = t4.id AND t1.val = t3.val AND t1.id < 10;
/*+Leading((((t1 t2) t3) t4))*/
EXPLAIN (COSTS false) SELECT * FROM t1, t2, t3, t4 WHERE t1.id = t2.id AND t3.id = t4.id AND t1.val = t3.val AND t1.id < 10;

EXPLAIN (COSTS false) SELECT * FROM t1, t2, t3 WHERE t1.id = t2.id AND t2.val = t3.val AND t1.id < 10;
/*+Leading(((t1 t2) t3))*/
EXPLAIN (COSTS false) SELECT * FROM t1, t2, t3 WHERE t1.id = t2.id AND t2.val = t3.val AND t1.id < 10;
/*+Leading((t1 (t2 t3)))*/
EXPLAIN (COSTS false) SELECT * FROM t1, t2, t3 WHERE t1.id = t2.id AND t2.val = t3.val AND t1.id < 10;

EXPLAIN (COSTS false) SELECT * FROM t1, t2, t3, t4 WHERE t1.id = t2.id AND t3.id = t4.id AND t1.val = t3.val AND t1.id < 10;
/*+Leading(((t1 t2) (t3 t4)))*/
EXPLAIN (COSTS false) SELECT * FROM t1, t2, t3, t4 WHERE t1.id = t2.id AND t3.id = t4.id AND t1.val = t3.val AND t1.id < 10;

EXPLAIN (COSTS false) SELECT * FROM t1, t2, t3 WHERE t1.id = t2.id AND t2.val = t3.val AND t1.id < ( SELECT t1_2.id FROM t1 t1_2, t2 t2_2 WHERE t1_2.id = t2_2.id AND t2_2.val > 100 ORDER BY t1_2.id LIMIT 1);
/*+Leading(((t1 t2) t3)) Leading(((t3 t1) t2))*/
EXPLAIN (COSTS false) SELECT * FROM t1, t2, t3 WHERE t1.id = t2.id AND t1.val = t3.val AND t1.id < ( SELECT t1_2.id FROM t1 t1_2, t2 t2_2 WHERE t1_2.id = t2_2.id AND t2_2.val > 100 ORDER BY t1_2.id LIMIT 1);
/*+Leading(((t1 t2) t3)) Leading((t1_2 t2_2))*/
EXPLAIN (COSTS false) SELECT * FROM t1, t2, t3 WHERE t1.id = t2.id AND t2.val = t3.val AND t1.id < ( SELECT t1_2.id FROM t1 t1_2, t2 t2_2 WHERE t1_2.id = t2_2.id AND t2_2.val > 100 ORDER BY t1_2.id LIMIT 1);
/*+Leading(((((t1 t2) t3) t1_2) t2_2))*/
EXPLAIN (COSTS false) SELECT * FROM t1, t2, t3 WHERE t1.id = t2.id AND t2.val = t3.val AND t1.id < ( SELECT t1_2.id FROM t1 t1_2, t2 t2_2 WHERE t1_2.id = t2_2.id AND t2_2.val > 100 ORDER BY t1_2.id LIMIT 1);

-- Specified outer/inner leading hint and join method hint at the same time
/*+Leading(((t1 t2) t3))*/
EXPLAIN (COSTS false) SELECT * FROM t1, t2, t3 WHERE t1.id = t2.id AND t2.val = t3.val AND t1.id < 10;
/*+Leading(((t1 t2) t3)) MergeJoin(t1 t2)*/
EXPLAIN (COSTS false) SELECT * FROM t1, t2, t3 WHERE t1.id = t2.id AND t2.val = t3.val AND t1.id < 10;
/*+Leading(((t1 t2) t3)) MergeJoin(t1 t2 t3)*/
EXPLAIN (COSTS false) SELECT * FROM t1, t2, t3 WHERE t1.id = t2.id AND t2.val = t3.val AND t1.id < 10;
/*+Leading(((t1 t2) t3)) MergeJoin(t1 t3)*/
EXPLAIN (COSTS false) SELECT * FROM t1, t2, t3 WHERE t1.id = t2.id AND t2.val = t3.val AND t1.id < 10;

EXPLAIN (COSTS false) SELECT * FROM t1, t2, t3, t4 WHERE t1.id = t2.id AND t3.id = t4.id AND t1.val = t3.val AND t1.id < 10;
/*+Leading(((t1 t2) t3)) MergeJoin(t3 t4)*/
EXPLAIN (COSTS false) SELECT * FROM t1, t2, t3, t4 WHERE t1.id = t2.id AND t3.id = t4.id AND t1.val = t3.val AND t1.id < 10;
/*+Leading(((t1 t2) t3)) MergeJoin(t1 t2 t3 t4)*/
EXPLAIN (COSTS false) SELECT * FROM t1, t2, t3, t4 WHERE t1.id = t2.id AND t3.id = t4.id AND t1.val = t3.val AND t1.id < 10;

/*+ Leading ( ( t1 ( t2 t3 ) ) ) */
EXPLAIN (COSTS false) SELECT * FROM t1, t2, t3 WHERE t1.id = t2.id AND t2.val = t3.val AND t1.id < 10;
/*+Leading((t1(t2 t3)))*/
EXPLAIN (COSTS false) SELECT * FROM t1, t2, t3 WHERE t1.id = t2.id AND t2.val = t3.val AND t1.id < 10;
/*+Leading(("t1(t2" "t3)"))*/
EXPLAIN (COSTS false) SELECT * FROM t1, t2, t3 WHERE t1.id = t2.id AND t2.val = t3.val AND t1.id < 10;
/*+ Leading ( ( ( t1 t2 ) t3 ) ) */
EXPLAIN (COSTS false) SELECT * FROM t1, t2, t3 WHERE t1.id = t2.id AND t2.val = t3.val AND t1.id < 10;
/*+Leading(((t1 t2)t3))*/
EXPLAIN (COSTS false) SELECT * FROM t1, t2, t3 WHERE t1.id = t2.id AND t2.val = t3.val AND t1.id < 10;
/*+Leading(("(t1" "t2)t3"))*/
EXPLAIN (COSTS false) SELECT * FROM t1, t2, t3 WHERE t1.id = t2.id AND t2.val = t3.val AND t1.id < 10;

/*+Leading((t1(t2(t3(t4 t5)))))*/
EXPLAIN (COSTS false) SELECT * FROM t1, t2, t3, t4, t5 WHERE t1.id = t2.id AND t1.id = t3.id AND t1.id = t4.id AND t1.id = t5.id;
/*+Leading((t5(t4(t3(t2 t1)))))*/
EXPLAIN (COSTS false) SELECT * FROM t1, t2, t3, t4, t5 WHERE t1.id = t2.id AND t1.id = t3.id AND t1.id = t4.id AND t1.id = t5.id;
/*+Leading(((((t1 t2)t3)t4)t5))*/
EXPLAIN (COSTS false) SELECT * FROM t1, t2, t3, t4, t5 WHERE t1.id = t2.id AND t1.id = t3.id AND t1.id = t4.id AND t1.id = t5.id;
/*+Leading(((((t5 t4)t3)t2)t1))*/
EXPLAIN (COSTS false) SELECT * FROM t1, t2, t3, t4, t5 WHERE t1.id = t2.id AND t1.id = t3.id AND t1.id = t4.id AND t1.id = t5.id;
/*+Leading(((t1 t2)(t3(t4 t5))))*/
EXPLAIN (COSTS false) SELECT * FROM t1, t2, t3, t4, t5 WHERE t1.id = t2.id AND t1.id = t3.id AND t1.id = t4.id AND t1.id = t5.id;
/*+Leading(((t5 t4)(t3(t2 t1))))*/
EXPLAIN (COSTS false) SELECT * FROM t1, t2, t3, t4, t5 WHERE t1.id = t2.id AND t1.id = t3.id AND t1.id = t4.id AND t1.id = t5.id;
/*+Leading((((t1 t2)t3)(t4 t5)))*/
EXPLAIN (COSTS false) SELECT * FROM t1, t2, t3, t4, t5 WHERE t1.id = t2.id AND t1.id = t3.id AND t1.id = t4.id AND t1.id = t5.id;
/*+Leading((((t5 t4)t3)(t2 t1)))*/
EXPLAIN (COSTS false) SELECT * FROM t1, t2, t3, t4, t5 WHERE t1.id = t2.id AND t1.id = t3.id AND t1.id = t4.id AND t1.id = t5.id;

-- inherite table test to specify the index's name
EXPLAIN (COSTS false) SELECT * FROM p2 WHERE id >= 50 AND id <= 51 AND p2.ctid = '(1,1)';
/*+IndexScan(p2 p2_pkey)*/
EXPLAIN (COSTS false) SELECT * FROM p2 WHERE id >= 50 AND id <= 51 AND p2.ctid = '(1,1)';
/*+IndexScan(p2 p2_id_val_idx)*/
EXPLAIN (COSTS false) SELECT * FROM p2 WHERE id >= 50 AND id <= 51 AND p2.ctid = '(1,1)';
/*+IndexScan(p2 p2_val_id_idx)*/
EXPLAIN (COSTS false) SELECT * FROM p2 WHERE id >= 50 AND id <= 51 AND p2.ctid = '(1,1)';

EXPLAIN (COSTS false) SELECT val FROM p2 WHERE val >= '50' AND val <= '51' AND p2.ctid = '(1,1)';

-- Inhibit parallel exection to avoid interfaring the hint
set max_parallel_workers_per_gather to 0;
/*+ IndexScan(p2 p2_val)*/
EXPLAIN (COSTS false) SELECT val FROM p2 WHERE val >= '50' AND val <= '51' AND p2.ctid = '(1,1)';
/*+IndexScan(p2 p2_pkey)*/
EXPLAIN (COSTS false) SELECT * FROM p2 WHERE id >= 50 AND id <= 51 AND p2.ctid = '(1,1)';
/*+IndexScan(p2 p2_id2_val)*/
EXPLAIN (COSTS false) SELECT * FROM p2 WHERE id >= 50 AND id <= 51 AND p2.ctid = '(1,1)';
/*+IndexScan(p2 p2_val2_id)*/
EXPLAIN (COSTS false) SELECT * FROM p2 WHERE id >= 50 AND id <= 51 AND p2.ctid = '(1,1)';

/*+IndexScan(p2 p2_pkey)*/
EXPLAIN (COSTS false) SELECT * FROM p2 WHERE id >= 50 AND id <= 51 AND p2.ctid = '(1,1)';
/*+IndexScan(p2 p2_c1_id_val_idx)*/
EXPLAIN (COSTS false) SELECT * FROM p2 WHERE id >= 50 AND id <= 51 AND p2.ctid = '(1,1)';
/*+IndexScan(p2 no_exist)*/
EXPLAIN (COSTS false) SELECT * FROM p2 WHERE id >= 50 AND id <= 51 AND p2.ctid = '(1,1)';
/*+IndexScan(p2 p2_pkey p2_c1_id_val_idx)*/
EXPLAIN (COSTS false) SELECT * FROM p2 WHERE id >= 50 AND id <= 51 AND p2.ctid = '(1,1)';
/*+IndexScan(p2 p2_pkey no_exist)*/
EXPLAIN (COSTS false) SELECT * FROM p2 WHERE id >= 50 AND id <= 51 AND p2.ctid = '(1,1)';
/*+IndexScan(p2 p2_c1_id_val_idx no_exist)*/
EXPLAIN (COSTS false) SELECT * FROM p2 WHERE id >= 50 AND id <= 51 AND p2.ctid = '(1,1)';
/*+IndexScan(p2 p2_pkey p2_c1_id_val_idx no_exist)*/
EXPLAIN (COSTS false) SELECT * FROM p2 WHERE id >= 50 AND id <= 51 AND p2.ctid = '(1,1)';

/*+IndexScan(p2 p2_val_idx)*/
EXPLAIN (COSTS false) SELECT val FROM p2 WHERE val >= '50' AND val <= '51' AND p2.ctid = '(1,1)';
/*+IndexScan(p2 p2_expr)*/
EXPLAIN (COSTS false) SELECT val FROM p2 WHERE val >= '50' AND val <= '51' AND p2.ctid = '(1,1)';
/*+IndexScan(p2 p2_val_idx6)*/
EXPLAIN (COSTS false) SELECT val FROM p2 WHERE val >= '50' AND val <= '51' AND p2.ctid = '(1,1)';
/*+IndexScan(p2 p2_val_idx p2_val_idx6)*/
EXPLAIN (COSTS false) SELECT val FROM p2 WHERE val >= '50' AND val <= '51' AND p2.ctid = '(1,1)';

-- regular expression
-- ordinary table
EXPLAIN (COSTS false) SELECT id FROM t5 WHERE id = 1;
/*+ IndexScanRegexp(t5 t5_[^i].*)*/
EXPLAIN (COSTS false) SELECT id FROM t5 WHERE id = 1;
/*+ IndexScanRegexp(t5 t5_id[0-9].*)*/
EXPLAIN (COSTS false) SELECT id FROM t5 WHERE id = 1;
/*+ IndexScanRegexp(t5 t5[^_].*)*/
EXPLAIN (COSTS false) SELECT id FROM t5 WHERE id = 1;
/*+ IndexScanRegexp(t5 ^.*t5_idaaaaaaaaaaaaaaaaaaaaaaaaaaaaaaaaaaaaaaaaaaaaaaaaaaaaaaaaab)*/
EXPLAIN (COSTS false) SELECT id FROM t5 WHERE id = 1;
/*+ IndexScan(t5 t5_id[0-9].*)*/
EXPLAIN (COSTS false) SELECT id FROM t5 WHERE id = 1;
/*+ IndexOnlyScanRegexp(t5 t5_[^i].*)*/
EXPLAIN (COSTS false) SELECT id FROM t5 WHERE id = 1;
/*+ IndexOnlyScanRegexp(t5 t5_id[0-9].*)*/
EXPLAIN (COSTS false) SELECT id FROM t5 WHERE id = 1;
/*+ IndexOnlyScanRegexp(t5 t5[^_].*)*/
EXPLAIN (COSTS false) SELECT id FROM t5 WHERE id = 1;
/*+ IndexOnlyScanRegexp(t5 ^.*t5_idaaaaaaaaaaaaaaaaaaaaaaaaaaaaaaaaaaaaaaaaaaaaaaaaaaaaaaaaab)*/
EXPLAIN (COSTS false) SELECT id FROM t5 WHERE id = 1;
/*+ IndexOnlyScan(t5 t5_id[0-9].*)*/
EXPLAIN (COSTS false) SELECT id FROM t5 WHERE id = 1;
/*+ BitmapScanRegexp(t5 t5_[^i].*)*/
EXPLAIN (COSTS false) SELECT id FROM t5 WHERE id = 1;
/*+ BitmapScanRegexp(t5 t5_id[0-9].*)*/
EXPLAIN (COSTS false) SELECT id FROM t5 WHERE id = 1;
/*+ BitmapScanRegexp(t5 t5[^_].*)*/
EXPLAIN (COSTS false) SELECT id FROM t5 WHERE id = 1;
/*+ BitmapScanRegexp(t5 ^.*t5_idaaaaaaaaaaaaaaaaaaaaaaaaaaaaaaaaaaaaaaaaaaaaaaaaaaaaaaaaab)*/
EXPLAIN (COSTS false) SELECT id FROM t5 WHERE id = 1;
/*+ BitmapScan(t5 t5_id[0-9].*)*/
EXPLAIN (COSTS false) SELECT id FROM t5 WHERE id = 1;

-- Inheritance
EXPLAIN (COSTS false) SELECT val FROM p1 WHERE val = 1;
/*+ IndexScanRegexp(p1 p1_.*[^0-9]$)*/
EXPLAIN (COSTS false) SELECT val FROM p1 WHERE val = 1;
/*+ IndexScanRegexp(p1 p1_.*val2.*)*/
EXPLAIN (COSTS false) SELECT val FROM p1 WHERE val = 1;
/*+ IndexScanRegexp(p1 p1[^_].*)*/
EXPLAIN (COSTS false) SELECT val FROM p1 WHERE val = 1;
/*+ IndexScan(p1 p1_.*val2.*)*/
EXPLAIN (COSTS false) SELECT val FROM p1 WHERE val = 1;
/*+ IndexOnlyScanRegexp(p1 p1_.*[^0-9]$)*/
EXPLAIN (COSTS false) SELECT val FROM p1 WHERE val = 1;
/*+ IndexOnlyScanRegexp(p1 p1_.*val2.*)*/
EXPLAIN (COSTS false) SELECT val FROM p1 WHERE val = 1;
/*+ IndexOnlyScanRegexp(p1 p1[^_].*)*/
EXPLAIN (COSTS false) SELECT val FROM p1 WHERE val = 1;
/*+ IndexOnlyScan(p1 p1_.*val2.*)*/
EXPLAIN (COSTS false) SELECT val FROM p1 WHERE val = 1;
/*+ BitmapScanRegexp(p1 p1_.*[^0-9]$)*/
EXPLAIN (COSTS false) SELECT val FROM p1 WHERE val = 1;
/*+ BitmapScanRegexp(p1 p1_.*val2.*)*/
EXPLAIN (COSTS false) SELECT val FROM p1 WHERE val = 1;
/*+ BitmapScanRegexp(p1 p1[^_].*)*/
EXPLAIN (COSTS false) SELECT val FROM p1 WHERE val = 1;
/*+ BitmapScan(p1 p1_.*val2.*)*/
EXPLAIN (COSTS false) SELECT val FROM p1 WHERE val = 1;

-- search from hint table
INSERT INTO hint_plan.hints (norm_query_string, application_name, hints) VALUES ('EXPLAIN (COSTS false) SELECT * FROM t1 WHERE t1.id = ?;', '', 'SeqScan(t1)');
INSERT INTO hint_plan.hints (norm_query_string, application_name, hints) VALUES ('EXPLAIN (COSTS false) SELECT id FROM t1 WHERE t1.id = ?;', '', 'IndexScan(t1)');
INSERT INTO hint_plan.hints (norm_query_string, application_name, hints) VALUES ('EXPLAIN SELECT * FROM t1 WHERE t1.id = ?;', '', 'BitmapScan(t1)');
SELECT * FROM hint_plan.hints ORDER BY id;
SET pg_hint_plan.enable_hint_table = on;
EXPLAIN (COSTS false) SELECT * FROM t1 WHERE t1.id = 1;
SET pg_hint_plan.enable_hint_table = off;
EXPLAIN (COSTS false) SELECT * FROM t1 WHERE t1.id = 1;
TRUNCATE hint_plan.hints;
VACUUM ANALYZE hint_plan.hints;

-- plpgsql test
EXPLAIN (COSTS false) SELECT id FROM t1 WHERE t1.id = 1;

-- static function
CREATE FUNCTION testfunc() RETURNS RECORD AS $$
DECLARE
  ret record;
BEGIN
  SELECT /*+ SeqScan(t1) */ * INTO ret FROM t1 LIMIT 1;
  RETURN ret;
END;
$$ LANGUAGE plpgsql;
SELECT testfunc();

-- dynamic function
DROP FUNCTION testfunc();
CREATE FUNCTION testfunc() RETURNS void AS $$
BEGIN
  EXECUTE format('/*+ SeqScan(t1) */ SELECT * FROM t1');
END;
$$ LANGUAGE plpgsql;
SELECT testfunc();

-- This should not use SeqScan(t1)
/*+ IndexScan(t1) */ SELECT * from t1 LIMIT 1;

-- Perform
DROP FUNCTION testfunc();
CREATE FUNCTION testfunc() RETURNS void AS $$
BEGIN
  PERFORM  1, /*+ SeqScan(t1) */ * from t1;
END;
$$ LANGUAGE plpgsql;
SELECT testfunc();

-- FOR loop
DROP FUNCTION testfunc();
CREATE FUNCTION testfunc() RETURNS int AS $$
DECLARE
  sum int;
  v int;
BEGIN
  sum := 0;
  FOR v IN SELECT /*+ SeqScan(t1) */ v FROM t1 ORDER BY id LOOP
    sum := sum + v;
  END LOOP;
  RETURN v;
END;
$$ LANGUAGE plpgsql;
SELECT testfunc();

-- Dynamic FOR loop
DROP FUNCTION testfunc();
CREATE FUNCTION testfunc() RETURNS int AS $$
DECLARE
  sum int;
  v int;
  i   int;
BEGIN
  sum := 0;
  FOR v IN EXECUTE 'SELECT /*+ SeqScan(t1) */ val FROM t1 ORDER BY id' LOOP
    sum := sum + v;
  END LOOP;
  RETURN v;
END;
$$ LANGUAGE plpgsql;
SELECT testfunc();

-- Cursor FOR loop
DROP FUNCTION testfunc();
CREATE FUNCTION testfunc() RETURNS int AS $$
DECLARE
  ref CURSOR FOR SELECT /*+ SeqScan(t1) */ * FROM t1 ORDER BY id;
  rec record;
  sum int := 0;
BEGIN
  FOR rec IN ref LOOP
    sum := sum + rec.val;
  END LOOP;
  RETURN sum;
END;
$$ LANGUAGE plpgsql;
SELECT testfunc();

-- RETURN QUERY
DROP FUNCTION testfunc();
CREATE FUNCTION testfunc() RETURNS SETOF t1 AS $$
BEGIN
  RETURN QUERY SELECT /*+ SeqScan(t1) */ * FROM t1 ORDER BY id;
END;
$$ LANGUAGE plpgsql;
SELECT * FROM testfunc() LIMIT 1;

-- Test for error exit from inner SQL statement.
DROP FUNCTION testfunc();
CREATE FUNCTION testfunc() RETURNS SETOF t1 AS $$
BEGIN
  RETURN QUERY SELECT /*+ SeqScan(t1) */ * FROM ttx ORDER BY id;
END;
$$ LANGUAGE plpgsql;
SELECT * FROM testfunc() LIMIT 1;

-- this should not use SeqScan(t1) hint.
/*+ IndexScan(t1) */ SELECT * from t1 LIMIT 1;

DROP FUNCTION testfunc();
DROP EXTENSION pg_hint_plan;

CREATE FUNCTION reset_stats_and_wait() RETURNS void AS $$
DECLARE
  rows int;
BEGIN
  rows = 1;
  while rows > 0 LOOP
   PERFORM pg_stat_reset();
   PERFORM pg_sleep(0.5);
   SELECT sum(seq_scan + idx_scan) from pg_stat_user_tables into rows;
  END LOOP;
END;
$$ LANGUAGE plpgsql;

-- Dynamic query in pl/pgsql
CREATE OR REPLACE FUNCTION dynsql1(x int) RETURNS int AS $$
DECLARE c int;
BEGIN
  EXECUTE '/*+ IndexScan(t1) */ SELECT count(*) FROM t1 WHERE id < $1'
  	INTO c USING x;
  RETURN c;
END;
$$ VOLATILE LANGUAGE plpgsql;
vacuum analyze t1;
SET pg_hint_plan.enable_hint = false;
SELECT pg_sleep(1);
SELECT reset_stats_and_wait();
SELECT dynsql1(9000);
SELECT pg_sleep(1);
SELECT relname, seq_scan > 0 as seq_scan, idx_scan > 0 as idx_scan FROM pg_stat_user_tables WHERE schemaname = 'public' AND relname = 't1';
SET pg_hint_plan.enable_hint = true;
<<<<<<< HEAD
=======
SELECT pg_sleep(1);
>>>>>>> ac30b061
SELECT reset_stats_and_wait();
SELECT dynsql1(9000);
SELECT pg_sleep(1);
SELECT relname, seq_scan > 0 as seq_scan, idx_scan > 0 as idx_scan FROM pg_stat_user_tables WHERE schemaname = 'public' AND relname = 't1';

-- Looped dynamic query in pl/pgsql
CREATE OR REPLACE FUNCTION dynsql2(x int, OUT r int) AS $$
DECLARE
  c text;
  s int;
BEGIN
  r := 0;
  FOR c IN SELECT f.f FROM (VALUES ('p1_c1'), ('p1_c2')) f(f) LOOP
    FOR s IN EXECUTE '/*+ IndexScan(' || c || ' ' || c || '_pkey) */ SELECT sum(val) FROM ' || c || ' WHERE id < ' || x LOOP
      r := r + s;
    END LOOP;
  END LOOP;
END;
$$ VOLATILE LANGUAGE plpgsql;
SET pg_hint_plan.enable_hint = false;
<<<<<<< HEAD
=======
SELECT pg_sleep(1);
>>>>>>> ac30b061
SELECT reset_stats_and_wait();
SELECT dynsql2(9000);
SELECT pg_sleep(1);
-- one of the index scans happened while planning.
SELECT relname, seq_scan, idx_scan FROM pg_stat_user_tables WHERE schemaname = 'public' AND (relname = 'p1_c1' OR relname = 'p1_c2');
SET pg_hint_plan.enable_hint = true;
<<<<<<< HEAD
=======
SELECT pg_sleep(1);
>>>>>>> ac30b061
SELECT reset_stats_and_wait();
SELECT dynsql2(9000);
SELECT pg_sleep(1);
-- the index scan happened while planning.
SELECT relname, seq_scan, idx_scan FROM pg_stat_user_tables WHERE schemaname = 'public' AND (relname = 'p1_c1' OR relname = 'p1_c2');

-- Subqueries on inheritance tables under UNION
EXPLAIN (COSTS off) SELECT val FROM p1 WHERE val < 1000
UNION ALL
SELECT val::int FROM p2 WHERE id < 1000;

/*+ IndexScan(p1 p1_val2) */
EXPLAIN (COSTS off) SELECT val FROM p1 WHERE val < 1000
UNION ALL
SELECT val::int FROM p2 WHERE id < 1000;

/*+ IndexScan(p1 p1_val2) IndexScan(p2 p2_id_val_idx) */
EXPLAIN (COSTS off) SELECT val FROM p1 WHERE val < 1000
UNION ALL
SELECT val::int FROM p2 WHERE id < 1000;

-- union all case
EXPLAIN (COSTS off) SELECT val FROM p1 WHERE val < 1000
UNION
SELECT val::int FROM p2 WHERE id < 1000;

/*+ IndexScan(p2 p2_id_val_idx) */
EXPLAIN (COSTS off) SELECT val FROM p1 WHERE val < 1000
UNION
SELECT val::int FROM p2 WHERE id < 1000;

/*+ IndexScan(p1 p1_val2) IndexScan(p2 p2_id_val_idx) */
EXPLAIN (COSTS off) SELECT val FROM p1 WHERE val < 1000
UNION
SELECT val::int FROM p2 WHERE id < 1000;

--
-- Rows hint tests
--
-- Explain result includes "Planning time" if COSTS is enabled, but
-- this test needs it enabled for get rows count. So do tests via psql
-- and grep -v the mutable line.

-- Parse error check
/*+ Rows() */ SELECT 1;
/*+ Rows(x) */ SELECT 1;

-- value types
\o results/pg_hint_plan.tmpout
EXPLAIN SELECT * FROM t1 JOIN t2 ON (t1.id = t2.id);
\o
\! sql/maskout.sh results/pg_hint_plan.tmpout

\o results/pg_hint_plan.tmpout
/*+ Rows(t1 t2 #99) */
EXPLAIN SELECT * FROM t1 JOIN t2 ON (t1.id = t2.id);
\o
\! sql/maskout.sh results/pg_hint_plan.tmpout

\o results/pg_hint_plan.tmpout
/*+ Rows(t1 t2 +99) */
EXPLAIN SELECT * FROM t1 JOIN t2 ON (t1.id = t2.id);
\o
\! sql/maskout.sh results/pg_hint_plan.tmpout

\o results/pg_hint_plan.tmpout
/*+ Rows(t1 t2 -99) */
EXPLAIN SELECT * FROM t1 JOIN t2 ON (t1.id = t2.id);
\o
\! sql/maskout.sh results/pg_hint_plan.tmpout

\o results/pg_hint_plan.tmpout
/*+ Rows(t1 t2 *99) */
EXPLAIN SELECT * FROM t1 JOIN t2 ON (t1.id = t2.id);
\o
\! sql/maskout.sh results/pg_hint_plan.tmpout

\o results/pg_hint_plan.tmpout
/*+ Rows(t1 t2 *0.01) */
EXPLAIN SELECT * FROM t1 JOIN t2 ON (t1.id = t2.id);
\o
\! sql/maskout.sh results/pg_hint_plan.tmpout

\o results/pg_hint_plan.tmpout
/*+ Rows(t1 t2 #aa) */
EXPLAIN SELECT * FROM t1 JOIN t2 ON (t1.id = t2.id); -- ERROR
\o
\! sql/maskout.sh results/pg_hint_plan.tmpout

\o results/pg_hint_plan.tmpout
/*+ Rows(t1 t2 /99) */
EXPLAIN SELECT * FROM t1 JOIN t2 ON (t1.id = t2.id); -- ERROR
\o
\! sql/maskout.sh results/pg_hint_plan.tmpout

-- round up to 1
\o results/pg_hint_plan.tmpout
/*+ Rows(t1 t2 -99999) */
EXPLAIN SELECT * FROM t1 JOIN t2 ON (t1.id = t2.id);
\o
\! sql/maskout.sh results/pg_hint_plan.tmpout

-- complex join tree
\o results/pg_hint_plan.tmpout
EXPLAIN SELECT * FROM t1 JOIN t2 ON (t1.id = t2.id) JOIN t3 ON (t3.id = t2.id);
\o
\! sql/maskout.sh results/pg_hint_plan.tmpout

\o results/pg_hint_plan.tmpout
/*+ Rows(t1 t2 #22) */
EXPLAIN SELECT * FROM t1 JOIN t2 ON (t1.id = t2.id) JOIN t3 ON (t3.id = t2.id);
\o
\! sql/maskout.sh results/pg_hint_plan.tmpout

\o results/pg_hint_plan.tmpout
/*+ Rows(t1 t3 *10) */
EXPLAIN SELECT * FROM t1 JOIN t2 ON (t1.id = t2.id) JOIN t3 ON (t3.id = t2.id);
\o
set max_parallel_workers_per_gather to DEFAULT;
\! sql/maskout.sh results/pg_hint_plan.tmpout
\! rm results/pg_hint_plan.tmpout

-- hint error level
set client_min_messages to 'DEBUG1';
/*+ SeqScan( */ SELECT 1;
/*+ SeqScan(t1) */ SELECT * FROM t1 LIMIT 0;
set pg_hint_plan.parse_messages to 'ERROR';
-- Force an error before running the planner hook, when forcing the Set hints.
/*+ Set(work_mem "foo") */ SELECT 1;
/*+ SeqScan(t1) */ SELECT * FROM t1 LIMIT 0;
set pg_hint_plan.message_level to 'DEBUG1';
set pg_hint_plan.parse_messages to 'NOTICE';
/*+ SeqScan( */ SELECT 1;
/*+ SeqScan(t1) */ SELECT * FROM t1 LIMIT 0;

-- all hint types together
/*+ SeqScan(t1) MergeJoin(t1 t2) Leading(t1 t2) Rows(t1 t2 +10) Parallel(t1 8 hard) Set(random_page_cost 2.0)*/
EXPLAIN (costs off) SELECT * FROM t1 JOIN t2 ON (t1.id = t2.id) JOIN t3 ON (t3.id = t2.id);<|MERGE_RESOLUTION|>--- conflicted
+++ resolved
@@ -1,7 +1,11 @@
+-- This test is derived from the pg_hint_plan test in
+-- <https://github.com/ossc-db/pg_hint_plan/>.
 SET search_path TO public;
 SET client_min_messages TO log;
 \set SHOW_CONTEXT always
 
+-- In general, for postgres since t1.id and t2.id is sorted, merge joins should be optimal.
+-- However, since YB does not support merge join nested loop joins will be used.
 EXPLAIN (COSTS false) SELECT * FROM t1, t2 WHERE t1.id = t2.id;
 EXPLAIN (COSTS false) SELECT * FROM t1, t2 WHERE t1.val = t2.val;
 
@@ -34,6 +38,7 @@
 EXPLAIN (COSTS false) SELECT * FROM t1, t2 WHERE t1.id = t2.id;
 EXPLAIN (COSTS false) SELECT * FROM t1, t2 WHERE t1.val = t2.val;
 
+-- pg_hint_plan when enabled recognizes Test as an unknown keyword
 /*+ Test (t1 t2) */
 EXPLAIN (COSTS false) SELECT * FROM t1, t2 WHERE t1.id = t2.id;
 SET pg_hint_plan.enable_hint TO off;
@@ -41,14 +46,18 @@
 EXPLAIN (COSTS false) SELECT * FROM t1, t2 WHERE t1.id = t2.id;
 SET pg_hint_plan.enable_hint TO on;
 
+-- Planner Method Configuration parameters can be controlled as a part of pg_hint_plan comments.
+-- pg_hint_plan comment formatting wrong
 /*Set(enable_indexscan off)*/
 EXPLAIN (COSTS false) SELECT * FROM t1, t2 WHERE t1.id = t2.id;
+-- pg_hint_plan comment formatting wrong
 --+Set(enable_indexscan off)
 EXPLAIN (COSTS false) SELECT * FROM t1, t2 WHERE t1.id = t2.id;
 /*+Set(enable_indexscan off) /* nest comment */ */
 EXPLAIN (COSTS false) SELECT * FROM t1, t2 WHERE t1.id = t2.id;
 /*+Set(enable_indexscan off)*/
 EXPLAIN (COSTS false) SELECT * FROM t1, t2 WHERE t1.id = t2.id;
+-- pg_hint_plan_comments can be used in between queries
 EXPLAIN (COSTS false) /*+Set(enable_indexscan off)*/
  SELECT * FROM t1, t2 WHERE t1.id = t2.id;
 /*+ Set(enable_indexscan off) Set(enable_hashjoin off) */
@@ -56,15 +65,17 @@
 
 /*+ 	 Set 	 ( 	 enable_indexscan 	 off 	 ) 	 */
 EXPLAIN (COSTS false) SELECT * FROM t1, t2 WHERE t1.id = t2.id;
-/*+ 	 
-	 	Set 	 
-	 	( 	 
-	 	enable_indexscan 	 
-	 	off 	 
-	 	) 	 
-	 	*/	 	
-EXPLAIN (COSTS false) SELECT * FROM t1, t2 WHERE t1.id = t2.id;
-/*+ Set(enable_indexscan off)Set(enable_nestloop off)Set(enable_mergejoin off)	 	
+/*+
+	 	Set
+	 	(
+	 	enable_indexscan
+	 	off
+	 	)
+	 	*/
+EXPLAIN (COSTS false) SELECT * FROM t1, t2 WHERE t1.id = t2.id;
+-- YB_COMMENT
+-- Output of this query is different from postgres. Will change once YB optimizes planner
+/*+ Set(enable_indexscan off)Set(enable_nestloop off)Set(enable_mergejoin off)
 	 	Set(enable_seqscan off)
 	 	*/
 EXPLAIN (COSTS false) SELECT * FROM t1, t2 WHERE t1.id = t2.id;
@@ -76,12 +87,16 @@
 EXPLAIN (COSTS false) SELECT * FROM t1, t2 WHERE t1.id = t2.id;
 
 /*+SeqScan() */ SELECT 1;
+-- SeqScan takes only 1 argument. Hence it appears in error hint and not in used hint in
+-- the description.
 /*+SeqScan(t1 t2)*/
 EXPLAIN (COSTS false) SELECT * FROM t1, t2 WHERE t1.id = t2.id;
 /*+SeqScan(t1)*/
 EXPLAIN (COSTS false) SELECT * FROM t1, t2 WHERE t1.id = t2.id;
 /*+SeqScan(t1)IndexScan(t2)*/
 EXPLAIN (COSTS false) SELECT * FROM t1, t2 WHERE t1.id = t2.id;
+-- YB_COMMENT
+-- Bitmapscan is not supported by YB
 /*+BitmapScan(t2)*/
 EXPLAIN (COSTS false) SELECT * FROM t1, t2 WHERE t1.id = t2.id;
 /*+BitmapScan(t2)NoSeqScan(t1)*/
@@ -91,10 +106,12 @@
 
 /*+NoBitmapScan(t1)*/
 EXPLAIN (COSTS false) SELECT * FROM t1, t4 WHERE t1.val < 10;
-/*+TidScan(t4)*/
-EXPLAIN (COSTS false) SELECT * FROM t3, t4 WHERE t3.id = t4.id AND t4.ctid = '(1,1)';
-/*+NoTidScan(t1)*/
-EXPLAIN (COSTS false) SELECT * FROM t1, t2 WHERE t1.id = t2.id AND t1.ctid = '(1,1)';
+-- YB_COMMENT
+-- Tid scan not supported by YB
+-- /*+TidScan(t4)*/
+-- EXPLAIN (COSTS false) SELECT * FROM t3, t4 WHERE t3.id = t4.id AND t4.ctid = '(1,1)';
+-- /*+NoTidScan(t1)*/
+-- EXPLAIN (COSTS false) SELECT * FROM t1, t2 WHERE t1.id = t2.id AND t1.ctid = '(1,1)';
 
 /*+ NestLoop() */ SELECT 1;
 /*+ NestLoop(x) */ SELECT 1;
@@ -102,6 +119,12 @@
 EXPLAIN (COSTS false) SELECT * FROM t1, t2 WHERE t1.id = t2.id;
 /*+NestLoop(t1 t2)*/
 EXPLAIN (COSTS false) SELECT * FROM t1, t2 WHERE t1.id = t2.id;
+
+-- YB_COMMENT
+-- Because the plan defaults to a BNL in Yugabyte, add a NoYbBatchedNL test
+/*+NoYbBatchedNL(t1 t2)*/
+EXPLAIN (COSTS false) SELECT * FROM t1, t2 WHERE t1.id = t2.id;
+
 /*+NoMergeJoin(t1 t2)*/
 EXPLAIN (COSTS false) SELECT * FROM t1, t2 WHERE t1.id = t2.id;
 
@@ -114,6 +137,26 @@
 
 /*+MergeJoin(t4 t1 t2 t3)*/
 EXPLAIN (COSTS false) SELECT * FROM t1, t2, t3, t4 WHERE t1.id = t2.id AND t1.id = t3.id AND t1.id = t4.id;
+-- YB_COMMENT
+-- If Merge joins were present, the inner two tables will utilize merge joins as id is a sorted
+-- column. Since YB does not support merge join, the inner tables are joined using Nested Loop.
+-- Output after Merge join support will look like this.
+--                        QUERY PLAN
+-- --------------------------------------------------------
+--  Hash Join
+--    Hash Cond: (t3.id = t1.id)
+--    ->  Seq Scan on t3
+--    ->  Hash
+--          ->  Merge Join
+--                Merge Cond: (t1.id = t4.id)
+--                ->  Merge Join
+--                      Merge Cond: (t1.id = t2.id)
+--                      ->  Index Scan using t1_pkey on t1
+--                      ->  Index Scan using t2_pkey on t2
+--                ->  Sort
+--                      Sort Key: t4.id
+--                      ->  Seq Scan on t4
+-- (13 rows)
 /*+HashJoin(t3 t4 t1 t2)*/
 EXPLAIN (COSTS false) SELECT * FROM t1, t2, t3, t4 WHERE t1.id = t2.id AND t1.id = t3.id AND t1.id = t4.id;
 /*+NestLoop(t2 t3 t4 t1) IndexScan(t3)*/
@@ -148,340 +191,344 @@
 
 -- single table scan hint test
 EXPLAIN (COSTS false) SELECT (SELECT max(id) FROM t1 v_1 WHERE id < 10), id FROM v1 WHERE v1.id = (SELECT max(id) FROM t1 v_2 WHERE id < 10);
+-- YB_COMMENT
+-- BitmapScan is not supported by YB
 /*+BitmapScan(v_1)*/
 EXPLAIN (COSTS false) SELECT (SELECT max(id) FROM t1 v_1 WHERE id < 10), id FROM v1 WHERE v1.id = (SELECT max(id) FROM t1 v_2 WHERE id < 10);
-/*+BitmapScan(v_2)*/
-EXPLAIN (COSTS false) SELECT (SELECT max(id) FROM t1 v_1 WHERE id < 10), id FROM v1 WHERE v1.id = (SELECT max(id) FROM t1 v_2 WHERE id < 10);
-/*+BitmapScan(t1)*/
-EXPLAIN (COSTS false) SELECT (SELECT max(id) FROM t1 v_1 WHERE id < 10), id FROM v1 WHERE v1.id = (SELECT max(id) FROM t1 v_2 WHERE id < 10);
-/*+BitmapScan(v_1)BitmapScan(v_2)*/
-EXPLAIN (COSTS false) SELECT (SELECT max(id) FROM t1 v_1 WHERE id < 10), id FROM v1 WHERE v1.id = (SELECT max(id) FROM t1 v_2 WHERE id < 10);
-/*+BitmapScan(v_1)BitmapScan(t1)*/
-EXPLAIN (COSTS false) SELECT (SELECT max(id) FROM t1 v_1 WHERE id < 10), id FROM v1 WHERE v1.id = (SELECT max(id) FROM t1 v_2 WHERE id < 10);
-/*+BitmapScan(v_2)BitmapScan(t1)*/
-EXPLAIN (COSTS false) SELECT (SELECT max(id) FROM t1 v_1 WHERE id < 10), id FROM v1 WHERE v1.id = (SELECT max(id) FROM t1 v_2 WHERE id < 10);
-/*+BitmapScan(v_1)BitmapScan(v_2)BitmapScan(t1)*/
-EXPLAIN (COSTS false) SELECT (SELECT max(id) FROM t1 v_1 WHERE id < 10), id FROM v1 WHERE v1.id = (SELECT max(id) FROM t1 v_2 WHERE id < 10);
-
+-- /*+BitmapScan(v_2)*/
+-- EXPLAIN (COSTS false) SELECT (SELECT max(id) FROM t1 v_1 WHERE id < 10), id FROM v1 WHERE v1.id = (SELECT max(id) FROM t1 v_2 WHERE id < 10);
+-- /*+BitmapScan(t1)*/
+-- EXPLAIN (COSTS false) SELECT (SELECT max(id) FROM t1 v_1 WHERE id < 10), id FROM v1 WHERE v1.id = (SELECT max(id) FROM t1 v_2 WHERE id < 10);
+-- /*+BitmapScan(v_1)BitmapScan(v_2)*/
+-- EXPLAIN (COSTS false) SELECT (SELECT max(id) FROM t1 v_1 WHERE id < 10), id FROM v1 WHERE v1.id = (SELECT max(id) FROM t1 v_2 WHERE id < 10);
+-- /*+BitmapScan(v_1)BitmapScan(t1)*/
+-- EXPLAIN (COSTS false) SELECT (SELECT max(id) FROM t1 v_1 WHERE id < 10), id FROM v1 WHERE v1.id = (SELECT max(id) FROM t1 v_2 WHERE id < 10);
+-- /*+BitmapScan(v_2)BitmapScan(t1)*/
+-- EXPLAIN (COSTS false) SELECT (SELECT max(id) FROM t1 v_1 WHERE id < 10), id FROM v1 WHERE v1.id = (SELECT max(id) FROM t1 v_2 WHERE id < 10);
+-- /*+BitmapScan(v_1)BitmapScan(v_2)BitmapScan(t1)*/
+-- EXPLAIN (COSTS false) SELECT (SELECT max(id) FROM t1 v_1 WHERE id < 10), id FROM v1 WHERE v1.id = (SELECT max(id) FROM t1 v_2 WHERE id < 10);
+--
+-- YB_COMMENT
+-- CTID based scans and searches not supported in Yugabyte
 -- full scan hint pattern test
 EXPLAIN (COSTS false) SELECT * FROM t1 WHERE id < 10 AND ctid = '(1,1)';
-/*+SeqScan(t1)*/
-EXPLAIN (COSTS false) SELECT * FROM t1 WHERE id < 10 AND ctid = '(1,1)';
-/*+IndexScan(t1)*/
-EXPLAIN (COSTS false) SELECT * FROM t1 WHERE id < 10 AND ctid = '(1,1)';
-/*+BitmapScan(t1)*/
-EXPLAIN (COSTS false) SELECT * FROM t1 WHERE id < 10 AND ctid = '(1,1)';
-/*+TidScan(t1)*/
-EXPLAIN (COSTS false) SELECT * FROM t1 WHERE id < 10 AND ctid = '(1,1)';
-/*+NoSeqScan(t1)*/
-EXPLAIN (COSTS false) SELECT * FROM t1 WHERE id < 10 AND ctid = '(1,1)';
-/*+NoIndexScan(t1)*/
-EXPLAIN (COSTS false) SELECT * FROM t1 WHERE id < 10 AND ctid = '(1,1)';
-/*+NoBitmapScan(t1)*/
-EXPLAIN (COSTS false) SELECT * FROM t1 WHERE id < 10 AND ctid = '(1,1)';
-/*+NoTidScan(t1)*/
-EXPLAIN (COSTS false) SELECT * FROM t1 WHERE id < 10 AND ctid = '(1,1)';
-
-EXPLAIN (COSTS false) SELECT * FROM t1, t2 WHERE t1.id = t2.id AND t1.ctid = '(1,1)' AND t2.ctid = '(1,1)';
-/*+SeqScan(t1)*/
-EXPLAIN (COSTS false) SELECT * FROM t1, t2 WHERE t1.id = t2.id AND t1.ctid = '(1,1)' AND t2.ctid = '(1,1)';
-/*+SeqScan(t2)*/
-EXPLAIN (COSTS false) SELECT * FROM t1, t2 WHERE t1.id = t2.id AND t1.ctid = '(1,1)' AND t2.ctid = '(1,1)';
-/*+SeqScan(t1) SeqScan(t2)*/
-EXPLAIN (COSTS false) SELECT * FROM t1, t2 WHERE t1.id = t2.id AND t1.ctid = '(1,1)' AND t2.ctid = '(1,1)';
-/*+SeqScan(t1) IndexScan(t2)*/
-EXPLAIN (COSTS false) SELECT * FROM t1, t2 WHERE t1.id = t2.id AND t1.ctid = '(1,1)' AND t2.ctid = '(1,1)';
-/*+SeqScan(t1) BitmapScan(t2)*/
-EXPLAIN (COSTS false) SELECT * FROM t1, t2 WHERE t1.id = t2.id AND t1.ctid = '(1,1)' AND t2.ctid = '(1,1)';
-/*+SeqScan(t1) TidScan(t2)*/
-EXPLAIN (COSTS false) SELECT * FROM t1, t2 WHERE t1.id = t2.id AND t1.ctid = '(1,1)' AND t2.ctid = '(1,1)';
-/*+SeqScan(t1) NoSeqScan(t2)*/
-EXPLAIN (COSTS false) SELECT * FROM t1, t2 WHERE t1.id = t2.id AND t1.ctid = '(1,1)' AND t2.ctid = '(1,1)';
-/*+SeqScan(t1) NoIndexScan(t2)*/
-EXPLAIN (COSTS false) SELECT * FROM t1, t2 WHERE t1.id = t2.id AND t1.ctid = '(1,1)' AND t2.ctid = '(1,1)';
-/*+SeqScan(t1) NoBitmapScan(t2)*/
-EXPLAIN (COSTS false) SELECT * FROM t1, t2 WHERE t1.id = t2.id AND t1.ctid = '(1,1)' AND t2.ctid = '(1,1)';
-/*+SeqScan(t1) NoTidScan(t2)*/
-EXPLAIN (COSTS false) SELECT * FROM t1, t2 WHERE t1.id = t2.id AND t1.ctid = '(1,1)' AND t2.ctid = '(1,1)';
-
-/*+IndexScan(t1)*/
-EXPLAIN (COSTS false) SELECT * FROM t1, t2 WHERE t1.id = t2.id AND t1.ctid = '(1,1)' AND t2.ctid = '(1,1)';
-/*+IndexScan(t2)*/
-EXPLAIN (COSTS false) SELECT * FROM t1, t2 WHERE t1.id = t2.id AND t1.ctid = '(1,1)' AND t2.ctid = '(1,1)';
-/*+IndexScan(t1) SeqScan(t2)*/
-EXPLAIN (COSTS false) SELECT * FROM t1, t2 WHERE t1.id = t2.id AND t1.ctid = '(1,1)' AND t2.ctid = '(1,1)';
-/*+IndexScan(t1) IndexScan(t2)*/
-EXPLAIN (COSTS false) SELECT * FROM t1, t2 WHERE t1.id = t2.id AND t1.ctid = '(1,1)' AND t2.ctid = '(1,1)';
-/*+IndexScan(t1) BitmapScan(t2)*/
-EXPLAIN (COSTS false) SELECT * FROM t1, t2 WHERE t1.id = t2.id AND t1.ctid = '(1,1)' AND t2.ctid = '(1,1)';
-/*+IndexScan(t1) TidScan(t2)*/
-EXPLAIN (COSTS false) SELECT * FROM t1, t2 WHERE t1.id = t2.id AND t1.ctid = '(1,1)' AND t2.ctid = '(1,1)';
-/*+IndexScan(t1) NoSeqScan(t2)*/
-EXPLAIN (COSTS false) SELECT * FROM t1, t2 WHERE t1.id = t2.id AND t1.ctid = '(1,1)' AND t2.ctid = '(1,1)';
-/*+IndexScan(t1) NoIndexScan(t2)*/
-EXPLAIN (COSTS false) SELECT * FROM t1, t2 WHERE t1.id = t2.id AND t1.ctid = '(1,1)' AND t2.ctid = '(1,1)';
-/*+IndexScan(t1) NoBitmapScan(t2)*/
-EXPLAIN (COSTS false) SELECT * FROM t1, t2 WHERE t1.id = t2.id AND t1.ctid = '(1,1)' AND t2.ctid = '(1,1)';
-/*+IndexScan(t1) NoTidScan(t2)*/
-EXPLAIN (COSTS false) SELECT * FROM t1, t2 WHERE t1.id = t2.id AND t1.ctid = '(1,1)' AND t2.ctid = '(1,1)';
-
-/*+BitmapScan(t1)*/
-EXPLAIN (COSTS false) SELECT * FROM t1, t2 WHERE t1.id = t2.id AND t1.ctid = '(1,1)' AND t2.ctid = '(1,1)';
-/*+BitmapScan(t2)*/
-EXPLAIN (COSTS false) SELECT * FROM t1, t2 WHERE t1.id = t2.id AND t1.ctid = '(1,1)' AND t2.ctid = '(1,1)';
-/*+BitmapScan(t2)*/
-EXPLAIN (COSTS false) SELECT * FROM t1, t2 WHERE t1.id = t2.id AND t1.ctid = '(1,1)' AND t2.ctid = '(1,1)';
-/*+BitmapScan(t1) SeqScan(t2)*/
-EXPLAIN (COSTS false) SELECT * FROM t1, t2 WHERE t1.id = t2.id AND t1.ctid = '(1,1)' AND t2.ctid = '(1,1)';
-/*+BitmapScan(t1) IndexScan(t2)*/
-EXPLAIN (COSTS false) SELECT * FROM t1, t2 WHERE t1.id = t2.id AND t1.ctid = '(1,1)' AND t2.ctid = '(1,1)';
-/*+BitmapScan(t1) BitmapScan(t2)*/
-EXPLAIN (COSTS false) SELECT * FROM t1, t2 WHERE t1.id = t2.id AND t1.ctid = '(1,1)' AND t2.ctid = '(1,1)';
-/*+BitmapScan(t1) TidScan(t2)*/
-EXPLAIN (COSTS false) SELECT * FROM t1, t2 WHERE t1.id = t2.id AND t1.ctid = '(1,1)' AND t2.ctid = '(1,1)';
-/*+BitmapScan(t1) NoSeqScan(t2)*/
-EXPLAIN (COSTS false) SELECT * FROM t1, t2 WHERE t1.id = t2.id AND t1.ctid = '(1,1)' AND t2.ctid = '(1,1)';
-/*+BitmapScan(t1) NoIndexScan(t2)*/
-EXPLAIN (COSTS false) SELECT * FROM t1, t2 WHERE t1.id = t2.id AND t1.ctid = '(1,1)' AND t2.ctid = '(1,1)';
-/*+BitmapScan(t1) NoBitmapScan(t2)*/
-EXPLAIN (COSTS false) SELECT * FROM t1, t2 WHERE t1.id = t2.id AND t1.ctid = '(1,1)' AND t2.ctid = '(1,1)';
-/*+BitmapScan(t1) NoTidScan(t2)*/
-EXPLAIN (COSTS false) SELECT * FROM t1, t2 WHERE t1.id = t2.id AND t1.ctid = '(1,1)' AND t2.ctid = '(1,1)';
-
-/*+TidScan(t1)*/
-EXPLAIN (COSTS false) SELECT * FROM t1, t2 WHERE t1.id = t2.id AND t1.ctid = '(1,1)' AND t2.ctid = '(1,1)';
-/*+TidScan(t2)*/
-EXPLAIN (COSTS false) SELECT * FROM t1, t2 WHERE t1.id = t2.id AND t1.ctid = '(1,1)' AND t2.ctid = '(1,1)';
-/*+TidScan(t1) SeqScan(t2)*/
-EXPLAIN (COSTS false) SELECT * FROM t1, t2 WHERE t1.id = t2.id AND t1.ctid = '(1,1)' AND t2.ctid = '(1,1)';
-/*+TidScan(t1) IndexScan(t2)*/
-EXPLAIN (COSTS false) SELECT * FROM t1, t2 WHERE t1.id = t2.id AND t1.ctid = '(1,1)' AND t2.ctid = '(1,1)';
-/*+TidScan(t1) BitmapScan(t2)*/
-EXPLAIN (COSTS false) SELECT * FROM t1, t2 WHERE t1.id = t2.id AND t1.ctid = '(1,1)' AND t2.ctid = '(1,1)';
-/*+TidScan(t1) TidScan(t2)*/
-EXPLAIN (COSTS false) SELECT * FROM t1, t2 WHERE t1.id = t2.id AND t1.ctid = '(1,1)' AND t2.ctid = '(1,1)';
-/*+TidScan(t1) NoSeqScan(t2)*/
-EXPLAIN (COSTS false) SELECT * FROM t1, t2 WHERE t1.id = t2.id AND t1.ctid = '(1,1)' AND t2.ctid = '(1,1)';
-/*+TidScan(t1) NoIndexScan(t2)*/
-EXPLAIN (COSTS false) SELECT * FROM t1, t2 WHERE t1.id = t2.id AND t1.ctid = '(1,1)' AND t2.ctid = '(1,1)';
-/*+TidScan(t1) NoBitmapScan(t2)*/
-EXPLAIN (COSTS false) SELECT * FROM t1, t2 WHERE t1.id = t2.id AND t1.ctid = '(1,1)' AND t2.ctid = '(1,1)';
-/*+TidScan(t1) NoTidScan(t2)*/
-EXPLAIN (COSTS false) SELECT * FROM t1, t2 WHERE t1.id = t2.id AND t1.ctid = '(1,1)' AND t2.ctid = '(1,1)';
-
-/*+NoSeqScan(t1)*/
-EXPLAIN (COSTS false) SELECT * FROM t1, t2 WHERE t1.id = t2.id AND t1.ctid = '(1,1)' AND t2.ctid = '(1,1)';
-/*+NoSeqScan(t2)*/
-EXPLAIN (COSTS false) SELECT * FROM t1, t2 WHERE t1.id = t2.id AND t1.ctid = '(1,1)' AND t2.ctid = '(1,1)';
-/*+NoSeqScan(t1) SeqScan(t2)*/
-EXPLAIN (COSTS false) SELECT * FROM t1, t2 WHERE t1.id = t2.id AND t1.ctid = '(1,1)' AND t2.ctid = '(1,1)';
-/*+NoSeqScan(t1) IndexScan(t2)*/
-EXPLAIN (COSTS false) SELECT * FROM t1, t2 WHERE t1.id = t2.id AND t1.ctid = '(1,1)' AND t2.ctid = '(1,1)';
-/*+NoSeqScan(t1) BitmapScan(t2)*/
-EXPLAIN (COSTS false) SELECT * FROM t1, t2 WHERE t1.id = t2.id AND t1.ctid = '(1,1)' AND t2.ctid = '(1,1)';
-/*+NoSeqScan(t1) TidScan(t2)*/
-EXPLAIN (COSTS false) SELECT * FROM t1, t2 WHERE t1.id = t2.id AND t1.ctid = '(1,1)' AND t2.ctid = '(1,1)';
-/*+NoSeqScan(t1) NoSeqScan(t2)*/
-EXPLAIN (COSTS false) SELECT * FROM t1, t2 WHERE t1.id = t2.id AND t1.ctid = '(1,1)' AND t2.ctid = '(1,1)';
-/*+NoSeqScan(t1) NoIndexScan(t2)*/
-EXPLAIN (COSTS false) SELECT * FROM t1, t2 WHERE t1.id = t2.id AND t1.ctid = '(1,1)' AND t2.ctid = '(1,1)';
-/*+NoSeqScan(t1) NoBitmapScan(t2)*/
-EXPLAIN (COSTS false) SELECT * FROM t1, t2 WHERE t1.id = t2.id AND t1.ctid = '(1,1)' AND t2.ctid = '(1,1)';
-/*+NoSeqScan(t1) NoTidScan(t2)*/
-EXPLAIN (COSTS false) SELECT * FROM t1, t2 WHERE t1.id = t2.id AND t1.ctid = '(1,1)' AND t2.ctid = '(1,1)';
-
-/*+NoIndexScan(t1)*/
-EXPLAIN (COSTS false) SELECT * FROM t1, t2 WHERE t1.id = t2.id AND t1.ctid = '(1,1)' AND t2.ctid = '(1,1)';
-/*+NoIndexScan(t2)*/
-EXPLAIN (COSTS false) SELECT * FROM t1, t2 WHERE t1.id = t2.id AND t1.ctid = '(1,1)' AND t2.ctid = '(1,1)';
-/*+NoIndexScan(t1) SeqScan(t2)*/
-EXPLAIN (COSTS false) SELECT * FROM t1, t2 WHERE t1.id = t2.id AND t1.ctid = '(1,1)' AND t2.ctid = '(1,1)';
-/*+NoIndexScan(t1) IndexScan(t2)*/
-EXPLAIN (COSTS false) SELECT * FROM t1, t2 WHERE t1.id = t2.id AND t1.ctid = '(1,1)' AND t2.ctid = '(1,1)';
-/*+NoIndexScan(t1) BitmapScan(t2)*/
-EXPLAIN (COSTS false) SELECT * FROM t1, t2 WHERE t1.id = t2.id AND t1.ctid = '(1,1)' AND t2.ctid = '(1,1)';
-/*+NoIndexScan(t1) TidScan(t2)*/
-EXPLAIN (COSTS false) SELECT * FROM t1, t2 WHERE t1.id = t2.id AND t1.ctid = '(1,1)' AND t2.ctid = '(1,1)';
-/*+NoIndexScan(t1) NoSeqScan(t2)*/
-EXPLAIN (COSTS false) SELECT * FROM t1, t2 WHERE t1.id = t2.id AND t1.ctid = '(1,1)' AND t2.ctid = '(1,1)';
-/*+NoIndexScan(t1) NoIndexScan(t2)*/
-EXPLAIN (COSTS false) SELECT * FROM t1, t2 WHERE t1.id = t2.id AND t1.ctid = '(1,1)' AND t2.ctid = '(1,1)';
-/*+NoIndexScan(t1) NoBitmapScan(t2)*/
-EXPLAIN (COSTS false) SELECT * FROM t1, t2 WHERE t1.id = t2.id AND t1.ctid = '(1,1)' AND t2.ctid = '(1,1)';
-/*+NoIndexScan(t1) NoTidScan(t2)*/
-EXPLAIN (COSTS false) SELECT * FROM t1, t2 WHERE t1.id = t2.id AND t1.ctid = '(1,1)' AND t2.ctid = '(1,1)';
-
-/*+NoBitmapScan(t1)*/
-EXPLAIN (COSTS false) SELECT * FROM t1, t2 WHERE t1.id = t2.id AND t1.ctid = '(1,1)' AND t2.ctid = '(1,1)';
-/*+NoBitmapScan(t2)*/
-EXPLAIN (COSTS false) SELECT * FROM t1, t2 WHERE t1.id = t2.id AND t1.ctid = '(1,1)' AND t2.ctid = '(1,1)';
-/*+NoBitmapScan(t1) SeqScan(t2)*/
-EXPLAIN (COSTS false) SELECT * FROM t1, t2 WHERE t1.id = t2.id AND t1.ctid = '(1,1)' AND t2.ctid = '(1,1)';
-/*+NoBitmapScan(t1) IndexScan(t2)*/
-EXPLAIN (COSTS false) SELECT * FROM t1, t2 WHERE t1.id = t2.id AND t1.ctid = '(1,1)' AND t2.ctid = '(1,1)';
-/*+NoBitmapScan(t1) BitmapScan(t2)*/
-EXPLAIN (COSTS false) SELECT * FROM t1, t2 WHERE t1.id = t2.id AND t1.ctid = '(1,1)' AND t2.ctid = '(1,1)';
-/*+NoBitmapScan(t1) TidScan(t2)*/
-EXPLAIN (COSTS false) SELECT * FROM t1, t2 WHERE t1.id = t2.id AND t1.ctid = '(1,1)' AND t2.ctid = '(1,1)';
-/*+NoBitmapScan(t1) NoSeqScan(t2)*/
-EXPLAIN (COSTS false) SELECT * FROM t1, t2 WHERE t1.id = t2.id AND t1.ctid = '(1,1)' AND t2.ctid = '(1,1)';
-/*+NoBitmapScan(t1) NoIndexScan(t2)*/
-EXPLAIN (COSTS false) SELECT * FROM t1, t2 WHERE t1.id = t2.id AND t1.ctid = '(1,1)' AND t2.ctid = '(1,1)';
-/*+NoBitmapScan(t1) NoBitmapScan(t2)*/
-EXPLAIN (COSTS false) SELECT * FROM t1, t2 WHERE t1.id = t2.id AND t1.ctid = '(1,1)' AND t2.ctid = '(1,1)';
-/*+NoBitmapScan(t1) NoTidScan(t2)*/
-EXPLAIN (COSTS false) SELECT * FROM t1, t2 WHERE t1.id = t2.id AND t1.ctid = '(1,1)' AND t2.ctid = '(1,1)';
-
-/*+NoTidScan(t1)*/
-EXPLAIN (COSTS false) SELECT * FROM t1, t2 WHERE t1.id = t2.id AND t1.ctid = '(1,1)' AND t2.ctid = '(1,1)';
-/*+NoTidScan(t2)*/
-EXPLAIN (COSTS false) SELECT * FROM t1, t2 WHERE t1.id = t2.id AND t1.ctid = '(1,1)' AND t2.ctid = '(1,1)';
-/*+NoTidScan(t1) SeqScan(t2)*/
-EXPLAIN (COSTS false) SELECT * FROM t1, t2 WHERE t1.id = t2.id AND t1.ctid = '(1,1)' AND t2.ctid = '(1,1)';
-/*+NoTidScan(t1) IndexScan(t2)*/
-EXPLAIN (COSTS false) SELECT * FROM t1, t2 WHERE t1.id = t2.id AND t1.ctid = '(1,1)' AND t2.ctid = '(1,1)';
-/*+NoTidScan(t1) BitmapScan(t2)*/
-EXPLAIN (COSTS false) SELECT * FROM t1, t2 WHERE t1.id = t2.id AND t1.ctid = '(1,1)' AND t2.ctid = '(1,1)';
-/*+NoTidScan(t1) TidScan(t2)*/
-EXPLAIN (COSTS false) SELECT * FROM t1, t2 WHERE t1.id = t2.id AND t1.ctid = '(1,1)' AND t2.ctid = '(1,1)';
-/*+NoTidScan(t1) NoSeqScan(t2)*/
-EXPLAIN (COSTS false) SELECT * FROM t1, t2 WHERE t1.id = t2.id AND t1.ctid = '(1,1)' AND t2.ctid = '(1,1)';
-/*+NoTidScan(t1) NoIndexScan(t2)*/
-EXPLAIN (COSTS false) SELECT * FROM t1, t2 WHERE t1.id = t2.id AND t1.ctid = '(1,1)' AND t2.ctid = '(1,1)';
-/*+NoTidScan(t1) NoBitmapScan(t2)*/
-EXPLAIN (COSTS false) SELECT * FROM t1, t2 WHERE t1.id = t2.id AND t1.ctid = '(1,1)' AND t2.ctid = '(1,1)';
-/*+NoTidScan(t1) NoTidScan(t2)*/
-EXPLAIN (COSTS false) SELECT * FROM t1, t2 WHERE t1.id = t2.id AND t1.ctid = '(1,1)' AND t2.ctid = '(1,1)';
-
--- additional test
-EXPLAIN (COSTS false) SELECT * FROM t1, t2 WHERE t1.id = t2.id AND t1.ctid = '(1,1)' AND t2.ctid = '(1,1)' AND t1.id < 10 AND t2.id < 10;
-/*+BitmapScan(t1) BitmapScan(t2)*/
-EXPLAIN (COSTS false) SELECT * FROM t1, t2 WHERE t1.id = t2.id AND t1.ctid = '(1,1)' AND t2.ctid = '(1,1)' AND t1.id < 10 AND t2.id < 10;
-
--- outer join test
-EXPLAIN (COSTS false) SELECT * FROM t1 FULL OUTER JOIN  t2 ON (t1.id = t2.id);
-/*+MergeJoin(t1 t2)*/
-EXPLAIN (COSTS false) SELECT * FROM t1 FULL OUTER JOIN  t2 ON (t1.id = t2.id);
--- Cannot work
-/*+NestLoop(t1 t2)*/
-EXPLAIN (COSTS false) SELECT * FROM t1 FULL OUTER JOIN  t2 ON (t1.id = t2.id);
-
--- inheritance tables test
-SET constraint_exclusion TO off;
-EXPLAIN (COSTS false) SELECT * FROM p1 WHERE id >= 50 AND id <= 51 AND p1.ctid = '(1,1)';
-SET constraint_exclusion TO on;
-EXPLAIN (COSTS false) SELECT * FROM p1 WHERE id >= 50 AND id <= 51 AND p1.ctid = '(1,1)';
-SET constraint_exclusion TO off;
-/*+SeqScan(p1)*/
-EXPLAIN (COSTS false) SELECT * FROM p1 WHERE id >= 50 AND id <= 51 AND p1.ctid = '(1,1)';
-/*+IndexScan(p1)*/
-EXPLAIN (COSTS false) SELECT * FROM p1 WHERE id >= 50 AND id <= 51 AND p1.ctid = '(1,1)';
-/*+BitmapScan(p1)*/
-EXPLAIN (COSTS false) SELECT * FROM p1 WHERE id >= 50 AND id <= 51 AND p1.ctid = '(1,1)';
-/*+TidScan(p1)*/
-EXPLAIN (COSTS false) SELECT * FROM p1 WHERE id >= 50 AND id <= 51 AND p1.ctid = '(1,1)';
-SET constraint_exclusion TO on;
-/*+SeqScan(p1)*/
-EXPLAIN (COSTS false) SELECT * FROM p1 WHERE id >= 50 AND id <= 51 AND p1.ctid = '(1,1)';
-/*+IndexScan(p1)*/
-EXPLAIN (COSTS false) SELECT * FROM p1 WHERE id >= 50 AND id <= 51 AND p1.ctid = '(1,1)';
-/*+BitmapScan(p1)*/
-EXPLAIN (COSTS false) SELECT * FROM p1 WHERE id >= 50 AND id <= 51 AND p1.ctid = '(1,1)';
-/*+TidScan(p1)*/
-EXPLAIN (COSTS false) SELECT * FROM p1 WHERE id >= 50 AND id <= 51 AND p1.ctid = '(1,1)';
-
-SET constraint_exclusion TO off;
-EXPLAIN (COSTS false) SELECT * FROM p1, t1 WHERE p1.id >= 50 AND p1.id <= 51 AND p1.ctid = '(1,1)' AND p1.id = t1.id AND t1.id < 10;
-SET constraint_exclusion TO on;
-EXPLAIN (COSTS false) SELECT * FROM p1, t1 WHERE p1.id >= 50 AND p1.id <= 51 AND p1.ctid = '(1,1)' AND p1.id = t1.id AND t1.id < 10;
-SET constraint_exclusion TO off;
-/*+SeqScan(p1)*/
-EXPLAIN (COSTS false) SELECT * FROM p1, t1 WHERE p1.id >= 50 AND p1.id <= 51 AND p1.ctid = '(1,1)' AND p1.id = t1.id AND t1.id < 10;
-/*+IndexScan(p1)*/
-EXPLAIN (COSTS false) SELECT * FROM p1, t1 WHERE p1.id >= 50 AND p1.id <= 51 AND p1.ctid = '(1,1)' AND p1.id = t1.id AND t1.id < 10;
-/*+BitmapScan(p1)*/
-EXPLAIN (COSTS false) SELECT * FROM p1, t1 WHERE p1.id >= 50 AND p1.id <= 51 AND p1.ctid = '(1,1)' AND p1.id = t1.id AND t1.id < 10;
-/*+TidScan(p1)*/
-EXPLAIN (COSTS false) SELECT * FROM p1, t1 WHERE p1.id >= 50 AND p1.id <= 51 AND p1.ctid = '(1,1)' AND p1.id = t1.id AND t1.id < 10;
-/*+NestLoop(p1 t1)*/
-EXPLAIN (COSTS false) SELECT * FROM p1, t1 WHERE p1.id >= 50 AND p1.id <= 51 AND p1.ctid = '(1,1)' AND p1.id = t1.id AND t1.id < 10;
-/*+MergeJoin(p1 t1)*/
-EXPLAIN (COSTS false) SELECT * FROM p1, t1 WHERE p1.id >= 50 AND p1.id <= 51 AND p1.ctid = '(1,1)' AND p1.id = t1.id AND t1.id < 10;
-/*+HashJoin(p1 t1)*/
-EXPLAIN (COSTS false) SELECT * FROM p1, t1 WHERE p1.id >= 50 AND p1.id <= 51 AND p1.ctid = '(1,1)' AND p1.id = t1.id AND t1.id < 10;
-SET constraint_exclusion TO on;
-/*+SeqScan(p1)*/
-EXPLAIN (COSTS false) SELECT * FROM p1, t1 WHERE p1.id >= 50 AND p1.id <= 51 AND p1.ctid = '(1,1)' AND p1.id = t1.id AND t1.id < 10;
-/*+IndexScan(p1)*/
-EXPLAIN (COSTS false) SELECT * FROM p1, t1 WHERE p1.id >= 50 AND p1.id <= 51 AND p1.ctid = '(1,1)' AND p1.id = t1.id AND t1.id < 10;
-/*+BitmapScan(p1)*/
-EXPLAIN (COSTS false) SELECT * FROM p1, t1 WHERE p1.id >= 50 AND p1.id <= 51 AND p1.ctid = '(1,1)' AND p1.id = t1.id AND t1.id < 10;
-/*+TidScan(p1)*/
-EXPLAIN (COSTS false) SELECT * FROM p1, t1 WHERE p1.id >= 50 AND p1.id <= 51 AND p1.ctid = '(1,1)' AND p1.id = t1.id AND t1.id < 10;
-/*+NestLoop(p1 t1)*/
-EXPLAIN (COSTS false) SELECT * FROM p1, t1 WHERE p1.id >= 50 AND p1.id <= 51 AND p1.ctid = '(1,1)' AND p1.id = t1.id AND t1.id < 10;
-/*+MergeJoin(p1 t1)*/
-EXPLAIN (COSTS false) SELECT * FROM p1, t1 WHERE p1.id >= 50 AND p1.id <= 51 AND p1.ctid = '(1,1)' AND p1.id = t1.id AND t1.id < 10;
-/*+HashJoin(p1 t1)*/
-EXPLAIN (COSTS false) SELECT * FROM p1, t1 WHERE p1.id >= 50 AND p1.id <= 51 AND p1.ctid = '(1,1)' AND p1.id = t1.id AND t1.id < 10;
-
-SET constraint_exclusion TO off;
-EXPLAIN (COSTS false) SELECT * FROM ONLY p1 WHERE id >= 50 AND id <= 51 AND p1.ctid = '(1,1)';
-SET constraint_exclusion TO on;
-EXPLAIN (COSTS false) SELECT * FROM ONLY p1 WHERE id >= 50 AND id <= 51 AND p1.ctid = '(1,1)';
-SET constraint_exclusion TO off;
-/*+SeqScan(p1)*/
-EXPLAIN (COSTS false) SELECT * FROM ONLY p1 WHERE id >= 50 AND id <= 51 AND p1.ctid = '(1,1)';
-/*+IndexScan(p1)*/
-EXPLAIN (COSTS false) SELECT * FROM ONLY p1 WHERE id >= 50 AND id <= 51 AND p1.ctid = '(1,1)';
-/*+BitmapScan(p1)*/
-EXPLAIN (COSTS false) SELECT * FROM ONLY p1 WHERE id >= 50 AND id <= 51 AND p1.ctid = '(1,1)';
-/*+TidScan(p1)*/
-EXPLAIN (COSTS false) SELECT * FROM ONLY p1 WHERE id >= 50 AND id <= 51 AND p1.ctid = '(1,1)';
-/*+NestLoop(p1 t1)*/
-EXPLAIN (COSTS false) SELECT * FROM ONLY p1, t1 WHERE p1.id >= 50 AND p1.id <= 51 AND p1.ctid = '(1,1)' AND p1.id = t1.id AND t1.id < 10;
-/*+MergeJoin(p1 t1)*/
-EXPLAIN (COSTS false) SELECT * FROM ONLY p1, t1 WHERE p1.id >= 50 AND p1.id <= 51 AND p1.ctid = '(1,1)' AND p1.id = t1.id AND t1.id < 10;
-/*+HashJoin(p1 t1)*/
-EXPLAIN (COSTS false) SELECT * FROM ONLY p1, t1 WHERE p1.id >= 50 AND p1.id <= 51 AND p1.ctid = '(1,1)' AND p1.id = t1.id AND t1.id < 10;
-SET constraint_exclusion TO on;
-/*+SeqScan(p1)*/
-EXPLAIN (COSTS false) SELECT * FROM ONLY p1 WHERE id >= 50 AND id <= 51 AND p1.ctid = '(1,1)';
-/*+IndexScan(p1)*/
-EXPLAIN (COSTS false) SELECT * FROM ONLY p1 WHERE id >= 50 AND id <= 51 AND p1.ctid = '(1,1)';
-/*+BitmapScan(p1)*/
-EXPLAIN (COSTS false) SELECT * FROM ONLY p1 WHERE id >= 50 AND id <= 51 AND p1.ctid = '(1,1)';
-/*+TidScan(p1)*/
-EXPLAIN (COSTS false) SELECT * FROM ONLY p1 WHERE id >= 50 AND id <= 51 AND p1.ctid = '(1,1)';
-/*+NestLoop(p1 t1)*/
-EXPLAIN (COSTS false) SELECT * FROM ONLY p1, t1 WHERE p1.id >= 50 AND p1.id <= 51 AND p1.ctid = '(1,1)' AND p1.id = t1.id AND t1.id < 10;
-/*+MergeJoin(p1 t1)*/
-EXPLAIN (COSTS false) SELECT * FROM ONLY p1, t1 WHERE p1.id >= 50 AND p1.id <= 51 AND p1.ctid = '(1,1)' AND p1.id = t1.id AND t1.id < 10;
-/*+HashJoin(p1 t1)*/
-EXPLAIN (COSTS false) SELECT * FROM ONLY p1, t1 WHERE p1.id >= 50 AND p1.id <= 51 AND p1.ctid = '(1,1)' AND p1.id = t1.id AND t1.id < 10;
-
-SET constraint_exclusion TO off;
-EXPLAIN (COSTS false) SELECT * FROM ONLY p1, t1 WHERE p1.id >= 50 AND p1.id <= 51 AND p1.ctid = '(1,1)' AND p1.id = t1.id AND t1.id < 10;
-SET constraint_exclusion TO on;
-EXPLAIN (COSTS false) SELECT * FROM ONLY p1, t1 WHERE p1.id >= 50 AND p1.id <= 51 AND p1.ctid = '(1,1)' AND p1.id = t1.id AND t1.id < 10;
-SET constraint_exclusion TO off;
-/*+SeqScan(p1)*/
-EXPLAIN (COSTS false) SELECT * FROM ONLY p1, t1 WHERE p1.id >= 50 AND p1.id <= 51 AND p1.ctid = '(1,1)' AND p1.id = t1.id AND t1.id < 10;
-/*+IndexScan(p1)*/
-EXPLAIN (COSTS false) SELECT * FROM ONLY p1, t1 WHERE p1.id >= 50 AND p1.id <= 51 AND p1.ctid = '(1,1)' AND p1.id = t1.id AND t1.id < 10;
-/*+BitmapScan(p1)*/
-EXPLAIN (COSTS false) SELECT * FROM ONLY p1, t1 WHERE p1.id >= 50 AND p1.id <= 51 AND p1.ctid = '(1,1)' AND p1.id = t1.id AND t1.id < 10;
-/*+TidScan(p1)*/
-EXPLAIN (COSTS false) SELECT * FROM ONLY p1, t1 WHERE p1.id >= 50 AND p1.id <= 51 AND p1.ctid = '(1,1)' AND p1.id = t1.id AND t1.id < 10;
-SET constraint_exclusion TO on;
-/*+SeqScan(p1)*/
-EXPLAIN (COSTS false) SELECT * FROM ONLY p1, t1 WHERE p1.id >= 50 AND p1.id <= 51 AND p1.ctid = '(1,1)' AND p1.id = t1.id AND t1.id < 10;
-/*+IndexScan(p1)*/
-EXPLAIN (COSTS false) SELECT * FROM ONLY p1, t1 WHERE p1.id >= 50 AND p1.id <= 51 AND p1.ctid = '(1,1)' AND p1.id = t1.id AND t1.id < 10;
-/*+BitmapScan(p1)*/
-EXPLAIN (COSTS false) SELECT * FROM ONLY p1, t1 WHERE p1.id >= 50 AND p1.id <= 51 AND p1.ctid = '(1,1)' AND p1.id = t1.id AND t1.id < 10;
-/*+TidScan(p1)*/
-EXPLAIN (COSTS false) SELECT * FROM ONLY p1, t1 WHERE p1.id >= 50 AND p1.id <= 51 AND p1.ctid = '(1,1)' AND p1.id = t1.id AND t1.id < 10;
+-- /*+SeqScan(t1)*/
+-- EXPLAIN (COSTS false) SELECT * FROM t1 WHERE id < 10 AND ctid = '(1,1)';
+-- /*+IndexScan(t1)*/
+-- EXPLAIN (COSTS false) SELECT * FROM t1 WHERE id < 10 AND ctid = '(1,1)';
+-- /*+BitmapScan(t1)*/
+-- EXPLAIN (COSTS false) SELECT * FROM t1 WHERE id < 10 AND ctid = '(1,1)';
+-- /*+TidScan(t1)*/
+-- EXPLAIN (COSTS false) SELECT * FROM t1 WHERE id < 10 AND ctid = '(1,1)';
+-- /*+NoSeqScan(t1)*/
+-- EXPLAIN (COSTS false) SELECT * FROM t1 WHERE id < 10 AND ctid = '(1,1)';
+-- /*+NoIndexScan(t1)*/
+-- EXPLAIN (COSTS false) SELECT * FROM t1 WHERE id < 10 AND ctid = '(1,1)';
+-- /*+NoBitmapScan(t1)*/
+-- EXPLAIN (COSTS false) SELECT * FROM t1 WHERE id < 10 AND ctid = '(1,1)';
+-- /*+NoTidScan(t1)*/
+-- EXPLAIN (COSTS false) SELECT * FROM t1 WHERE id < 10 AND ctid = '(1,1)';
+--
+-- EXPLAIN (COSTS false) SELECT * FROM t1, t2 WHERE t1.id = t2.id AND t1.ctid = '(1,1)' AND t2.ctid = '(1,1)';
+-- /*+SeqScan(t1)*/
+-- EXPLAIN (COSTS false) SELECT * FROM t1, t2 WHERE t1.id = t2.id AND t1.ctid = '(1,1)' AND t2.ctid = '(1,1)';
+-- /*+SeqScan(t2)*/
+-- EXPLAIN (COSTS false) SELECT * FROM t1, t2 WHERE t1.id = t2.id AND t1.ctid = '(1,1)' AND t2.ctid = '(1,1)';
+-- /*+SeqScan(t1) SeqScan(t2)*/
+-- EXPLAIN (COSTS false) SELECT * FROM t1, t2 WHERE t1.id = t2.id AND t1.ctid = '(1,1)' AND t2.ctid = '(1,1)';
+-- /*+SeqScan(t1) IndexScan(t2)*/
+-- EXPLAIN (COSTS false) SELECT * FROM t1, t2 WHERE t1.id = t2.id AND t1.ctid = '(1,1)' AND t2.ctid = '(1,1)';
+-- /*+SeqScan(t1) BitmapScan(t2)*/
+-- EXPLAIN (COSTS false) SELECT * FROM t1, t2 WHERE t1.id = t2.id AND t1.ctid = '(1,1)' AND t2.ctid = '(1,1)';
+-- /*+SeqScan(t1) TidScan(t2)*/
+-- EXPLAIN (COSTS false) SELECT * FROM t1, t2 WHERE t1.id = t2.id AND t1.ctid = '(1,1)' AND t2.ctid = '(1,1)';
+-- /*+SeqScan(t1) NoSeqScan(t2)*/
+-- EXPLAIN (COSTS false) SELECT * FROM t1, t2 WHERE t1.id = t2.id AND t1.ctid = '(1,1)' AND t2.ctid = '(1,1)';
+-- /*+SeqScan(t1) NoIndexScan(t2)*/
+-- EXPLAIN (COSTS false) SELECT * FROM t1, t2 WHERE t1.id = t2.id AND t1.ctid = '(1,1)' AND t2.ctid = '(1,1)';
+-- /*+SeqScan(t1) NoBitmapScan(t2)*/
+-- EXPLAIN (COSTS false) SELECT * FROM t1, t2 WHERE t1.id = t2.id AND t1.ctid = '(1,1)' AND t2.ctid = '(1,1)';
+-- /*+SeqScan(t1) NoTidScan(t2)*/
+-- EXPLAIN (COSTS false) SELECT * FROM t1, t2 WHERE t1.id = t2.id AND t1.ctid = '(1,1)' AND t2.ctid = '(1,1)';
+--
+-- /*+IndexScan(t1)*/
+-- EXPLAIN (COSTS false) SELECT * FROM t1, t2 WHERE t1.id = t2.id AND t1.ctid = '(1,1)' AND t2.ctid = '(1,1)';
+-- /*+IndexScan(t2)*/
+-- EXPLAIN (COSTS false) SELECT * FROM t1, t2 WHERE t1.id = t2.id AND t1.ctid = '(1,1)' AND t2.ctid = '(1,1)';
+-- /*+IndexScan(t1) SeqScan(t2)*/
+-- EXPLAIN (COSTS false) SELECT * FROM t1, t2 WHERE t1.id = t2.id AND t1.ctid = '(1,1)' AND t2.ctid = '(1,1)';
+-- /*+IndexScan(t1) IndexScan(t2)*/
+-- EXPLAIN (COSTS false) SELECT * FROM t1, t2 WHERE t1.id = t2.id AND t1.ctid = '(1,1)' AND t2.ctid = '(1,1)';
+-- /*+IndexScan(t1) BitmapScan(t2)*/
+-- EXPLAIN (COSTS false) SELECT * FROM t1, t2 WHERE t1.id = t2.id AND t1.ctid = '(1,1)' AND t2.ctid = '(1,1)';
+-- /*+IndexScan(t1) TidScan(t2)*/
+-- EXPLAIN (COSTS false) SELECT * FROM t1, t2 WHERE t1.id = t2.id AND t1.ctid = '(1,1)' AND t2.ctid = '(1,1)';
+-- /*+IndexScan(t1) NoSeqScan(t2)*/
+-- EXPLAIN (COSTS false) SELECT * FROM t1, t2 WHERE t1.id = t2.id AND t1.ctid = '(1,1)' AND t2.ctid = '(1,1)';
+-- /*+IndexScan(t1) NoIndexScan(t2)*/
+-- EXPLAIN (COSTS false) SELECT * FROM t1, t2 WHERE t1.id = t2.id AND t1.ctid = '(1,1)' AND t2.ctid = '(1,1)';
+-- /*+IndexScan(t1) NoBitmapScan(t2)*/
+-- EXPLAIN (COSTS false) SELECT * FROM t1, t2 WHERE t1.id = t2.id AND t1.ctid = '(1,1)' AND t2.ctid = '(1,1)';
+-- /*+IndexScan(t1) NoTidScan(t2)*/
+-- EXPLAIN (COSTS false) SELECT * FROM t1, t2 WHERE t1.id = t2.id AND t1.ctid = '(1,1)' AND t2.ctid = '(1,1)';
+--
+-- /*+BitmapScan(t1)*/
+-- EXPLAIN (COSTS false) SELECT * FROM t1, t2 WHERE t1.id = t2.id AND t1.ctid = '(1,1)' AND t2.ctid = '(1,1)';
+-- /*+BitmapScan(t2)*/
+-- EXPLAIN (COSTS false) SELECT * FROM t1, t2 WHERE t1.id = t2.id AND t1.ctid = '(1,1)' AND t2.ctid = '(1,1)';
+-- /*+BitmapScan(t2)*/
+-- EXPLAIN (COSTS false) SELECT * FROM t1, t2 WHERE t1.id = t2.id AND t1.ctid = '(1,1)' AND t2.ctid = '(1,1)';
+-- /*+BitmapScan(t1) SeqScan(t2)*/
+-- EXPLAIN (COSTS false) SELECT * FROM t1, t2 WHERE t1.id = t2.id AND t1.ctid = '(1,1)' AND t2.ctid = '(1,1)';
+-- /*+BitmapScan(t1) IndexScan(t2)*/
+-- EXPLAIN (COSTS false) SELECT * FROM t1, t2 WHERE t1.id = t2.id AND t1.ctid = '(1,1)' AND t2.ctid = '(1,1)';
+-- /*+BitmapScan(t1) BitmapScan(t2)*/
+-- EXPLAIN (COSTS false) SELECT * FROM t1, t2 WHERE t1.id = t2.id AND t1.ctid = '(1,1)' AND t2.ctid = '(1,1)';
+-- /*+BitmapScan(t1) TidScan(t2)*/
+-- EXPLAIN (COSTS false) SELECT * FROM t1, t2 WHERE t1.id = t2.id AND t1.ctid = '(1,1)' AND t2.ctid = '(1,1)';
+-- /*+BitmapScan(t1) NoSeqScan(t2)*/
+-- EXPLAIN (COSTS false) SELECT * FROM t1, t2 WHERE t1.id = t2.id AND t1.ctid = '(1,1)' AND t2.ctid = '(1,1)';
+-- /*+BitmapScan(t1) NoIndexScan(t2)*/
+-- EXPLAIN (COSTS false) SELECT * FROM t1, t2 WHERE t1.id = t2.id AND t1.ctid = '(1,1)' AND t2.ctid = '(1,1)';
+-- /*+BitmapScan(t1) NoBitmapScan(t2)*/
+-- EXPLAIN (COSTS false) SELECT * FROM t1, t2 WHERE t1.id = t2.id AND t1.ctid = '(1,1)' AND t2.ctid = '(1,1)';
+-- /*+BitmapScan(t1) NoTidScan(t2)*/
+-- EXPLAIN (COSTS false) SELECT * FROM t1, t2 WHERE t1.id = t2.id AND t1.ctid = '(1,1)' AND t2.ctid = '(1,1)';
+--
+-- /*+TidScan(t1)*/
+-- EXPLAIN (COSTS false) SELECT * FROM t1, t2 WHERE t1.id = t2.id AND t1.ctid = '(1,1)' AND t2.ctid = '(1,1)';
+-- /*+TidScan(t2)*/
+-- EXPLAIN (COSTS false) SELECT * FROM t1, t2 WHERE t1.id = t2.id AND t1.ctid = '(1,1)' AND t2.ctid = '(1,1)';
+-- /*+TidScan(t1) SeqScan(t2)*/
+-- EXPLAIN (COSTS false) SELECT * FROM t1, t2 WHERE t1.id = t2.id AND t1.ctid = '(1,1)' AND t2.ctid = '(1,1)';
+-- /*+TidScan(t1) IndexScan(t2)*/
+-- EXPLAIN (COSTS false) SELECT * FROM t1, t2 WHERE t1.id = t2.id AND t1.ctid = '(1,1)' AND t2.ctid = '(1,1)';
+-- /*+TidScan(t1) BitmapScan(t2)*/
+-- EXPLAIN (COSTS false) SELECT * FROM t1, t2 WHERE t1.id = t2.id AND t1.ctid = '(1,1)' AND t2.ctid = '(1,1)';
+-- /*+TidScan(t1) TidScan(t2)*/
+-- EXPLAIN (COSTS false) SELECT * FROM t1, t2 WHERE t1.id = t2.id AND t1.ctid = '(1,1)' AND t2.ctid = '(1,1)';
+-- /*+TidScan(t1) NoSeqScan(t2)*/
+-- EXPLAIN (COSTS false) SELECT * FROM t1, t2 WHERE t1.id = t2.id AND t1.ctid = '(1,1)' AND t2.ctid = '(1,1)';
+-- /*+TidScan(t1) NoIndexScan(t2)*/
+-- EXPLAIN (COSTS false) SELECT * FROM t1, t2 WHERE t1.id = t2.id AND t1.ctid = '(1,1)' AND t2.ctid = '(1,1)';
+-- /*+TidScan(t1) NoBitmapScan(t2)*/
+-- EXPLAIN (COSTS false) SELECT * FROM t1, t2 WHERE t1.id = t2.id AND t1.ctid = '(1,1)' AND t2.ctid = '(1,1)';
+-- /*+TidScan(t1) NoTidScan(t2)*/
+-- EXPLAIN (COSTS false) SELECT * FROM t1, t2 WHERE t1.id = t2.id AND t1.ctid = '(1,1)' AND t2.ctid = '(1,1)';
+--
+-- /*+NoSeqScan(t1)*/
+-- EXPLAIN (COSTS false) SELECT * FROM t1, t2 WHERE t1.id = t2.id AND t1.ctid = '(1,1)' AND t2.ctid = '(1,1)';
+-- /*+NoSeqScan(t2)*/
+-- EXPLAIN (COSTS false) SELECT * FROM t1, t2 WHERE t1.id = t2.id AND t1.ctid = '(1,1)' AND t2.ctid = '(1,1)';
+-- /*+NoSeqScan(t1) SeqScan(t2)*/
+-- EXPLAIN (COSTS false) SELECT * FROM t1, t2 WHERE t1.id = t2.id AND t1.ctid = '(1,1)' AND t2.ctid = '(1,1)';
+-- /*+NoSeqScan(t1) IndexScan(t2)*/
+-- EXPLAIN (COSTS false) SELECT * FROM t1, t2 WHERE t1.id = t2.id AND t1.ctid = '(1,1)' AND t2.ctid = '(1,1)';
+-- /*+NoSeqScan(t1) BitmapScan(t2)*/
+-- EXPLAIN (COSTS false) SELECT * FROM t1, t2 WHERE t1.id = t2.id AND t1.ctid = '(1,1)' AND t2.ctid = '(1,1)';
+-- /*+NoSeqScan(t1) TidScan(t2)*/
+-- EXPLAIN (COSTS false) SELECT * FROM t1, t2 WHERE t1.id = t2.id AND t1.ctid = '(1,1)' AND t2.ctid = '(1,1)';
+-- /*+NoSeqScan(t1) NoSeqScan(t2)*/
+-- EXPLAIN (COSTS false) SELECT * FROM t1, t2 WHERE t1.id = t2.id AND t1.ctid = '(1,1)' AND t2.ctid = '(1,1)';
+-- /*+NoSeqScan(t1) NoIndexScan(t2)*/
+-- EXPLAIN (COSTS false) SELECT * FROM t1, t2 WHERE t1.id = t2.id AND t1.ctid = '(1,1)' AND t2.ctid = '(1,1)';
+-- /*+NoSeqScan(t1) NoBitmapScan(t2)*/
+-- EXPLAIN (COSTS false) SELECT * FROM t1, t2 WHERE t1.id = t2.id AND t1.ctid = '(1,1)' AND t2.ctid = '(1,1)';
+-- /*+NoSeqScan(t1) NoTidScan(t2)*/
+-- EXPLAIN (COSTS false) SELECT * FROM t1, t2 WHERE t1.id = t2.id AND t1.ctid = '(1,1)' AND t2.ctid = '(1,1)';
+--
+-- /*+NoIndexScan(t1)*/
+-- EXPLAIN (COSTS false) SELECT * FROM t1, t2 WHERE t1.id = t2.id AND t1.ctid = '(1,1)' AND t2.ctid = '(1,1)';
+-- /*+NoIndexScan(t2)*/
+-- EXPLAIN (COSTS false) SELECT * FROM t1, t2 WHERE t1.id = t2.id AND t1.ctid = '(1,1)' AND t2.ctid = '(1,1)';
+-- /*+NoIndexScan(t1) SeqScan(t2)*/
+-- EXPLAIN (COSTS false) SELECT * FROM t1, t2 WHERE t1.id = t2.id AND t1.ctid = '(1,1)' AND t2.ctid = '(1,1)';
+-- /*+NoIndexScan(t1) IndexScan(t2)*/
+-- EXPLAIN (COSTS false) SELECT * FROM t1, t2 WHERE t1.id = t2.id AND t1.ctid = '(1,1)' AND t2.ctid = '(1,1)';
+-- /*+NoIndexScan(t1) BitmapScan(t2)*/
+-- EXPLAIN (COSTS false) SELECT * FROM t1, t2 WHERE t1.id = t2.id AND t1.ctid = '(1,1)' AND t2.ctid = '(1,1)';
+-- /*+NoIndexScan(t1) TidScan(t2)*/
+-- EXPLAIN (COSTS false) SELECT * FROM t1, t2 WHERE t1.id = t2.id AND t1.ctid = '(1,1)' AND t2.ctid = '(1,1)';
+-- /*+NoIndexScan(t1) NoSeqScan(t2)*/
+-- EXPLAIN (COSTS false) SELECT * FROM t1, t2 WHERE t1.id = t2.id AND t1.ctid = '(1,1)' AND t2.ctid = '(1,1)';
+-- /*+NoIndexScan(t1) NoIndexScan(t2)*/
+-- EXPLAIN (COSTS false) SELECT * FROM t1, t2 WHERE t1.id = t2.id AND t1.ctid = '(1,1)' AND t2.ctid = '(1,1)';
+-- /*+NoIndexScan(t1) NoBitmapScan(t2)*/
+-- EXPLAIN (COSTS false) SELECT * FROM t1, t2 WHERE t1.id = t2.id AND t1.ctid = '(1,1)' AND t2.ctid = '(1,1)';
+-- /*+NoIndexScan(t1) NoTidScan(t2)*/
+-- EXPLAIN (COSTS false) SELECT * FROM t1, t2 WHERE t1.id = t2.id AND t1.ctid = '(1,1)' AND t2.ctid = '(1,1)';
+--
+-- /*+NoBitmapScan(t1)*/
+-- EXPLAIN (COSTS false) SELECT * FROM t1, t2 WHERE t1.id = t2.id AND t1.ctid = '(1,1)' AND t2.ctid = '(1,1)';
+-- /*+NoBitmapScan(t2)*/
+-- EXPLAIN (COSTS false) SELECT * FROM t1, t2 WHERE t1.id = t2.id AND t1.ctid = '(1,1)' AND t2.ctid = '(1,1)';
+-- /*+NoBitmapScan(t1) SeqScan(t2)*/
+-- EXPLAIN (COSTS false) SELECT * FROM t1, t2 WHERE t1.id = t2.id AND t1.ctid = '(1,1)' AND t2.ctid = '(1,1)';
+-- /*+NoBitmapScan(t1) IndexScan(t2)*/
+-- EXPLAIN (COSTS false) SELECT * FROM t1, t2 WHERE t1.id = t2.id AND t1.ctid = '(1,1)' AND t2.ctid = '(1,1)';
+-- /*+NoBitmapScan(t1) BitmapScan(t2)*/
+-- EXPLAIN (COSTS false) SELECT * FROM t1, t2 WHERE t1.id = t2.id AND t1.ctid = '(1,1)' AND t2.ctid = '(1,1)';
+-- /*+NoBitmapScan(t1) TidScan(t2)*/
+-- EXPLAIN (COSTS false) SELECT * FROM t1, t2 WHERE t1.id = t2.id AND t1.ctid = '(1,1)' AND t2.ctid = '(1,1)';
+-- /*+NoBitmapScan(t1) NoSeqScan(t2)*/
+-- EXPLAIN (COSTS false) SELECT * FROM t1, t2 WHERE t1.id = t2.id AND t1.ctid = '(1,1)' AND t2.ctid = '(1,1)';
+-- /*+NoBitmapScan(t1) NoIndexScan(t2)*/
+-- EXPLAIN (COSTS false) SELECT * FROM t1, t2 WHERE t1.id = t2.id AND t1.ctid = '(1,1)' AND t2.ctid = '(1,1)';
+-- /*+NoBitmapScan(t1) NoBitmapScan(t2)*/
+-- EXPLAIN (COSTS false) SELECT * FROM t1, t2 WHERE t1.id = t2.id AND t1.ctid = '(1,1)' AND t2.ctid = '(1,1)';
+-- /*+NoBitmapScan(t1) NoTidScan(t2)*/
+-- EXPLAIN (COSTS false) SELECT * FROM t1, t2 WHERE t1.id = t2.id AND t1.ctid = '(1,1)' AND t2.ctid = '(1,1)';
+--
+-- /*+NoTidScan(t1)*/
+-- EXPLAIN (COSTS false) SELECT * FROM t1, t2 WHERE t1.id = t2.id AND t1.ctid = '(1,1)' AND t2.ctid = '(1,1)';
+-- /*+NoTidScan(t2)*/
+-- EXPLAIN (COSTS false) SELECT * FROM t1, t2 WHERE t1.id = t2.id AND t1.ctid = '(1,1)' AND t2.ctid = '(1,1)';
+-- /*+NoTidScan(t1) SeqScan(t2)*/
+-- EXPLAIN (COSTS false) SELECT * FROM t1, t2 WHERE t1.id = t2.id AND t1.ctid = '(1,1)' AND t2.ctid = '(1,1)';
+-- /*+NoTidScan(t1) IndexScan(t2)*/
+-- EXPLAIN (COSTS false) SELECT * FROM t1, t2 WHERE t1.id = t2.id AND t1.ctid = '(1,1)' AND t2.ctid = '(1,1)';
+-- /*+NoTidScan(t1) BitmapScan(t2)*/
+-- EXPLAIN (COSTS false) SELECT * FROM t1, t2 WHERE t1.id = t2.id AND t1.ctid = '(1,1)' AND t2.ctid = '(1,1)';
+-- /*+NoTidScan(t1) TidScan(t2)*/
+-- EXPLAIN (COSTS false) SELECT * FROM t1, t2 WHERE t1.id = t2.id AND t1.ctid = '(1,1)' AND t2.ctid = '(1,1)';
+-- /*+NoTidScan(t1) NoSeqScan(t2)*/
+-- EXPLAIN (COSTS false) SELECT * FROM t1, t2 WHERE t1.id = t2.id AND t1.ctid = '(1,1)' AND t2.ctid = '(1,1)';
+-- /*+NoTidScan(t1) NoIndexScan(t2)*/
+-- EXPLAIN (COSTS false) SELECT * FROM t1, t2 WHERE t1.id = t2.id AND t1.ctid = '(1,1)' AND t2.ctid = '(1,1)';
+-- /*+NoTidScan(t1) NoBitmapScan(t2)*/
+-- EXPLAIN (COSTS false) SELECT * FROM t1, t2 WHERE t1.id = t2.id AND t1.ctid = '(1,1)' AND t2.ctid = '(1,1)';
+-- /*+NoTidScan(t1) NoTidScan(t2)*/
+-- EXPLAIN (COSTS false) SELECT * FROM t1, t2 WHERE t1.id = t2.id AND t1.ctid = '(1,1)' AND t2.ctid = '(1,1)';
+--
+-- -- additional test
+-- EXPLAIN (COSTS false) SELECT * FROM t1, t2 WHERE t1.id = t2.id AND t1.ctid = '(1,1)' AND t2.ctid = '(1,1)' AND t1.id < 10 AND t2.id < 10;
+-- /*+BitmapScan(t1) BitmapScan(t2)*/
+-- EXPLAIN (COSTS false) SELECT * FROM t1, t2 WHERE t1.id = t2.id AND t1.ctid = '(1,1)' AND t2.ctid = '(1,1)' AND t1.id < 10 AND t2.id < 10;
+--
+-- -- outer join test
+-- EXPLAIN (COSTS false) SELECT * FROM t1 FULL OUTER JOIN  t2 ON (t1.id = t2.id);
+-- /*+MergeJoin(t1 t2)*/
+-- EXPLAIN (COSTS false) SELECT * FROM t1 FULL OUTER JOIN  t2 ON (t1.id = t2.id);
+-- -- Cannot work
+-- /*+NestLoop(t1 t2)*/
+-- EXPLAIN (COSTS false) SELECT * FROM t1 FULL OUTER JOIN  t2 ON (t1.id = t2.id);
+--
+-- -- inheritance tables test
+-- SET constraint_exclusion TO off;
+-- EXPLAIN (COSTS false) SELECT * FROM p1 WHERE id >= 50 AND id <= 51 AND p1.ctid = '(1,1)';
+-- SET constraint_exclusion TO on;
+-- EXPLAIN (COSTS false) SELECT * FROM p1 WHERE id >= 50 AND id <= 51 AND p1.ctid = '(1,1)';
+-- SET constraint_exclusion TO off;
+-- /*+SeqScan(p1)*/
+-- EXPLAIN (COSTS false) SELECT * FROM p1 WHERE id >= 50 AND id <= 51 AND p1.ctid = '(1,1)';
+-- /*+IndexScan(p1)*/
+-- EXPLAIN (COSTS false) SELECT * FROM p1 WHERE id >= 50 AND id <= 51 AND p1.ctid = '(1,1)';
+-- /*+BitmapScan(p1)*/
+-- EXPLAIN (COSTS false) SELECT * FROM p1 WHERE id >= 50 AND id <= 51 AND p1.ctid = '(1,1)';
+-- /*+TidScan(p1)*/
+-- EXPLAIN (COSTS false) SELECT * FROM p1 WHERE id >= 50 AND id <= 51 AND p1.ctid = '(1,1)';
+-- SET constraint_exclusion TO on;
+-- /*+SeqScan(p1)*/
+-- EXPLAIN (COSTS false) SELECT * FROM p1 WHERE id >= 50 AND id <= 51 AND p1.ctid = '(1,1)';
+-- /*+IndexScan(p1)*/
+-- EXPLAIN (COSTS false) SELECT * FROM p1 WHERE id >= 50 AND id <= 51 AND p1.ctid = '(1,1)';
+-- /*+BitmapScan(p1)*/
+-- EXPLAIN (COSTS false) SELECT * FROM p1 WHERE id >= 50 AND id <= 51 AND p1.ctid = '(1,1)';
+-- /*+TidScan(p1)*/
+-- EXPLAIN (COSTS false) SELECT * FROM p1 WHERE id >= 50 AND id <= 51 AND p1.ctid = '(1,1)';
+--
+-- SET constraint_exclusion TO off;
+-- EXPLAIN (COSTS false) SELECT * FROM p1, t1 WHERE p1.id >= 50 AND p1.id <= 51 AND p1.ctid = '(1,1)' AND p1.id = t1.id AND t1.id < 10;
+-- SET constraint_exclusion TO on;
+-- EXPLAIN (COSTS false) SELECT * FROM p1, t1 WHERE p1.id >= 50 AND p1.id <= 51 AND p1.ctid = '(1,1)' AND p1.id = t1.id AND t1.id < 10;
+-- SET constraint_exclusion TO off;
+-- /*+SeqScan(p1)*/
+-- EXPLAIN (COSTS false) SELECT * FROM p1, t1 WHERE p1.id >= 50 AND p1.id <= 51 AND p1.ctid = '(1,1)' AND p1.id = t1.id AND t1.id < 10;
+-- /*+IndexScan(p1)*/
+-- EXPLAIN (COSTS false) SELECT * FROM p1, t1 WHERE p1.id >= 50 AND p1.id <= 51 AND p1.ctid = '(1,1)' AND p1.id = t1.id AND t1.id < 10;
+-- /*+BitmapScan(p1)*/
+-- EXPLAIN (COSTS false) SELECT * FROM p1, t1 WHERE p1.id >= 50 AND p1.id <= 51 AND p1.ctid = '(1,1)' AND p1.id = t1.id AND t1.id < 10;
+-- /*+TidScan(p1)*/
+-- EXPLAIN (COSTS false) SELECT * FROM p1, t1 WHERE p1.id >= 50 AND p1.id <= 51 AND p1.ctid = '(1,1)' AND p1.id = t1.id AND t1.id < 10;
+-- /*+NestLoop(p1 t1)*/
+-- EXPLAIN (COSTS false) SELECT * FROM p1, t1 WHERE p1.id >= 50 AND p1.id <= 51 AND p1.ctid = '(1,1)' AND p1.id = t1.id AND t1.id < 10;
+-- /*+MergeJoin(p1 t1)*/
+-- EXPLAIN (COSTS false) SELECT * FROM p1, t1 WHERE p1.id >= 50 AND p1.id <= 51 AND p1.ctid = '(1,1)' AND p1.id = t1.id AND t1.id < 10;
+-- /*+HashJoin(p1 t1)*/
+-- EXPLAIN (COSTS false) SELECT * FROM p1, t1 WHERE p1.id >= 50 AND p1.id <= 51 AND p1.ctid = '(1,1)' AND p1.id = t1.id AND t1.id < 10;
+-- SET constraint_exclusion TO on;
+-- /*+SeqScan(p1)*/
+-- EXPLAIN (COSTS false) SELECT * FROM p1, t1 WHERE p1.id >= 50 AND p1.id <= 51 AND p1.ctid = '(1,1)' AND p1.id = t1.id AND t1.id < 10;
+-- /*+IndexScan(p1)*/
+-- EXPLAIN (COSTS false) SELECT * FROM p1, t1 WHERE p1.id >= 50 AND p1.id <= 51 AND p1.ctid = '(1,1)' AND p1.id = t1.id AND t1.id < 10;
+-- /*+BitmapScan(p1)*/
+-- EXPLAIN (COSTS false) SELECT * FROM p1, t1 WHERE p1.id >= 50 AND p1.id <= 51 AND p1.ctid = '(1,1)' AND p1.id = t1.id AND t1.id < 10;
+-- /*+TidScan(p1)*/
+-- EXPLAIN (COSTS false) SELECT * FROM p1, t1 WHERE p1.id >= 50 AND p1.id <= 51 AND p1.ctid = '(1,1)' AND p1.id = t1.id AND t1.id < 10;
+-- /*+NestLoop(p1 t1)*/
+-- EXPLAIN (COSTS false) SELECT * FROM p1, t1 WHERE p1.id >= 50 AND p1.id <= 51 AND p1.ctid = '(1,1)' AND p1.id = t1.id AND t1.id < 10;
+-- /*+MergeJoin(p1 t1)*/
+-- EXPLAIN (COSTS false) SELECT * FROM p1, t1 WHERE p1.id >= 50 AND p1.id <= 51 AND p1.ctid = '(1,1)' AND p1.id = t1.id AND t1.id < 10;
+-- /*+HashJoin(p1 t1)*/
+-- EXPLAIN (COSTS false) SELECT * FROM p1, t1 WHERE p1.id >= 50 AND p1.id <= 51 AND p1.ctid = '(1,1)' AND p1.id = t1.id AND t1.id < 10;
+--
+-- SET constraint_exclusion TO off;
+-- EXPLAIN (COSTS false) SELECT * FROM ONLY p1 WHERE id >= 50 AND id <= 51 AND p1.ctid = '(1,1)';
+-- SET constraint_exclusion TO on;
+-- EXPLAIN (COSTS false) SELECT * FROM ONLY p1 WHERE id >= 50 AND id <= 51 AND p1.ctid = '(1,1)';
+-- SET constraint_exclusion TO off;
+-- /*+SeqScan(p1)*/
+-- EXPLAIN (COSTS false) SELECT * FROM ONLY p1 WHERE id >= 50 AND id <= 51 AND p1.ctid = '(1,1)';
+-- /*+IndexScan(p1)*/
+-- EXPLAIN (COSTS false) SELECT * FROM ONLY p1 WHERE id >= 50 AND id <= 51 AND p1.ctid = '(1,1)';
+-- /*+BitmapScan(p1)*/
+-- EXPLAIN (COSTS false) SELECT * FROM ONLY p1 WHERE id >= 50 AND id <= 51 AND p1.ctid = '(1,1)';
+-- /*+TidScan(p1)*/
+-- EXPLAIN (COSTS false) SELECT * FROM ONLY p1 WHERE id >= 50 AND id <= 51 AND p1.ctid = '(1,1)';
+-- /*+NestLoop(p1 t1)*/
+-- EXPLAIN (COSTS false) SELECT * FROM ONLY p1, t1 WHERE p1.id >= 50 AND p1.id <= 51 AND p1.ctid = '(1,1)' AND p1.id = t1.id AND t1.id < 10;
+-- /*+MergeJoin(p1 t1)*/
+-- EXPLAIN (COSTS false) SELECT * FROM ONLY p1, t1 WHERE p1.id >= 50 AND p1.id <= 51 AND p1.ctid = '(1,1)' AND p1.id = t1.id AND t1.id < 10;
+-- /*+HashJoin(p1 t1)*/
+-- EXPLAIN (COSTS false) SELECT * FROM ONLY p1, t1 WHERE p1.id >= 50 AND p1.id <= 51 AND p1.ctid = '(1,1)' AND p1.id = t1.id AND t1.id < 10;
+-- SET constraint_exclusion TO on;
+-- /*+SeqScan(p1)*/
+-- EXPLAIN (COSTS false) SELECT * FROM ONLY p1 WHERE id >= 50 AND id <= 51 AND p1.ctid = '(1,1)';
+-- /*+IndexScan(p1)*/
+-- EXPLAIN (COSTS false) SELECT * FROM ONLY p1 WHERE id >= 50 AND id <= 51 AND p1.ctid = '(1,1)';
+-- /*+BitmapScan(p1)*/
+-- EXPLAIN (COSTS false) SELECT * FROM ONLY p1 WHERE id >= 50 AND id <= 51 AND p1.ctid = '(1,1)';
+-- /*+TidScan(p1)*/
+-- EXPLAIN (COSTS false) SELECT * FROM ONLY p1 WHERE id >= 50 AND id <= 51 AND p1.ctid = '(1,1)';
+-- /*+NestLoop(p1 t1)*/
+-- EXPLAIN (COSTS false) SELECT * FROM ONLY p1, t1 WHERE p1.id >= 50 AND p1.id <= 51 AND p1.ctid = '(1,1)' AND p1.id = t1.id AND t1.id < 10;
+-- /*+MergeJoin(p1 t1)*/
+-- EXPLAIN (COSTS false) SELECT * FROM ONLY p1, t1 WHERE p1.id >= 50 AND p1.id <= 51 AND p1.ctid = '(1,1)' AND p1.id = t1.id AND t1.id < 10;
+-- /*+HashJoin(p1 t1)*/
+-- EXPLAIN (COSTS false) SELECT * FROM ONLY p1, t1 WHERE p1.id >= 50 AND p1.id <= 51 AND p1.ctid = '(1,1)' AND p1.id = t1.id AND t1.id < 10;
+--
+-- SET constraint_exclusion TO off;
+-- EXPLAIN (COSTS false) SELECT * FROM ONLY p1, t1 WHERE p1.id >= 50 AND p1.id <= 51 AND p1.ctid = '(1,1)' AND p1.id = t1.id AND t1.id < 10;
+-- SET constraint_exclusion TO on;
+-- EXPLAIN (COSTS false) SELECT * FROM ONLY p1, t1 WHERE p1.id >= 50 AND p1.id <= 51 AND p1.ctid = '(1,1)' AND p1.id = t1.id AND t1.id < 10;
+-- SET constraint_exclusion TO off;
+-- /*+SeqScan(p1)*/
+-- EXPLAIN (COSTS false) SELECT * FROM ONLY p1, t1 WHERE p1.id >= 50 AND p1.id <= 51 AND p1.ctid = '(1,1)' AND p1.id = t1.id AND t1.id < 10;
+-- /*+IndexScan(p1)*/
+-- EXPLAIN (COSTS false) SELECT * FROM ONLY p1, t1 WHERE p1.id >= 50 AND p1.id <= 51 AND p1.ctid = '(1,1)' AND p1.id = t1.id AND t1.id < 10;
+-- /*+BitmapScan(p1)*/
+-- EXPLAIN (COSTS false) SELECT * FROM ONLY p1, t1 WHERE p1.id >= 50 AND p1.id <= 51 AND p1.ctid = '(1,1)' AND p1.id = t1.id AND t1.id < 10;
+-- /*+TidScan(p1)*/
+-- EXPLAIN (COSTS false) SELECT * FROM ONLY p1, t1 WHERE p1.id >= 50 AND p1.id <= 51 AND p1.ctid = '(1,1)' AND p1.id = t1.id AND t1.id < 10;
+-- SET constraint_exclusion TO on;
+-- /*+SeqScan(p1)*/
+-- EXPLAIN (COSTS false) SELECT * FROM ONLY p1, t1 WHERE p1.id >= 50 AND p1.id <= 51 AND p1.ctid = '(1,1)' AND p1.id = t1.id AND t1.id < 10;
+-- /*+IndexScan(p1)*/
+-- EXPLAIN (COSTS false) SELECT * FROM ONLY p1, t1 WHERE p1.id >= 50 AND p1.id <= 51 AND p1.ctid = '(1,1)' AND p1.id = t1.id AND t1.id < 10;
+-- /*+BitmapScan(p1)*/
+-- EXPLAIN (COSTS false) SELECT * FROM ONLY p1, t1 WHERE p1.id >= 50 AND p1.id <= 51 AND p1.ctid = '(1,1)' AND p1.id = t1.id AND t1.id < 10;
+-- /*+TidScan(p1)*/
+-- EXPLAIN (COSTS false) SELECT * FROM ONLY p1, t1 WHERE p1.id >= 50 AND p1.id <= 51 AND p1.ctid = '(1,1)' AND p1.id = t1.id AND t1.id < 10;
 
 -- IndexScan is safe for unordered indexes
 CREATE TABLE ischk (a text, b tsvector) PARTITION BY LIST(a);
@@ -497,8 +544,10 @@
 EXPLAIN (COSTS false) SELECT * FROM t1 """t1 )	", t2 "t	2 """, t3 "T3" WHERE """t1 )	".id = "t	2 """.id AND """t1 )	".id = "T3".id;
 
 -- duplicate hint test
-/*+SeqScan(t1)SeqScan(t2)IndexScan(t1)IndexScan(t2)BitmapScan(t1)BitmapScan(t2)TidScan(t1)TidScan(t2)HashJoin(t1 t2)NestLoop(t2 t1)MergeJoin(t1 t2)Leading(t1 t2)Leading(t2 t1)Set(enable_seqscan off)Set(enable_mergejoin on)Set(enable_seqscan on)*/
-EXPLAIN (COSTS false) SELECT * FROM t1, t2 WHERE t1.id = t2.id AND t1.ctid = '(1,1)' AND t2.ctid = '(1,1)';
+-- YB_COMMENT
+-- Removed TidScan because CTID based scans and searches not supported in Yugabyte
+/*+SeqScan(t1)SeqScan(t2)IndexScan(t1)IndexScan(t2)BitmapScan(t1)BitmapScan(t2)HashJoin(t1 t2)NestLoop(t2 t1)MergeJoin(t1 t2)Leading(t1 t2)Leading(t2 t1)Set(enable_seqscan off)Set(enable_mergejoin on)Set(enable_seqscan on)*/
+EXPLAIN (COSTS false) SELECT * FROM t1, t2 WHERE t1.id = t2.id;
 
 -- sub query Leading hint test
 SET from_collapse_limit TO 100;
@@ -512,7 +561,7 @@
 ) FROM t1 t1_1, t2 t2_1, t3 t3_1, (
 SELECT t1_3.id FROM t1 t1_3, t2 t2_3, t3 t3_3 WHERE t1_3.id = t2_3.id AND t2_3.id = t3_3.id
 ) v1_1(id), c1_1 WHERE t1_1.id = t2_1.id AND t2_1.id = t3_1.id AND t2_1.id = v1_1.id AND v1_1.id = c1_1.id AND t1_1.id = (
-SELECT max(t1_4.id) FROM t1 t1_4, t2 t2_4, t3 t3_4 WHERE t1_4.id = t2_4.id AND t2_4.id = t3_4.id 
+SELECT max(t1_4.id) FROM t1 t1_4, t2 t2_4, t3 t3_4 WHERE t1_4.id = t2_4.id AND t2_4.id = t3_4.id
 );
 /*+HashJoin(t1_1 t3_1)MergeJoin(t1_3 t3_3)NestLoop(t1_2 t2_2)NestLoop(t1_4 t2_4)NestLoop(t1_5 t2_5)*/
 EXPLAIN (COSTS false)
@@ -524,7 +573,7 @@
 ) FROM t1 t1_1, t2 t2_1, t3 t3_1, (
 SELECT t1_3.id FROM t1 t1_3, t2 t2_3, t3 t3_3 WHERE t1_3.id = t2_3.id AND t2_3.id = t3_3.id
 ) v1_1(id), c1_1 WHERE t1_1.id = t2_1.id AND t2_1.id = t3_1.id AND t2_1.id = v1_1.id AND v1_1.id = c1_1.id AND t1_1.id = (
-SELECT max(t1_4.id) FROM t1 t1_4, t2 t2_4, t3 t3_4 WHERE t1_4.id = t2_4.id AND t2_4.id = t3_4.id 
+SELECT max(t1_4.id) FROM t1 t1_4, t2 t2_4, t3 t3_4 WHERE t1_4.id = t2_4.id AND t2_4.id = t3_4.id
 );
 /*+HashJoin(t1_1 t3_1)MergeJoin(t1_3 t3_3)NestLoop(t1_2 t2_2)NestLoop(t1_4 t2_4)NestLoop(t1_5 t2_5)Leading(a t1_1 t1_2 t1_4 t1_5)*/
 EXPLAIN (COSTS false)
@@ -536,7 +585,7 @@
 ) FROM t1 t1_1, t2 t2_1, t3 t3_1, (
 SELECT t1_3.id FROM t1 t1_3, t2 t2_3, t3 t3_3 WHERE t1_3.id = t2_3.id AND t2_3.id = t3_3.id
 ) v1_1(id), c1_1 WHERE t1_1.id = t2_1.id AND t2_1.id = t3_1.id AND t2_1.id = v1_1.id AND v1_1.id = c1_1.id AND t1_1.id = (
-SELECT max(t1_4.id) FROM t1 t1_4, t2 t2_4, t3 t3_4 WHERE t1_4.id = t2_4.id AND t2_4.id = t3_4.id 
+SELECT max(t1_4.id) FROM t1 t1_4, t2 t2_4, t3 t3_4 WHERE t1_4.id = t2_4.id AND t2_4.id = t3_4.id
 );
 /*+HashJoin(t1_1 t3_1)MergeJoin(t1_3 t3_3)NestLoop(t1_2 t2_2)NestLoop(t1_4 t2_4)NestLoop(t1_5 t2_5)Leading(a t3_2 t3_5 t2_2 c1_1 t3_4 t3_3 t2_3 t2_4 t1_3 t2_5 t1_2 t3_1 t1_4 t2_1 t1_5 t1_1)*/
 EXPLAIN (COSTS false)
@@ -548,7 +597,7 @@
 ) FROM t1 t1_1, t2 t2_1, t3 t3_1, (
 SELECT t1_3.id FROM t1 t1_3, t2 t2_3, t3 t3_3 WHERE t1_3.id = t2_3.id AND t2_3.id = t3_3.id
 ) v1_1(id), c1_1 WHERE t1_1.id = t2_1.id AND t2_1.id = t3_1.id AND t2_1.id = v1_1.id AND v1_1.id = c1_1.id AND t1_1.id = (
-SELECT max(t1_4.id) FROM t1 t1_4, t2 t2_4, t3 t3_4 WHERE t1_4.id = t2_4.id AND t2_4.id = t3_4.id 
+SELECT max(t1_4.id) FROM t1 t1_4, t2 t2_4, t3 t3_4 WHERE t1_4.id = t2_4.id AND t2_4.id = t3_4.id
 );
 /*+HashJoin(t1_1 t3_1)MergeJoin(t1_3 t3_3)NestLoop(t1_2 t2_2)NestLoop(t1_4 t2_4)NestLoop(t1_5 t2_5)Leading(t3_5 t2_5 t1_5)Leading(t3_2 t2_2 t1_2)Leading(t3_4 t2_4 t1_4)Leading(c1_1 t3_3 t2_3 t1_3 t3_1 t2_1 t1_1)*/
 EXPLAIN (COSTS false)
@@ -560,7 +609,7 @@
 ) FROM t1 t1_1, t2 t2_1, t3 t3_1, (
 SELECT t1_3.id FROM t1 t1_3, t2 t2_3, t3 t3_3 WHERE t1_3.id = t2_3.id AND t2_3.id = t3_3.id
 ) v1_1(id), c1_1 WHERE t1_1.id = t2_1.id AND t2_1.id = t3_1.id AND t2_1.id = v1_1.id AND v1_1.id = c1_1.id AND t1_1.id = (
-SELECT max(t1_4.id) FROM t1 t1_4, t2 t2_4, t3 t3_4 WHERE t1_4.id = t2_4.id AND t2_4.id = t3_4.id 
+SELECT max(t1_4.id) FROM t1 t1_4, t2 t2_4, t3 t3_4 WHERE t1_4.id = t2_4.id AND t2_4.id = t3_4.id
 );
 
 SET from_collapse_limit TO 1;
@@ -573,7 +622,7 @@
 ) FROM t1 t1_1, t2 t2_1, t3 t3_1, (
 SELECT t1_3.id FROM t1 t1_3, t2 t2_3, t3 t3_3 WHERE t1_3.id = t2_3.id AND t2_3.id = t3_3.id
 ) v1_1(id), c1_1 WHERE t1_1.id = t2_1.id AND t2_1.id = t3_1.id AND t2_1.id = v1_1.id AND v1_1.id = c1_1.id AND t1_1.id = (
-SELECT max(t1_4.id) FROM t1 t1_4, t2 t2_4, t3 t3_4 WHERE t1_4.id = t2_4.id AND t2_4.id = t3_4.id 
+SELECT max(t1_4.id) FROM t1 t1_4, t2 t2_4, t3 t3_4 WHERE t1_4.id = t2_4.id AND t2_4.id = t3_4.id
 );
 /*+HashJoin(t1_1 t3_1)MergeJoin(t1_3 t3_3)NestLoop(t1_2 t2_2)NestLoop(t1_4 t2_4)NestLoop(t1_5 t2_5)*/
 EXPLAIN (COSTS false)
@@ -585,7 +634,7 @@
 ) FROM t1 t1_1, t2 t2_1, t3 t3_1, (
 SELECT t1_3.id FROM t1 t1_3, t2 t2_3, t3 t3_3 WHERE t1_3.id = t2_3.id AND t2_3.id = t3_3.id
 ) v1_1(id), c1_1 WHERE t1_1.id = t2_1.id AND t2_1.id = t3_1.id AND t2_1.id = v1_1.id AND v1_1.id = c1_1.id AND t1_1.id = (
-SELECT max(t1_4.id) FROM t1 t1_4, t2 t2_4, t3 t3_4 WHERE t1_4.id = t2_4.id AND t2_4.id = t3_4.id 
+SELECT max(t1_4.id) FROM t1 t1_4, t2 t2_4, t3 t3_4 WHERE t1_4.id = t2_4.id AND t2_4.id = t3_4.id
 );
 /*+HashJoin(t1_1 t3_1)MergeJoin(t1_3 t3_3)NestLoop(t1_2 t2_2)NestLoop(t1_4 t2_4)NestLoop(t1_5 t2_5)Leading(a t1_1 t1_2 t1_4 t1_5)*/
 EXPLAIN (COSTS false)
@@ -597,7 +646,7 @@
 ) FROM t1 t1_1, t2 t2_1, t3 t3_1, (
 SELECT t1_3.id FROM t1 t1_3, t2 t2_3, t3 t3_3 WHERE t1_3.id = t2_3.id AND t2_3.id = t3_3.id
 ) v1_1(id), c1_1 WHERE t1_1.id = t2_1.id AND t2_1.id = t3_1.id AND t2_1.id = v1_1.id AND v1_1.id = c1_1.id AND t1_1.id = (
-SELECT max(t1_4.id) FROM t1 t1_4, t2 t2_4, t3 t3_4 WHERE t1_4.id = t2_4.id AND t2_4.id = t3_4.id 
+SELECT max(t1_4.id) FROM t1 t1_4, t2 t2_4, t3 t3_4 WHERE t1_4.id = t2_4.id AND t2_4.id = t3_4.id
 );
 /*+HashJoin(t1_1 t3_1)MergeJoin(t1_3 t3_3)NestLoop(t1_2 t2_2)NestLoop(t1_4 t2_4)NestLoop(t1_5 t2_5)Leading(a t3_2 t3_5 t2_2 c1_1 t3_4 t3_3 t2_3 t2_4 t1_3 t2_5 t1_2 t3_1 t1_4 t2_1 t1_5 t1_1)*/
 EXPLAIN (COSTS false)
@@ -609,7 +658,7 @@
 ) FROM t1 t1_1, t2 t2_1, t3 t3_1, (
 SELECT t1_3.id FROM t1 t1_3, t2 t2_3, t3 t3_3 WHERE t1_3.id = t2_3.id AND t2_3.id = t3_3.id
 ) v1_1(id), c1_1 WHERE t1_1.id = t2_1.id AND t2_1.id = t3_1.id AND t2_1.id = v1_1.id AND v1_1.id = c1_1.id AND t1_1.id = (
-SELECT max(t1_4.id) FROM t1 t1_4, t2 t2_4, t3 t3_4 WHERE t1_4.id = t2_4.id AND t2_4.id = t3_4.id 
+SELECT max(t1_4.id) FROM t1 t1_4, t2 t2_4, t3 t3_4 WHERE t1_4.id = t2_4.id AND t2_4.id = t3_4.id
 );
 /*+HashJoin(t1_1 t3_1)MergeJoin(t1_3 t3_3)NestLoop(t1_2 t2_2)NestLoop(t1_4 t2_4)NestLoop(t1_5 t2_5)Leading(t3_5 t2_5 t1_5)Leading(t3_2 t2_2 t1_2)Leading(t3_4 t2_4 t1_4)Leading(c1_1 t3_3 t2_3 t1_3 t3_1 t2_1 t1_1)*/
 EXPLAIN (COSTS false)
@@ -621,7 +670,7 @@
 ) FROM t1 t1_1, t2 t2_1, t3 t3_1, (
 SELECT t1_3.id FROM t1 t1_3, t2 t2_3, t3 t3_3 WHERE t1_3.id = t2_3.id AND t2_3.id = t3_3.id
 ) v1_1(id), c1_1 WHERE t1_1.id = t2_1.id AND t2_1.id = t3_1.id AND t2_1.id = v1_1.id AND v1_1.id = c1_1.id AND t1_1.id = (
-SELECT max(t1_4.id) FROM t1 t1_4, t2 t2_4, t3 t3_4 WHERE t1_4.id = t2_4.id AND t2_4.id = t3_4.id 
+SELECT max(t1_4.id) FROM t1 t1_4, t2 t2_4, t3 t3_4 WHERE t1_4.id = t2_4.id AND t2_4.id = t3_4.id
 );
 
 -- ambiguous error
@@ -755,52 +804,54 @@
 /*+Leading((((t5 t4)t3)(t2 t1)))*/
 EXPLAIN (COSTS false) SELECT * FROM t1, t2, t3, t4, t5 WHERE t1.id = t2.id AND t1.id = t3.id AND t1.id = t4.id AND t1.id = t5.id;
 
+-- YB_COMMENT
+-- Inheritance not supporte by Yugabyte
 -- inherite table test to specify the index's name
 EXPLAIN (COSTS false) SELECT * FROM p2 WHERE id >= 50 AND id <= 51 AND p2.ctid = '(1,1)';
-/*+IndexScan(p2 p2_pkey)*/
-EXPLAIN (COSTS false) SELECT * FROM p2 WHERE id >= 50 AND id <= 51 AND p2.ctid = '(1,1)';
-/*+IndexScan(p2 p2_id_val_idx)*/
-EXPLAIN (COSTS false) SELECT * FROM p2 WHERE id >= 50 AND id <= 51 AND p2.ctid = '(1,1)';
-/*+IndexScan(p2 p2_val_id_idx)*/
-EXPLAIN (COSTS false) SELECT * FROM p2 WHERE id >= 50 AND id <= 51 AND p2.ctid = '(1,1)';
-
-EXPLAIN (COSTS false) SELECT val FROM p2 WHERE val >= '50' AND val <= '51' AND p2.ctid = '(1,1)';
-
+-- /*+IndexScan(p2 p2_pkey)*/
+-- EXPLAIN (COSTS false) SELECT * FROM p2 WHERE id >= 50 AND id <= 51 AND p2.ctid = '(1,1)';
+-- /*+IndexScan(p2 p2_id_val_idx)*/
+-- EXPLAIN (COSTS false) SELECT * FROM p2 WHERE id >= 50 AND id <= 51 AND p2.ctid = '(1,1)';
+-- /*+IndexScan(p2 p2_val_id_idx)*/
+-- EXPLAIN (COSTS false) SELECT * FROM p2 WHERE id >= 50 AND id <= 51 AND p2.ctid = '(1,1)';
+--
+-- EXPLAIN (COSTS false) SELECT val FROM p2 WHERE val >= '50' AND val <= '51' AND p2.ctid = '(1,1)';
+--
 -- Inhibit parallel exection to avoid interfaring the hint
 set max_parallel_workers_per_gather to 0;
-/*+ IndexScan(p2 p2_val)*/
-EXPLAIN (COSTS false) SELECT val FROM p2 WHERE val >= '50' AND val <= '51' AND p2.ctid = '(1,1)';
-/*+IndexScan(p2 p2_pkey)*/
-EXPLAIN (COSTS false) SELECT * FROM p2 WHERE id >= 50 AND id <= 51 AND p2.ctid = '(1,1)';
-/*+IndexScan(p2 p2_id2_val)*/
-EXPLAIN (COSTS false) SELECT * FROM p2 WHERE id >= 50 AND id <= 51 AND p2.ctid = '(1,1)';
-/*+IndexScan(p2 p2_val2_id)*/
-EXPLAIN (COSTS false) SELECT * FROM p2 WHERE id >= 50 AND id <= 51 AND p2.ctid = '(1,1)';
-
-/*+IndexScan(p2 p2_pkey)*/
-EXPLAIN (COSTS false) SELECT * FROM p2 WHERE id >= 50 AND id <= 51 AND p2.ctid = '(1,1)';
-/*+IndexScan(p2 p2_c1_id_val_idx)*/
-EXPLAIN (COSTS false) SELECT * FROM p2 WHERE id >= 50 AND id <= 51 AND p2.ctid = '(1,1)';
-/*+IndexScan(p2 no_exist)*/
-EXPLAIN (COSTS false) SELECT * FROM p2 WHERE id >= 50 AND id <= 51 AND p2.ctid = '(1,1)';
-/*+IndexScan(p2 p2_pkey p2_c1_id_val_idx)*/
-EXPLAIN (COSTS false) SELECT * FROM p2 WHERE id >= 50 AND id <= 51 AND p2.ctid = '(1,1)';
-/*+IndexScan(p2 p2_pkey no_exist)*/
-EXPLAIN (COSTS false) SELECT * FROM p2 WHERE id >= 50 AND id <= 51 AND p2.ctid = '(1,1)';
-/*+IndexScan(p2 p2_c1_id_val_idx no_exist)*/
-EXPLAIN (COSTS false) SELECT * FROM p2 WHERE id >= 50 AND id <= 51 AND p2.ctid = '(1,1)';
-/*+IndexScan(p2 p2_pkey p2_c1_id_val_idx no_exist)*/
-EXPLAIN (COSTS false) SELECT * FROM p2 WHERE id >= 50 AND id <= 51 AND p2.ctid = '(1,1)';
-
-/*+IndexScan(p2 p2_val_idx)*/
-EXPLAIN (COSTS false) SELECT val FROM p2 WHERE val >= '50' AND val <= '51' AND p2.ctid = '(1,1)';
-/*+IndexScan(p2 p2_expr)*/
-EXPLAIN (COSTS false) SELECT val FROM p2 WHERE val >= '50' AND val <= '51' AND p2.ctid = '(1,1)';
-/*+IndexScan(p2 p2_val_idx6)*/
-EXPLAIN (COSTS false) SELECT val FROM p2 WHERE val >= '50' AND val <= '51' AND p2.ctid = '(1,1)';
-/*+IndexScan(p2 p2_val_idx p2_val_idx6)*/
-EXPLAIN (COSTS false) SELECT val FROM p2 WHERE val >= '50' AND val <= '51' AND p2.ctid = '(1,1)';
-
+-- /*+ IndexScan(p2 p2_val)*/
+-- EXPLAIN (COSTS false) SELECT val FROM p2 WHERE val >= '50' AND val <= '51' AND p2.ctid = '(1,1)';
+-- /*+IndexScan(p2 p2_pkey)*/
+-- EXPLAIN (COSTS false) SELECT * FROM p2 WHERE id >= 50 AND id <= 51 AND p2.ctid = '(1,1)';
+-- /*+IndexScan(p2 p2_id2_val)*/
+-- EXPLAIN (COSTS false) SELECT * FROM p2 WHERE id >= 50 AND id <= 51 AND p2.ctid = '(1,1)';
+-- /*+IndexScan(p2 p2_val2_id)*/
+-- EXPLAIN (COSTS false) SELECT * FROM p2 WHERE id >= 50 AND id <= 51 AND p2.ctid = '(1,1)';
+--
+-- /*+IndexScan(p2 p2_pkey)*/
+-- EXPLAIN (COSTS false) SELECT * FROM p2 WHERE id >= 50 AND id <= 51 AND p2.ctid = '(1,1)';
+-- /*+IndexScan(p2 p2_c1_id_val_idx)*/
+-- EXPLAIN (COSTS false) SELECT * FROM p2 WHERE id >= 50 AND id <= 51 AND p2.ctid = '(1,1)';
+-- /*+IndexScan(p2 no_exist)*/
+-- EXPLAIN (COSTS false) SELECT * FROM p2 WHERE id >= 50 AND id <= 51 AND p2.ctid = '(1,1)';
+-- /*+IndexScan(p2 p2_pkey p2_c1_id_val_idx)*/
+-- EXPLAIN (COSTS false) SELECT * FROM p2 WHERE id >= 50 AND id <= 51 AND p2.ctid = '(1,1)';
+-- /*+IndexScan(p2 p2_pkey no_exist)*/
+-- EXPLAIN (COSTS false) SELECT * FROM p2 WHERE id >= 50 AND id <= 51 AND p2.ctid = '(1,1)';
+-- /*+IndexScan(p2 p2_c1_id_val_idx no_exist)*/
+-- EXPLAIN (COSTS false) SELECT * FROM p2 WHERE id >= 50 AND id <= 51 AND p2.ctid = '(1,1)';
+-- /*+IndexScan(p2 p2_pkey p2_c1_id_val_idx no_exist)*/
+-- EXPLAIN (COSTS false) SELECT * FROM p2 WHERE id >= 50 AND id <= 51 AND p2.ctid = '(1,1)';
+--
+-- /*+IndexScan(p2 p2_val_idx)*/
+-- EXPLAIN (COSTS false) SELECT val FROM p2 WHERE val >= '50' AND val <= '51' AND p2.ctid = '(1,1)';
+-- /*+IndexScan(p2 p2_expr)*/
+-- EXPLAIN (COSTS false) SELECT val FROM p2 WHERE val >= '50' AND val <= '51' AND p2.ctid = '(1,1)';
+-- /*+IndexScan(p2 p2_val_idx6)*/
+-- EXPLAIN (COSTS false) SELECT val FROM p2 WHERE val >= '50' AND val <= '51' AND p2.ctid = '(1,1)';
+-- /*+IndexScan(p2 p2_val_idx p2_val_idx6)*/
+-- EXPLAIN (COSTS false) SELECT val FROM p2 WHERE val >= '50' AND val <= '51' AND p2.ctid = '(1,1)';
+--
 -- regular expression
 -- ordinary table
 EXPLAIN (COSTS false) SELECT id FROM t5 WHERE id = 1;
@@ -824,6 +875,9 @@
 EXPLAIN (COSTS false) SELECT id FROM t5 WHERE id = 1;
 /*+ IndexOnlyScan(t5 t5_id[0-9].*)*/
 EXPLAIN (COSTS false) SELECT id FROM t5 WHERE id = 1;
+
+-- YB_COMMENT
+-- Yugabyte does not support bitmap scan
 /*+ BitmapScanRegexp(t5 t5_[^i].*)*/
 EXPLAIN (COSTS false) SELECT id FROM t5 WHERE id = 1;
 /*+ BitmapScanRegexp(t5 t5_id[0-9].*)*/
@@ -835,33 +889,34 @@
 /*+ BitmapScan(t5 t5_id[0-9].*)*/
 EXPLAIN (COSTS false) SELECT id FROM t5 WHERE id = 1;
 
+-- YB_COMMENT
 -- Inheritance
 EXPLAIN (COSTS false) SELECT val FROM p1 WHERE val = 1;
-/*+ IndexScanRegexp(p1 p1_.*[^0-9]$)*/
-EXPLAIN (COSTS false) SELECT val FROM p1 WHERE val = 1;
-/*+ IndexScanRegexp(p1 p1_.*val2.*)*/
-EXPLAIN (COSTS false) SELECT val FROM p1 WHERE val = 1;
-/*+ IndexScanRegexp(p1 p1[^_].*)*/
-EXPLAIN (COSTS false) SELECT val FROM p1 WHERE val = 1;
-/*+ IndexScan(p1 p1_.*val2.*)*/
-EXPLAIN (COSTS false) SELECT val FROM p1 WHERE val = 1;
-/*+ IndexOnlyScanRegexp(p1 p1_.*[^0-9]$)*/
-EXPLAIN (COSTS false) SELECT val FROM p1 WHERE val = 1;
-/*+ IndexOnlyScanRegexp(p1 p1_.*val2.*)*/
-EXPLAIN (COSTS false) SELECT val FROM p1 WHERE val = 1;
-/*+ IndexOnlyScanRegexp(p1 p1[^_].*)*/
-EXPLAIN (COSTS false) SELECT val FROM p1 WHERE val = 1;
-/*+ IndexOnlyScan(p1 p1_.*val2.*)*/
-EXPLAIN (COSTS false) SELECT val FROM p1 WHERE val = 1;
-/*+ BitmapScanRegexp(p1 p1_.*[^0-9]$)*/
-EXPLAIN (COSTS false) SELECT val FROM p1 WHERE val = 1;
-/*+ BitmapScanRegexp(p1 p1_.*val2.*)*/
-EXPLAIN (COSTS false) SELECT val FROM p1 WHERE val = 1;
-/*+ BitmapScanRegexp(p1 p1[^_].*)*/
-EXPLAIN (COSTS false) SELECT val FROM p1 WHERE val = 1;
-/*+ BitmapScan(p1 p1_.*val2.*)*/
-EXPLAIN (COSTS false) SELECT val FROM p1 WHERE val = 1;
-
+-- /*+ IndexScanRegexp(p1 p1_.*[^0-9]$)*/
+-- EXPLAIN (COSTS false) SELECT val FROM p1 WHERE val = 1;
+-- /*+ IndexScanRegexp(p1 p1_.*val2.*)*/
+-- EXPLAIN (COSTS false) SELECT val FROM p1 WHERE val = 1;
+-- /*+ IndexScanRegexp(p1 p1[^_].*)*/
+-- EXPLAIN (COSTS false) SELECT val FROM p1 WHERE val = 1;
+-- /*+ IndexScan(p1 p1_.*val2.*)*/
+-- EXPLAIN (COSTS false) SELECT val FROM p1 WHERE val = 1;
+-- /*+ IndexOnlyScanRegexp(p1 p1_.*[^0-9]$)*/
+-- EXPLAIN (COSTS false) SELECT val FROM p1 WHERE val = 1;
+-- /*+ IndexOnlyScanRegexp(p1 p1_.*val2.*)*/
+-- EXPLAIN (COSTS false) SELECT val FROM p1 WHERE val = 1;
+-- /*+ IndexOnlyScanRegexp(p1 p1[^_].*)*/
+-- EXPLAIN (COSTS false) SELECT val FROM p1 WHERE val = 1;
+-- /*+ IndexOnlyScan(p1 p1_.*val2.*)*/
+-- EXPLAIN (COSTS false) SELECT val FROM p1 WHERE val = 1;
+-- /*+ BitmapScanRegexp(p1 p1_.*[^0-9]$)*/
+-- EXPLAIN (COSTS false) SELECT val FROM p1 WHERE val = 1;
+-- /*+ BitmapScanRegexp(p1 p1_.*val2.*)*/
+-- EXPLAIN (COSTS false) SELECT val FROM p1 WHERE val = 1;
+-- /*+ BitmapScanRegexp(p1 p1[^_].*)*/
+-- EXPLAIN (COSTS false) SELECT val FROM p1 WHERE val = 1;
+-- /*+ BitmapScan(p1 p1_.*val2.*)*/
+-- EXPLAIN (COSTS false) SELECT val FROM p1 WHERE val = 1;
+--
 -- search from hint table
 INSERT INTO hint_plan.hints (norm_query_string, application_name, hints) VALUES ('EXPLAIN (COSTS false) SELECT * FROM t1 WHERE t1.id = ?;', '', 'SeqScan(t1)');
 INSERT INTO hint_plan.hints (norm_query_string, application_name, hints) VALUES ('EXPLAIN (COSTS false) SELECT id FROM t1 WHERE t1.id = ?;', '', 'IndexScan(t1)');
@@ -995,183 +1050,175 @@
 END;
 $$ LANGUAGE plpgsql;
 
+-- YB_COMMENT
+-- pg_stat_user_tables not supportd by YB
 -- Dynamic query in pl/pgsql
-CREATE OR REPLACE FUNCTION dynsql1(x int) RETURNS int AS $$
-DECLARE c int;
-BEGIN
-  EXECUTE '/*+ IndexScan(t1) */ SELECT count(*) FROM t1 WHERE id < $1'
-  	INTO c USING x;
-  RETURN c;
-END;
-$$ VOLATILE LANGUAGE plpgsql;
-vacuum analyze t1;
-SET pg_hint_plan.enable_hint = false;
-SELECT pg_sleep(1);
-SELECT reset_stats_and_wait();
-SELECT dynsql1(9000);
-SELECT pg_sleep(1);
-SELECT relname, seq_scan > 0 as seq_scan, idx_scan > 0 as idx_scan FROM pg_stat_user_tables WHERE schemaname = 'public' AND relname = 't1';
-SET pg_hint_plan.enable_hint = true;
-<<<<<<< HEAD
-=======
-SELECT pg_sleep(1);
->>>>>>> ac30b061
-SELECT reset_stats_and_wait();
-SELECT dynsql1(9000);
-SELECT pg_sleep(1);
-SELECT relname, seq_scan > 0 as seq_scan, idx_scan > 0 as idx_scan FROM pg_stat_user_tables WHERE schemaname = 'public' AND relname = 't1';
-
--- Looped dynamic query in pl/pgsql
-CREATE OR REPLACE FUNCTION dynsql2(x int, OUT r int) AS $$
-DECLARE
-  c text;
-  s int;
-BEGIN
-  r := 0;
-  FOR c IN SELECT f.f FROM (VALUES ('p1_c1'), ('p1_c2')) f(f) LOOP
-    FOR s IN EXECUTE '/*+ IndexScan(' || c || ' ' || c || '_pkey) */ SELECT sum(val) FROM ' || c || ' WHERE id < ' || x LOOP
-      r := r + s;
-    END LOOP;
-  END LOOP;
-END;
-$$ VOLATILE LANGUAGE plpgsql;
-SET pg_hint_plan.enable_hint = false;
-<<<<<<< HEAD
-=======
-SELECT pg_sleep(1);
->>>>>>> ac30b061
-SELECT reset_stats_and_wait();
-SELECT dynsql2(9000);
-SELECT pg_sleep(1);
--- one of the index scans happened while planning.
-SELECT relname, seq_scan, idx_scan FROM pg_stat_user_tables WHERE schemaname = 'public' AND (relname = 'p1_c1' OR relname = 'p1_c2');
-SET pg_hint_plan.enable_hint = true;
-<<<<<<< HEAD
-=======
-SELECT pg_sleep(1);
->>>>>>> ac30b061
-SELECT reset_stats_and_wait();
-SELECT dynsql2(9000);
-SELECT pg_sleep(1);
--- the index scan happened while planning.
-SELECT relname, seq_scan, idx_scan FROM pg_stat_user_tables WHERE schemaname = 'public' AND (relname = 'p1_c1' OR relname = 'p1_c2');
-
--- Subqueries on inheritance tables under UNION
-EXPLAIN (COSTS off) SELECT val FROM p1 WHERE val < 1000
-UNION ALL
-SELECT val::int FROM p2 WHERE id < 1000;
-
-/*+ IndexScan(p1 p1_val2) */
-EXPLAIN (COSTS off) SELECT val FROM p1 WHERE val < 1000
-UNION ALL
-SELECT val::int FROM p2 WHERE id < 1000;
-
-/*+ IndexScan(p1 p1_val2) IndexScan(p2 p2_id_val_idx) */
-EXPLAIN (COSTS off) SELECT val FROM p1 WHERE val < 1000
-UNION ALL
-SELECT val::int FROM p2 WHERE id < 1000;
-
--- union all case
-EXPLAIN (COSTS off) SELECT val FROM p1 WHERE val < 1000
-UNION
-SELECT val::int FROM p2 WHERE id < 1000;
-
-/*+ IndexScan(p2 p2_id_val_idx) */
-EXPLAIN (COSTS off) SELECT val FROM p1 WHERE val < 1000
-UNION
-SELECT val::int FROM p2 WHERE id < 1000;
-
-/*+ IndexScan(p1 p1_val2) IndexScan(p2 p2_id_val_idx) */
-EXPLAIN (COSTS off) SELECT val FROM p1 WHERE val < 1000
-UNION
-SELECT val::int FROM p2 WHERE id < 1000;
-
+-- CREATE OR REPLACE FUNCTION dynsql1(x int) RETURNS int AS $$
+-- DECLARE c int;
+-- BEGIN
+--   EXECUTE '/*+ IndexScan(t1) */ SELECT count(*) FROM t1 WHERE id < $1'
+--   	INTO c USING x;
+--   RETURN c;
+-- END;
+-- $$ VOLATILE LANGUAGE plpgsql;
+-- vacuum analyze t1;
+-- SET pg_hint_plan.enable_hint = false;
+-- SELECT pg_sleep(1);
+-- SELECT reset_stats_and_wait();
+-- SELECT dynsql1(9000);
+-- SELECT pg_sleep(1);
+-- SELECT relname, seq_scan > 0 as seq_scan, idx_scan > 0 as idx_scan FROM pg_stat_user_tables WHERE schemaname = 'public' AND relname = 't1';
+-- SET pg_hint_plan.enable_hint = true;
+-- SELECT pg_sleep(1);
+-- SELECT reset_stats_and_wait();
+-- SELECT dynsql1(9000);
+-- SELECT pg_sleep(1);
+-- SELECT relname, seq_scan > 0 as seq_scan, idx_scan > 0 as idx_scan FROM pg_stat_user_tables WHERE schemaname = 'public' AND relname = 't1';
+--
+-- Dependent on inheritance
+-- -- Looped dynamic query in pl/pgsql
+-- CREATE OR REPLACE FUNCTION dynsql2(x int, OUT r int) AS $$
+-- DECLARE
+--   c text;
+--   s int;
+-- BEGIN
+--   r := 0;
+--   FOR c IN SELECT f.f FROM (VALUES ('p1_c1'), ('p1_c2')) f(f) LOOP
+--     FOR s IN EXECUTE '/*+ IndexScan(' || c || ' ' || c || '_pkey) */ SELECT sum(val) FROM ' || c || ' WHERE id < ' || x LOOP
+--       r := r + s;
+--     END LOOP;
+--   END LOOP;
+-- END;
+-- $$ VOLATILE LANGUAGE plpgsql;
+-- SET pg_hint_plan.enable_hint = false;
+-- SELECT reset_stats_and_wait();
+-- SELECT dynsql2(9000);
+-- SELECT pg_sleep(1);
+-- -- one of the index scans happened while planning.
+-- SELECT relname, seq_scan, idx_scan FROM pg_stat_user_tables WHERE schemaname = 'public' AND (relname = 'p1_c1' OR relname = 'p1_c2');
+-- SET pg_hint_plan.enable_hint = true;
+-- SELECT reset_stats_and_wait();
+-- SELECT dynsql2(9000);
+-- SELECT pg_sleep(1);
+-- -- the index scan happened while planning.
+-- SELECT relname, seq_scan, idx_scan FROM pg_stat_user_tables WHERE schemaname = 'public' AND (relname = 'p1_c1' OR relname = 'p1_c2');
+--
+-- -- Subqueries on inheritance tables under UNION
+-- EXPLAIN (COSTS off) SELECT val FROM p1 WHERE val < 1000
+-- UNION ALL
+-- SELECT val::int FROM p2 WHERE id < 1000;
+--
+-- /*+ IndexScan(p1 p1_val2) */
+-- EXPLAIN (COSTS off) SELECT val FROM p1 WHERE val < 1000
+-- UNION ALL
+-- SELECT val::int FROM p2 WHERE id < 1000;
+--
+-- /*+ IndexScan(p1 p1_val2) IndexScan(p2 p2_id_val_idx) */
+-- EXPLAIN (COSTS off) SELECT val FROM p1 WHERE val < 1000
+-- UNION ALL
+-- SELECT val::int FROM p2 WHERE id < 1000;
+--
+-- -- union all case
+-- EXPLAIN (COSTS off) SELECT val FROM p1 WHERE val < 1000
+-- UNION
+-- SELECT val::int FROM p2 WHERE id < 1000;
+--
+-- /*+ IndexScan(p2 p2_id_val_idx) */
+-- EXPLAIN (COSTS off) SELECT val FROM p1 WHERE val < 1000
+-- UNION
+-- SELECT val::int FROM p2 WHERE id < 1000;
+--
+-- /*+ IndexScan(p1 p1_val2) IndexScan(p2 p2_id_val_idx) */
+-- EXPLAIN (COSTS off) SELECT val FROM p1 WHERE val < 1000
+-- UNION
+-- SELECT val::int FROM p2 WHERE id < 1000;
+--
 --
 -- Rows hint tests
 --
 -- Explain result includes "Planning time" if COSTS is enabled, but
 -- this test needs it enabled for get rows count. So do tests via psql
 -- and grep -v the mutable line.
-
--- Parse error check
-/*+ Rows() */ SELECT 1;
-/*+ Rows(x) */ SELECT 1;
-
--- value types
-\o results/pg_hint_plan.tmpout
-EXPLAIN SELECT * FROM t1 JOIN t2 ON (t1.id = t2.id);
-\o
-\! sql/maskout.sh results/pg_hint_plan.tmpout
-
-\o results/pg_hint_plan.tmpout
-/*+ Rows(t1 t2 #99) */
-EXPLAIN SELECT * FROM t1 JOIN t2 ON (t1.id = t2.id);
-\o
-\! sql/maskout.sh results/pg_hint_plan.tmpout
-
-\o results/pg_hint_plan.tmpout
-/*+ Rows(t1 t2 +99) */
-EXPLAIN SELECT * FROM t1 JOIN t2 ON (t1.id = t2.id);
-\o
-\! sql/maskout.sh results/pg_hint_plan.tmpout
-
-\o results/pg_hint_plan.tmpout
-/*+ Rows(t1 t2 -99) */
-EXPLAIN SELECT * FROM t1 JOIN t2 ON (t1.id = t2.id);
-\o
-\! sql/maskout.sh results/pg_hint_plan.tmpout
-
-\o results/pg_hint_plan.tmpout
-/*+ Rows(t1 t2 *99) */
-EXPLAIN SELECT * FROM t1 JOIN t2 ON (t1.id = t2.id);
-\o
-\! sql/maskout.sh results/pg_hint_plan.tmpout
-
-\o results/pg_hint_plan.tmpout
-/*+ Rows(t1 t2 *0.01) */
-EXPLAIN SELECT * FROM t1 JOIN t2 ON (t1.id = t2.id);
-\o
-\! sql/maskout.sh results/pg_hint_plan.tmpout
-
-\o results/pg_hint_plan.tmpout
-/*+ Rows(t1 t2 #aa) */
-EXPLAIN SELECT * FROM t1 JOIN t2 ON (t1.id = t2.id); -- ERROR
-\o
-\! sql/maskout.sh results/pg_hint_plan.tmpout
-
-\o results/pg_hint_plan.tmpout
-/*+ Rows(t1 t2 /99) */
-EXPLAIN SELECT * FROM t1 JOIN t2 ON (t1.id = t2.id); -- ERROR
-\o
-\! sql/maskout.sh results/pg_hint_plan.tmpout
-
--- round up to 1
-\o results/pg_hint_plan.tmpout
-/*+ Rows(t1 t2 -99999) */
-EXPLAIN SELECT * FROM t1 JOIN t2 ON (t1.id = t2.id);
-\o
-\! sql/maskout.sh results/pg_hint_plan.tmpout
-
--- complex join tree
-\o results/pg_hint_plan.tmpout
-EXPLAIN SELECT * FROM t1 JOIN t2 ON (t1.id = t2.id) JOIN t3 ON (t3.id = t2.id);
-\o
-\! sql/maskout.sh results/pg_hint_plan.tmpout
-
-\o results/pg_hint_plan.tmpout
-/*+ Rows(t1 t2 #22) */
-EXPLAIN SELECT * FROM t1 JOIN t2 ON (t1.id = t2.id) JOIN t3 ON (t3.id = t2.id);
-\o
-\! sql/maskout.sh results/pg_hint_plan.tmpout
-
-\o results/pg_hint_plan.tmpout
-/*+ Rows(t1 t3 *10) */
-EXPLAIN SELECT * FROM t1 JOIN t2 ON (t1.id = t2.id) JOIN t3 ON (t3.id = t2.id);
-\o
-set max_parallel_workers_per_gather to DEFAULT;
-\! sql/maskout.sh results/pg_hint_plan.tmpout
-\! rm results/pg_hint_plan.tmpout
-
+--
+-- -- Parse error check
+-- /*+ Rows() */ SELECT 1;
+-- /*+ Rows(x) */ SELECT 1;
+--
+-- -- value types
+-- \o results/pg_hint_plan.tmpout
+-- EXPLAIN SELECT * FROM t1 JOIN t2 ON (t1.id = t2.id);
+-- \o
+-- \! sql/maskout.sh results/pg_hint_plan.tmpout
+--
+-- \o results/pg_hint_plan.tmpout
+-- /*+ Rows(t1 t2 #99) */
+-- EXPLAIN SELECT * FROM t1 JOIN t2 ON (t1.id = t2.id);
+-- \o
+-- \! sql/maskout.sh results/pg_hint_plan.tmpout
+--
+-- \o results/pg_hint_plan.tmpout
+-- /*+ Rows(t1 t2 +99) */
+-- EXPLAIN SELECT * FROM t1 JOIN t2 ON (t1.id = t2.id);
+-- \o
+-- \! sql/maskout.sh results/pg_hint_plan.tmpout
+--
+-- \o results/pg_hint_plan.tmpout
+-- /*+ Rows(t1 t2 -99) */
+-- EXPLAIN SELECT * FROM t1 JOIN t2 ON (t1.id = t2.id);
+-- \o
+-- \! sql/maskout.sh results/pg_hint_plan.tmpout
+--
+-- \o results/pg_hint_plan.tmpout
+-- /*+ Rows(t1 t2 *99) */
+-- EXPLAIN SELECT * FROM t1 JOIN t2 ON (t1.id = t2.id);
+-- \o
+-- \! sql/maskout.sh results/pg_hint_plan.tmpout
+--
+-- \o results/pg_hint_plan.tmpout
+-- /*+ Rows(t1 t2 *0.01) */
+-- EXPLAIN SELECT * FROM t1 JOIN t2 ON (t1.id = t2.id);
+-- \o
+-- \! sql/maskout.sh results/pg_hint_plan.tmpout
+--
+-- \o results/pg_hint_plan.tmpout
+-- /*+ Rows(t1 t2 #aa) */
+-- EXPLAIN SELECT * FROM t1 JOIN t2 ON (t1.id = t2.id); -- ERROR
+-- \o
+-- \! sql/maskout.sh results/pg_hint_plan.tmpout
+--
+-- \o results/pg_hint_plan.tmpout
+-- /*+ Rows(t1 t2 /99) */
+-- EXPLAIN SELECT * FROM t1 JOIN t2 ON (t1.id = t2.id); -- ERROR
+-- \o
+-- \! sql/maskout.sh results/pg_hint_plan.tmpout
+--
+-- -- round up to 1
+-- \o results/pg_hint_plan.tmpout
+-- /*+ Rows(t1 t2 -99999) */
+-- EXPLAIN SELECT * FROM t1 JOIN t2 ON (t1.id = t2.id);
+-- \o
+-- \! sql/maskout.sh results/pg_hint_plan.tmpout
+--
+-- -- complex join tree
+-- \o results/pg_hint_plan.tmpout
+-- EXPLAIN SELECT * FROM t1 JOIN t2 ON (t1.id = t2.id) JOIN t3 ON (t3.id = t2.id);
+-- \o
+-- \! sql/maskout.sh results/pg_hint_plan.tmpout
+--
+-- \o results/pg_hint_plan.tmpout
+-- /*+ Rows(t1 t2 #22) */
+-- EXPLAIN SELECT * FROM t1 JOIN t2 ON (t1.id = t2.id) JOIN t3 ON (t3.id = t2.id);
+-- \o
+-- \! sql/maskout.sh results/pg_hint_plan.tmpout
+--
+-- \o results/pg_hint_plan.tmpout
+-- /*+ Rows(t1 t3 *10) */
+-- EXPLAIN SELECT * FROM t1 JOIN t2 ON (t1.id = t2.id) JOIN t3 ON (t3.id = t2.id);
+-- \o
+-- set max_parallel_workers_per_gather to DEFAULT;
+-- \! sql/maskout.sh results/pg_hint_plan.tmpout
+-- \! rm results/pg_hint_plan.tmpout
+--
 -- hint error level
 set client_min_messages to 'DEBUG1';
 /*+ SeqScan( */ SELECT 1;
