// Copyright (c) YugaByte, Inc.

import _ from 'lodash';
import {
  VALIDATE_FROM_TOKEN,
  VALIDATE_FROM_TOKEN_RESPONSE,
  REGISTER,
  REGISTER_RESPONSE,
  LOGIN,
  LOGIN_RESPONSE,
  INSECURE_LOGIN,
  INSECURE_LOGIN_RESPONSE,
  INVALID_CUSTOMER_TOKEN,
  RESET_TOKEN_ERROR,
  RESET_CUSTOMER,
  LOGOUT,
  LOGOUT_SUCCESS,
  LOGOUT_FAILURE,
  FETCH_SOFTWARE_VERSIONS_FAILURE,
  FETCH_SOFTWARE_VERSIONS_SUCCESS,
  FETCH_SOFTWARE_VERSIONS,
  FETCH_TLS_CERTS,
  FETCH_TLS_CERTS_RESPONSE,
  ADD_TLS_CERT,
  ADD_TLS_CERT_RESPONSE,
  ADD_TLS_CERT_RESET,
  FETCH_HOST_INFO,
  FETCH_HOST_INFO_SUCCESS,
  FETCH_HOST_INFO_FAILURE,
  FETCH_CUSTOMER_COUNT,
  FETCH_YUGAWARE_VERSION,
  FETCH_YUGAWARE_VERSION_RESPONSE,
  UPDATE_PROFILE,
  UPDATE_PROFILE_SUCCESS,
  UPDATE_PROFILE_FAILURE,
  ADD_CUSTOMER_CONFIG,
  SET_INITIAL_CONFIG,
  UPDATE_CUSTOMER_CONFIG,
  UPDATE_CUSTOMER_CONFIG_RESPONSE,
  ADD_CUSTOMER_CONFIG_RESPONSE,
  SET_INITIAL_VALUES,
  EDIT_CUSTOMER_CONFIG,
  EDIT_CUSTOMER_CONFIG_RESPONSE,
  FETCH_CUSTOMER_CONFIGS,
  FETCH_CUSTOMER_CONFIGS_RESPONSE,
  DELETE_CUSTOMER_CONFIG,
  DELETE_CUSTOMER_CONFIG_RESPONSE,
  GET_LOGS,
  GET_LOGS_SUCCESS,
  GET_LOGS_FAILURE,
  GET_RELEASES,
  GET_RELEASES_RESPONSE,
  REFRESH_RELEASES,
  REFRESH_RELEASES_RESPONSE,
  IMPORT_RELEASE,
  IMPORT_RELEASE_RESPONSE,
  UPDATE_RELEASE,
  UPDATE_RELEASE_RESPONSE,
  GET_ALERTS,
  GET_ALERTS_SUCCESS,
  GET_ALERTS_FAILURE,
  API_TOKEN_LOADING,
  API_TOKEN,
  API_TOKEN_RESPONSE,
  GET_SCHEDULES,
  GET_SCHEDULES_RESPONSE,
  DELETE_SCHEDULE,
  DELETE_SCHEDULE_RESPONSE,
  GET_CUSTOMER_USERS,
  GET_CUSTOMER_USERS_SUCCESS,
  GET_CUSTOMER_USERS_FAILURE,
  CREATE_USER,
  CREATE_USER_RESPONSE
} from '../actions/customers';

import { sortVersionStrings, isDefinedNotNull } from '../utils/ObjectUtils';
import {
  getInitialState,
  setLoadingState,
  setSuccessState,
  setFailureState,
  setPromiseResponse
} from '../utils/PromiseUtils';

const INITIAL_STATE = {
  currentCustomer: getInitialState({}),
  authToken: getInitialState({}),
  apiToken: getInitialState(null),
  tasks: [],
  status: null,
  error: null,
  loading: false,
  softwareVersions: [],
  alerts: {
    alertsList: [],
    updated: null
  },
  hostInfo: null,
  customerCount: {},
  yugawareVersion: getInitialState({}),
  profile: getInitialState({}),
  addConfig: getInitialState({}),
<<<<<<< HEAD
  setInitialVal: getInitialState({}),
  editConfig: getInitialState({}),
=======
  updateConfig: getInitialState({}),
  setInitialVal: getInitialState({}),
>>>>>>> f2a2d0be
  configs: getInitialState([]),
  deleteConfig: getInitialState({}),
  deleteSchedule: getInitialState({}),
  releases: getInitialState([]),
  refreshReleases: getInitialState({}),
  importRelease: getInitialState({}),
  updateRelease: getInitialState({}),
  addCertificate: getInitialState({}),
  userCertificates: getInitialState({}),
  users: getInitialState([]),
  schedules: getInitialState([]),
  createUser: getInitialState({})
};

export default function (state = INITIAL_STATE, action) {
  switch (action.type) {
    case VALIDATE_FROM_TOKEN:
      return setLoadingState(state, 'currentCustomer', {});
    case VALIDATE_FROM_TOKEN_RESPONSE:
      return setPromiseResponse(state, 'currentCustomer', action);
    case REGISTER:
      return setLoadingState(state, 'authToken', {});
    case REGISTER_RESPONSE:
      return setPromiseResponse(state, 'authToken', action);

    case LOGIN:
      return setLoadingState(state, 'authToken', {});
    case LOGIN_RESPONSE:
      return setPromiseResponse(state, 'authToken', action);

    case API_TOKEN_LOADING:
      return setLoadingState(state, 'apiToken', null);
    case API_TOKEN:
      return setLoadingState(state, 'apiToken', null);
    case API_TOKEN_RESPONSE:
      return setPromiseResponse(state, 'apiToken', action);

    case INSECURE_LOGIN:
      return {
        ...state,
        INSECURE_apiToken: null
      };
    case INSECURE_LOGIN_RESPONSE:
      return {
        ...state,
        INSECURE_apiToken: action.payload.data.apiToken
      };
    case LOGOUT:
      return { ...state };
    case LOGOUT_SUCCESS:
      return { ...state, currentCustomer: getInitialState({}), authToken: getInitialState({}) };
    case LOGOUT_FAILURE:
      return { ...state };
    case INVALID_CUSTOMER_TOKEN:
      return { ...state, error: 'Invalid' };
    case RESET_TOKEN_ERROR:
      return { ...state, error: null };
    case RESET_CUSTOMER:
      return { ...state, currentCustomer: getInitialState({}), authToken: getInitialState({}) };
    case FETCH_SOFTWARE_VERSIONS:
      return { ...state, softwareVersions: [] };
    case FETCH_SOFTWARE_VERSIONS_SUCCESS:
      return { ...state, softwareVersions: sortVersionStrings(action.payload.data) };
    case FETCH_SOFTWARE_VERSIONS_FAILURE:
      return { ...state };
    case FETCH_TLS_CERTS:
      return setLoadingState(state, 'userCertificates', []);
    case FETCH_TLS_CERTS_RESPONSE:
      return setPromiseResponse(state, 'userCertificates', action);
    case ADD_TLS_CERT:
      return setLoadingState(state, 'addCertificate', {});
    case ADD_TLS_CERT_RESPONSE:
      if (action.payload.status !== 200) {
        if (isDefinedNotNull(action.payload.data)) {
          return setFailureState(state, 'addCertificate', action.payload.response.data.error);
        } else {
          return state;
        }
      }
      return setPromiseResponse(state, 'addCertificate', action);
    case ADD_TLS_CERT_RESET:
      return setLoadingState(state, 'addCertificate', getInitialState({}));
    case FETCH_HOST_INFO:
      return { ...state, hostInfo: null };
    case FETCH_HOST_INFO_SUCCESS:
      return { ...state, hostInfo: action.payload.data };
    case FETCH_HOST_INFO_FAILURE:
      return { ...state, hostInfo: null };

    case UPDATE_PROFILE:
      return setLoadingState(state, 'profile');
    case UPDATE_PROFILE_SUCCESS:
      return setSuccessState(state, 'profile', 'updated-success');
    case UPDATE_PROFILE_FAILURE:
      return setFailureState(state, 'profile', action.payload.response.data.error);
    case FETCH_CUSTOMER_COUNT:
      return setLoadingState(state, 'customerCount');
    case GET_ALERTS:
      return {
        ...state,
        alerts: {
          alertsList: [],
          updated: null
        }
      };
    case GET_ALERTS_SUCCESS:
      return {
        ...state,
        alerts: {
          alertsList: action.payload.data,
          updated: Date.now()
        }
      };
    case GET_ALERTS_FAILURE:
      return {
        ...state,
        alerts: {
          alertsList: [],
          updated: Date.now()
        }
      };
    case FETCH_YUGAWARE_VERSION:
      return setLoadingState(state, 'yugawareVersion', {});
    case FETCH_YUGAWARE_VERSION_RESPONSE:
      return setPromiseResponse(state, 'yugawareVersion', action);
    case ADD_CUSTOMER_CONFIG:
      return setLoadingState(state, 'addConfig', {});
<<<<<<< HEAD
    case SET_INITIAL_VALUES:
=======
    case SET_INITIAL_CONFIG:
>>>>>>> f2a2d0be
      return {
        ...state,
        setInitialVal: action.payload
      }
    case ADD_CUSTOMER_CONFIG_RESPONSE:
      return setPromiseResponse(state, 'addConfig', action);
<<<<<<< HEAD
    case EDIT_CUSTOMER_CONFIG:
      return setLoadingState(state, 'editConfig', {});
    case EDIT_CUSTOMER_CONFIG_RESPONSE:
      return setPromiseResponse(state, 'editConfig', action);
=======
    case UPDATE_CUSTOMER_CONFIG:
      return setLoadingState(state, 'updateConfig', {});
    case UPDATE_CUSTOMER_CONFIG_RESPONSE:
      return setPromiseResponse(state, 'updateConfig', action);
>>>>>>> f2a2d0be
    case FETCH_CUSTOMER_CONFIGS:
      return setLoadingState(state, 'configs', []);
    case FETCH_CUSTOMER_CONFIGS_RESPONSE:
      return setPromiseResponse(state, 'configs', action);
    case DELETE_CUSTOMER_CONFIG:
      return setLoadingState(state, 'deleteConfig', {});
    case DELETE_CUSTOMER_CONFIG_RESPONSE:
      return setPromiseResponse(state, 'deleteConfig', action);

    case GET_LOGS:
      return {
        ...state,
        yugaware_logs: null
      };
    case GET_LOGS_SUCCESS:
      return {
        ...state,
        yugaware_logs: action.payload.data.lines.reverse(),
        yugawareLogError: false
      };
    case GET_LOGS_FAILURE:
      return {
        ...state,
        yugaware_logs: null,
        yugawareLogError: true
      };

    case GET_CUSTOMER_USERS:
      return setLoadingState(state, 'users', getInitialState([]));
    case GET_CUSTOMER_USERS_SUCCESS:
      return setSuccessState(state, 'users', _.sortBy(action.payload.data, 'creationDate'));
    case GET_CUSTOMER_USERS_FAILURE:
      return setFailureState(state, 'users', action.payload);

    case CREATE_USER:
      return setLoadingState(state, 'createUser', {});
    case CREATE_USER_RESPONSE:
      return setPromiseResponse(state, 'createUser', action);

    case GET_RELEASES:
      return setLoadingState(state, 'releases', []);
    case GET_RELEASES_RESPONSE:
      return setPromiseResponse(state, 'releases', action);
    case REFRESH_RELEASES:
      return setLoadingState(state, 'refreshReleases', {});
    case REFRESH_RELEASES_RESPONSE:
      return setPromiseResponse(state, 'refreshReleases', action);
    case IMPORT_RELEASE:
      return setLoadingState(state, 'importRelease', {});
    case IMPORT_RELEASE_RESPONSE:
      return setPromiseResponse(state, 'importRelease', action);
    case UPDATE_RELEASE:
      return setLoadingState(state, 'updateRelease', {});
    case UPDATE_RELEASE_RESPONSE:
      return setPromiseResponse(state, 'updateRelease', action);
    case GET_SCHEDULES:
      return setLoadingState(state, 'schedules', []);
    case GET_SCHEDULES_RESPONSE:
      return setPromiseResponse(state, 'schedules', action);
    case DELETE_SCHEDULE:
      return setLoadingState(state, 'deleteSchedule', {});
    case DELETE_SCHEDULE_RESPONSE:
      return setPromiseResponse(state, 'deleteSchedule', action);

    default:
      return state;
  }
}<|MERGE_RESOLUTION|>--- conflicted
+++ resolved
@@ -100,13 +100,8 @@
   yugawareVersion: getInitialState({}),
   profile: getInitialState({}),
   addConfig: getInitialState({}),
-<<<<<<< HEAD
   setInitialVal: getInitialState({}),
   editConfig: getInitialState({}),
-=======
-  updateConfig: getInitialState({}),
-  setInitialVal: getInitialState({}),
->>>>>>> f2a2d0be
   configs: getInitialState([]),
   deleteConfig: getInitialState({}),
   deleteSchedule: getInitialState({}),
@@ -234,28 +229,17 @@
       return setPromiseResponse(state, 'yugawareVersion', action);
     case ADD_CUSTOMER_CONFIG:
       return setLoadingState(state, 'addConfig', {});
-<<<<<<< HEAD
     case SET_INITIAL_VALUES:
-=======
-    case SET_INITIAL_CONFIG:
->>>>>>> f2a2d0be
       return {
         ...state,
         setInitialVal: action.payload
       }
     case ADD_CUSTOMER_CONFIG_RESPONSE:
       return setPromiseResponse(state, 'addConfig', action);
-<<<<<<< HEAD
     case EDIT_CUSTOMER_CONFIG:
       return setLoadingState(state, 'editConfig', {});
     case EDIT_CUSTOMER_CONFIG_RESPONSE:
       return setPromiseResponse(state, 'editConfig', action);
-=======
-    case UPDATE_CUSTOMER_CONFIG:
-      return setLoadingState(state, 'updateConfig', {});
-    case UPDATE_CUSTOMER_CONFIG_RESPONSE:
-      return setPromiseResponse(state, 'updateConfig', action);
->>>>>>> f2a2d0be
     case FETCH_CUSTOMER_CONFIGS:
       return setLoadingState(state, 'configs', []);
     case FETCH_CUSTOMER_CONFIGS_RESPONSE:
