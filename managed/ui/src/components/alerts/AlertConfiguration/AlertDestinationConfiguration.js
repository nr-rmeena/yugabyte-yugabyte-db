<<<<<<< HEAD
import { Formik } from 'formik';
=======
>>>>>>> ad9ac48c
import React, { useEffect, useState } from 'react';
import { Formik } from 'formik';
import { Col, Row } from 'react-bootstrap';
import { Field, reduxForm } from 'redux-form';
import { YBButton, YBMultiSelectWithLabel, YBTextInputWithLabel } from '../../common/forms/fields';
import { AddDestinationChannelFrom } from './AddDestinationChannelFrom';

const required = (value) => (value ? undefined : 'This field is required.');

const styles = {
  'add-destination-container': {
    position: 'relative',
    top: '40px'
  },
  'pd-0': {
    padding: '0px'
  },
  'alert-dest-add-link': {
    cursor: 'pointer',
    maginLeft: '-2px',
    lineHeight: '37px',
    fontSize: '15px',
    fontWeight: '500'
  }
};

const AlertDestinationConfiguration = (props) => {
  const [destinationChannelList, setDestinationChannelList] = useState([]);

  useEffect(() => {
    props.getAlertReceivers().then((receivers) => {
      receivers = receivers.map((receiver) => {
        return {
          value: receiver['uuid'],
          label: receiver['name']
        };
      });
      setDestinationChannelList(receivers);
    });
  }, []);

  /**
   *
   * @param {Formvalues} values
   * TODO: Make an API call to submit the form by reformatting the payload.
   */
  const handleOnSubmit = (values) => {
<<<<<<< HEAD
    console.log('values',values)
=======
    console.log(values, '*** values');
>>>>>>> ad9ac48c
  };

  const {
    handleSubmit,
    modal: { visibleModal },
    onAddCancel,
    handleSubmit
  } = props;

  return (
    <>
      <Formik initialValues={null}>
        <form name="alertDestinationForm" onSubmit={handleSubmit(handleOnSubmit)}>
          <Row className="config-section-header">
            <Row>
              <Col md={6}>
                <div className="form-item-custom-label">Destination Name</div>
                <Field
                  name="ALERT_DESTINATION_NAME"
                  placeHolder="Enter an alert destination"
                  component={YBTextInputWithLabel}
                  validate={required}
                  isReadOnly={false}
                />
              </Col>
            </Row>
            <Row>
              <Col md={6}>
                <div className="form-item-custom-label">Choose Channels</div>
                <Field
                  name="DESTINATION_CHANNEL_LIST"
                  component={YBMultiSelectWithLabel}
                  options={destinationChannelList}
                  hideSelectedOptions={false}
                  isMulti={true}
                />
              </Col>
              <Col md={6} style={styles['add-destination-container']}>
                <Row>
                  <Col lg={1} style={styles['pd-0']}>
                    <i
                      className="fa fa-plus-circle fa-2x on-prem-row-add-btn"
                      onClick={props.showAddChannelModal}
                    />
                  </Col>
                  <Col lg={3} style={styles['pd-0']}>
                    <a style={styles['alert-dest-add-link']} onClick={props.showAddChannelModal}>
                      Add Channel{' '}
                    </a>
                  </Col>
                </Row>
              </Col>
            </Row>
            <br />
            <br />
            <br />
            <br />
            <br />
            <br />
            <br />
            <Row className="form-action-button-container">
              <Col lg={6} lgOffset={6}>
                <YBButton
                  btnText="Cancel"
                  btnClass="btn"
                  onClick={() => {
                    onAddCancel(false);
                  }}
                />
                <YBButton btnText="Save" btnType="submit" btnClass="btn btn-orange" />
              </Col>
            </Row>
          </Row>
        </form>
      </Formik>
      <AddDestinationChannelFrom
        visible={visibleModal === 'alertDestinationForm'}
        onHide={props.closeModal}
        defaultChannel="email"
        updateDestinationChannel={setDestinationChannelList}
        {...props}
      />
    </>
  );
};

export default reduxForm({
  form: 'alertDestinationForm',
  enableReinitialize: true
})(AlertDestinationConfiguration);<|MERGE_RESOLUTION|>--- conflicted
+++ resolved
@@ -1,7 +1,3 @@
-<<<<<<< HEAD
-import { Formik } from 'formik';
-=======
->>>>>>> ad9ac48c
 import React, { useEffect, useState } from 'react';
 import { Formik } from 'formik';
 import { Col, Row } from 'react-bootstrap';
@@ -49,11 +45,7 @@
    * TODO: Make an API call to submit the form by reformatting the payload.
    */
   const handleOnSubmit = (values) => {
-<<<<<<< HEAD
     console.log('values',values)
-=======
-    console.log(values, '*** values');
->>>>>>> ad9ac48c
   };
 
   const {
