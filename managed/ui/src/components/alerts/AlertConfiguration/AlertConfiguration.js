// Copyright (c) YugaByte, Inc.
//
// Author: Nishant Sharma(nishant.sharma@hashedin.com)
//

import React, { useEffect, useState } from 'react';
import { Tab } from 'react-bootstrap';
import { isDisabled } from '../../../utils/LayoutUtils';
import { YBTabsPanel } from '../../panels';
<<<<<<< HEAD
import { AlertDestionations } from './AlertDestinations';
=======
import { AlertProfileForm } from '../../profile';
>>>>>>> 818b44ab
import { AlertsList } from './AlertsList';
import CreateAlert from './CreateAlert';

export const AlertConfiguration = (props) => {
  const [alertList, setAlertList] = useState([]);
<<<<<<< HEAD
  const [alertDestionation, setAlertDesionation] = useState([]);
=======
  const [profileStatus, setProfileStatus] = useState({
    statusUpdated: true,
    updateStatus: ''
  })
>>>>>>> 818b44ab
  const [listView, setListView] = useState(false);
  const { activeTab, defaultTab, routePrefix,customerProfile, apiToken, customer } = props;

  const handleProfileUpdate = (status) => {
    setProfileStatus({
      statusUpdated: false,
      updateStatus: status
    });
  };

  useEffect(() => {
    setAlertList(props.alertConfigs());
    setAlertDesionation(props.alertDestionations());
  }, []);

  return (
    <div className="provider-config-container">
      <YBTabsPanel
        activeTab={activeTab}
        className="config-tabs"
        defaultTab={defaultTab}
        id="alert-config-tab-panel"
        routePrefix={routePrefix}
      >
        <Tab
          eventKey={defaultTab}
          title={
            <span>
              <i className="fa fa-clone tab-logo" aria-hidden="true"></i> Alert Creation
            </span>
          }
          unmountOnExit
        >
          {listView ? (
            <CreateAlert onCreateCancel={setListView} />
          ) : (
            <AlertsList data={alertList} onCreateAlert={setListView} />
          )}
        </Tab>
        <Tab
<<<<<<< HEAD
          eventKey="alertDestinations"
          title={
            <span>
              <i className="fa fa-clone tab-logo" aria-hidden="true"></i> Alert Destinations
            </span>
          }
          unmountOnExit
        >
          <AlertDestionations data={alertDestionation} />
=======
          eventKey={'health-alerting'}
          title="Health & Alerting"
          key="health-alerting-tab"
          mountOnEnter={true}
          unmountOnExit
          disabled={isDisabled(customer.data.features, 'main.profile')}
        >
          <AlertProfileForm
            customer={customer}
            customerProfile={customerProfile}
            apiToken={apiToken}
            handleProfileUpdate={handleProfileUpdate}
            {...props}
          />
>>>>>>> 818b44ab
        </Tab>
      </YBTabsPanel>
    </div>
  );
};<|MERGE_RESOLUTION|>--- conflicted
+++ resolved
@@ -7,26 +7,20 @@
 import { Tab } from 'react-bootstrap';
 import { isDisabled } from '../../../utils/LayoutUtils';
 import { YBTabsPanel } from '../../panels';
-<<<<<<< HEAD
 import { AlertDestionations } from './AlertDestinations';
-=======
 import { AlertProfileForm } from '../../profile';
->>>>>>> 818b44ab
 import { AlertsList } from './AlertsList';
 import CreateAlert from './CreateAlert';
 
 export const AlertConfiguration = (props) => {
   const [alertList, setAlertList] = useState([]);
-<<<<<<< HEAD
   const [alertDestionation, setAlertDesionation] = useState([]);
-=======
   const [profileStatus, setProfileStatus] = useState({
     statusUpdated: true,
     updateStatus: ''
-  })
->>>>>>> 818b44ab
+  });
   const [listView, setListView] = useState(false);
-  const { activeTab, defaultTab, routePrefix,customerProfile, apiToken, customer } = props;
+  const { activeTab, defaultTab, routePrefix, customerProfile, apiToken, customer } = props;
 
   const handleProfileUpdate = (status) => {
     setProfileStatus({
@@ -65,7 +59,6 @@
           )}
         </Tab>
         <Tab
-<<<<<<< HEAD
           eventKey="alertDestinations"
           title={
             <span>
@@ -75,8 +68,9 @@
           unmountOnExit
         >
           <AlertDestionations data={alertDestionation} />
-=======
-          eventKey={'health-alerting'}
+        </Tab>
+        <Tab
+          eventKey="health-alerting"
           title="Health & Alerting"
           key="health-alerting-tab"
           mountOnEnter={true}
@@ -90,7 +84,6 @@
             handleProfileUpdate={handleProfileUpdate}
             {...props}
           />
->>>>>>> 818b44ab
         </Tab>
       </YBTabsPanel>
     </div>
