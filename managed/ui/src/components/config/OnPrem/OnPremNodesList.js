// Copyright (c) YugaByte, Inc.

import _ from 'lodash';
import React, { Component } from 'react';
import { Row, Col, Alert } from 'react-bootstrap';
import { BootstrapTable, TableHeaderColumn } from 'react-bootstrap-table';
import { FieldArray, SubmissionError } from 'redux-form';
import { Link, withRouter } from 'react-router';

import { getPromiseState } from '../../../utils/PromiseUtils';
import { isNonEmptyObject, isNonEmptyArray } from '../../../utils/ObjectUtils';
import { YBButton, YBModal } from '../../common/forms/fields';
import InstanceTypeForRegion from '../OnPrem/wizard/InstanceTypeForRegion';
import { YBBreadcrumb } from '../../common/descriptors';
import { isDefinedNotNull, isNonEmptyString } from '../../../utils/ObjectUtils';
import { YBCodeBlock } from '../../common/descriptors/index';
import { YBConfirmModal } from '../../modals';

class OnPremNodesList extends Component {
  constructor(props) {
    super(props);
    this.state = { nodeToBeDeleted: {} };
  }

  addNodeToList = () => {
    this.props.showAddNodesDialog();
  };

  hideAddNodeModal = () => {
    this.props.reset();
    this.props.hideDialog();
  };

  showConfirmDeleteModal(row) {
    this.setState({ nodeToBeDeleted: row });
    this.props.showConfirmDeleteModal();
  }

  hideDeleteNodeModal = () => {
    this.setState({ nodeToBeDeleted: {} });
    this.props.hideDialog();
  };

  deleteInstance = () => {
    const {
      cloud: { providers }
    } = this.props;
    const onPremProvider = providers.data.find((provider) => provider.code === 'onprem');
    const row = this.state.nodeToBeDeleted;
    if (!row.inUse) {
      this.props.deleteInstance(onPremProvider.uuid, row.ip);
    }
    this.hideDeleteNodeModal();
  };

  submitAddNodesForm = (vals, dispatch, reduxProps) => {
    const {
      cloud: { supportedRegionList, nodeInstanceList, accessKeys, providers }
    } = this.props;
    const onPremProvider = providers.data.find((provider) => provider.code === 'onprem');
    const self = this;
    const currentCloudRegions = supportedRegionList.data.filter(
      (region) => region.provider.code === 'onprem'
    );
    const currentCloudAccessKey = accessKeys.data
      .filter((accessKey) => accessKey.idKey.providerUUID === onPremProvider.uuid)
      .shift();
    // function to construct list of all zones in current configuration
    const zoneList = currentCloudRegions.reduce(function (azs, r) {
      azs[r.code] = [];
      r.zones.map((z) => (azs[r.code][z.code.trim()] = z.uuid));
      return azs;
    }, {});

    // function takes in node list and returns node object keyed by zone
    const getInstancesKeyedByZone = (instances, region, zoneList) => {
      if (isNonEmptyArray(instances[region])) {
        return instances[region].reduce((acc, val) => {
          if (isNonEmptyObject(val) && isNonEmptyString(val.zone)) {
            const currentZone = val.zone.trim();
            const instanceName = isNonEmptyString(val.instanceName) ? val.instanceName.trim() : '';
            const currentZoneUUID = zoneList[region][currentZone];
            acc[currentZoneUUID] = acc[currentZoneUUID] || [];
            acc[currentZoneUUID].push({
              zone: currentZone,
              region: region,
              ip: val.instanceTypeIP.trim(),
              instanceType: val.machineType,
              sshUser: isNonEmptyObject(currentCloudAccessKey)
                ? currentCloudAccessKey.keyInfo.sshUser
                : '',
              sshPort: isNonEmptyObject(currentCloudAccessKey)
                ? currentCloudAccessKey.keyInfo.sshPort
                : null,
              instanceName: instanceName
            });
          }
          return acc;
        }, {});
      } else {
        return null;
      }
    };

    // function to construct final payload to be sent to middleware
    let instanceTypeList = [];
    if (isNonEmptyObject(vals.instances)) {
      instanceTypeList = Object.keys(vals.instances)
        .map(function (region) {
          const instanceListByZone = getInstancesKeyedByZone(vals.instances, region, zoneList);
          return isNonEmptyObject(instanceListByZone) ? instanceListByZone : null;
        })
        .filter(Boolean);
      const existingNodeIps = new Set(nodeInstanceList.data.map(instance => instance.details.ip.trim()));
      const errors = { instances: {}};
      Object.keys(vals.instances).forEach(region => {
        vals.instances[region].forEach((az, index) => {
          // Check if IP address is already in use by other node instance
<<<<<<< HEAD
          if (existingNodeIps.has(az?.instanceTypeIP?.trim())) {
            // If array exists then there are multiple errors
            if (!Array.isArray(errors.instances[region])) {
              errors.instances[region] = [];
            }
            errors.instances[region][index] = {
              instanceTypeIP: `Duplicate IP error: ${az?.instanceTypeIP}`
            };
          } else {
            // Add node instance to Set
            existingNodeIps.add(az?.instanceTypeIP?.trim());
=======
          if (az.instanceTypeIP) {
            if (existingNodeIps.has(az.instanceTypeIP.trim())) {
              // If array exists then there are multiple errors
              if (!Array.isArray(errors.instances[region])) {
                errors.instances[region] = [];
              }
              errors.instances[region][index] = {
                instanceTypeIP: `Duplicate IP error: ${az.instanceTypeIP}`
              };
            } else {
              // Add node instance to Set
              existingNodeIps.add(az.instanceTypeIP.trim());
            }
>>>>>>> 6077bc88
          }
        });
      });
      if (Object.keys(errors.instances).length) {
        // reduxProps.stopSubmit()
        throw new SubmissionError({
          ...errors,
          _error: 'Add node instance failed!'
        });
      } else if (isNonEmptyArray(instanceTypeList)) {
        self.props.createOnPremNodes(instanceTypeList, onPremProvider.uuid);
      } else {
        this.hideAddNodeModal();
      }
    }
    this.props.reset();
  };

  handleCheckNodesUsage = (inUse, row) => {
    let result = 'n/a';
    const { universeList } = this.props;

    if (inUse) {
      if (getPromiseState(universeList).isLoading() || getPromiseState(universeList).isInit()) {
        result = 'Loading...';
      } else if (getPromiseState(universeList).isSuccess()) {
        const universe = universeList.data.find((item) => {
          // TODO: match by nodeUuid when it's fully supported by universe
          return !!(item.universeDetails.nodeDetailsSet || []).find(
            (node) => node.nodeName && row.nodeName && node.nodeName === row.nodeName
          );
        });
        if (universe) {
          result = <Link to={`/universes/${universe.universeUUID}`}>{universe.name}</Link>;
        }
      }
    } else {
      result = 'NOT USED';
    }

    return result;
  };

  UNSAFE_componentWillMount() {
    const { universeList } = this.props;
    if (!getPromiseState(universeList).isSuccess()) {
      this.props.fetchUniverseList();
    }
    // Get OnPrem provider if provider list is already loaded during component load
    const onPremProvider = this.props.cloud.providers.data.find(
      (provider) => provider.code === 'onprem'
    );
    this.props.getRegionListItems(onPremProvider.uuid);
    this.props.getInstanceTypeListItems(onPremProvider.uuid);
  }

  render() {
    const {
      cloud: { nodeInstanceList, instanceTypes, supportedRegionList, accessKeys, providers },
      handleSubmit,
      showProviderView,
      visibleModal
    } = this.props;
    const self = this;
    let nodeListItems = [];
    if (getPromiseState(nodeInstanceList).isSuccess()) {
      nodeListItems = nodeInstanceList.data.map(function (item) {
        return {
          nodeId: item.nodeUuid,
          nodeName: item.nodeName,
          inUse: item.inUse,
          ip: item.details.ip,
          instanceType: item.details.instanceType,
          region: item.details.region,
          zone: item.details.zone,
          zoneUuid: item.zoneUuid,
          instanceName: item.instanceName
        };
      });
    }
    const removeNodeItem = function (cell, row) {
      if (row) {
        if (row.inUse) {
          return <i className={`fa fa-trash remove-cell-container`} />;
        } else {
          return (
            <i
              className={`fa fa-trash remove-cell-container remove-cell-active`}
              onClick={self.showConfirmDeleteModal.bind(self, row)}
            />
          );
        }
      }
    };

    let provisionMessage = <span />;
    const onPremProvider = providers.data.find((provider) => provider.code === 'onprem');
    let useHostname = false;
    if (isDefinedNotNull(onPremProvider)) {
      useHostname = _.get(onPremProvider, 'config.USE_HOSTNAME', false) === 'true';
      const onPremKey = accessKeys.data.find(
        (accessKey) => accessKey.idKey.providerUUID === onPremProvider.uuid
      );
      if (isDefinedNotNull(onPremKey) && onPremKey.keyInfo.skipProvisioning) {
        provisionMessage = (
          <Alert bsStyle="warning" className="pre-provision-message">
            You need to pre-provision your nodes, Please execute the following script on the
            Yugabyte Platform host machine once for each instance that you add here.
            <YBCodeBlock>
              {onPremKey.keyInfo.provisionInstanceScript + ' --ip '}
              <b>{'<IP Address> '}</b>
              {'--mount_points '}
              <b>{'<instance type mount points>'}</b>
            </YBCodeBlock>
          </Alert>
        );
      }
    }

    const currentCloudRegions = supportedRegionList.data.filter(
      (region) => region.provider.code === 'onprem'
    );
    const regionFormTemplate = isNonEmptyArray(currentCloudRegions)
      ? currentCloudRegions.map(function (regionItem, idx) {
          const zoneOptions = regionItem.zones.map(function (zoneItem, zoneIdx) {
            return (
              <option key={zoneItem + zoneIdx} value={zoneItem.code}>
                {zoneItem.code}
              </option>
            );
          });
          const machineTypeOptions = instanceTypes.data.map(function (machineTypeItem, mcIdx) {
            return (
              <option key={machineTypeItem + mcIdx} value={machineTypeItem.instanceTypeCode}>
                {machineTypeItem.instanceTypeCode}
              </option>
            );
          });
          zoneOptions.unshift(
            <option key={-1} value={''}>
              Select
            </option>
          );
          machineTypeOptions.unshift(
            <option key={-1} value={''}>
              Select
            </option>
          );
          return (
            <div key={`instance${idx}`}>
              <div className="instance-region-type">{regionItem.code}</div>
              <div className="form-field-grid">
                <FieldArray
                  name={`instances.${regionItem.code}`}
                  component={InstanceTypeForRegion}
                  zoneOptions={zoneOptions}
                  machineTypeOptions={machineTypeOptions}
                  useHostname={useHostname}
                  formType={'modal'}
                />
              </div>
            </div>
          );
        })
      : null;
    const deleteConfirmationText = `Are you sure you want to delete node${
      isNonEmptyObject(this.state.nodeToBeDeleted) && this.state.nodeToBeDeleted.nodeName
        ? ' ' + this.state.nodeToBeDeleted.nodeName
        : ''
    }?`;
    const modalAddressSpecificText = useHostname ? 'hostnames' : 'IP addresses';
    return (
      <div className="onprem-node-instances">
        <span className="buttons pull-right">
          <YBButton btnText="Add Instances" btnIcon="fa fa-plus" onClick={this.addNodeToList} />
        </span>

        <YBBreadcrumb to="/config/cloud/onprem" onClick={showProviderView}>
          On-Premises Datacenter Config
        </YBBreadcrumb>
        <h3 className="onprem-node-instances__title">Instances</h3>

        {provisionMessage}

        <Row>
          <Col xs={12}>
            <BootstrapTable
              data={nodeListItems}
              search
              multiColumnSearch
              options={{
                clearSearch: true
              }}
              containerClass="onprem-nodes-table"
            >
              <TableHeaderColumn dataField="nodeId" isKey={true} hidden={true} dataSort />
              <TableHeaderColumn dataField="instanceName" dataSort>
                Identifier
              </TableHeaderColumn>
              <TableHeaderColumn dataField="ip" dataSort>
                Address
              </TableHeaderColumn>
              <TableHeaderColumn dataField="inUse" dataFormat={this.handleCheckNodesUsage} dataSort>
                Universe Name
              </TableHeaderColumn>
              <TableHeaderColumn dataField="region" dataSort>
                Region
              </TableHeaderColumn>
              <TableHeaderColumn dataField="zone" dataSort>
                Zone
              </TableHeaderColumn>
              <TableHeaderColumn dataField="instanceType" dataSort>
                Instance Type
              </TableHeaderColumn>
              <TableHeaderColumn dataField="" dataFormat={removeNodeItem} />
            </BootstrapTable>
          </Col>
        </Row>
        <YBModal
          title={'Add Instances'}
          formName={'AddNodeForm'}
          visible={visibleModal === 'AddNodesForm'}
          onHide={this.hideAddNodeModal}
          onFormSubmit={handleSubmit(this.submitAddNodesForm)}
          showCancelButton={true}
          submitLabel="Add"
          size="large"
        >
          <div className="on-prem-form-text">
            {`Enter ${modalAddressSpecificText} for the instances of each availability zone and instance type.`}
          </div>
          {regionFormTemplate}
        </YBModal>
        <YBConfirmModal
          name={'confirmDeleteNodeInstance'}
          title={'Delete Node'}
          hideConfirmModal={this.hideDeleteNodeModal}
          currentModal={'confirmDeleteNodeInstance'}
          visibleModal={visibleModal}
          onConfirm={this.deleteInstance}
          confirmLabel={'Delete'}
          cancelLabel={'Cancel'}
        >
          {deleteConfirmationText}
        </YBConfirmModal>
      </div>
    );
  }
}

export default withRouter(OnPremNodesList);<|MERGE_RESOLUTION|>--- conflicted
+++ resolved
@@ -116,19 +116,6 @@
       Object.keys(vals.instances).forEach(region => {
         vals.instances[region].forEach((az, index) => {
           // Check if IP address is already in use by other node instance
-<<<<<<< HEAD
-          if (existingNodeIps.has(az?.instanceTypeIP?.trim())) {
-            // If array exists then there are multiple errors
-            if (!Array.isArray(errors.instances[region])) {
-              errors.instances[region] = [];
-            }
-            errors.instances[region][index] = {
-              instanceTypeIP: `Duplicate IP error: ${az?.instanceTypeIP}`
-            };
-          } else {
-            // Add node instance to Set
-            existingNodeIps.add(az?.instanceTypeIP?.trim());
-=======
           if (az.instanceTypeIP) {
             if (existingNodeIps.has(az.instanceTypeIP.trim())) {
               // If array exists then there are multiple errors
@@ -142,7 +129,6 @@
               // Add node instance to Set
               existingNodeIps.add(az.instanceTypeIP.trim());
             }
->>>>>>> 6077bc88
           }
         });
       });
