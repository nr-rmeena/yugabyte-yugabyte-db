--- conflicted
+++ resolved
@@ -74,12 +74,8 @@
   const customer = useSelector((state) => state.customer);
   const currentUniverse = useSelector((state) => state.universe.currentUniverse);
   const universeUUID = currentUniverse?.data?.universeUUID;
-<<<<<<< HEAD
   const universePaused = currentUniverse?.data?.universeDetails?.universePaused;
-  const { ycqlQueries, ysqlQueries, loading, errors, getLiveQueries } = useApiQueriesFetch({
-=======
   const { ycqlQueries, ysqlQueries, loading, errors, getLiveQueries } = useLiveQueriesApi({
->>>>>>> f00bb9c2
     universeUUID
   });
   const [searchText, setSearchText] = useState('');
@@ -338,15 +334,6 @@
               </h2>
             </div>
             {failedQueries}
-<<<<<<< HEAD
-            <div className="pull-right">
-              <YBButtonLink
-                btnIcon="fa fa-refresh"
-                btnClass="btn btn-default refresh-btn"
-                onClick={getLiveQueries}
-              />
-              {!universePaused &&
-=======
             {hasQueryData && (
               <div className="pull-right">
                 <YBButtonLink
@@ -354,32 +341,16 @@
                   btnClass="btn btn-default refresh-btn"
                   onClick={getLiveQueries}
                 />
->>>>>>> f00bb9c2
                 <div>
                   <div className="live-queries__dropdown-label">Show live queries</div>
                   <Dropdown id="queries-filter-dropdown" pullRight={true}>
                     <Dropdown.Toggle>
                       <i className="fa fa-database"></i>&nbsp;
-<<<<<<< HEAD
-                    {type}
-=======
                       {type}
->>>>>>> f00bb9c2
                     </Dropdown.Toggle>
                     <Dropdown.Menu>
                       <MenuItem key="YCQL" active={!isYSQL} onClick={() => setType('YCQL')}>
                         YCQL
-<<<<<<< HEAD
-                    </MenuItem>
-                      <MenuItem key="YSQL" active={isYSQL} onClick={() => setType('YSQL')}>
-                        YSQL
-                    </MenuItem>
-                    </Dropdown.Menu>
-                  </Dropdown>
-                </div>
-              }
-            </div>
-=======
                       </MenuItem>
                       <MenuItem key="YSQL" active={isYSQL} onClick={() => setType('YSQL')}>
                         YSQL
@@ -389,7 +360,6 @@
                 </div>
               </div>
             )}
->>>>>>> f00bb9c2
           </div>
         }
         body={
