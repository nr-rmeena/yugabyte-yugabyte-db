--- conflicted
+++ resolved
@@ -73,7 +73,6 @@
 import static play.test.Helpers.contentAsString;
 import static play.test.Helpers.*;
 
-
 public class AccessKeyControllerTest extends FakeDBApplication {
   Provider defaultProvider;
   Customer defaultCustomer;
@@ -182,8 +181,9 @@
   @Test
   public void testGetAccessKeyWithInvalidProviderUUID() {
     UUID invalidProviderUUID = UUID.randomUUID();
-    Result result = assertThrows(YWServiceException.class,
-        () -> getAccessKey(invalidProviderUUID, "foo")).getResult();
+    Result result =
+        assertThrows(YWServiceException.class, () -> getAccessKey(invalidProviderUUID, "foo"))
+            .getResult();
     assertBadRequest(result, "Invalid Provider UUID: " + invalidProviderUUID);
     assertAuditEntry(0, defaultCustomer.uuid);
   }
@@ -191,8 +191,11 @@
   @Test
   public void testGetAccessKeyWithInvalidKeyCode() {
     AccessKey accessKey = AccessKey.create(UUID.randomUUID(), "foo", new AccessKey.KeyInfo());
-    Result result = assertThrows(YWServiceException.class,
-        () -> getAccessKey(defaultProvider.uuid, accessKey.getKeyCode())).getResult();
+    Result result =
+        assertThrows(
+                YWServiceException.class,
+                () -> getAccessKey(defaultProvider.uuid, accessKey.getKeyCode()))
+            .getResult();
     assertEquals(BAD_REQUEST, result.status());
     assertBadRequest(result, "KeyCode not found: " + accessKey.getKeyCode());
     assertAuditEntry(0, defaultCustomer.uuid);
@@ -213,8 +216,9 @@
   @Test
   public void testListAccessKeyWithInvalidProviderUUID() {
     UUID invalidProviderUUID = UUID.randomUUID();
-    Result result = assertThrows(YWServiceException.class,
-        () -> listAccessKey(invalidProviderUUID)).getResult();
+    Result result =
+        assertThrows(YWServiceException.class, () -> listAccessKey(invalidProviderUUID))
+            .getResult();
     assertBadRequest(result, "Invalid Provider UUID: " + invalidProviderUUID);
     assertAuditEntry(0, defaultCustomer.uuid);
   }
@@ -250,16 +254,22 @@
 
   @Test
   public void testCreateAccessKeyWithInvalidProviderUUID() {
-    Result result = assertThrows(YWServiceException.class,
-        () -> createAccessKey(UUID.randomUUID(), "foo", false, false)).getResult();
+    Result result =
+        assertThrows(
+                YWServiceException.class,
+                () -> createAccessKey(UUID.randomUUID(), "foo", false, false))
+            .getResult();
     assertBadRequest(result, "Invalid Provider/Region UUID");
     assertAuditEntry(0, defaultCustomer.uuid);
   }
 
   @Test
   public void testCreateAccessKeyWithInvalidParams() {
-    Result result = assertThrows(YWServiceException.class,
-        () -> createAccessKey(defaultProvider.uuid, null, false, false)).getResult();
+    Result result =
+        assertThrows(
+                YWServiceException.class,
+                () -> createAccessKey(defaultProvider.uuid, null, false, false))
+            .getResult();
     JsonNode node = Json.parse(contentAsString(result));
     assertErrorNodeValue(node, "keyCode", "This field is required");
     assertErrorNodeValue(node, "regionUUID", "This field is required");
@@ -269,8 +279,11 @@
   @Test
   public void testCreateAccessKeyWithDifferentProviderUUID() {
     Provider gcpProvider = ModelFactory.gcpProvider(ModelFactory.testCustomer("fb", "foo@bar.com"));
-    Result result = assertThrows(YWServiceException.class,
-        () -> createAccessKey(gcpProvider.uuid, "key-code", false, false)).getResult();
+    Result result =
+        assertThrows(
+                YWServiceException.class,
+                () -> createAccessKey(gcpProvider.uuid, "key-code", false, false))
+            .getResult();
     assertBadRequest(result, "Invalid Provider/Region UUID");
     assertAuditEntry(0, defaultCustomer.uuid);
   }
@@ -389,8 +402,11 @@
   public void testCreateAccessKeyWithException() {
     when(mockAccessManager.addKey(defaultRegion.uuid, "key-code-1", SSH_PORT, true, false))
         .thenThrow(new YWServiceException(INTERNAL_SERVER_ERROR, "Something went wrong!!"));
-    Result result = assertThrows(YWServiceException.class,
-        () -> createAccessKey(defaultProvider.uuid, "key-code-1", false, false)).getResult();
+    Result result =
+        assertThrows(
+                YWServiceException.class,
+                () -> createAccessKey(defaultProvider.uuid, "key-code-1", false, false))
+            .getResult();
     assertErrorResponse(result, "Something went wrong!!");
     assertAuditEntry(0, defaultCustomer.uuid);
   }
@@ -420,21 +436,25 @@
         AccessKey.create(onpremProvider.uuid, "key-code-1", new AccessKey.KeyInfo());
     when(mockAccessManager.addKey(onpremRegion.uuid, "key-code-1", SSH_PORT, false, false))
         .thenReturn(accessKey);
-<<<<<<< HEAD
-    doThrow(new YWServiceException(INTERNAL_SERVER_ERROR,
-        "Unable to create access key: key-code-1")).when(mockTemplateManager)
-      .createProvisionTemplate(accessKey, false, false, true, 9300, "prometheus");
-    Result result = assertThrows(YWServiceException.class,
-        () -> createAccessKey(onpremProvider.uuid, "key-code-1", false, false, onpremRegion,
-        false, false, false)).getResult();
-=======
-    doThrow(new RuntimeException("foobar"))
+    doThrow(
+            new YWServiceException(
+                INTERNAL_SERVER_ERROR, "Unable to create access key: key-code-1"))
         .when(mockTemplateManager)
         .createProvisionTemplate(accessKey, false, false, true, 9300, "prometheus");
     Result result =
-        createAccessKey(
-            onpremProvider.uuid, "key-code-1", false, false, onpremRegion, false, false, false);
->>>>>>> 588542a3
+        assertThrows(
+                YWServiceException.class,
+                () ->
+                    createAccessKey(
+                        onpremProvider.uuid,
+                        "key-code-1",
+                        false,
+                        false,
+                        onpremRegion,
+                        false,
+                        false,
+                        false))
+            .getResult();
     assertErrorResponse(result, "Unable to create access key: key-code-1");
     assertAuditEntry(0, defaultCustomer.uuid);
   }
@@ -459,16 +479,18 @@
   @Test
   public void testDeleteAccessKeyWithInvalidProviderUUID() {
     UUID invalidProviderUUID = UUID.randomUUID();
-    Result result = assertThrows(YWServiceException.class,
-        () -> deleteAccessKey(invalidProviderUUID, "foo")).getResult();
+    Result result =
+        assertThrows(YWServiceException.class, () -> deleteAccessKey(invalidProviderUUID, "foo"))
+            .getResult();
     assertBadRequest(result, "Invalid Provider UUID: " + invalidProviderUUID);
     assertAuditEntry(0, defaultCustomer.uuid);
   }
 
   @Test
   public void testDeleteAccessKeyWithInvalidAccessKeyCode() {
-    Result result = assertThrows(YWServiceException.class,
-        () -> deleteAccessKey(defaultProvider.uuid, "foo")).getResult();
+    Result result =
+        assertThrows(YWServiceException.class, () -> deleteAccessKey(defaultProvider.uuid, "foo"))
+            .getResult();
     assertBadRequest(result, "KeyCode not found: foo");
     assertAuditEntry(0, defaultCustomer.uuid);
   }
