--- conflicted
+++ resolved
@@ -176,11 +176,7 @@
   }
 
   public static Backup createBackupWithExpiry(
-<<<<<<< HEAD
-      UUID customerUUID, UUID universeUUID, UUID configUUID) {
-=======
     UUID customerUUID, UUID universeUUID, UUID configUUID) {
->>>>>>> d28d82e8
     BackupTableParams params = new BackupTableParams();
     params.storageConfigUUID = configUUID;
     params.universeUUID = universeUUID;
