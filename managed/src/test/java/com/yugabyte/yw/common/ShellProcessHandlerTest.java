// Copyright (c) YugaByte, Inc.

package com.yugabyte.yw.common;

import org.apache.commons.io.FileUtils;
import org.junit.After;
import org.junit.Before;
import org.junit.Test;
import org.junit.runner.RunWith;
import org.mockito.InjectMocks;
import org.mockito.Mock;
import org.mockito.junit.MockitoJUnitRunner;

import java.io.File;
import java.io.FileWriter;
import java.io.IOException;
import java.nio.file.Files;
import java.nio.file.Paths;
import java.nio.file.Path;
import java.util.ArrayList;
import java.util.HashMap;
import java.util.List;

import static org.hamcrest.CoreMatchers.*;
import static org.junit.Assert.assertEquals;
import static org.junit.Assert.assertThat;
import static org.mockito.Mockito.when;

@RunWith(MockitoJUnitRunner.class)
public class ShellProcessHandlerTest {
    @InjectMocks
    ShellProcessHandler shellProcessHandler;

    @Mock
    play.Configuration appConfig;
    static String TMP_STORAGE_PATH = "/tmp/yugaware_tests";

    @Before
    public void beforeTest() {
        new File(TMP_STORAGE_PATH).mkdirs();
        when(appConfig.getString("yb.devops.home")).thenReturn(TMP_STORAGE_PATH);
    }

    @After
    public void tearDown() throws IOException {
        FileUtils.deleteDirectory(new File(TMP_STORAGE_PATH));
    }

    @Test
    public void testRunWithValidCommandAndDevopsHome() {
        List<String> command = new ArrayList<String>();
        command.add("pwd");
        ShellResponse response = shellProcessHandler.run(command, new HashMap<>());
        assertEquals(0, response.code);
        assertThat(response.message, allOf(notNullValue(), containsString(TMP_STORAGE_PATH)));
        assertEquals(response.message.trim(), response.message);
    }

    @Test
    public void testPartialLineOutput() throws IOException {
        List<String> command = new ArrayList<String>();
        String partialLineCmd = "echo -n foo  && sleep 30 && echo bar";
        String fileName = createTestShellScript(partialLineCmd);
        command.add(fileName);
        ShellResponse response = shellProcessHandler.run(command, new HashMap<>());
        assertEquals(0, response.code);
        assertEquals(response.message.trim(), "foobar");
    }

    @Test
    public void testRunWithInvalidDevopsHome() {
        when(appConfig.getString("yb.devops.home")).thenReturn("/foo");
        List<String> command = new ArrayList<String>();
        command.add("pwd");
        ShellResponse response = shellProcessHandler.run(command, new HashMap<>());
        assertEquals(-1, response.code);
        assertThat(response.message, allOf(notNullValue(),
                equalTo("Cannot run program \"pwd\" (in directory \"/foo\"): " +
                        "error=2, No such file or directory")));
    }

    @Test
    public void testRunWithInvalidCommand() throws IOException {
        String testCmd = ">&2 echo error; sleep 2; echo foobar; sleep 2; echo more; exit 255";
        String fileName = createTestShellScript(testCmd);
        List<String> command = new ArrayList<String>();
        command.add(fileName);
        ShellResponse response = shellProcessHandler.run(command, new HashMap<>());
        assertEquals(255, response.code);
        assertThat(response.message.trim(), allOf(notNullValue(), equalTo("error")));
    }

<<<<<<< HEAD
    private String createTestShellScript() throws IOException {
        String fileName = TMP_STORAGE_PATH + "/test.sh";
        FileWriter fw = new FileWriter(fileName);
        fw.write(">&2 echo error; sleep 2; echo foobar; sleep 2; echo more; exit 255");
        fw.close();
        // Set the file as a executable
        File file = new File(fileName);
        file.setExecutable(true);
        return fileName;
=======
    private String createTestShellScript(String cmd) throws IOException {
        Path fileName = Files.createTempFile(Paths.get(TMP_STORAGE_PATH), "yw_test", ".sh");
        Files.write(fileName, ("#/bin/bash\n" + cmd).getBytes());
        fileName.toFile().setExecutable(true);
        return fileName.toString();
>>>>>>> 850bceff
    }
}<|MERGE_RESOLUTION|>--- conflicted
+++ resolved
@@ -90,22 +90,10 @@
         assertThat(response.message.trim(), allOf(notNullValue(), equalTo("error")));
     }
 
-<<<<<<< HEAD
-    private String createTestShellScript() throws IOException {
-        String fileName = TMP_STORAGE_PATH + "/test.sh";
-        FileWriter fw = new FileWriter(fileName);
-        fw.write(">&2 echo error; sleep 2; echo foobar; sleep 2; echo more; exit 255");
-        fw.close();
-        // Set the file as a executable
-        File file = new File(fileName);
-        file.setExecutable(true);
-        return fileName;
-=======
     private String createTestShellScript(String cmd) throws IOException {
         Path fileName = Files.createTempFile(Paths.get(TMP_STORAGE_PATH), "yw_test", ".sh");
         Files.write(fileName, ("#/bin/bash\n" + cmd).getBytes());
         fileName.toFile().setExecutable(true);
         return fileName.toString();
->>>>>>> 850bceff
     }
 }