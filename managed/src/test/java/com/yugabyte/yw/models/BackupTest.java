// Copyright (c) YugaByte, Inc.

package com.yugabyte.yw.models;

import com.fasterxml.jackson.databind.JsonNode;
import com.yugabyte.yw.common.FakeDBApplication;
import com.yugabyte.yw.common.ModelFactory;
import com.yugabyte.yw.common.RegexMatcher;
import com.yugabyte.yw.forms.BackupTableParams;
import org.junit.Before;
import org.junit.Test;
import play.libs.Json;

import java.util.*;
import java.util.concurrent.ExecutorService;
import java.util.concurrent.Executors;
import java.util.concurrent.TimeUnit;
import java.util.concurrent.atomic.AtomicBoolean;

import static com.yugabyte.yw.models.Backup.BackupState.Completed;
import static com.yugabyte.yw.models.Backup.BackupState.Deleted;
import static com.yugabyte.yw.models.Backup.BackupState.Failed;
import static com.yugabyte.yw.models.Backup.BackupState.InProgress;
import static org.junit.Assert.*;


public class BackupTest extends FakeDBApplication {
  private Customer defaultCustomer;
  private CustomerConfig s3StorageConfig;

  @Before
  public void setUp() {
    defaultCustomer = ModelFactory.testCustomer();
    s3StorageConfig = ModelFactory.createS3StorageConfig(defaultCustomer);
  }

  @Test
  public void testCreate() {
    UUID universeUUID = UUID.randomUUID();
    Backup b = ModelFactory.createBackup(defaultCustomer.uuid,
        universeUUID, s3StorageConfig.configUUID);
    assertNotNull(b);
    String storageRegex = "s3://foo/univ-" + universeUUID +
        "/backup-\\d{4}-[0-1]\\d-[0-3]\\dT[0-2]\\d:[0-5]\\d:[0-5]\\d\\-\\d+/table-foo.bar-[a-zA-Z0-9]*";
    assertThat(b.getBackupInfo().storageLocation, RegexMatcher.matchesRegex(storageRegex));
    assertEquals(s3StorageConfig.configUUID, b.getBackupInfo().storageConfigUUID);
    assertEquals(InProgress, b.state);
  }

  @Test
  public void testCreateWithoutTableUUID() {
    UUID universeUUID = UUID.randomUUID();
    BackupTableParams params = new BackupTableParams();
    params.storageConfigUUID = s3StorageConfig.configUUID;
    params.universeUUID = universeUUID;
    params.keyspace = "foo";
    params.tableName = "bar";
    Backup b = Backup.create(defaultCustomer.uuid, params);
    String storageRegex = "s3://foo/univ-" + universeUUID +
        "/backup-\\d{4}-[0-1]\\d-[0-3]\\dT[0-2]\\d:[0-5]\\d:[0-5]\\d\\-\\d+/table-foo.bar";
    assertThat(b.getBackupInfo().storageLocation, RegexMatcher.matchesRegex(storageRegex));
    assertEquals(s3StorageConfig.configUUID, b.getBackupInfo().storageConfigUUID);
    assertEquals(InProgress, b.state);
  }

  @Test
  public void testCreateWithNonS3StorageUUID() {
    JsonNode formData = Json.parse("{\"name\": \"FILE\", \"type\": \"STORAGE\", \"data\": \"{}\"}");
    CustomerConfig customerConfig = CustomerConfig.createWithFormData(defaultCustomer.uuid, formData);
    UUID universeUUID = UUID.randomUUID();
    BackupTableParams params = new BackupTableParams();
    params.storageConfigUUID = customerConfig.configUUID;
    params.universeUUID = universeUUID;
    params.keyspace = "foo";
    params.tableName = "bar";
    Backup b = Backup.create(defaultCustomer.uuid, params);
    String storageRegex = "univ-" + universeUUID +
        "/backup-\\d{4}-[0-1]\\d-[0-3]\\dT[0-2]\\d:[0-5]\\d:[0-5]\\d\\-\\d+/table-foo.bar";
    assertThat(b.getBackupInfo().storageLocation, RegexMatcher.matchesRegex(storageRegex));
    assertEquals(customerConfig.configUUID, b.getBackupInfo().storageConfigUUID);
    assertEquals(InProgress, b.state);
  }

  @Test
  public void testFetchByUniverseWithValidUUID() {
    Universe u = ModelFactory.createUniverse(defaultCustomer.getCustomerId());
    ModelFactory.createBackup(defaultCustomer.uuid,
        u.universeUUID, s3StorageConfig.configUUID);
    List<Backup> backupList = Backup.fetchByUniverseUUID(defaultCustomer.uuid, u.universeUUID);
    assertEquals(1, backupList.size());
  }

  @Test
  public void testFetchByUniverseWithInvalidUUID() {
    Universe u = ModelFactory.createUniverse(defaultCustomer.getCustomerId());
    ModelFactory.createBackup(defaultCustomer.uuid,
        u.universeUUID, s3StorageConfig.configUUID);
    List<Backup> backupList = Backup.fetchByUniverseUUID(defaultCustomer.uuid, UUID.randomUUID());
    assertEquals(0, backupList.size());
  }


  @Test
  public void testFetchByTaskWithValidUUID() {
    Universe u = ModelFactory.createUniverse(defaultCustomer.getCustomerId());
    Backup b = ModelFactory.createBackup(defaultCustomer.uuid,
        u.universeUUID, s3StorageConfig.configUUID);
    UUID taskUUID = UUID.randomUUID();
    b.setTaskUUID(taskUUID);
    Backup fb = Backup.fetchByTaskUUID(taskUUID);
    assertNotNull(fb);
    assertEquals(fb, b);
  }

  @Test
  public void testFetchByTaskWithInvalidBackupUUID() {
    CustomerTask ct = CustomerTask.create(
        defaultCustomer,
        UUID.randomUUID(),
        UUID.randomUUID(),
        CustomerTask.TargetType.Backup,
        CustomerTask.TaskType.Create,
        "Demo Backup");
    Backup fb = Backup.fetchByTaskUUID(ct.getTaskUUID());
    assertNull(fb);
  }

  @Test
  public void testFetchByTaskWithTargetType() {
    Universe u = ModelFactory.createUniverse(defaultCustomer.getCustomerId());
    Backup b = ModelFactory.createBackup(defaultCustomer.uuid,
        u.universeUUID, s3StorageConfig.configUUID);
    CustomerTask ct = CustomerTask.create(
        defaultCustomer,
        b.backupUUID,
        UUID.randomUUID(),
        CustomerTask.TargetType.Table,
        CustomerTask.TaskType.Create,
        "Demo Backup");
    Backup fb = Backup.fetchByTaskUUID(ct.getTaskUUID());
    assertNull(fb);
  }

  @Test
  public void testGetWithValidCustomerUUID() {
    Universe u = ModelFactory.createUniverse(defaultCustomer.getCustomerId());
    Backup b = ModelFactory.createBackup(defaultCustomer.uuid,
        u.universeUUID, s3StorageConfig.configUUID);
    Backup fb = Backup.get(defaultCustomer.uuid, b.backupUUID);
    assertEquals(fb, b);
  }

  @Test
  public void testGetWithInvalidCustomerUUID() {
    Universe u = ModelFactory.createUniverse(defaultCustomer.getCustomerId());
    Backup b = ModelFactory.createBackup(defaultCustomer.uuid,
        u.universeUUID, s3StorageConfig.configUUID);
    Backup fb = Backup.get(UUID.randomUUID(), b.backupUUID);
    assertNull(fb);
  }


  @Test
  public void testTransitionStateValid() throws InterruptedException {
    Universe u = ModelFactory.createUniverse(defaultCustomer.getCustomerId());
    Backup b = ModelFactory.createBackup(defaultCustomer.uuid,
        u.universeUUID, s3StorageConfig.configUUID);
    Date beforeUpdateTime  = b.getUpdateTime();
    assertNotNull(beforeUpdateTime);
    Thread.sleep(1);
    b.transitionState(Backup.BackupState.Completed);
    assertEquals(Completed, b.state);
    assertNotNull(b.getUpdateTime());
    assertNotEquals(beforeUpdateTime, b.getUpdateTime());
    b.transitionState(Deleted);
    assertEquals(Deleted, b.state);
  }

  @Test
  public void testTransitionStateInvalid() throws InterruptedException {
    Universe u = ModelFactory.createUniverse(defaultCustomer.getCustomerId());
    Backup b = ModelFactory.createBackup(defaultCustomer.uuid,
        u.universeUUID, s3StorageConfig.configUUID);
    Date beforeUpdateTime  = b.getUpdateTime();
    assertNotNull(b.getUpdateTime());
    Thread.sleep(1);
    b.transitionState(Backup.BackupState.Completed);
    assertNotNull(b.getUpdateTime());
    assertNotEquals(beforeUpdateTime, b.getUpdateTime());
    b.transitionState(Failed);
    assertNotEquals(Failed, b.state);
  }

  @Test
  public void testSetTaskUUIDWhenNull() {
    Universe u = ModelFactory.createUniverse(defaultCustomer.getCustomerId());
    Backup b = ModelFactory.createBackup(defaultCustomer.uuid,
        u.universeUUID, s3StorageConfig.configUUID);
    UUID taskUUID = UUID.randomUUID();
    assertNull(b.taskUUID);
    b.setTaskUUID(taskUUID);
    b.refresh();
    assertEquals(taskUUID, b.taskUUID);
  }

  @Test
  public void testSetTaskUUID() throws InterruptedException {
    Universe u = ModelFactory.createUniverse(defaultCustomer.getCustomerId());
    Backup b = ModelFactory.createBackup(defaultCustomer.uuid,
        u.universeUUID, s3StorageConfig.configUUID);
    UUID taskUUID1 = UUID.randomUUID();
    UUID taskUUID2 = UUID.randomUUID();
    ExecutorService service = Executors.newFixedThreadPool(2);
    AtomicBoolean success1 = new AtomicBoolean();
    AtomicBoolean success2 = new AtomicBoolean();
    service.submit(() -> success1.set(b.setTaskUUID(taskUUID1)));
    service.submit(() -> success2.set(b.setTaskUUID(taskUUID2)));
    service.awaitTermination(3, TimeUnit.SECONDS);
    b.refresh();
    if (success1.get() && !success2.get()) {
      assertEquals(taskUUID1, b.taskUUID);
    } else {
      assertFalse(success1.get());
      assertTrue(success2.get());
      assertEquals(taskUUID2, b.taskUUID);
    }
  }

  @Test
  public void testSetTaskUUIDWhenNotNull() {
    Universe u = ModelFactory.createUniverse(defaultCustomer.getCustomerId());
    Backup b = ModelFactory.createBackup(defaultCustomer.uuid,
        u.universeUUID, s3StorageConfig.configUUID);
    b.setTaskUUID(UUID.randomUUID());
    UUID taskUUID = UUID.randomUUID();
    assertNotNull(b.taskUUID);
    b.setTaskUUID(taskUUID);
    b.refresh();
    assertNotEquals(taskUUID, b.taskUUID);
  }

  @Test
<<<<<<< HEAD
  public void testCreateManualBackupWithExpiryTime() {
    UUID universeUUID = UUID.randomUUID();

    Backup backup = ModelFactory.createBackupWithExpiry(
        defaultCustomer.uuid, universeUUID, s3StorageConfig.configUUID);
    BackupTableParams taskParams = backup.getBackupInfo();

    assertNotNull(backup);
    assertEquals(s3StorageConfig.configUUID, taskParams.storageConfigUUID);
    assertEquals(universeUUID, taskParams.universeUUID);
    assertNotNull(backup.getExpiry());
  }

  @Test
=======
>>>>>>> d28d82e8
  public void testGetAllCompletedBackupsWithExpiryForDelete() {
    UUID universeUUID = UUID.randomUUID();
    Universe universe = ModelFactory.createUniverse(defaultCustomer.getCustomerId());
    Backup backup1 = ModelFactory.createBackupWithExpiry(
<<<<<<< HEAD
        defaultCustomer.uuid, universe.universeUUID, s3StorageConfig.configUUID);
    Backup backup2 = ModelFactory.createBackupWithExpiry(
        defaultCustomer.uuid, universe.universeUUID, s3StorageConfig.configUUID);
    Backup backup3 = ModelFactory.createBackupWithExpiry(
        defaultCustomer.uuid, universeUUID, s3StorageConfig.configUUID);
=======
      defaultCustomer.uuid, universe.universeUUID, s3StorageConfig.configUUID);
    Backup backup2 = ModelFactory.createBackupWithExpiry(
      defaultCustomer.uuid, universe.universeUUID, s3StorageConfig.configUUID);
    Backup backup3 = ModelFactory.createBackupWithExpiry(
      defaultCustomer.uuid, universeUUID, s3StorageConfig.configUUID);
>>>>>>> d28d82e8

    backup1.transitionState(Backup.BackupState.Completed);
    backup2.transitionState(Backup.BackupState.Completed);
    backup3.transitionState(Backup.BackupState.Completed);

<<<<<<< HEAD
    List<Backup> expiredBackups = Backup.getExpiredBackups(); 
    // assert to 2 as backup3's universe is not found.
    assertEquals(2, expiredBackups.size());
=======
    Map<Customer, List<Backup>> expiredBackups = Backup.getExpiredBackups();
    // assert to 2 as backup3's universe is not found.
    assertEquals(String.valueOf(expiredBackups), 2, expiredBackups.get(defaultCustomer).size());
>>>>>>> d28d82e8
  }
}<|MERGE_RESOLUTION|>--- conflicted
+++ resolved
@@ -240,53 +240,22 @@
   }
 
   @Test
-<<<<<<< HEAD
-  public void testCreateManualBackupWithExpiryTime() {
-    UUID universeUUID = UUID.randomUUID();
-
-    Backup backup = ModelFactory.createBackupWithExpiry(
-        defaultCustomer.uuid, universeUUID, s3StorageConfig.configUUID);
-    BackupTableParams taskParams = backup.getBackupInfo();
-
-    assertNotNull(backup);
-    assertEquals(s3StorageConfig.configUUID, taskParams.storageConfigUUID);
-    assertEquals(universeUUID, taskParams.universeUUID);
-    assertNotNull(backup.getExpiry());
-  }
-
-  @Test
-=======
->>>>>>> d28d82e8
   public void testGetAllCompletedBackupsWithExpiryForDelete() {
     UUID universeUUID = UUID.randomUUID();
     Universe universe = ModelFactory.createUniverse(defaultCustomer.getCustomerId());
     Backup backup1 = ModelFactory.createBackupWithExpiry(
-<<<<<<< HEAD
-        defaultCustomer.uuid, universe.universeUUID, s3StorageConfig.configUUID);
-    Backup backup2 = ModelFactory.createBackupWithExpiry(
-        defaultCustomer.uuid, universe.universeUUID, s3StorageConfig.configUUID);
-    Backup backup3 = ModelFactory.createBackupWithExpiry(
-        defaultCustomer.uuid, universeUUID, s3StorageConfig.configUUID);
-=======
       defaultCustomer.uuid, universe.universeUUID, s3StorageConfig.configUUID);
     Backup backup2 = ModelFactory.createBackupWithExpiry(
       defaultCustomer.uuid, universe.universeUUID, s3StorageConfig.configUUID);
     Backup backup3 = ModelFactory.createBackupWithExpiry(
       defaultCustomer.uuid, universeUUID, s3StorageConfig.configUUID);
->>>>>>> d28d82e8
 
     backup1.transitionState(Backup.BackupState.Completed);
     backup2.transitionState(Backup.BackupState.Completed);
     backup3.transitionState(Backup.BackupState.Completed);
 
-<<<<<<< HEAD
-    List<Backup> expiredBackups = Backup.getExpiredBackups(); 
-    // assert to 2 as backup3's universe is not found.
-    assertEquals(2, expiredBackups.size());
-=======
     Map<Customer, List<Backup>> expiredBackups = Backup.getExpiredBackups();
     // assert to 2 as backup3's universe is not found.
     assertEquals(String.valueOf(expiredBackups), 2, expiredBackups.get(defaultCustomer).size());
->>>>>>> d28d82e8
   }
 }