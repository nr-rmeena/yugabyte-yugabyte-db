--- conflicted
+++ resolved
@@ -2,8 +2,6 @@
 
 package com.yugabyte.yw.controllers;
 
-<<<<<<< HEAD
-=======
 import java.util.ArrayList;
 import java.util.List;
 import java.util.Set;
@@ -11,14 +9,10 @@
 import java.util.Map;
 import java.util.HashMap;
 
-import io.ebean.Ebean;
 import io.ebean.Query;
-import io.ebean.RawSql;
-import io.ebean.RawSqlBuilder;
 
 import com.yugabyte.yw.forms.SubTaskFormData;
 import com.yugabyte.yw.forms.UniverseDefinitionTaskParams;
-import com.yugabyte.yw.models.Audit;
 import com.yugabyte.yw.models.TaskInfo;
 import com.yugabyte.yw.models.Universe;
 import com.yugabyte.yw.models.helpers.TaskType;
@@ -26,27 +20,15 @@
 import org.slf4j.Logger;
 import org.slf4j.LoggerFactory;
 
-import com.typesafe.config.Config;
->>>>>>> 4b0cb73f
 import com.fasterxml.jackson.databind.JsonNode;
 import com.fasterxml.jackson.databind.node.ObjectNode;
 import com.google.inject.Inject;
 import com.yugabyte.yw.commissioner.Commissioner;
 import com.yugabyte.yw.common.ApiResponse;
-<<<<<<< HEAD
-import com.yugabyte.yw.common.YWServiceException;
-=======
 import com.yugabyte.yw.common.config.RuntimeConfigFactory;
->>>>>>> 4b0cb73f
 import com.yugabyte.yw.forms.CustomerTaskFormData;
-import com.yugabyte.yw.forms.SubTaskFormData;
-import com.yugabyte.yw.forms.UniverseDefinitionTaskParams;
 import com.yugabyte.yw.forms.UniverseResp;
 import com.yugabyte.yw.models.*;
-import com.yugabyte.yw.models.helpers.TaskType;
-import io.ebean.Query;
-import org.slf4j.Logger;
-import org.slf4j.LoggerFactory;
 import play.libs.Json;
 import play.mvc.Result;
 
@@ -110,48 +92,22 @@
 
     Map<UUID, List<CustomerTaskFormData>> taskListMap = new HashMap<>();
 
-<<<<<<< HEAD
-    for (CustomerTask task : pendingTasks) {
-=======
     for (CustomerTask task : customerTaskList) {
-      try {
->>>>>>> 4b0cb73f
-        CustomerTaskFormData taskData = new CustomerTaskFormData();
-
-        Optional<ObjectNode> taskProgress = commissioner.mayGetStatus(task.getTaskUUID());
-        // If the task progress API returns error, we will log it and not add that task
-        // to the task list for UI rendering.
-<<<<<<< HEAD
-        if (taskProgress.isPresent()) {
-          if (taskProgress.get().has("error")) {
-            LOG.error("Error fetching Task Progress for " + task.getTaskUUID() +
-              ", Error: " + taskProgress.get().get("error"));
-          } else {
-            taskData.percentComplete = taskProgress.get().get("percent").asInt();
-            taskData.status = taskProgress.get().get("status").asText();
-            taskData.id = task.getTaskUUID();
-            taskData.title = task.getFriendlyDescription();
-            taskData.createTime = task.getCreateTime();
-            taskData.completionTime = task.getCompletionTime();
-            taskData.target = task.getTarget().name();
-            taskData.type = task.getType().getFriendlyName();
-            taskData.targetUUID = task.getTargetUUID();
-
-            List<CustomerTaskFormData> taskList = taskListMap.getOrDefault(task.getTargetUUID(),
-              new ArrayList<>());
-            taskList.add(taskData);
-            taskListMap.put(task.getTargetUUID(), taskList);
-          }
-=======
-        if (taskProgress.has("error")) {
+      CustomerTaskFormData taskData = new CustomerTaskFormData();
+
+      Optional<ObjectNode> taskProgress = commissioner.mayGetStatus(task.getTaskUUID());
+      // If the task progress API returns error, we will log it and not add that task
+      // to the task list for UI rendering.
+      if (taskProgress.isPresent()) {
+        if (taskProgress.get().has("error")) {
           LOG.error(
               "Error fetching Task Progress for "
                   + task.getTaskUUID()
                   + ", Error: "
-                  + taskProgress.get("error"));
+                  + taskProgress.get().get("error"));
         } else {
-          taskData.percentComplete = taskProgress.get("percent").asInt();
-          taskData.status = taskProgress.get("status").asText();
+          taskData.percentComplete = taskProgress.get().get("percent").asInt();
+          taskData.status = taskProgress.get().get("status").asText();
           taskData.id = task.getTaskUUID();
           taskData.title = task.getFriendlyDescription();
           taskData.createTime = task.getCreateTime();
@@ -165,12 +121,6 @@
           taskList.add(taskData);
           taskListMap.put(task.getTargetUUID(), taskList);
         }
-      } catch (RuntimeException e) {
-        LOG.error(
-            "Error fetching Task Progress for "
-                + task.getTaskUUID()
-                + ", TaskInfo with that taskUUID not found");
->>>>>>> 4b0cb73f
       }
     }
     return taskListMap;
@@ -192,49 +142,16 @@
   }
 
   public Result status(UUID customerUUID, UUID taskUUID) {
-<<<<<<< HEAD
     Customer.getOrBadRequest(customerUUID);
     CustomerTask.getOrBadRequest(customerUUID, taskUUID);
-=======
-    Customer customer = Customer.get(customerUUID);
-    if (customer == null) {
-      return ApiResponse.error(BAD_REQUEST, "Invalid Customer UUID: " + customerUUID);
-    }
-
-    CustomerTask customerTask =
-        CustomerTask.find
-            .query()
-            .where()
-            .eq("customer_uuid", customer.uuid)
-            .eq("task_uuid", taskUUID)
-            .findOne();
->>>>>>> 4b0cb73f
 
     ObjectNode responseJson = commissioner.getStatusOrBadRequest(taskUUID);
     return ok(responseJson);
   }
 
   public Result failedSubtasks(UUID customerUUID, UUID taskUUID) {
-<<<<<<< HEAD
     Customer.getOrBadRequest(customerUUID);
     CustomerTask.getOrBadRequest(customerUUID, taskUUID);
-=======
-    Customer customer = Customer.get(customerUUID);
-    if (customer == null) {
-      return ApiResponse.error(BAD_REQUEST, "Invalid Customer UUID: " + customerUUID);
-    }
-
-    CustomerTask customerTask =
-        CustomerTask.find
-            .query()
-            .where()
-            .eq("customer_uuid", customer.uuid)
-            .eq("task_uuid", taskUUID)
-            .findOne();
-    if (customerTask == null) {
-      return ApiResponse.error(BAD_REQUEST, "Invalid Customer Task UUID: " + taskUUID);
-    }
->>>>>>> 4b0cb73f
 
     List<SubTaskFormData> failedSubTasks = fetchFailedSubTasks(taskUUID);
     ObjectNode responseJson = Json.newObject();
@@ -247,20 +164,11 @@
     CustomerTask.getOrBadRequest(customer.uuid, taskUUID);
     TaskInfo taskInfo = TaskInfo.getOrBadRequest(taskUUID);
 
-<<<<<<< HEAD
     if (taskInfo.getTaskType() != TaskType.CreateUniverse) {
-      String errMsg = String.format(
-        "Invalid task type: %s. Only 'Create Universe' task retries are supported.",
-        taskInfo.getTaskType().toString());
-=======
-    if (taskInfo == null) {
-      return ApiResponse.error(BAD_REQUEST, "Invalid Customer Task UUID: " + taskUUID);
-    } else if (taskInfo.getTaskType() != TaskType.CreateUniverse) {
       String errMsg =
           String.format(
               "Invalid task type: %s. Only 'Create Universe' task retries are supported.",
               taskInfo.getTaskType().toString());
->>>>>>> 4b0cb73f
       return ApiResponse.error(BAD_REQUEST, errMsg);
     }
 
