// Copyright 2020 YugaByte, Inc.
//
// Licensed under the Apache License, Version 2.0 (the "License");
// you may not use this file except in compliance with the License.
// You may obtain a copy of the License at
//
//     http://www.apache.org/licenses/LICENSE-2.0
//
// Unless required by applicable law or agreed to in writing, software
// distributed under the License is distributed on an "AS IS" BASIS,
// WITHOUT WARRANTIES OR CONDITIONS OF ANY KIND, either express or implied.
// See the License for the specific language governing permissions and
// limitations under the License.

package com.yugabyte.yw.controllers;

import com.fasterxml.jackson.core.JsonProcessingException;
import com.fasterxml.jackson.databind.JsonNode;
import com.fasterxml.jackson.databind.ObjectMapper;
import com.fasterxml.jackson.databind.node.ArrayNode;
import com.fasterxml.jackson.databind.node.ObjectNode;
import com.google.common.collect.ImmutableList;
import com.google.inject.Inject;
import com.yugabyte.yw.commissioner.Common;
import com.yugabyte.yw.commissioner.Common.CloudType;
import com.yugabyte.yw.common.AlertDefinitionTemplate;
import com.yugabyte.yw.common.CloudQueryHelper;
import com.yugabyte.yw.common.PlacementInfoUtil;
import com.yugabyte.yw.common.YWServiceException;
import com.yugabyte.yw.common.alerts.AlertDefinitionService;
import com.yugabyte.yw.common.alerts.AlertService;
import com.yugabyte.yw.forms.AlertingFormData;
import com.yugabyte.yw.forms.FeatureUpdateFormData;
import com.yugabyte.yw.forms.CustomerDetailsData;
import com.yugabyte.yw.forms.MetricQueryParams;
import com.yugabyte.yw.forms.YWResults;
import com.yugabyte.yw.metrics.MetricQueryHelper;
import com.yugabyte.yw.models.*;
import com.yugabyte.yw.models.filters.AlertDefinitionFilter;
import com.yugabyte.yw.models.helpers.CommonUtils;
import com.yugabyte.yw.models.helpers.NodeDetails;
import io.swagger.annotations.*;
import org.slf4j.Logger;
import org.slf4j.LoggerFactory;
import play.data.Form;
import play.libs.Json;
import play.mvc.Result;
import com.yugabyte.yw.forms.YWResults;

import java.util.*;
import java.util.stream.Collectors;

<<<<<<< HEAD
import static com.yugabyte.yw.common.ApiResponse.success;

@Api(value = "Customer", authorizations = @Authorization(AbstractPlatformController.API_KEY_AUTH))
=======
@Api
>>>>>>> d23326e2
public class CustomerController extends AuthenticatedController {

  public static final Logger LOG = LoggerFactory.getLogger(CustomerController.class);

  @Inject private MetricQueryHelper metricQueryHelper;

  @Inject private CloudQueryHelper cloudQueryHelper;

  @Inject private AlertService alertService;

  @Inject private AlertDefinitionService alertDefinitionService;

  private static boolean checkNonNullMountRoots(NodeDetails n) {
    return n.cloudInfo != null
        && n.cloudInfo.mount_roots != null
        && !n.cloudInfo.mount_roots.isEmpty();
  }

  @ApiOperation(value = "List customer", response = UUID.class, responseContainer = "List")
  public Result list() {
    ArrayNode responseJson = Json.newArray();
    Customer.getAll().forEach(c -> responseJson.add(c.getUuid().toString()));
    return ok(responseJson);
  }

  @ApiOperation(value = "Get customer by UUID", response = CustomerDetailsData.class)
  public Result index(UUID customerUUID) {
    Customer customer = Customer.get(customerUUID);
    if (customer == null) {
      ObjectNode responseJson = Json.newObject();
      responseJson.put("error", "Invalid Customer UUID:" + customerUUID);
      return status(BAD_REQUEST, responseJson);
    }

    ObjectNode responseJson = (ObjectNode) Json.toJson(customer);
    CustomerConfig config = CustomerConfig.getAlertConfig(customerUUID);
    if (config != null) {
      responseJson.set("alertingData", config.getData());
    } else {
      responseJson.set("alertingData", null);
    }
    CustomerConfig smtpConfig = CustomerConfig.getSmtpConfig(customerUUID);
    if (smtpConfig != null) {
      responseJson.set("smtpData", smtpConfig.getData());
    } else {
      responseJson.set("smtpData", null);
    }
    responseJson.put(
        "callhomeLevel", CustomerConfig.getOrCreateCallhomeLevel(customerUUID).toString());

    Users user = (Users) ctx().args.get("user");
    if (customer.getFeatures().size() != 0 && user.getFeatures().size() != 0) {
      JsonNode featureSet = user.getFeatures();
      CommonUtils.deepMerge(featureSet, customer.getFeatures());
      responseJson.put("features", featureSet);
    } else if (customer.getFeatures().size() != 0) {
      responseJson.put("features", customer.getFeatures());
    } else {
      responseJson.put("features", user.getFeatures());
    }

    return ok(responseJson);
  }

  @ApiOperation(value = "Update customer by UUID", response = Customer.class)
  @ApiImplicitParams({
    @ApiImplicitParam(
        name = "Customer",
        value = "Customer data to be updated",
        required = true,
        dataType = "com.yugabyte.yw.forms.AlertingFormData",
        paramType = "body")
  })
  public Result update(UUID customerUUID) {

    Customer customer = Customer.getOrBadRequest(customerUUID);

    JsonNode request = request().body().asJson();
    Form<AlertingFormData> formData = formFactory.getFormDataOrBadRequest(AlertingFormData.class);
    AlertingFormData alertingFormData = formData.get();

    if (alertingFormData.name != null) {
      customer.name = alertingFormData.name;
      customer.save();
    }

    if (request.has("alertingData") || request.has("smtpData")) {

      CustomerConfig config = CustomerConfig.getAlertConfig(customerUUID);
      if (alertingFormData.alertingData != null) {
        if (config == null) {
          CustomerConfig.createAlertConfig(
              customerUUID, Json.toJson(alertingFormData.alertingData));
        } else {
          config.setData(Json.toJson(alertingFormData.alertingData));
          config.update();
        }

        // Update Clock Skew Alert definition activity.
        // TODO: Remove after implementation of a separate window for all definitions
        // configuration.
        List<AlertDefinition> definitions =
            alertDefinitionService.list(
                AlertDefinitionFilter.builder()
                    .customerUuid(customerUUID)
                    .name(AlertDefinitionTemplate.CLOCK_SKEW.getName())
                    .build());
        for (AlertDefinition definition : definitions) {
          definition.setActive(alertingFormData.alertingData.enableClockSkew);
          alertDefinitionService.update(definition);
        }
        LOG.info(
            "Updated {} Clock Skew Alert definitions, new state {}",
            definitions.size(),
            alertingFormData.alertingData.enableClockSkew);
      }

      CustomerConfig smtpConfig = CustomerConfig.getSmtpConfig(customerUUID);
      if (smtpConfig == null && alertingFormData.smtpData != null) {
        CustomerConfig.createSmtpConfig(customerUUID, Json.toJson(alertingFormData.smtpData));
      } else if (smtpConfig != null && alertingFormData.smtpData != null) {
        smtpConfig.setData(Json.toJson(alertingFormData.smtpData));
        smtpConfig.update();
      } // In case we want to reset the smtpData and use the default mailing server.
      else if (request.has("smtpData") && alertingFormData.smtpData == null) {
        if (smtpConfig != null) {
          smtpConfig.delete();
        }
      }
    }

    // Features would be a nested json, so we should fetch it differently.
    JsonNode requestBody = request().body().asJson();
    if (requestBody.has("features")) {
      customer.upsertFeatures(requestBody.get("features"));
    }

    CustomerConfig.upsertCallhomeConfig(customerUUID, alertingFormData.callhomeLevel);

    return ok(Json.toJson(customer));
  }

<<<<<<< HEAD
  @ApiOperation(value = "Delete customer by UUID", response = YWResults.YWSuccess.class)
=======
  @ApiOperation(value = "deleteCustomer", response = YWResults.YWSuccess.class)
>>>>>>> d23326e2
  public Result delete(UUID customerUUID) {
    Customer customer = Customer.getOrBadRequest(customerUUID);

    List<Users> users = Users.getAll(customerUUID);
    for (Users user : users) {
      user.delete();
    }

<<<<<<< HEAD
    if (customer.delete()) {
      auditService().createAuditEntry(ctx(), request());
      return YWResults.YWSuccess.empty();
=======
    if (!customer.delete()) {
      throw new YWServiceException(
          INTERNAL_SERVER_ERROR, "Unable to delete Customer UUID: " + customerUUID);
>>>>>>> d23326e2
    }
    auditService().createAuditEntry(ctx(), request());
    return YWResults.YWSuccess.empty();
  }

  @ApiOperation(
      value = "Upsert features of customer by UUID",
      responseContainer = "Map",
      response = Object.class)
  @ApiImplicitParams({
    @ApiImplicitParam(
        name = "Feature",
        value = "Feature to be upserted",
        required = true,
        dataType = "com.yugabyte.yw.forms.FeatureUpdateFormData",
        paramType = "body")
  })
  public Result upsertFeatures(UUID customerUUID) {
    Customer customer = Customer.getOrBadRequest(customerUUID);

    JsonNode requestBody = request().body().asJson();
    ObjectMapper mapper = new ObjectMapper();
    FeatureUpdateFormData formData;
    try {
      formData = mapper.treeToValue(requestBody, FeatureUpdateFormData.class);
    } catch (RuntimeException | JsonProcessingException e) {
      throw new YWServiceException(BAD_REQUEST, "Invalid JSON");
    }

    customer.upsertFeatures(formData.features);

    auditService().createAuditEntry(ctx(), request(), requestBody);
    return ok(customer.getFeatures());
  }

  @ApiOperation(value = "Add metrics of customer by UUID", response = HashMap.class)
  @ApiImplicitParams({
    @ApiImplicitParam(
        name = "Metrics",
        value = "Metrics to be added",
        required = true,
        dataType = "com.yugabyte.yw.forms.MetricQueryParams",
        paramType = "body")
  })
  public Result metrics(UUID customerUUID) {
    Customer customer = Customer.getOrBadRequest(customerUUID);

    Form<MetricQueryParams> formData = formFactory.getFormDataOrBadRequest(MetricQueryParams.class);

    Map<String, String> params = new HashMap<>(formData.rawData());
    HashMap<String, Map<String, String>> filterOverrides = new HashMap<>();
    // Given we have a limitation on not being able to rename the pod labels in
    // kubernetes cadvisor metrics, we try to see if the metric being queried is for
    // container or not, and use pod_name vs exported_instance accordingly.
    // Expect for container metrics, all the metrics would with node_prefix and exported_instance.
    boolean hasContainerMetric =
        formData.get().getMetrics().stream().anyMatch(s -> s.startsWith("container"));
    String universeFilterLabel = hasContainerMetric ? "namespace" : "node_prefix";
    String nodeFilterLabel = hasContainerMetric ? "pod_name" : "exported_instance";
    String containerLabel = "container_name";
    String pvcLabel = "persistentvolumeclaim";

    ObjectNode filterJson = Json.newObject();
    if (!params.containsKey("nodePrefix")) {
      String universePrefixes =
          customer
              .getUniverses()
              .stream()
              .map((universe -> universe.getUniverseDetails().nodePrefix))
              .collect(Collectors.joining("|"));
      filterJson.put(universeFilterLabel, String.join("|", universePrefixes));
    } else {
      // Check if it is a Kubernetes deployment.
      if (hasContainerMetric) {
        final String nodePrefix = params.remove("nodePrefix");
        if (params.containsKey("nodeName")) {
          // We calculate the correct namespace by using the zone if
          // it exists. Example: it is yb-tserver-0_az1 (multi AZ) or
          // yb-tserver-0 (single AZ).
          String[] nodeWithZone = params.remove("nodeName").split("_");
          filterJson.put(nodeFilterLabel, nodeWithZone[0]);
          // TODO(bhavin192): might need to account for multiple
          // releases in one namespace.
          // The pod name is of the format yb-<server>-<replica_num> and we just need the
          // container, which is yb-<server>.
          String containerName = nodeWithZone[0].substring(0, nodeWithZone[0].lastIndexOf("-"));
          String pvcName = String.format("(.*)-%s", nodeWithZone[0]);
          String azName = nodeWithZone.length == 2 ? nodeWithZone[1] : null;

          filterJson.put(containerLabel, containerName);
          filterJson.put(pvcLabel, pvcName);
          filterJson.put(universeFilterLabel, getNamespacesFilter(customer, nodePrefix, azName));
        } else {
          filterJson.put(universeFilterLabel, getNamespacesFilter(customer, nodePrefix));
        }
      } else {
        final String nodePrefix = params.remove("nodePrefix");
        filterJson.put(universeFilterLabel, nodePrefix);
        if (params.containsKey("nodeName")) {
          filterJson.put(nodeFilterLabel, params.remove("nodeName"));
        }

        filterOverrides.putAll(getFilterOverrides(customer, nodePrefix, formData.get()));
      }
    }
    if (params.containsKey("tableName")) {
      filterJson.put("table_name", params.remove("tableName"));
    }
    params.put("filters", Json.stringify(filterJson));
    JsonNode response =
        metricQueryHelper.query(formData.get().getMetrics(), params, filterOverrides);
    if (response.has("error")) {
      throw new YWServiceException(BAD_REQUEST, response.get("error"));
    }
    return YWResults.withRawData(response);
  }

  private String getNamespacesFilter(Customer customer, String nodePrefix) {
    return getNamespacesFilter(customer, nodePrefix, null);
  }

  // Return a regex string for filtering the metrics based on
  // namespaces of the universe matching the given customer and
  // nodePrefix. If azName is not null, then returns the only
  // namespace corresponding to the given AZ. Should be used for
  // Kubernetes universes only.
  private String getNamespacesFilter(Customer customer, String nodePrefix, String azName) {
    // We need to figure out the correct namespace for each AZ.  We do
    // that by getting the correct universe and its provider and then
    // go through the azConfigs.
    List<Universe> universes =
        customer
            .getUniverses()
            .stream()
            .filter(u -> u.getUniverseDetails().nodePrefix.equals(nodePrefix))
            .collect(Collectors.toList());
    // TODO: account for readonly replicas when we support them for
    // Kubernetes providers.
    Provider provider =
        Provider.get(
            UUID.fromString(
                universes.get(0).getUniverseDetails().getPrimaryCluster().userIntent.provider));
    List<String> namespaces = new ArrayList<>();
    boolean isMultiAZ = PlacementInfoUtil.isMultiAZ(provider);

    for (Region r : Region.getByProvider(provider.uuid)) {
      for (AvailabilityZone az : AvailabilityZone.getAZsForRegion(r.uuid)) {
        if (azName != null && !azName.equals(az.code)) {
          continue;
        }
        namespaces.add(
            PlacementInfoUtil.getKubernetesNamespace(
                isMultiAZ, nodePrefix, az.code, az.getConfig()));
      }
    }

    return String.join("|", namespaces);
  }

  @ApiOperation(
      value = "Get host info by customer UUID",
      responseContainer = "Map",
      response = Object.class)
  public Result getHostInfo(UUID customerUUID) {
    Customer.getOrBadRequest(customerUUID);
    ObjectNode hostInfo = Json.newObject();
    hostInfo.put(
        Common.CloudType.aws.name(),
        cloudQueryHelper.currentHostInfo(
            Common.CloudType.aws,
            ImmutableList.of("instance-id", "vpc-id", "privateIp", "region")));
    hostInfo.put(
        Common.CloudType.gcp.name(), cloudQueryHelper.currentHostInfo(Common.CloudType.gcp, null));

    return YWResults.withRawData(hostInfo);
  }

  private HashMap<String, HashMap<String, String>> getFilterOverrides(
      Customer customer, String nodePrefix, MetricQueryParams mqParams) {

    HashMap<String, HashMap<String, String>> filterOverrides = new HashMap<>();
    // For a disk usage metric query, the mount point has to be modified to match the actual
    // mount point for an onprem universe.
    if (mqParams.getMetrics().contains("disk_usage")) {
      List<Universe> universes =
          customer
              .getUniverses()
              .stream()
              .filter(
                  u ->
                      u.getUniverseDetails().nodePrefix != null
                          && u.getUniverseDetails().nodePrefix.equals(nodePrefix))
              .collect(Collectors.toList());
      if (universes.get(0).getUniverseDetails().getPrimaryCluster().userIntent.providerType
          == CloudType.onprem) {
        final String mountRoots =
            universes
                .get(0)
                .getNodes()
                .stream()
                .filter(CustomerController::checkNonNullMountRoots)
                .map(n -> n.cloudInfo.mount_roots)
                .findFirst()
                .orElse("");
        // TODO: technically, this code is based on the primary cluster being onprem
        // and will return inaccurate results if the universe has a read replica that is
        // not onprem.
        if (!mountRoots.isEmpty()) {
          HashMap<String, String> mountFilters = new HashMap<>();
          mountFilters.put("mountpoint", mountRoots.replace(',', '|'));
          // convert "/storage1,/bar" to the filter "/storage1|/bar"
          filterOverrides.put("disk_usage", mountFilters);
        } else {
          LOG.debug("No mount points found in onprem universe {}", nodePrefix);
        }
      }
    }
    return filterOverrides;
  }
}<|MERGE_RESOLUTION|>--- conflicted
+++ resolved
@@ -50,13 +50,7 @@
 import java.util.*;
 import java.util.stream.Collectors;
 
-<<<<<<< HEAD
-import static com.yugabyte.yw.common.ApiResponse.success;
-
 @Api(value = "Customer", authorizations = @Authorization(AbstractPlatformController.API_KEY_AUTH))
-=======
-@Api
->>>>>>> d23326e2
 public class CustomerController extends AuthenticatedController {
 
   public static final Logger LOG = LoggerFactory.getLogger(CustomerController.class);
@@ -75,11 +69,17 @@
         && !n.cloudInfo.mount_roots.isEmpty();
   }
 
-  @ApiOperation(value = "List customer", response = UUID.class, responseContainer = "List")
+  @Deprecated
+  @ApiOperation(value = "UI_ONLY", response = UUID.class, responseContainer = "List", hidden = true)
   public Result list() {
     ArrayNode responseJson = Json.newArray();
     Customer.getAll().forEach(c -> responseJson.add(c.getUuid().toString()));
     return ok(responseJson);
+  }
+
+  @ApiOperation(value = "List customer", response = Customer.class, responseContainer = "List")
+  public Result listWithData() {
+    return YWResults.withData(Customer.getAll());
   }
 
   @ApiOperation(value = "Get customer by UUID", response = CustomerDetailsData.class)
@@ -199,11 +199,7 @@
     return ok(Json.toJson(customer));
   }
 
-<<<<<<< HEAD
   @ApiOperation(value = "Delete customer by UUID", response = YWResults.YWSuccess.class)
-=======
-  @ApiOperation(value = "deleteCustomer", response = YWResults.YWSuccess.class)
->>>>>>> d23326e2
   public Result delete(UUID customerUUID) {
     Customer customer = Customer.getOrBadRequest(customerUUID);
 
@@ -212,15 +208,9 @@
       user.delete();
     }
 
-<<<<<<< HEAD
-    if (customer.delete()) {
-      auditService().createAuditEntry(ctx(), request());
-      return YWResults.YWSuccess.empty();
-=======
     if (!customer.delete()) {
       throw new YWServiceException(
           INTERNAL_SERVER_ERROR, "Unable to delete Customer UUID: " + customerUUID);
->>>>>>> d23326e2
     }
     auditService().createAuditEntry(ctx(), request());
     return YWResults.YWSuccess.empty();
