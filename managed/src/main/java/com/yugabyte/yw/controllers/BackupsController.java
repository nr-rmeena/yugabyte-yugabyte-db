// Copyright (c) YugaByte, Inc.

package com.yugabyte.yw.controllers;

import com.fasterxml.jackson.databind.JsonNode;
import com.fasterxml.jackson.databind.node.ObjectNode;
import com.google.inject.Inject;
import com.yugabyte.yw.commissioner.Commissioner;
import com.yugabyte.yw.commissioner.tasks.subtasks.DeleteBackup;
import com.yugabyte.yw.common.YWServiceException;
import com.yugabyte.yw.forms.BackupTableParams;
import com.yugabyte.yw.forms.YWResults.YWError;
import com.yugabyte.yw.forms.YWResults;
import com.yugabyte.yw.models.*;
import com.yugabyte.yw.models.helpers.CommonUtils;
import com.yugabyte.yw.models.helpers.TaskType;
import org.slf4j.Logger;
import org.slf4j.LoggerFactory;

import io.swagger.annotations.Api;
import io.swagger.annotations.ApiImplicitParam;
import io.swagger.annotations.ApiImplicitParams;
import io.swagger.annotations.ApiOperation;
import io.swagger.annotations.ApiResponses;
import io.swagger.annotations.Authorization;
import play.data.Form;
import play.libs.Json;
import play.mvc.Result;

import java.util.ArrayList;
import java.util.List;
import java.util.UUID;

@Api(value = "Backups", authorizations = @Authorization(AbstractPlatformController.API_KEY_AUTH))
public class BackupsController extends AuthenticatedController {
  public static final Logger LOG = LoggerFactory.getLogger(BackupsController.class);

  @Inject Commissioner commissioner;

  @ApiOperation(
      value = "list Backups for a specific customer",
      response = Backup.class,
      responseContainer = "List")
  @ApiResponses(
      @io.swagger.annotations.ApiResponse(
          code = 500,
          message = "If there was a server or database issue when listing the backups",
          response = YWError.class))
  public Result list(UUID customerUUID, UUID universeUUID) {
    List<Backup> backups = Backup.fetchByUniverseUUID(customerUUID, universeUUID);
    JsonNode custStorageLoc =
        CommonUtils.getNodeProperty(
            Customer.get(customerUUID).getFeatures(), "universes.details.backups.storageLocation");
    boolean isStorageLocMasked = custStorageLoc != null && custStorageLoc.asText().equals("hidden");
    if (!isStorageLocMasked) {
      Users user = (Users) ctx().args.get("user");
      JsonNode userStorageLoc =
          CommonUtils.getNodeProperty(
              user.getFeatures(), "universes.details.backups.storageLocation");
      isStorageLocMasked = userStorageLoc != null && userStorageLoc.asText().equals("hidden");
    }

    // If either customer or user featureConfig has storageLocation hidden,
    // mask the string in each backup
    if (isStorageLocMasked) {
      for (Backup backup : backups) {
        BackupTableParams params = backup.getBackupInfo();
        String loc = params.storageLocation;
        if (!loc.isEmpty()) {
          params.storageLocation = "**********";
        }
        backup.setBackupInfo(params);
      }
    }
    return YWResults.withData(backups);
  }

<<<<<<< HEAD
  @ApiOperation(
      value = "restore Backups",
      response = YWResults.YWTask.class,
      responseContainer = "Restore")
  @ApiImplicitParams(
      @ApiImplicitParam(
          name = "backup",
          value = "backup params of the backup to be restored",
          paramType = "body",
          dataType = "com.yugabyte.yw.forms.BackupTableParams",
          required = true))
=======
  public Result fetchBackupsByTaskUUID(UUID customerUUID, UUID universeUUID, UUID taskUUID) {
    Customer customer = Customer.getOrBadRequest(customerUUID);
    Universe universe = Universe.getOrBadRequest(universeUUID);

    List<Backup> backups = Backup.fetchAllBackupsByTaskUUID(taskUUID);
    return YWResults.withData(backups);
  }

>>>>>>> 7ccde652
  public Result restore(UUID customerUUID, UUID universeUUID) {
    Customer customer = Customer.getOrBadRequest(customerUUID);
    Universe universe = Universe.getOrBadRequest(universeUUID);

    Form<BackupTableParams> formData = formFactory.getFormDataOrBadRequest(BackupTableParams.class);

    BackupTableParams taskParams = formData.get();
    // Since we hit the restore endpoint, lets default the action type to RESTORE
    taskParams.actionType = BackupTableParams.ActionType.RESTORE;
    if (taskParams.storageLocation == null && taskParams.backupList == null) {
      String errMsg = "Storage Location is required";
      throw new YWServiceException(BAD_REQUEST, errMsg);
    }

    taskParams.universeUUID = universeUUID;

    // Change the BackupTableParams in list to be "RESTORE" action type
    if (taskParams.backupList != null) {
      for (BackupTableParams subParams : taskParams.backupList) {
        // Override default CREATE action type that we inherited from backup flow
        subParams.actionType = BackupTableParams.ActionType.RESTORE;
        // Assume no renaming of keyspaces or tables
        subParams.tableUUIDList = null;
        subParams.tableNameList = null;
        subParams.tableUUID = null;
        subParams.setTableName(null);
        subParams.setKeyspace(null);
        subParams.universeUUID = universeUUID;
        subParams.parallelism = taskParams.parallelism;
      }
    }
    CustomerConfig storageConfig =
        CustomerConfig.getOrBadRequest(customerUUID, taskParams.storageConfigUUID);
    if (taskParams.getTableName() != null && taskParams.getKeyspace() == null) {
      throw new YWServiceException(BAD_REQUEST, "Restore table request must specify keyspace.");
    }

    Backup newBackup = Backup.create(customerUUID, taskParams);
    UUID taskUUID = commissioner.submit(TaskType.BackupUniverse, taskParams);
    LOG.info(
        "Submitted task to RESTORE table backup to {}.{} with config {} from {}, task uuid = {}.",
        taskParams.getKeyspace(),
        taskParams.getTableName(),
        storageConfig.configName,
        taskParams.storageLocation,
        taskUUID);
    newBackup.setTaskUUID(taskUUID);
    if (taskParams.getTableName() != null) {
      CustomerTask.create(
          customer,
          universeUUID,
          taskUUID,
          CustomerTask.TargetType.Backup,
          CustomerTask.TaskType.Restore,
          taskParams.getTableName());
      LOG.info(
          "Saved task uuid {} in customer tasks table for table {}.{}",
          taskUUID,
          taskParams.getKeyspace(),
          taskParams.getTableName());
    } else if (taskParams.getKeyspace() != null) {
      CustomerTask.create(
          customer,
          universeUUID,
          taskUUID,
          CustomerTask.TargetType.Backup,
          CustomerTask.TaskType.Restore,
          taskParams.getKeyspace());
      LOG.info(
          "Saved task uuid {} in customer tasks table for keyspace {}",
          taskUUID,
          taskParams.getKeyspace());
    } else {
      CustomerTask.create(
          customer,
          universeUUID,
          taskUUID,
          CustomerTask.TargetType.Backup,
          CustomerTask.TaskType.Restore,
          universe.name);
      if (taskParams.backupList != null) {
        LOG.info(
            "Saved task uuid {} in customer tasks table for universe backup {}",
            taskUUID,
            universe.name);
      } else {
        LOG.info(
            "Saved task uuid {} in customer tasks table for restore identical "
                + "keyspace & tables in universe {}",
            taskUUID,
            universe.name);
      }
    }

    auditService().createAuditEntry(ctx(), request(), Json.toJson(formData.data()), taskUUID);
    return new YWResults.YWTask(taskUUID).asResult();
  }

  @ApiOperation(value = "delete", response = YWResults.YWTask.class)
  public Result delete(UUID customerUUID) {
    Customer customer = Customer.getOrBadRequest(customerUUID);
    // TODO(API): Let's get rid of raw Json.
    // Create DeleteBackupReq in form package and bind to that
    ObjectNode formData = (ObjectNode) request().body().asJson();
    List<UUID> taskUUIDList = new ArrayList<>();
    for (JsonNode backupUUID : formData.get("backupUUID")) {
      UUID uuid = UUID.fromString(backupUUID.asText());
      Backup backup = Backup.get(customerUUID, uuid);
      if (backup == null) {
        LOG.info(
            "Can not delete {} backup as it is not present in the database.", backupUUID.asText());
      } else {
        if (backup.state != Backup.BackupState.Completed) {
          LOG.info("Can not delete {} backup as it is still in progress", uuid);
        } else {
          DeleteBackup.Params taskParams = new DeleteBackup.Params();
          taskParams.customerUUID = customerUUID;
          taskParams.backupUUID = uuid;
          UUID taskUUID = commissioner.submit(TaskType.DeleteBackup, taskParams);
          LOG.info("Saved task uuid {} in customer tasks for backup {}.", taskUUID, uuid);
          CustomerTask.create(
              customer,
              backup.getBackupInfo().universeUUID,
              taskUUID,
              CustomerTask.TargetType.Backup,
              CustomerTask.TaskType.Delete,
              "Backup");
          taskUUIDList.add(taskUUID);
          auditService().createAuditEntry(ctx(), request(), taskUUID);
        }
      }
    }
    return new YWResults.YWTasks(taskUUIDList).asResult();
  }
}<|MERGE_RESOLUTION|>--- conflicted
+++ resolved
@@ -75,19 +75,15 @@
     return YWResults.withData(backups);
   }
 
-<<<<<<< HEAD
   @ApiOperation(
-      value = "restore Backups",
-      response = YWResults.YWTask.class,
-      responseContainer = "Restore")
-  @ApiImplicitParams(
-      @ApiImplicitParam(
-          name = "backup",
-          value = "backup params of the backup to be restored",
-          paramType = "body",
-          dataType = "com.yugabyte.yw.forms.BackupTableParams",
-          required = true))
-=======
+    value = "list Backups for a specific task",
+    response = Backup.class,
+    responseContainer = "List")
+@ApiResponses(
+    @io.swagger.annotations.ApiResponse(
+        code = 500,
+        message = "If there was a server or database issue when listing the backups",
+        response = YWError.class))
   public Result fetchBackupsByTaskUUID(UUID customerUUID, UUID universeUUID, UUID taskUUID) {
     Customer customer = Customer.getOrBadRequest(customerUUID);
     Universe universe = Universe.getOrBadRequest(universeUUID);
@@ -96,7 +92,17 @@
     return YWResults.withData(backups);
   }
 
->>>>>>> 7ccde652
+  @ApiOperation(
+    value = "restore Backups",
+    response = YWResults.YWTask.class,
+    responseContainer = "Restore")
+@ApiImplicitParams(
+    @ApiImplicitParam(
+        name = "backup",
+        value = "backup params of the backup to be restored",
+        paramType = "body",
+        dataType = "com.yugabyte.yw.forms.BackupTableParams",
+        required = true))
   public Result restore(UUID customerUUID, UUID universeUUID) {
     Customer customer = Customer.getOrBadRequest(customerUUID);
     Universe universe = Universe.getOrBadRequest(universeUUID);
