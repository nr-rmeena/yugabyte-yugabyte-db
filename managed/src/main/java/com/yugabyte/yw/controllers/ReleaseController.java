// Copyright (c) YugaByte, Inc.

package com.yugabyte.yw.controllers;

import com.fasterxml.jackson.databind.node.ObjectNode;
import com.google.inject.Inject;
import com.yugabyte.yw.common.ApiResponse;
import com.yugabyte.yw.common.ReleaseManager;
import com.yugabyte.yw.common.YWServiceException;
import com.yugabyte.yw.common.ValidatingFormFactory;
import com.yugabyte.yw.forms.ReleaseFormData;
import com.yugabyte.yw.forms.YWSuccess;
import com.yugabyte.yw.models.Audit;
import com.yugabyte.yw.models.Customer;
import org.slf4j.Logger;
import org.slf4j.LoggerFactory;
import play.data.Form;
import play.data.FormFactory;
import play.libs.Json;
import play.mvc.Result;

import java.util.Map;
import java.util.UUID;
import java.util.stream.Collectors;

public class ReleaseController extends AuthenticatedController {
  public static final Logger LOG = LoggerFactory.getLogger(ReleaseController.class);

  @Inject
  ReleaseManager releaseManager;

  @Inject
  ValidatingFormFactory formFactory;

  public Result create(UUID customerUUID) {
    Customer customer = Customer.getOrBadRequest(customerUUID);

    Form<ReleaseFormData> formData = formFactory.getFormDataOrBadRequest(ReleaseFormData.class);
    ReleaseFormData releaseFormData = formData.get();
    releaseManager.addRelease(releaseFormData.version);

<<<<<<< HEAD
    Audit.createAuditEntry(ctx(), request(), Json.toJson(formData.data()));
    return ApiResponse.success();
=======
    try {
      releaseManager.addRelease(releaseFormData.version);
    } catch (RuntimeException re) {
      return ApiResponse.error(INTERNAL_SERVER_ERROR, re.getMessage());
    }
    auditService().createAuditEntry(ctx(), request(), Json.toJson(formData.data()));
    return YWSuccess.asResult();
>>>>>>> 4333be94
  }


  public Result list(UUID customerUUID, Boolean includeMetadata) {
    Customer customer = Customer.getOrBadRequest(customerUUID);
    Map<String, Object> releases = releaseManager.getReleaseMetadata();
    // Filter out any deleted releases
    Map<String, Object> filtered = releases.entrySet().stream().filter(
      f -> !Json.toJson(f.getValue()).get("state").asText().equals("DELETED")
    ).collect(Collectors.toMap(p -> p.getKey(), p -> p.getValue()));
    if (includeMetadata) {
      return ApiResponse.success(filtered);
    } else {
      return ApiResponse.success(filtered.keySet());
    }
  }

  public Result update(UUID customerUUID, String version) {
    Customer customer = Customer.getOrBadRequest(customerUUID);

    ObjectNode formData;
<<<<<<< HEAD
    ReleaseManager.ReleaseMetadata m = releaseManager.getReleaseByVersion(version);
    if (m == null) {
      throw new YWServiceException(BAD_REQUEST, "Invalid Release version: " + version);
=======
    try {
      ReleaseManager.ReleaseMetadata m = releaseManager.getReleaseByVersion(version);
      if (m == null) {
        return ApiResponse.error(BAD_REQUEST, "Invalid Release version: " + version);
      }
      formData = (ObjectNode)request().body().asJson();
      // For now we would only let the user change the state on their releases.
      if (formData.has("state")) {
        m.state = ReleaseManager.ReleaseState.valueOf(formData.get("state").asText());
        releaseManager.updateReleaseMetadata(version, m);
      } else {
        return ApiResponse.error(BAD_REQUEST, "Missing Required param: State");
      }
      auditService().createAuditEntry(ctx(), request(), formData);
      return ApiResponse.success(m);
    } catch (RuntimeException re) {
      return ApiResponse.error(INTERNAL_SERVER_ERROR, re.getMessage());
>>>>>>> 4333be94
    }
    formData = (ObjectNode)request().body().asJson();
    // For now we would only let the user change the state on their releases.
    if (formData.has("state")) {
      m.state = ReleaseManager.ReleaseState.valueOf(formData.get("state").asText());
      releaseManager.updateReleaseMetadata(version, m);
    } else {
      throw new YWServiceException(BAD_REQUEST, "Missing Required param: State");
    }
    Audit.createAuditEntry(ctx(), request(), formData);
    return ApiResponse.success(m);
  }

  public Result refresh(UUID customerUUID) {
    Customer customer = Customer.getOrBadRequest(customerUUID);

    try {
      releaseManager.importLocalReleases();
    } catch (RuntimeException re) {
      throw new YWServiceException(INTERNAL_SERVER_ERROR, re.getMessage());
    }
    return YWSuccess.asResult();
  }
}<|MERGE_RESOLUTION|>--- conflicted
+++ resolved
@@ -37,20 +37,13 @@
 
     Form<ReleaseFormData> formData = formFactory.getFormDataOrBadRequest(ReleaseFormData.class);
     ReleaseFormData releaseFormData = formData.get();
-    releaseManager.addRelease(releaseFormData.version);
-
-<<<<<<< HEAD
-    Audit.createAuditEntry(ctx(), request(), Json.toJson(formData.data()));
-    return ApiResponse.success();
-=======
     try {
       releaseManager.addRelease(releaseFormData.version);
     } catch (RuntimeException re) {
-      return ApiResponse.error(INTERNAL_SERVER_ERROR, re.getMessage());
+      throw new YWServiceException(INTERNAL_SERVER_ERROR, re.getMessage());
     }
     auditService().createAuditEntry(ctx(), request(), Json.toJson(formData.data()));
     return YWSuccess.asResult();
->>>>>>> 4333be94
   }
 
 
@@ -72,29 +65,9 @@
     Customer customer = Customer.getOrBadRequest(customerUUID);
 
     ObjectNode formData;
-<<<<<<< HEAD
     ReleaseManager.ReleaseMetadata m = releaseManager.getReleaseByVersion(version);
     if (m == null) {
       throw new YWServiceException(BAD_REQUEST, "Invalid Release version: " + version);
-=======
-    try {
-      ReleaseManager.ReleaseMetadata m = releaseManager.getReleaseByVersion(version);
-      if (m == null) {
-        return ApiResponse.error(BAD_REQUEST, "Invalid Release version: " + version);
-      }
-      formData = (ObjectNode)request().body().asJson();
-      // For now we would only let the user change the state on their releases.
-      if (formData.has("state")) {
-        m.state = ReleaseManager.ReleaseState.valueOf(formData.get("state").asText());
-        releaseManager.updateReleaseMetadata(version, m);
-      } else {
-        return ApiResponse.error(BAD_REQUEST, "Missing Required param: State");
-      }
-      auditService().createAuditEntry(ctx(), request(), formData);
-      return ApiResponse.success(m);
-    } catch (RuntimeException re) {
-      return ApiResponse.error(INTERNAL_SERVER_ERROR, re.getMessage());
->>>>>>> 4333be94
     }
     formData = (ObjectNode)request().body().asJson();
     // For now we would only let the user change the state on their releases.
