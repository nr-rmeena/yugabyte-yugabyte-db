// Copyright (c) YugaByte, Inc.

package com.yugabyte.yw.controllers;

import com.google.inject.Inject;
import com.yugabyte.yw.common.AccessManager;
import com.yugabyte.yw.common.ApiResponse;
import com.yugabyte.yw.common.TemplateManager;
import com.yugabyte.yw.common.ValidatingFormFactory;
import com.yugabyte.yw.common.YWServiceException;
import com.yugabyte.yw.forms.AccessKeyFormData;
import com.yugabyte.yw.forms.YWSuccess;
import com.yugabyte.yw.models.Audit;
import com.yugabyte.yw.models.AccessKey;
import com.yugabyte.yw.models.Customer;
import com.yugabyte.yw.models.Provider;
import com.yugabyte.yw.models.Region;
import org.slf4j.Logger;
import org.slf4j.LoggerFactory;
import play.data.Form;
import play.data.FormFactory;
import play.libs.Json;
import play.mvc.Http;
import play.mvc.Result;

import java.io.File;
import java.io.IOException;
import java.nio.file.Files;
import java.nio.file.Path;
import java.util.List;
import java.util.UUID;

import static com.yugabyte.yw.commissioner.Common.CloudType.onprem;

public class AccessKeyController extends AuthenticatedController {

  @Inject
  ValidatingFormFactory formFactory;

  @Inject
  AccessManager accessManager;

  @Inject
  TemplateManager templateManager;

  public static final Logger LOG = LoggerFactory.getLogger(AccessKeyController.class);

  public Result index(UUID customerUUID, UUID providerUUID, String keyCode) {
    Customer.getOrBadRequest(customerUUID);
    Provider.getOrBadRequest(customerUUID, providerUUID);

    AccessKey accessKey = AccessKey.getOrBadRequest(providerUUID, keyCode);
    return ApiResponse.success(accessKey);
  }

  public Result list(UUID customerUUID, UUID providerUUID) {
    Customer.getOrBadRequest(customerUUID);
    Provider.getOrBadRequest(customerUUID, providerUUID);

    List<AccessKey> accessKeys;
    accessKeys = AccessKey.getAll(providerUUID);
    return ApiResponse.success(accessKeys);
  }

  public Result create(UUID customerUUID, UUID providerUUID) throws IOException {
    Form<AccessKeyFormData> formData = formFactory.getFormDataOrBadRequest(AccessKeyFormData.class);

    UUID regionUUID = formData.get().regionUUID;
    Region region = Region.getOrBadRequest(customerUUID, providerUUID, regionUUID);

    String keyCode = formData.get().keyCode;
    String keyContent = formData.get().keyContent;
    AccessManager.KeyType keyType = formData.get().keyType;
    String sshUser =  formData.get().sshUser;
    Integer sshPort =  formData.get().sshPort;
    boolean airGapInstall = formData.get().airGapInstall;
    boolean skipProvisioning = formData.get().skipProvisioning;
    AccessKey accessKey;

    LOG.info(
      "Creating access key {} for customer {}, provider {}.",
      keyCode, customerUUID, providerUUID
    );

    // Check if a public/private key was uploaded as part of the request
    Http.MultipartFormData multiPartBody = request().body().asMultipartFormData();
    if (multiPartBody != null) {
      Http.MultipartFormData.FilePart filePart = multiPartBody.getFile("keyFile");
      File uploadedFile = (File) filePart.getFile();
      if (keyType == null || uploadedFile == null) {
        return ApiResponse.error(BAD_REQUEST, "keyType and keyFile params required.");
      }
      accessKey = accessManager.uploadKeyFile(
          region.uuid, uploadedFile, keyCode, keyType, sshUser, sshPort, airGapInstall,
          skipProvisioning);
    } else if (keyContent != null && !keyContent.isEmpty()) {
      if (keyType == null) {
        return ApiResponse.error(BAD_REQUEST, "keyType params required.");
      }
      // Create temp file and fill with content
      Path tempFile = Files.createTempFile(keyCode, keyType.getExtension());
      Files.write(tempFile, keyContent.getBytes());

      // Upload temp file to create the access key and return success/failure
      accessKey = accessManager.uploadKeyFile(
          regionUUID, tempFile.toFile(), keyCode, keyType, sshUser, sshPort, airGapInstall,
          skipProvisioning);
    } else {
      accessKey = accessManager.addKey(
          regionUUID, keyCode, sshPort, airGapInstall, skipProvisioning);
    }

    // In case of onprem provider, we add a couple of additional attributes like passwordlessSudo
    // and create a preprovision script
    if (region.provider.code.equals(onprem.name())) {
      templateManager.createProvisionTemplate(
        accessKey,
        airGapInstall,
        formData.get().passwordlessSudoAccess,
        formData.get().installNodeExporter,
        formData.get().nodeExporterPort,
        formData.get().nodeExporterUser
      );
    }
    auditService().createAuditEntry(ctx(), request(), Json.toJson(formData.data()));
    return ApiResponse.success(accessKey);
  }

  public Result delete(UUID customerUUID, UUID providerUUID, String keyCode) {
    Customer.getOrBadRequest(customerUUID);
    Provider.getOrBadRequest(customerUUID, providerUUID);
    AccessKey accessKey = AccessKey.getOrBadRequest(providerUUID, keyCode);
    LOG.info(
      "Deleting access key {} for customer {}, provider {}",
      keyCode, customerUUID, providerUUID
    );

<<<<<<< HEAD
    accessKey.deleteOrThrow(); 
    Audit.createAuditEntry(ctx(), request());
    return ApiResponse.success("Deleted KeyCode: " + keyCode);
=======
    if (accessKey.delete()) {
      auditService().createAuditEntry(ctx(), request());
      return YWSuccess.asResult("Deleted KeyCode: " + keyCode);
    } else {
      return ApiResponse.error(INTERNAL_SERVER_ERROR, "Unable to delete KeyCode: " + keyCode);
    }
  }

  private String validateUUIDs(UUID customerUUID, UUID providerUUID) {
    Customer customer = Customer.get(customerUUID);
    if (customer == null) {
      return "Invalid Customer UUID: " + customerUUID;
    }
    Provider provider = Provider.find.query().where()
        .eq("customer_uuid", customerUUID)
        .idEq(providerUUID).findOne();
    if (provider == null) {
      return "Invalid Provider UUID: " + providerUUID;
    }
    return null;
>>>>>>> e58260dd
  }
}<|MERGE_RESOLUTION|>--- conflicted
+++ resolved
@@ -135,31 +135,8 @@
       keyCode, customerUUID, providerUUID
     );
 
-<<<<<<< HEAD
     accessKey.deleteOrThrow(); 
-    Audit.createAuditEntry(ctx(), request());
+    auditService().createAuditEntry(ctx(), request());
     return ApiResponse.success("Deleted KeyCode: " + keyCode);
-=======
-    if (accessKey.delete()) {
-      auditService().createAuditEntry(ctx(), request());
-      return YWSuccess.asResult("Deleted KeyCode: " + keyCode);
-    } else {
-      return ApiResponse.error(INTERNAL_SERVER_ERROR, "Unable to delete KeyCode: " + keyCode);
-    }
-  }
-
-  private String validateUUIDs(UUID customerUUID, UUID providerUUID) {
-    Customer customer = Customer.get(customerUUID);
-    if (customer == null) {
-      return "Invalid Customer UUID: " + customerUUID;
-    }
-    Provider provider = Provider.find.query().where()
-        .eq("customer_uuid", customerUUID)
-        .idEq(providerUUID).findOne();
-    if (provider == null) {
-      return "Invalid Provider UUID: " + providerUUID;
-    }
-    return null;
->>>>>>> e58260dd
   }
 }