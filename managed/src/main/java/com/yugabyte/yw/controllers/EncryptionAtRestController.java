/*
 * Copyright 2019 YugaByte, Inc. and Contributors
 *
 * Licensed under the Polyform Free Trial License 1.0.0 (the "License"); you
 * may not use this file except in compliance with the License. You
 * may obtain a copy of the License at
 *
 *     https://github.com/YugaByte/yugabyte-db/blob/master/licenses/POLYFORM-FREE-TRIAL-LICENSE-1.0.0.txt
 */

package com.yugabyte.yw.controllers;

import com.fasterxml.jackson.databind.JsonNode;
import com.fasterxml.jackson.databind.node.ObjectNode;
import com.google.inject.Inject;
import com.yugabyte.yw.commissioner.Commissioner;
import com.yugabyte.yw.commissioner.tasks.params.KMSConfigTaskParams;
import com.yugabyte.yw.common.ApiResponse;
import com.yugabyte.yw.common.kms.EncryptionAtRestManager;
import com.yugabyte.yw.common.kms.util.EncryptionAtRestUtil;
import com.yugabyte.yw.common.kms.util.KeyProvider;
<<<<<<< HEAD
import com.yugabyte.yw.common.YWServiceException;
=======
import com.yugabyte.yw.forms.YWSuccess;
>>>>>>> 5949378f
import com.yugabyte.yw.models.Audit;
import com.yugabyte.yw.models.Customer;
import com.yugabyte.yw.models.CustomerTask;
import com.yugabyte.yw.models.KmsConfig;
import com.yugabyte.yw.models.KmsHistory;
import com.yugabyte.yw.models.KmsHistoryId;
import com.yugabyte.yw.models.helpers.TaskType;

import java.util.Base64;
import java.util.List;
import java.util.Objects;
import java.util.UUID;
import java.util.stream.Collectors;
import org.slf4j.Logger;
import org.slf4j.LoggerFactory;
import play.libs.Json;
import play.mvc.Result;
import play.mvc.Results;

import com.yugabyte.yw.models.helpers.CommonUtils;

public class EncryptionAtRestController extends AuthenticatedController {
    public static final Logger LOG = LoggerFactory.getLogger(EncryptionAtRestController.class);

    @Inject
    EncryptionAtRestManager keyManager;

    @Inject
    Commissioner commissioner;

    public Result createKMSConfig(UUID customerUUID, String keyProvider) {
        LOG.info(String.format(
                "Creating KMS configuration for customer %s with %s",
                customerUUID.toString(),
                keyProvider
        ));
        TaskType taskType = TaskType.CreateKMSConfig;
        ObjectNode formData = (ObjectNode) request().body().asJson();
        KMSConfigTaskParams taskParams = new KMSConfigTaskParams();
        taskParams.kmsProvider = Enum.valueOf(KeyProvider.class, keyProvider);
        taskParams.providerConfig = formData;
        taskParams.customerUUID = customerUUID;
        taskParams.kmsConfigName = formData.get("name").asText();
        formData.remove("name");
        UUID taskUUID = commissioner.submit(taskType, taskParams);
        LOG.info("Submitted create KMS config for {}, task uuid = {}.", customerUUID, taskUUID);

        // Add this task uuid to the user universe.
        CustomerTask.create(Customer.get(customerUUID),
          customerUUID,
          taskUUID,
          CustomerTask.TargetType.KMSConfiguration,
          CustomerTask.TaskType.Create,
          taskParams.getName());
        LOG.info("Saved task uuid " + taskUUID + " in customer tasks table for customer: " +
          customerUUID);

        ObjectNode resultNode = Json.newObject();
        resultNode.put("taskUUID", taskUUID.toString());
        Audit.createAuditEntry(ctx(), request(), formData);
        return Results.status(OK, resultNode);
    }

    public Result getKMSConfig(UUID customerUUID, UUID configUUID) {
        LOG.info(String.format(
                "Retrieving KMS configuration %s",
                configUUID.toString()
        ));
        KmsConfig config = KmsConfig.get(configUUID);
        ObjectNode kmsConfig = keyManager.getServiceInstance(config.keyProvider.name())
          .getAuthConfig(configUUID);
        if (kmsConfig == null) {
          throw new YWServiceException(BAD_REQUEST, String.format(
                    "No KMS configuration found for config %s",
                    configUUID.toString()
            ));
        }
        return ApiResponse.success(kmsConfig);
    }

    public Result listKMSConfigs(UUID customerUUID) {
        LOG.info(String.format(
                "Listing KMS configurations for customer %s",
                customerUUID.toString()
        ));
        List<JsonNode> kmsConfigs = KmsConfig.listKMSConfigs(customerUUID)
                .stream()
                .map(configModel -> {
                    ObjectNode result = null;
                    ObjectNode credentials = keyManager.getServiceInstance(
                      configModel.keyProvider.name()
                    ).getAuthConfig(configModel.configUUID);
                    if (credentials != null) {
                        result = Json.newObject();
                        ObjectNode metadata = Json.newObject();
                        metadata.put("configUUID", configModel.configUUID.toString());
                        metadata.put("provider", configModel.keyProvider.name());
                        metadata.put(
                                "in_use",
                                EncryptionAtRestUtil.configInUse(configModel.configUUID)
                        );
                        metadata.put(
                            "universeDetails",
                            EncryptionAtRestUtil.getUniverses(configModel.configUUID)
                    );
                        metadata.put("name", configModel.name);
                        result.put("credentials", CommonUtils.maskConfig(credentials));
                        result.put("metadata", metadata);
                    }
                    return result;
                })
                .filter(Objects::nonNull)
                .collect(Collectors.toList());

        return ApiResponse.success(kmsConfigs);
    }

    public Result deleteKMSConfig(UUID customerUUID, UUID configUUID) {
        LOG.info(String.format(
                "Deleting KMS configuration %s for customer %s",
                configUUID.toString(),
                customerUUID.toString()
        ));
        KmsConfig config = KmsConfig.get(configUUID);
        TaskType taskType = TaskType.DeleteKMSConfig;
        KMSConfigTaskParams taskParams = new KMSConfigTaskParams();
        taskParams.kmsProvider = config.keyProvider;
        taskParams.customerUUID = customerUUID;
        taskParams.configUUID = configUUID;
        UUID taskUUID = commissioner.submit(taskType, taskParams);
        LOG.info("Submitted delete KMS config for {}, task uuid = {}.", customerUUID, taskUUID);

        // Add this task uuid to the user universe.
        CustomerTask.create(Customer.get(customerUUID),
          customerUUID,
          taskUUID,
          CustomerTask.TargetType.KMSConfiguration,
          CustomerTask.TaskType.Delete,
          taskParams.getName());
        LOG.info("Saved task uuid " + taskUUID + " in customer tasks table for customer: " +
          customerUUID);

        ObjectNode resultNode = Json.newObject();
        resultNode.put("taskUUID", taskUUID.toString());
        Audit.createAuditEntry(ctx(), request());
        return Results.status(OK, resultNode);
    }

    public Result retrieveKey(UUID customerUUID, UUID universeUUID) {
        LOG.info(String.format(
                "Retrieving universe key for universe %s",
                customerUUID.toString(),
                universeUUID.toString()
        ));
        byte[] keyRef = null;
        byte[] recoveredKey = null;
        ObjectNode formData = (ObjectNode) request().body().asJson();
        keyRef = Base64.getDecoder().decode(formData.get("reference").asText());
        UUID configUUID = UUID.fromString(formData.get("configUUID").asText());
        recoveredKey = keyManager.getUniverseKey(universeUUID, configUUID, keyRef);
        if (recoveredKey == null || recoveredKey.length == 0) {
          final String errMsg = String.format(
            "No universe key found for universe %s",
            universeUUID.toString()
          );
          throw new YWServiceException(INTERNAL_SERVER_ERROR, errMsg);
        }
        ObjectNode result = Json.newObject()
          .put("reference", keyRef)
          .put("value", Base64.getEncoder().encodeToString(recoveredKey));
        Audit.createAuditEntry(ctx(), request(), formData);
        return ApiResponse.success(result);
    }

    public Result getKeyRefHistory(UUID customerUUID, UUID universeUUID) {
        LOG.info(String.format(
                "Retrieving key ref history for customer %s and universe %s",
                customerUUID.toString(),
                universeUUID.toString()
        ));
        return ApiResponse.success(KmsHistory.getAllTargetKeyRefs(
          universeUUID,
          KmsHistoryId.TargetType.UNIVERSE_KEY
        )
          .stream()
          .map(history -> {
            return Json.newObject()
              .put("reference", history.uuid.keyRef)
              .put("configUUID", history.configUuid.toString())
              .put("timestamp", history.timestamp.toString());
          })
          .collect(Collectors.toList()));
    }

    public Result removeKeyRefHistory(UUID customerUUID, UUID universeUUID) {
        LOG.info(String.format(
                "Removing key ref for customer %s with universe %s",
                customerUUID.toString(),
                universeUUID.toString()
        ));
<<<<<<< HEAD
        keyManager.cleanupEncryptionAtRest(customerUUID, universeUUID);
        Audit.createAuditEntry(ctx(), request());
        return ApiResponse.success("Key ref was successfully removed");
=======
        try {
            keyManager.cleanupEncryptionAtRest(customerUUID, universeUUID);
            Audit.createAuditEntry(ctx(), request());
          return YWSuccess.asResult("Key ref was successfully removed");
        } catch (Exception e) {
            return ApiResponse.error(BAD_REQUEST, e.getMessage());
        }
>>>>>>> 5949378f
    }

    public Result getCurrentKeyRef(UUID customerUUID, UUID universeUUID) {
        LOG.info(String.format(
                "Retrieving key ref for customer %s and universe %s",
                customerUUID.toString(),
                universeUUID.toString()
        ));
        KmsHistory activeKey = EncryptionAtRestUtil.getActiveKey(universeUUID);
        String keyRef = activeKey.uuid.keyRef;
        if (keyRef == null || keyRef.length() == 0) {
          throw new YWServiceException(BAD_REQUEST, String.format(
            "Could not retrieve key service for customer %s and universe %s",
            customerUUID.toString(),
            universeUUID.toString()
          ));
        }
        return ApiResponse.success(Json.newObject().put(
          "reference", keyRef
        ));
    }
}<|MERGE_RESOLUTION|>--- conflicted
+++ resolved
@@ -19,11 +19,9 @@
 import com.yugabyte.yw.common.kms.EncryptionAtRestManager;
 import com.yugabyte.yw.common.kms.util.EncryptionAtRestUtil;
 import com.yugabyte.yw.common.kms.util.KeyProvider;
-<<<<<<< HEAD
 import com.yugabyte.yw.common.YWServiceException;
-=======
 import com.yugabyte.yw.forms.YWSuccess;
->>>>>>> 5949378f
+
 import com.yugabyte.yw.models.Audit;
 import com.yugabyte.yw.models.Customer;
 import com.yugabyte.yw.models.CustomerTask;
@@ -224,19 +222,9 @@
                 customerUUID.toString(),
                 universeUUID.toString()
         ));
-<<<<<<< HEAD
         keyManager.cleanupEncryptionAtRest(customerUUID, universeUUID);
         Audit.createAuditEntry(ctx(), request());
         return ApiResponse.success("Key ref was successfully removed");
-=======
-        try {
-            keyManager.cleanupEncryptionAtRest(customerUUID, universeUUID);
-            Audit.createAuditEntry(ctx(), request());
-          return YWSuccess.asResult("Key ref was successfully removed");
-        } catch (Exception e) {
-            return ApiResponse.error(BAD_REQUEST, e.getMessage());
-        }
->>>>>>> 5949378f
     }
 
     public Result getCurrentKeyRef(UUID customerUUID, UUID universeUUID) {
