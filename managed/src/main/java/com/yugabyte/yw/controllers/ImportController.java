// Copyright 2020 YugaByte, Inc.
//
// Licensed under the Apache License, Version 2.0 (the "License");
// you may not use this file except in compliance with the License.
// You may obtain a copy of the License at
//
//     http://www.apache.org/licenses/LICENSE-2.0
//
// Unless required by applicable law or agreed to in writing, software
// distributed under the License is distributed on an "AS IS" BASIS,
// WITHOUT WARRANTIES OR CONDITIONS OF ANY KIND, either express or implied.
// See the License for the specific language governing permissions and
// limitations under the License.

package com.yugabyte.yw.controllers;

import com.fasterxml.jackson.databind.node.ObjectNode;
import com.google.common.util.concurrent.ThreadFactoryBuilder;
import com.google.inject.Inject;
import com.yugabyte.yw.commissioner.AbstractTaskBase;
import com.yugabyte.yw.commissioner.ITask;
import com.yugabyte.yw.commissioner.YBThreadPoolExecutorFactory;
import com.yugabyte.yw.commissioner.tasks.subtasks.CreatePrometheusSwamperConfig;
import com.yugabyte.yw.commissioner.tasks.subtasks.check.CheckMasterLeader;
import com.yugabyte.yw.commissioner.tasks.subtasks.check.CheckMasters;
import com.yugabyte.yw.commissioner.tasks.subtasks.check.CheckTServers;
import com.yugabyte.yw.commissioner.tasks.subtasks.check.WaitForTServerHBs;
import com.yugabyte.yw.common.ApiHelper;
import com.yugabyte.yw.common.ApiResponse;
import com.yugabyte.yw.common.ConfigHelper;
import com.yugabyte.yw.common.Util;
import com.yugabyte.yw.common.ValidatingFormFactory;
import com.yugabyte.yw.common.YWServiceException;
import com.yugabyte.yw.common.services.YBClientService;
import com.yugabyte.yw.forms.ImportUniverseFormData;
import com.yugabyte.yw.forms.ImportUniverseFormData.State;
import com.yugabyte.yw.forms.ImportUniverseResponseData;
import com.yugabyte.yw.forms.UniverseDefinitionTaskParams;
import com.yugabyte.yw.forms.UniverseDefinitionTaskParams.Capability;
import com.yugabyte.yw.forms.UniverseDefinitionTaskParams.Cluster;
import com.yugabyte.yw.forms.UniverseDefinitionTaskParams.ImportedState;
import com.yugabyte.yw.forms.UniverseTaskParams;
import com.yugabyte.yw.forms.YWResults;
import com.yugabyte.yw.models.AvailabilityZone;
import com.yugabyte.yw.models.Customer;
import com.yugabyte.yw.models.InstanceType;
import com.yugabyte.yw.models.InstanceType.InstanceTypeDetails;
import com.yugabyte.yw.models.Provider;
import com.yugabyte.yw.models.Region;
import com.yugabyte.yw.models.Universe;
import com.yugabyte.yw.models.Universe.UniverseUpdater;
import com.yugabyte.yw.models.helpers.CloudSpecificInfo;
import com.yugabyte.yw.models.helpers.NodeDetails;
import com.yugabyte.yw.models.helpers.PlacementInfo;
import com.yugabyte.yw.models.helpers.PlacementInfo.PlacementAZ;
import com.yugabyte.yw.models.helpers.PlacementInfo.PlacementCloud;
import com.yugabyte.yw.models.helpers.PlacementInfo.PlacementRegion;
import io.swagger.annotations.Api;
import io.swagger.annotations.ApiOperation;
import io.swagger.annotations.Authorization;
import java.util.ArrayList;
import java.util.HashMap;
import java.util.HashSet;
import java.util.List;
import java.util.Map;
import java.util.UUID;
import java.util.concurrent.ExecutorService;
import java.util.concurrent.Future;
import java.util.concurrent.ThreadFactory;
import lombok.extern.slf4j.Slf4j;
import org.yb.client.ListTabletServersResponse;
import org.yb.client.YBClient;
import org.yb.util.ServerInfo;
import play.data.Form;
import play.libs.Json;
import play.mvc.Http;
import play.mvc.Result;

@Api(value = "Import a universe", tags = "Universe actions", authorizations = @Authorization(AbstractPlatformController.API_KEY_AUTH))
@Slf4j
public class ImportController extends AuthenticatedController {

  // Threadpool to run user submitted tasks.
  private final ExecutorService executor;

  // Expected string for node exporter http request.
  private static final String NODE_EXPORTER_RESP = "Node Exporter";

  @Inject ValidatingFormFactory formFactory;

  @Inject YBClientService ybService;

  @Inject ApiHelper apiHelper;

  @Inject ConfigHelper configHelper;

<<<<<<< HEAD
  @ApiOperation(value = "Import a universe", response = ImportUniverseFormData.class)
=======
  @Inject
  public ImportController(YBThreadPoolExecutorFactory ybThreadPoolExecutorFactory) {
    // Initialize the tasks threadpool.
    ThreadFactory namedThreadFactory =
        new ThreadFactoryBuilder().setNameFormat("Import-Pool-%d").build();
    log.trace("Starting Import Thread Pool.");
    executor = ybThreadPoolExecutorFactory.createExecutor("import", namedThreadFactory);
  }

  @ApiOperation(value = "import", response = ImportUniverseFormData.class)
>>>>>>> 8902ff5a
  public Result importUniverse(UUID customerUUID) {
    // Get the submitted form data.
    Form<ImportUniverseFormData> formData =
        formFactory.getFormDataOrBadRequest(ImportUniverseFormData.class);
    if (formData.hasErrors()) {
      return ApiResponse.error(BAD_REQUEST, formData.errorsAsJson());
    }
    ImportUniverseResponseData results = new ImportUniverseResponseData();
    ImportUniverseFormData importForm = formData.get();

    Customer customer = Customer.getOrBadRequest(customerUUID);
    auditService().createAuditEntry(ctx(), request(), Json.toJson(formData.data()));

    if (importForm.singleStep) {
      importForm.currentState = State.BEGIN;
      Result res = importUniverseMasters(importForm, customer, results);
      if (res.status() != Http.Status.OK) {
        return res;
      }
      res = importUniverseTservers(importForm, customer, results);
      if (res.status() != Http.Status.OK) {
        return res;
      }
      return finishUniverseImport(importForm, customer, results);
    } else {
      switch (importForm.currentState) {
        case BEGIN:
          return importUniverseMasters(importForm, customer, results);
        case IMPORTED_MASTERS:
          return importUniverseTservers(importForm, customer, results);
        case IMPORTED_TSERVERS:
          return finishUniverseImport(importForm, customer, results);
        case FINISHED:
          return YWResults.withData(results);
        default:
          throw new YWServiceException(
              BAD_REQUEST, "Unknown current state: " + importForm.currentState.toString());
      }
    }
  }

  // Helper function to convert comma separated list of host:port into a list of host ips.
  // Returns null if there are parsing or invalid port errors.
  private Map<String, Integer> getMastersList(String masterAddresses) {
    Map<String, Integer> userMasterIpPorts = new HashMap<>();
    String[] nodesList = masterAddresses.split(",");
    for (String hostPort : nodesList) {
      String[] parts = hostPort.split(":");
      if (parts.length != 2) {
        log.error("Incorrect host:port format: " + hostPort);
        return null;
      }

      int portInt;
      try {
        portInt = Integer.parseInt(parts[1]);
      } catch (NumberFormatException nfe) {
        log.error("Incorrect master rpc port '" + parts[1] + "', cannot be converted to integer.");
        return null;
      }

      userMasterIpPorts.put(parts[0], portInt);
    }
    return userMasterIpPorts;
  }

  // Helper function to verify masters are up and running on the saved set of nodes.
  // Returns true if there are no errors.
  private boolean verifyMastersRunning(
      UniverseDefinitionTaskParams taskParams, ImportUniverseResponseData results) {
    CheckMasters checkMasters = AbstractTaskBase.createTask(CheckMasters.class);
    checkMasters.initialize(taskParams);
    // Execute the task. If it fails, sets the error in the results.
    return executeITask(checkMasters, "check_masters_are_running", results);
  }

  // Helper function to check that a master leader exists.
  // Returns true if there are no errors.
  private boolean verifyMasterLeaderExists(
      UniverseDefinitionTaskParams taskParams, ImportUniverseResponseData results) {
    CheckMasterLeader checkMasterLeader = AbstractTaskBase.createTask(CheckMasterLeader.class);
    checkMasterLeader.initialize(taskParams);
    // Execute the task. If it fails, return an error.
    return executeITask(checkMasterLeader, "check_master_leader_election", results);
  }

  /** Given the master addresses, create a basic universe object. */
  private Result importUniverseMasters(
      ImportUniverseFormData importForm, Customer customer, ImportUniverseResponseData results) {
    String universeName = importForm.universeName;
    String masterAddresses = importForm.masterAddresses;

    if (universeName == null || universeName.isEmpty()) {
      throw new YWServiceException(BAD_REQUEST, "Null or empty universe name.");
    }

    if (!Util.isValidUniverseNameFormat(universeName)) {
      throw new YWServiceException(BAD_REQUEST, Util.UNIV_NAME_ERROR_MESG);
    }

    if (masterAddresses == null || masterAddresses.isEmpty()) {
      throw new YWServiceException(BAD_REQUEST, "Invalid master addresses list.");
    }

    masterAddresses = masterAddresses.replaceAll("\\s+", "");

    // ---------------------------------------------------------------------------------------------
    // Get the user specified master node ips.
    // ---------------------------------------------------------------------------------------------
    Map<String, Integer> userMasterIpPorts = getMastersList(masterAddresses);
    if (userMasterIpPorts == null) {
      throw new YWServiceException(
          BAD_REQUEST, "Could not parse host:port from masterAddresseses: " + masterAddresses);
    }

    // ---------------------------------------------------------------------------------------------
    // Create a universe object in the DB with the information so far: master info, cloud, etc.
    // ---------------------------------------------------------------------------------------------
    Universe universe = null;
    UniverseDefinitionTaskParams taskParams;
    // Attempt to find an existing universe with this id
    if (importForm.universeUUID != null) {
      universe = Universe.maybeGet(importForm.universeUUID).orElse(null);
    }

    try {
      if (null == universe) {
        universe =
            createNewUniverseForImport(
                customer,
                importForm,
                Util.getNodePrefix(customer.getCustomerId(), universeName),
                universeName);
      }

      List<Provider> providerList = Provider.get(customer.uuid, importForm.providerType);
      Provider provider;
      if (!providerList.isEmpty()) {
        provider = providerList.get(0);
      } else {
        // Understand about this better.
        results.checks.put("is_provider_present", "FAILURE");
        results.error =
            String.format(
                "Providers for the customer: %s and type: %s" + " are not present",
                customer.uuid, importForm.providerType);
        throw new YWServiceException(INTERNAL_SERVER_ERROR, results.error);
      }

      Region region = Region.getByCode(provider, importForm.regionCode);
      AvailabilityZone zone = AvailabilityZone.getByCode(provider, importForm.zoneCode);
      taskParams = universe.getUniverseDetails();
      // Update the universe object and refresh it.
      universe =
          addServersToUniverse(
              userMasterIpPorts, taskParams, provider, region, zone, true /*isMaster*/);
      results.checks.put("create_db_entry", "OK");
      results.universeUUID = universe.universeUUID;
    } catch (Exception e) {
      results.checks.put("create_db_entry", "FAILURE");
      results.error = e.getMessage();
      throw new YWServiceException(INTERNAL_SERVER_ERROR, Json.toJson(results));
    }
    taskParams = universe.getUniverseDetails();

    // ---------------------------------------------------------------------------------------------
    // Verify the master processes are running on the master nodes.
    // ---------------------------------------------------------------------------------------------
    if (!verifyMastersRunning(taskParams, results)) {
      throw new YWServiceException(INTERNAL_SERVER_ERROR, Json.toJson(results));
    }

    // ---------------------------------------------------------------------------------------------
    // Wait for the master leader election if needed.
    // ---------------------------------------------------------------------------------------------
    if (!verifyMasterLeaderExists(taskParams, results)) {
      throw new YWServiceException(INTERNAL_SERVER_ERROR, Json.toJson(results));
    }

    setImportedState(universe, ImportedState.MASTERS_ADDED);

    log.info("Done importing masters " + masterAddresses);
    results.state = State.IMPORTED_MASTERS;
    results.universeName = universeName;
    results.masterAddresses = masterAddresses;

    return YWResults.withData(results);
  }

  private void setImportedState(Universe universe, ImportedState newState) {
    UniverseUpdater updater =
        universe1 -> {
          UniverseDefinitionTaskParams universeDetails = universe1.getUniverseDetails();
          universeDetails.importedState = newState;
          universe1.setUniverseDetails(universeDetails);
        };
    Universe.saveDetails(universe.universeUUID, updater, false);
  }

  /** Import the various tablet servers from the masters. */
  private Result importUniverseTservers(
      ImportUniverseFormData importForm, Customer customer, ImportUniverseResponseData results) {
    String masterAddresses = importForm.masterAddresses;
    if (importForm.universeUUID == null || importForm.universeUUID.toString().isEmpty()) {
      results.error = "Valid universe uuid needs to be set instead of " + importForm.universeUUID;
      throw new YWServiceException(BAD_REQUEST, Json.toJson(results));
    }
    masterAddresses = masterAddresses.replaceAll("\\s+", "");

    Universe universe = Universe.getOrBadRequest(importForm.universeUUID);

    ImportedState curState = universe.getUniverseDetails().importedState;
    if (curState != ImportedState.MASTERS_ADDED) {
      results.error =
          "Unexpected universe state "
              + curState.name()
              + " expecteed "
              + ImportedState.MASTERS_ADDED.name();
      throw new YWServiceException(BAD_REQUEST, Json.toJson(results));
    }

    UniverseDefinitionTaskParams taskParams = universe.getUniverseDetails();
    // TODO: move this into a common location.
    results.universeUUID = universe.universeUUID;

    // ---------------------------------------------------------------------------------------------
    // Verify tservers count and list.
    // ---------------------------------------------------------------------------------------------
    Map<String, Integer> tservers_list = getTServers(masterAddresses, results);
    if (tservers_list.isEmpty()) {
      results.error = "No tservers known to the master leader in " + masterAddresses;
      throw new YWServiceException(INTERNAL_SERVER_ERROR, Json.toJson(results));
    }

    // Record the count of the tservers.
    results.tservers_count = tservers_list.size();
    results.tservers_list.addAll(tservers_list.keySet());

    // ---------------------------------------------------------------------------------------------
    // Update the universe object in the DB with new information : complete set of nodes.
    // ---------------------------------------------------------------------------------------------
    // Find the provider, region and zone. These should have been created during master info update.
    List<Provider> providerList = Provider.get(customer.uuid, importForm.providerType);
    Provider provider;
    if (!providerList.isEmpty()) {
      provider = providerList.get(0);
    } else {
      // Understand about this better.
      results.checks.put("is_provider_present", "FAILURE");
      results.error =
          String.format(
              "Providers for the customer: %s and type: %s" + " are not present",
              customer.uuid, importForm.providerType);
      throw new YWServiceException(INTERNAL_SERVER_ERROR, Json.toJson(results));
    }

    Region region = Region.getByCode(provider, importForm.regionCode);
    AvailabilityZone zone = AvailabilityZone.getByCode(provider, importForm.zoneCode);
    // Update the universe object and refresh it.
    universe =
        addServersToUniverse(tservers_list, taskParams, provider, region, zone, false /*isMaster*/);
    // Refresh the universe definition object as well.
    taskParams = universe.getUniverseDetails();

    // ---------------------------------------------------------------------------------------------
    // Verify that the tservers processes are running.
    // ---------------------------------------------------------------------------------------------
    CheckTServers checkTservers = AbstractTaskBase.createTask(CheckTServers.class);
    checkTservers.initialize(taskParams);
    // Execute the task. If it fails, return an error.
    if (!executeITask(checkTservers, "check_tservers_are_running", results)) {
      throw new YWServiceException(INTERNAL_SERVER_ERROR, results.error);
    }

    // ---------------------------------------------------------------------------------------------
    // Wait for all these tservers to heartbeat to the master leader.
    // ---------------------------------------------------------------------------------------------
    WaitForTServerHBs waitForTserverHBs = AbstractTaskBase.createTask(WaitForTServerHBs.class);
    waitForTserverHBs.initialize(taskParams);
    // Execute the task. If it fails, return an error.
    if (!executeITask(waitForTserverHBs, "check_tserver_heartbeats", results)) {
      throw new YWServiceException(INTERNAL_SERVER_ERROR, Json.toJson(results));
    }

    log.info("Verified " + tservers_list.size() + " tservers present and imported them.");

    setImportedState(universe, ImportedState.TSERVERS_ADDED);

    results.state = State.IMPORTED_TSERVERS;
    results.masterAddresses = masterAddresses;
    results.universeName = importForm.universeName;

    return YWResults.withData(results);
  }

  /**
   * Finalizes the universe in the database by:
   *   - setting up Prometheus config for metrics.
   *   - adding the universe to the active list of universes for this customer.
   *   - checking if node_exporter is reachable on all the nodes.
   */
  private Result finishUniverseImport(
      ImportUniverseFormData importForm, Customer customer, ImportUniverseResponseData results) {
    if (importForm.universeUUID == null || importForm.universeUUID.toString().isEmpty()) {
      results.error = "Valid universe uuid needs to be set.";
      throw new YWServiceException(BAD_REQUEST, results.error);
    }

    Universe universe = Universe.getOrBadRequest(importForm.universeUUID);

    ImportedState curState = universe.getUniverseDetails().importedState;
    if (curState != ImportedState.TSERVERS_ADDED) {
      results.error =
          "Unexpected universe state "
              + curState.name()
              + " expecteed "
              + ImportedState.TSERVERS_ADDED.name();
      return ApiResponse.error(BAD_REQUEST, results.error);
    }

    UniverseDefinitionTaskParams taskParams = universe.getUniverseDetails();
    // TODO: move to common location.
    results.universeUUID = universe.universeUUID;

    // ---------------------------------------------------------------------------------------------
    // Configure metrics.
    // ---------------------------------------------------------------------------------------------

    // TODO: verify we can reach the various YB ports.

    CreatePrometheusSwamperConfig createPrometheusSwamperConfig =
        AbstractTaskBase.createTask(CreatePrometheusSwamperConfig.class);
    createPrometheusSwamperConfig.initialize(taskParams);
    // Execute the task. If it fails, return an error.
    if (!executeITask(createPrometheusSwamperConfig, "create_prometheus_config", results)) {
      throw new YWServiceException(INTERNAL_SERVER_ERROR, Json.toJson(results));
    }

    // ---------------------------------------------------------------------------------------------
    // Check if node_exporter is enabled on all nodes.
    // ---------------------------------------------------------------------------------------------
    Map<String, String> nodeExporterIPsToError = new HashMap<>();
    for (NodeDetails node : universe.getTServers()) {
      String nodeIP = node.cloudInfo.private_ip;
      int nodeExporterPort = universe.getUniverseDetails().communicationPorts.nodeExporterPort;
      String basePage = "http://" + nodeIP + ":" + nodeExporterPort;
      ObjectNode resp = apiHelper.getHeaderStatus(basePage + "/metrics");
      if (resp.isNull() || !resp.get("status").asText().equals("OK")) {
        nodeExporterIPsToError.put(
            nodeIP, resp.isNull() ? "Invalid response" : resp.get("status").asText());
      } else {
        String body = apiHelper.getBody(basePage);
        if (!body.contains(NODE_EXPORTER_RESP)) {
          nodeExporterIPsToError.put(
              nodeIP, basePage + "response does not contain '" + NODE_EXPORTER_RESP + "'");
        }
      }
    }
    results.checks.put("node_exporter", "OK");
    log.info("Errors per node: " + nodeExporterIPsToError.toString());
    if (!nodeExporterIPsToError.isEmpty()) {
      results.checks.put("node_exporter_ip_error_map", nodeExporterIPsToError.toString());
    }

    // ---------------------------------------------------------------------------------------------
    // Create a simple redis table if needed.
    // ---------------------------------------------------------------------------------------------

    // ---------------------------------------------------------------------------------------------
    // Update the DNS entry for all the clusters in this universe.
    // ---------------------------------------------------------------------------------------------

    // ---------------------------------------------------------------------------------------------
    // Finalize universe entry in DB
    // ---------------------------------------------------------------------------------------------
    // Add the universe to the current user account
    customer.addUniverseUUID(universe.universeUUID);
    customer.save();

    results.state = State.FINISHED;

    log.info("Completed " + universe.universeUUID + " import.");

    return YWResults.withData(results);
  }

  /**
   * Helper function to add a list of servers into an existing universe. It creates a new node entry
   * if the node does not exist, otherwise it sets the appropriate flag (master/tserver) on the
   * existing node.
   */
  private Universe addServersToUniverse(
      Map<String, Integer> tserverList,
      UniverseDefinitionTaskParams taskParams,
      Provider provider,
      Region region,
      AvailabilityZone zone,
      boolean isMaster) {
    // Update the node details and persist into the DB.
    UniverseUpdater updater =
        universe -> {
          // Get the details of the universe to be updated.
          UniverseDefinitionTaskParams universeDetails = universe.getUniverseDetails();
          Cluster cluster = universeDetails.getPrimaryCluster();
          int index = cluster.index;

          for (Map.Entry<String, Integer> entry : tserverList.entrySet()) {
            // Check if this node is already present.
            NodeDetails node = universe.getNodeByPrivateIP(entry.getKey());
            if (node == null) {
              // If the node is not present, create the node details and add it.
              node =
                  createAndAddNode(
                      universeDetails,
                      entry.getKey(),
                      provider,
                      region,
                      zone,
                      index,
                      cluster.userIntent.instanceType);

              node.isMaster = isMaster;
            }

            UniverseTaskParams.CommunicationPorts.setCommunicationPorts(
                universeDetails.communicationPorts, node);

            node.isTserver = !isMaster;
            if (isMaster) {
              node.masterRpcPort = entry.getValue();
            } else {
              node.tserverRpcPort = entry.getValue();
            }
            index++;
          }

          // Update the number of nodes in the user intent. TODO: update the correct cluster.
          cluster.userIntent.numNodes = tserverList.size();
          cluster.index = index;

          // Update the node details.
          universe.setUniverseDetails(universeDetails);
        };
    // Save the updated universe object and return the updated universe.
    // saveUniverseDetails(taskParams.universeUUID);
    return Universe.saveDetails(taskParams.universeUUID, updater, false);
  }

  /**
   * This method queries the master leader and returns a list of tserver ip addresses.
   * 
   * TODO: We need to get the number of nodes information also from the end user and check
   * that count matches what master leader provides, to ensure no unreachable/failed tservers.
   */
  private Map<String, Integer> getTServers(
      String masterAddresses, ImportUniverseResponseData results) {
    Map<String, Integer> tservers_list = new HashMap<>();
    YBClient client = null;
    try {
      // Get the client to the YB master service.
      client = ybService.getClient(masterAddresses);

      // Fetch the tablet servers.
      ListTabletServersResponse listTServerResp = client.listTabletServers();

      for (ServerInfo tserver : listTServerResp.getTabletServersList()) {
        tservers_list.put(tserver.getHost(), tserver.getPort());
      }
      results.checks.put("find_tservers_list", "OK");
    } catch (Exception e) {
      log.error("Hit error: ", e);
      results.checks.put("find_tservers_list", "FAILURE");
    } finally {
      ybService.closeClient(client, masterAddresses);
    }

    return tservers_list;
  }

  /**
   * This method executes the passed in task on a threadpool and waits for it to complete. Upon a
   * successful completion of the task, it returns true and adds the stage that completed to the
   * results object. Upon a failure, it returns false and adds the appropriate error message into
   * the results object.
   */
  private boolean executeITask(ITask task, String taskName, ImportUniverseResponseData results) {
    // Submit the task, and get a future object.
    Future<?> future = executor.submit(task);
    try {
      // Wait for the task to complete.
      future.get();
      // Indicate that this task executed successfully.
      results.checks.put(taskName, "OK");
    } catch (Exception e) {
      // If this task failed, return the failure and the reason.
      results.checks.put(taskName, "FAILURE");
      results.error = e.getMessage();
      log.error("Failed to execute " + taskName, e);
      return false;
    }
    return true;
  }

  /**
   * Creates a new universe object for the purpose of importing it. Note that we would not have all
   * the information about the universe at this point, so we are just creating the master ip parts.
   */
  private Universe createNewUniverseForImport(
      Customer customer,
      ImportUniverseFormData importForm,
      String nodePrefix,
      String universeName) {
    // Find the provider by the code given, or create a new provider if one does not exist.
    List<Provider> providerList = Provider.get(customer.uuid, importForm.providerType);
    Provider provider = null;
    if (!providerList.isEmpty()) {
      provider = providerList.get(0);
    }
    if (provider == null) {
      provider = Provider.create(customer.uuid, importForm.providerType, importForm.cloudName);
    }
    // Find the region by the code given, or create a new provider if one does not exist.
    Region region = getOrCreateRegion(importForm, provider);
    // Find the zone by the code given, or create a new provider if one does not exist.
    AvailabilityZone zone =
        AvailabilityZone.maybeGetByCode(provider, importForm.zoneCode)
            .orElseGet(
                () ->
                    AvailabilityZone.createOrThrow(
                        region, importForm.zoneCode, importForm.zoneName, null));

    // Create the universe definition task params.
    UniverseDefinitionTaskParams taskParams = new UniverseDefinitionTaskParams();
    // We will assign this universe a random UUID if not given one.
    if (importForm.universeUUID == null) {
      taskParams.universeUUID = UUID.randomUUID();
    } else {
      taskParams.universeUUID = importForm.universeUUID;
    }
    taskParams.nodePrefix = nodePrefix;
    taskParams.importedState = ImportedState.STARTED;
    taskParams.capability = Capability.READ_ONLY;

    // Set the various details in the user intent.
    UniverseDefinitionTaskParams.UserIntent userIntent =
        new UniverseDefinitionTaskParams.UserIntent();
    userIntent.universeName = universeName;
    userIntent.provider = provider.uuid.toString();
    userIntent.regionList = new ArrayList<>();
    userIntent.regionList.add(region.uuid);
    userIntent.providerType = importForm.providerType;
    userIntent.instanceType = importForm.instanceType;
    userIntent.replicationFactor = importForm.replicationFactor;
    userIntent.enableYSQL = true;
    // Currently using YW version instead of YB version.
    // TODO: #1842: Create YBClient endpoint for getting ybSoftwareVersion.
    userIntent.ybSoftwareVersion =
        (String) configHelper.getConfig(ConfigHelper.ConfigType.SoftwareVersion).get("version");

    InstanceType.upsert(
        provider.uuid,
        importForm.instanceType,
        0 /* numCores */,
        0.0 /* memSizeGB */,
        new InstanceTypeDetails());

    // Placement info for imports default to the current cluster.
    PlacementInfo placementInfo = new PlacementInfo();

    PlacementCloud placementCloud = new PlacementCloud();
    placementCloud.uuid = provider.uuid;
    placementCloud.code = provider.code;
    placementCloud.regionList = new ArrayList<>();

    PlacementRegion placementRegion = new PlacementRegion();
    placementRegion.uuid = region.uuid;
    placementRegion.name = region.name;
    placementRegion.code = region.code;
    placementRegion.azList = new ArrayList<>();
    placementCloud.regionList.add(placementRegion);

    PlacementAZ placementAZ = new PlacementAZ();
    placementAZ.name = zone.name;
    placementAZ.subnet = zone.subnet;
    placementAZ.replicationFactor = 1;
    placementAZ.uuid = zone.uuid;
    placementAZ.numNodesInAZ = 1;
    placementRegion.azList.add(placementAZ);

    placementInfo.cloudList.add(placementCloud);

    // Add the placement info and user intent.
    Cluster cluster = taskParams.upsertPrimaryCluster(userIntent, placementInfo);
    // Create the node details set. This is a partial set that contains only the master nodes.
    taskParams.nodeDetailsSet = new HashSet<>();

    cluster.index = 1;

    // Return the universe we just created.
    return Universe.create(taskParams, customer.getCustomerId());
  }

  private Region getOrCreateRegion(ImportUniverseFormData importForm, Provider provider) {
    Region region = Region.getByCode(provider, importForm.regionCode);
    if (region == null) {
      // TODO: Find real coordinates instead of assuming somwhere in US west.
      double defaultLat = 37;
      double defaultLong = -121;
      region =
          Region.create(
              provider,
              importForm.regionCode,
              importForm.regionName,
              null,
              defaultLat,
              defaultLong);
    }
    return region;
  }

  // TODO: (Daniel) - Do I need to add communictionPorts here?
  // Create a new node with the given placement information.
  private NodeDetails createAndAddNode(
      UniverseDefinitionTaskParams taskParams,
      String nodeIP,
      Provider provider,
      Region region,
      AvailabilityZone zone,
      int index,
      String instanceType) {
    NodeDetails nodeDetails = new NodeDetails();
    // Set the node index and node details.
    nodeDetails.nodeIdx = index;
    nodeDetails.nodeName = taskParams.nodePrefix + Universe.NODEIDX_PREFIX + nodeDetails.nodeIdx;
    nodeDetails.azUuid = zone.uuid;

    // Set this node as a part of the primary cluster.
    nodeDetails.placementUuid = taskParams.getPrimaryCluster().uuid;

    // Set this node as live and running.
    nodeDetails.state = NodeDetails.NodeState.Live;

    // Set the node name and the private ip address. TODO: Set public ip.
    nodeDetails.cloudInfo = new CloudSpecificInfo();
    nodeDetails.cloudInfo.private_ip = nodeIP;
    nodeDetails.cloudInfo.cloud = provider.code;
    nodeDetails.cloudInfo.region = region.code;
    nodeDetails.cloudInfo.az = zone.code;
    nodeDetails.cloudInfo.instance_type = instanceType;

    taskParams.nodeDetailsSet.add(nodeDetails);

    return nodeDetails;
  }
}<|MERGE_RESOLUTION|>--- conflicted
+++ resolved
@@ -94,9 +94,6 @@
 
   @Inject ConfigHelper configHelper;
 
-<<<<<<< HEAD
-  @ApiOperation(value = "Import a universe", response = ImportUniverseFormData.class)
-=======
   @Inject
   public ImportController(YBThreadPoolExecutorFactory ybThreadPoolExecutorFactory) {
     // Initialize the tasks threadpool.
@@ -106,8 +103,7 @@
     executor = ybThreadPoolExecutorFactory.createExecutor("import", namedThreadFactory);
   }
 
-  @ApiOperation(value = "import", response = ImportUniverseFormData.class)
->>>>>>> 8902ff5a
+  @ApiOperation(value = "Import a universe", response = ImportUniverseFormData.class)
   public Result importUniverse(UUID customerUUID) {
     // Get the submitted form data.
     Form<ImportUniverseFormData> formData =
