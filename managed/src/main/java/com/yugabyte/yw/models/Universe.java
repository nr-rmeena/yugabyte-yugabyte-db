--- conflicted
+++ resolved
@@ -882,8 +882,7 @@
     Universe.saveDetails(universeUUID, ignoreUniverse -> {
     });
   }
-
-<<<<<<< HEAD
+  
   public static Set<Universe> universeDetailsIfCertsExists(UUID certUUID, UUID customerUUID) {
     return Customer.get(customerUUID).getUniverses().stream()
         .filter(s -> s.getUniverseDetails().rootCA != null
@@ -893,17 +892,5 @@
 
   public static boolean existsCertificate(UUID certUUID, UUID customerUUID) {
     return universeDetailsIfCertsExists(certUUID, customerUUID).size() != 0;
-=======
-  public static boolean existsCertificate(UUID certUUID, UUID customerUUID) {
-    Set<Universe> universeList = Customer.get(customerUUID).getUniverses();
-    universeList =
-      universeList.stream()
-        .filter(
-          s ->
-            s.getUniverseDetails().rootCA != null
-              && s.getUniverseDetails().rootCA.equals(certUUID))
-        .collect(Collectors.toSet());
-    return universeList.size() != 0;
->>>>>>> 9efda44d
   }
 }