// Copyright (c) YugaByte, Inc.

package com.yugabyte.yw.models;

import com.fasterxml.jackson.annotation.JsonFormat;
import com.fasterxml.jackson.annotation.JsonIgnore;
import com.fasterxml.jackson.databind.JsonNode;
import com.fasterxml.jackson.databind.node.ArrayNode;
import com.fasterxml.jackson.databind.node.ObjectNode;
import com.google.common.annotations.VisibleForTesting;
import com.google.common.base.Joiner;
import com.google.common.collect.ImmutableSet;
import com.google.common.net.HostAndPort;
import com.yugabyte.yw.cloud.UniverseResourceDetails;
import com.yugabyte.yw.commissioner.tasks.UniverseDefinitionTaskBase.ServerType;
import com.yugabyte.yw.common.NodeActionType;
import com.yugabyte.yw.common.Util;
import com.yugabyte.yw.common.services.YBClientService;
import com.yugabyte.yw.forms.UniverseDefinitionTaskParams;
import com.yugabyte.yw.forms.UniverseDefinitionTaskParams.Cluster;
import com.yugabyte.yw.forms.UniverseDefinitionTaskParams.ClusterType;
import com.yugabyte.yw.forms.UniverseDefinitionTaskParams.UserIntent;
import com.yugabyte.yw.models.helpers.NodeDetails;
import com.yugabyte.yw.models.helpers.PlacementInfo;
import io.ebean.Ebean;
import io.ebean.Finder;
import io.ebean.Model;
import io.ebean.SqlUpdate;
import io.ebean.annotation.DbJson;
import org.slf4j.Logger;
import org.slf4j.LoggerFactory;
import org.yb.client.YBClient;
import play.api.Play;
import play.data.validation.Constraints;
import play.libs.Json;

import javax.persistence.*;
import java.util.*;
import java.util.stream.Collectors;

@Table(uniqueConstraints = @UniqueConstraint(columnNames = {"name", "customer_id"}))
@Entity
public class Universe extends Model {
  public static final Logger LOG = LoggerFactory.getLogger(Universe.class);
  public static final String DISABLE_ALERTS_UNTIL = "disableAlertsUntilSecs";
  public static final String TAKE_BACKUPS = "takeBackups";
  public static final String HELM2_LEGACY = "helm2Legacy";

  public enum HelmLegacy {
    V3,
    V2TO3
  }

  // The universe UUID.
  @Id
  public UUID universeUUID;

  // The version number of the object. This is used to synchronize updates from multiple clients.
  @Constraints.Required
  @Column(nullable = false)
  public int version;

  // Tracks when the universe was created.
  @Constraints.Required
  @Column(nullable = false)
  @JsonFormat(shape = JsonFormat.Shape.STRING, pattern = "yyyy-MM-dd HH:mm:ss")
  public Date creationDate;

  // The universe name.
  public String name;

  // The customer id, needed only to enforce unique universe names for a customer.
  @Constraints.Required
  public Long customerId;

  @DbJson
  @Column(columnDefinition = "TEXT")
  public JsonNode config;

  public void setConfig(Map<String, String> configMap) {
    Map<String, String> currConfig = this.getConfig();
    String currConfigStr = Joiner.on(" ").withKeyValueSeparator("=").join(currConfig);
    LOG.info("Setting config {} on universe {} [ {} ]", currConfigStr, name, universeUUID);
    for (String key : configMap.keySet()) {
      currConfig.put(key, configMap.get(key));
    }
    this.config = Json.toJson(currConfig);
    this.save();
  }

  @JsonIgnore
  public Map<String, String> getConfig() {
    if (this.config == null) {
      return new HashMap<>();
    } else {
      return Json.fromJson(this.config, Map.class);
    }
  }

  // The Json serialized version of universeDetails. This is used only in read from and writing to
  // the DB.
  @Constraints.Required
  @Column(columnDefinition = "TEXT", nullable = false)
  private String universeDetailsJson;

  private UniverseDefinitionTaskParams universeDetails;

  public void setUniverseDetails(UniverseDefinitionTaskParams details) {
    universeDetails = details;
  }

  public UniverseDefinitionTaskParams getUniverseDetails() {
    return universeDetails;
  }

  public String getDnsName() {
    Provider p =
      Provider.get(UUID.fromString(universeDetails.getPrimaryCluster().userIntent.provider));
    if (p == null) {
      return null;
    }
    String dnsSuffix = p.getAwsHostedZoneName();
    if (dnsSuffix == null) {
      return null;
    }
    return String.format("%s.%s.%s", name, Customer.get(p.customerUUID).code, dnsSuffix);
  }

  public JsonNode toJson() {
    ObjectNode json =
      Json.newObject()
        .put("universeUUID", universeUUID.toString())
        .put("name", name)
        .put("creationDate", creationDate.getTime())
        .put("version", version);
    String dnsName = getDnsName();
    if (dnsName != null) {
      json.put("dnsName", dnsName);
    }
    UniverseDefinitionTaskParams params = getUniverseDetails();
    Collection<NodeDetails> nodes = getNodes();
    try {
      json.set("resources", Json.toJson(UniverseResourceDetails.create(nodes, params)));
    } catch (Exception e) {
      json.set("resources", null);
    }

    ObjectNode universeDetailsJson = (ObjectNode) Json.toJson(params);
    addNodesActions(universeDetailsJson, nodes);

    ArrayNode clustersArrayJson = Json.newArray();
    for (Cluster cluster : params.clusters) {
      JsonNode clusterJson = cluster.toJson();
      if (clusterJson != null) {
        clustersArrayJson.add(clusterJson);
      }
    }
    universeDetailsJson.set("clusters", clustersArrayJson);
    json.set("universeDetails", universeDetailsJson);
    json.set("universeConfig", this.config);
    return json;
  }

  /**
   * Adds arrays of allowed actions for nodes depending on the universe state. Actions are added
   * directly into the json representation.
   */
  void addNodesActions(ObjectNode universeDetailsJson, Collection<NodeDetails> nodes) {
    JsonNode nodeDetailsSet = universeDetailsJson.get("nodeDetailsSet");
    if (nodeDetailsSet == null || nodeDetailsSet.isNull() || !nodeDetailsSet.isArray()) {
      return;
    }

    try {
      // Preparing a node name -> json node object.
      Map<String, JsonNode> jsonNodes = new HashMap<>();
      for (int i = 0; i < nodeDetailsSet.size(); i++) {
        JsonNode jsonNode = nodeDetailsSet.get(i);
        jsonNodes.put(jsonNode.get("nodeName").asText(), jsonNode);
      }

      for (NodeDetails node : nodes) {
        ObjectNode jsonNode = (ObjectNode) jsonNodes.get(node.nodeName);
        if (jsonNode == null) {
          continue;
        }
        ArrayNode actions = (ArrayNode) Json.toJson(getNodeActions(node, nodes));
        jsonNode.set("allowedActions", actions);
      }
    } catch (Exception e) {
      LOG.info("Unable to add allowed actions: " + e);
    }
  }

  @VisibleForTesting
  Set<NodeActionType> getNodeActions(NodeDetails node, Collection<NodeDetails> nodes) {
    if (node.state == null) {
      return new HashSet<>();
    }
    Set<NodeActionType> actions = new HashSet<>();
    switch (node.state) {
      // Unexpected/abnormal states.
      case ToBeAdded:
        actions.add(NodeActionType.DELETE);
        break;
      case Adding:
        actions.add(NodeActionType.DELETE);
        break;
      case ToJoinCluster:
        actions.add(NodeActionType.REMOVE);
        break;
      case SoftwareInstalled:
        actions.addAll(Arrays.asList(NodeActionType.START, NodeActionType.DELETE));
        break;
      case ToBeRemoved:
        actions.add(NodeActionType.REMOVE);
        break;

      // Expected/normal states.
      case Live:
        actions.addAll(Arrays.asList(NodeActionType.STOP, NodeActionType.REMOVE));
        if (!node.isMaster && Util.areMastersUnderReplicated(node, this)) {
          actions.add(NodeActionType.START_MASTER);
        }
        break;
      case Stopped:
        actions.addAll(Arrays.asList(NodeActionType.START, NodeActionType.RELEASE));
        break;
      case Removed:
        actions.addAll(
          Arrays.asList(NodeActionType.ADD, NodeActionType.RELEASE, NodeActionType.DELETE));
        break;
      case Decommissioned:
        actions.addAll(Arrays.asList(NodeActionType.ADD, NodeActionType.DELETE));
        break;
      default:
        // Nothing here
    }
    if (nodes.size() == 1) {
      actions.removeAll(Arrays.asList(NodeActionType.STOP, NodeActionType.REMOVE));
    }
    return actions;
  }

  public void resetVersion() {
    this.version = -1;
    this.update();
  }

  public static final Finder<UUID, Universe> find = new Finder<UUID, Universe>(Universe.class) {
  };

  // Prefix added to read only node.
  public static final String READONLY = "-readonly";

  // Prefix added to node Index of each read replica node.
  public static final String NODEIDX_PREFIX = "-n";

  /**
   * Creates an empty universe.
   *
   * @param taskParams: The details that will describe the universe.
   * @param customerId: UUID of the customer creating the universe
   * @return the newly created universe
   */
  public static Universe create(UniverseDefinitionTaskParams taskParams, Long customerId) {
    // Create the universe object.
    Universe universe = new Universe();
    // Generate a new UUID.
    universe.universeUUID = taskParams.universeUUID;
    // Set the version of the object to 1.
    universe.version = 1;
    // Set the creation date.
    universe.creationDate = new Date();
    // Set the universe name.
    universe.name = taskParams.getPrimaryCluster().userIntent.universeName;
    // Set the customer id.
    universe.customerId = customerId;
    // Create the default universe details. This should be updated after creation.
    universe.universeDetails = taskParams;
    universe.universeDetailsJson = Json.stringify(Json.toJson(universe.universeDetails));
    LOG.info("Created db entry for universe {} [{}]", universe.name, universe.universeUUID);
    LOG.debug(
      "Details for universe {} [{}] : [{}].",
      universe.name,
      universe.universeUUID,
      universe.universeDetailsJson);
    // Save the object.
    universe.save();
    return universe;
  }

  /**
   * Returns true if Universe exists with given name
   *
   * @param universeName String which contains the name which is to be checked
   * @return true if universe already exists, false otherwise
   */
  public static boolean checkIfUniverseExists(String universeName) {
    return find.query().select("universeUUID").where().eq("name", universeName).findCount() > 0;
  }

  /**
   * Get all the universe UUIDs for a given customer
   *
   * @return list of universe UUIDs.
   */
<<<<<<< HEAD
  public static Set<UUID> getAllUuids() {
    Set<UUID> universeUUIDs = new HashSet<>();
    find.query().select("universeUUID").findList().stream()
      .forEach(n -> universeUUIDs.add(n.universeUUID));
    return universeUUIDs;
=======
  public static Set<UUID> getAllUUIDs(Customer customer) {
    return ImmutableSet.copyOf(
      find.query().where().eq("customer_id", customer.getCustomerId()).findIds());
>>>>>>> 2798c4ea
  }

  /**
   * Returns the Universe object given its uuid.
   *
   * @return the universe object
   */
  public static Universe get(UUID universeUUID) {
    // Find the universe.
    Universe universe = find.byId(universeUUID);
    if (universe == null) {
      throw new RuntimeException("Cannot find universe " + universeUUID);
    }

    JsonNode detailsJson = Json.parse(universe.universeDetailsJson);
    universe.universeDetails = Json.fromJson(detailsJson, UniverseDefinitionTaskParams.class);

    // For backwards compatibility from {universeDetails: {"userIntent": <foo>, "placementInfo":
    // <bar>}}
    // to {universeDetails: {clusters: [{"userIntent": <foo>, "placementInfo": <bar>},...]}}
    if (detailsJson != null
      && !detailsJson.isNull()
      && (!detailsJson.has("clusters") || detailsJson.get("clusters").size() == 0)) {
      UserIntent userIntent = Json.fromJson(detailsJson.get("userIntent"), UserIntent.class);
      PlacementInfo placementInfo =
        Json.fromJson(detailsJson.get("placementInfo"), PlacementInfo.class);
      universe.universeDetails.upsertPrimaryCluster(userIntent, placementInfo);
    }

    // Return the universe object.
    return universe;
  }

  public static Set<Universe> get(Set<UUID> universeUUIDs) {
    Set<Universe> universes = new HashSet<>();
    for (UUID universeUUID : universeUUIDs) {
      universes.add(Universe.get(universeUUID));
    }
    return universes;
  }

  public static Universe getUniverseByName(String universeName) {
    if (checkIfUniverseExists(universeName)) {
      return find.query().where().eq("name", universeName).findOne();
    }
    return null;
  }

  /**
   * Interface using which we specify a callback to update the universe object. This is passed into
   * the save method.
   */
  public interface UniverseUpdater {
    void run(Universe universe);
  }

  // Helper api to make an atomic read of universe version, and compare and swap the
  // updated version to disk.
  private static synchronized Universe readModifyWrite(
    UUID universeUUID, UniverseUpdater updater, boolean incrementVersion) {
    Universe universe = Universe.get(universeUUID);
    // Update the universe object which is supplied as a lambda function.
    boolean updateSucceeded = false;
    try {
      updater.run(universe);
      updateSucceeded = true;
    } catch (Exception e) {
      LOG.debug("Error running universe updater", e);
      throw e;
    } finally {
      // Save the universe object by doing a compare and swap.
      universe.compareAndSwap(updateSucceeded /* updateDetails */, incrementVersion);
    }

    return universe;
  }

  /**
   * Updates the details of the universe if possible using the update lambda function.
   *
   * @param universeUUID : the universe UUID that we want to update
   * @param updater      : lambda which updated the details of this universe when invoked.
   * @return the updated version of the object if successful, or throws an exception.
   */
  public static Universe saveDetails(UUID universeUUID, UniverseUpdater updater) {
    return Universe.saveDetails(universeUUID, updater, true);
  }

  public static Universe saveDetails(
    UUID universeUUID, UniverseUpdater updater, boolean incrementVersion) {
    int numRetriesLeft = 10;
    long sleepTimeMillis = 100;
    // Try the read and update for a few times till it succeeds.
    Universe universe = null;
    while (numRetriesLeft > 0) {
      try {
        universe = readModifyWrite(universeUUID, updater, incrementVersion);
        break;
      } catch (ConcurrentModificationException e) {
        // Decrement retries.
        numRetriesLeft--;
        // If we are out of retries, fail the task.
        if (numRetriesLeft == 0) {
          throw e;
        }
        // If we have more retries left, wait and retry.
        try {
          Thread.sleep(sleepTimeMillis);
        } catch (InterruptedException e1) {
          LOG.error("Error while sleeping", e1);
        }
      }
    }

    return universe;
  }

  /**
   * Deletes the universe entry with the given UUID.
   *
   * @param universeUUID : uuid of the universe.
   */
  public static void delete(UUID universeUUID) {
    // First get the universe.
    Universe universe = Universe.get(universeUUID);
    // Make sure this universe has been locked.
    assert !universe.universeDetails.updateInProgress;
    // Delete the universe.
    LOG.info("Deleting universe " + universe.name + ":" + universeUUID);
    universe.delete();
  }

  /**
   * Returns the list of nodes in the universe.
   *
   * @return a collection of nodes in this universe
   */
  public Collection<NodeDetails> getNodes() {
    return getUniverseDetails().nodeDetailsSet;
  }

  /**
   * Checks if there is any node in a transit state across the universe.
   *
   * @return true if there is any such node.
   */
  public boolean nodesInTransit() {
    return getUniverseDetails().nodeDetailsSet.stream().anyMatch(NodeDetails::isInTransit);
  }

  /**
   * Returns details about a single node in the universe.
   *
   * @return details about a node, null if it does not exist.
   */
  public NodeDetails getNode(String nodeName) {
    Collection<NodeDetails> nodes = getNodes();
    for (NodeDetails node : nodes) {
      if (node.nodeName != null && node.nodeName.equals(nodeName)) {
        return node;
      }
    }
    return null;
  }

  /**
   * Returns details about a single node by ip address in the universe.
   *
   * @param nodeIP Private IP address of the node
   * @return details about a node, null if it does not exist.
   */
  public NodeDetails getNodeByPrivateIP(String nodeIP) {
    Collection<NodeDetails> nodes = getNodes();
    for (NodeDetails node : nodes) {
      if (node.cloudInfo.private_ip.equals(nodeIP)) {
        return node;
      }
    }
    return null;
  }

  /**
   * Returns the list of masters for this universe.
   *
   * @return a list of master nodes
   */
  public List<NodeDetails> getMasters() {
    return getServers(ServerType.MASTER);
  }

  /**
   * Return the list of tservers for this universe.
   *
   * @return a list of tserver nodes
   */
  public List<NodeDetails> getTServers() {
    return getServers(ServerType.TSERVER);
  }

  /**
   * Return the list of YQL servers for this universe.
   *
   * @return a list of YQL server nodes
   */
  public List<NodeDetails> getYqlServers() {
    return getServers(ServerType.YQLSERVER);
  }

  /**
   * Return the list of YSQL servers for this universe.
   *
   * @return a list of YSQL server nodes
   */
  public List<NodeDetails> getYsqlServers() {
    return getServers(ServerType.YSQLSERVER);
  }

  /**
   * Return the list of Redis servers for this universe.
   *
   * @return a list of Redis server nodes
   */
  public List<NodeDetails> getRedisServers() {
    return getServers(ServerType.REDISSERVER);
  }

  private static class NodeDetailsPrivateIpComparator implements Comparator<NodeDetails> {
    @Override
    public int compare(NodeDetails n1, NodeDetails n2) {
      return n1.cloudInfo.private_ip.compareTo(n2.cloudInfo.private_ip);
    }
  }

  public List<NodeDetails> getServers(ServerType type) {
    List<NodeDetails> servers = new ArrayList<>();
    UniverseDefinitionTaskParams details = getUniverseDetails();
    Set<NodeDetails> filteredNodeDetails =
      details.nodeDetailsSet.stream()
        .filter(n -> n.cloudInfo.private_ip != null)
        .collect(Collectors.toSet());
    for (NodeDetails nodeDetails : filteredNodeDetails) {
      switch (type) {
        case YQLSERVER:
          if (nodeDetails.isYqlServer && nodeDetails.isTserver)
            servers.add(nodeDetails);
          break;
        case YSQLSERVER:
          if (nodeDetails.isYsqlServer && nodeDetails.isTserver)
            servers.add(nodeDetails);
          break;
        case TSERVER:
          if (nodeDetails.isTserver)
            servers.add(nodeDetails);
          break;
        case MASTER:
          if (nodeDetails.isMaster)
            servers.add(nodeDetails);
          break;
        case REDISSERVER:
          if (nodeDetails.isRedisServer && nodeDetails.isTserver)
            servers.add(nodeDetails);
          break;
        default:
          throw new IllegalArgumentException("Unexpected server type " + type);
      }
    }
    // Sort by private IP for deterministic behaviour.
    servers.sort(new NodeDetailsPrivateIpComparator());
    return servers;
  }

  /**
   * Verifies that the provided list of masters is not empty and that each master is in a queryable
   * state. If so, returns true. Otherwise, returns false.
   *
   * @return true if all masters are queryable, false otherwise.
   */
  public boolean verifyMastersAreQueryable(List<NodeDetails> masters) {
    if (masters == null || masters.isEmpty()) {
      return false;
    }
    for (NodeDetails details : masters) {
      if (!details.isQueryable()) {
        return false;
      }
    }
    return true;
  }

  public String getKubernetesMasterAddresses() {
    return getMasters().stream().map((m) -> m.nodeName).collect(Collectors.joining(","));
  }

  public String getMasterAddresses() {
    return getMasterAddresses(false);
  }

  /**
   * Returns a comma separated list of <privateIp:masterRpcPort> for all nodes that have the
   * isMaster flag set to true in this cluster.
   *
   * @param mastersQueryable Set to true if caller wants masters to be queryable, else false.
   * @return a comma separated string of master 'host:port' or, if masters are not queryable, an
   * empty string.
   */
  public String getMasterAddresses(boolean mastersQueryable) {
    List<NodeDetails> masters = getMasters();
    if (mastersQueryable && !verifyMastersAreQueryable(masters)) {
      return "";
    }
    return getHostPortsString(masters, ServerType.MASTER);
  }

  /**
   * Returns the certificate in case TLS is enabled.
   *
   * @return certificate file if TLS is enabled, null otherwise.
   */
  public String getCertificate() {
    UUID rootCA = this.getUniverseDetails().rootCA;
    if (rootCA == null) {
      return null;
    }
    return CertificateInfo.get(rootCA).certificate;
  }

  /**
   * Returns a comma separated list of <privateIp:yqlRPCPort> for all nodes that have the
   * isYQLServer flag set to true in this cluster.
   *
   * @return a comma separated string of 'host:port'.
   */
  public String getYQLServerAddresses() {
    return getHostPortsString(getYqlServers(), ServerType.YQLSERVER);
  }

  /**
   * Returns a comma separated list of <privateIp:ysqlRPCPort> for all nodes that have the
   * isYSQLServer flag set to true in this cluster.
   *
   * @return a comma separated string of 'host:port'.
   */
  public String getYSQLServerAddresses() {
    return getHostPortsString(getYsqlServers(), ServerType.YSQLSERVER);
  }

  /**
   * Returns a comma separated list of <privateIp:redisRPCPort> for all nodes that have the
   * isRedisServer flag set to true in this cluster.
   *
   * @return a comma separated string of 'host:port'.
   */
  public String getRedisServerAddresses() {
    return getHostPortsString(getRedisServers(), ServerType.REDISSERVER);
  }

  // Helper API to create the based on the server type.
  private String getHostPortsString(List<NodeDetails> serverNodes, ServerType type) {
    StringBuilder servers = new StringBuilder();
    for (NodeDetails node : serverNodes) {
      if (node.cloudInfo.private_ip != null) {
        int port = 0;
        switch (type) {
          case YQLSERVER:
            if (node.isYqlServer)
              port = node.yqlServerRpcPort;
            break;
          case YSQLSERVER:
            if (node.isYsqlServer)
              port = node.ysqlServerRpcPort;
            break;
          case TSERVER:
            if (node.isTserver)
              port = node.tserverRpcPort;
            break;
          case MASTER:
            if (node.isMaster)
              port = node.masterRpcPort;
            break;
          case REDISSERVER:
            if (node.isRedisServer)
              port = node.redisServerRpcPort;
            break;
          default:
            throw new IllegalArgumentException("Unexpected server type " + type);
        }

        if (servers.length() != 0) {
          servers.append(",");
        }
        servers.append(node.cloudInfo.private_ip).append(":").append(port);
      }
    }
    return servers.toString();
  }

  /**
   * Compares the version of this object with the one in the DB, and updates it if the versions
   * match.
   *
   * @param updateDetails    whether to update universe details or not
   * @param incrementVersion whether to increment the version or not
   * @return the current version of the universe metadata
   */
  private int compareAndSwap(boolean updateDetails, boolean incrementVersion) {
    // Update the universe details json.
    universeDetailsJson = Json.stringify(Json.toJson(universeDetails));

    // Create the new version number.
    int newVersion = incrementVersion ? this.version + 1 : this.version;

    // Save the object if the version is the same.
    String updateQuery =
      updateDetails
        ? "UPDATE universe "
        + "SET universe_details_json = :universeDetails, version = :newVersion "
        + "WHERE universe_uuid = :universeUUID AND version = :curVersion"
        : "UPDATE universe "
        + "SET version = :newVersion "
        + "WHERE universe_uuid = :universeUUID AND version = :curVersion";

    SqlUpdate update = Ebean.createSqlUpdate(updateQuery);
    if (updateDetails) {
      update.setParameter("universeDetails", universeDetailsJson);
    }

    update.setParameter("universeUUID", universeUUID);
    update.setParameter("curVersion", this.version);
    update.setParameter("newVersion", newVersion);
    LOG.trace(
      "Swapped universe {}:{} details to [{}] with new version = {}.",
      universeUUID,
      this.name,
      universeDetailsJson,
      newVersion);
    int modifiedCount = Ebean.execute(update);

    // Check if the save was not successful.
    if (modifiedCount == 0) {
      // Throw an exception as the save was not successful.
      throw new ConcurrentModificationException("Stale version " + this.version);
    } else if (modifiedCount > 1) {
      // Exactly one row should have been modified. Otherwise fatal.
      LOG.error("Running query [" + updateQuery + "] updated " + modifiedCount + " rows");
      System.exit(1);
    }

    // Update and return the current version number.
    this.version = newVersion;
    return this.version;
  }

  /**
   * Returns the list of nodes in a given cluster in the universe.
   *
   * @param clusterUUID UUID of the cluster to get the list of nodes.
   * @return a collection of nodes in a given cluster in this universe.
   */
  public Collection<NodeDetails> getNodesInCluster(UUID clusterUUID) {
    return getUniverseDetails().getNodesInCluster(clusterUUID);
  }

  /**
   * Returns the cluster with the given uuid in the universe.
   *
   * @param clusterUUID UUID of the cluster to check.
   * @return The cluster object if it is in this universe, null otherwise.
   */
  public Cluster getCluster(UUID clusterUUID) {
    return getUniverseDetails().getClusterByUuid(clusterUUID);
  }

  /**
   * Returns the cluster to which this node belongs.
   *
   * @param nodeName name of the node.
   * @param universe universe which can contain the node.
   * @return cluster info from the universe which contains this node.
   */
  public static Cluster getCluster(Universe universe, String nodeName) {
    if (!nodeName.contains(READONLY)) {
      return universe.getUniverseDetails().getPrimaryCluster();
    }

    for (Cluster cluster : universe.getUniverseDetails().getReadOnlyClusters()) {
      if (nodeName.contains(Universe.READONLY + cluster.index + Universe.NODEIDX_PREFIX)) {
        return cluster;
      }
    }

    return null;
  }

  /**
   * Checks if node is allowed to perform the action without under-replicating master nodes in the
   * universe.
   *
   * @return whether the node is allowed to perform the action.
   */
  public boolean isNodeActionAllowed(String nodeName, NodeActionType action) {
    NodeDetails node = getNode(nodeName);
    Cluster curCluster = getCluster(node.placementUuid);

    if (node.isMaster
      && (action == NodeActionType.STOP || action == NodeActionType.REMOVE)
      && (curCluster.clusterType == ClusterType.PRIMARY)) {
      long numMasterNodesUp =
        universeDetails.getNodesInCluster(curCluster.uuid).stream()
          .filter((n) -> n.isMaster && n.state == NodeDetails.NodeState.Live)
          .count();
      if (numMasterNodesUp <= (curCluster.userIntent.replicationFactor + 1) / 2) {
        return false;
      }
    }

    if (action == NodeActionType.START_MASTER) {
      return (!node.isMaster
        && (node.state == NodeDetails.NodeState.Live)
        && Util.areMastersUnderReplicated(node, this));
    }

    return getNodeActions(node, getNodes()).contains(action);
  }

  /**
   * Find the current master leader in the universe
   *
   * @return the host (private_ip) and port of the current master leader in the universe or null if
   * not found
   */
  public HostAndPort getMasterLeader() {
    final String masterAddresses = getMasterAddresses();
    final String cert = getCertificate();
    final YBClientService ybService = Play.current().injector().instanceOf(YBClientService.class);
    final YBClient client = ybService.getClient(masterAddresses, cert);
    final HostAndPort leaderMasterHostAndPort = client.getLeaderMasterHostAndPort();
    ybService.closeClient(client, masterAddresses);
    return leaderMasterHostAndPort;
  }

  /**
   * Find the current master leader in the universe
   *
   * @return a String of the private_ip of the current master leader in the universe or an empty
   * string if not found
   */
  public String getMasterLeaderHostText() {
    final HostAndPort masterLeader = getMasterLeader();
    if (masterLeader == null)
      return "";
    return masterLeader.getHost();
  }

  public boolean universeIsLocked() {
    return getUniverseDetails().updateInProgress;
  }

  public boolean nodeExists(String host, int port) {
    return getUniverseDetails().nodeDetailsSet.parallelStream()
      .anyMatch(
        n ->
          n.cloudInfo.private_ip.equals(host)
            && (port == n.masterHttpPort
            || port == n.tserverHttpPort
            || port == n.ysqlServerHttpPort
            || port == n.yqlServerHttpPort
            || port == n.redisServerHttpPort
            || port == n.nodeExporterPort));
  }

  public void incrementVersion() {
    Universe.saveDetails(universeUUID, ignoreUniverse -> {
    });
  }
  
  public static Set<Universe> universeDetailsIfCertsExists(UUID certUUID, UUID customerUUID) {
    return Customer.get(customerUUID).getUniverses().stream()
        .filter(s -> s.getUniverseDetails().rootCA != null
        && s.getUniverseDetails().rootCA.equals(certUUID))
        .collect(Collectors.toSet());
  }

  public static boolean existsCertificate(UUID certUUID, UUID customerUUID) {
    return universeDetailsIfCertsExists(certUUID, customerUUID).size() != 0;
  }
}<|MERGE_RESOLUTION|>--- conflicted
+++ resolved
@@ -305,17 +305,9 @@
    *
    * @return list of universe UUIDs.
    */
-<<<<<<< HEAD
-  public static Set<UUID> getAllUuids() {
-    Set<UUID> universeUUIDs = new HashSet<>();
-    find.query().select("universeUUID").findList().stream()
-      .forEach(n -> universeUUIDs.add(n.universeUUID));
-    return universeUUIDs;
-=======
   public static Set<UUID> getAllUUIDs(Customer customer) {
     return ImmutableSet.copyOf(
       find.query().where().eq("customer_id", customer.getCustomerId()).findIds());
->>>>>>> 2798c4ea
   }
 
   /**
