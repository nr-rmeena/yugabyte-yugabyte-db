// Copyright (c) YugaByte, Inc.

package com.yugabyte.yw.models;

import static play.mvc.Http.Status.BAD_REQUEST;
import static play.mvc.Http.Status.INTERNAL_SERVER_ERROR;

import com.fasterxml.jackson.annotation.JsonIgnore;
import com.fasterxml.jackson.annotation.JsonInclude;
import com.fasterxml.jackson.databind.annotation.JsonSerialize;
import com.yugabyte.yw.common.PlatformServiceException;
import io.ebean.Finder;
import io.ebean.Model;
import io.ebean.annotation.DbJson;
import io.swagger.annotations.ApiModel;
import io.swagger.annotations.ApiModelProperty;
import java.util.List;
import java.util.UUID;
import javax.persistence.Column;
import javax.persistence.EmbeddedId;
import javax.persistence.Entity;
import play.data.validation.Constraints;

@Entity
@ApiModel(
    description =
        "Access key for the cloud provider. This helps to "
            + "authenticate the user and get access to the provider.")
public class AccessKey extends Model {
  @ApiModel
  @JsonInclude(JsonInclude.Include.NON_NULL)
  public static class KeyInfo {
    @ApiModelProperty public String publicKey;
    @ApiModelProperty public String privateKey;
    @ApiModelProperty public String vaultPasswordFile;
    @ApiModelProperty public String vaultFile;
    @ApiModelProperty public String sshUser;
    @ApiModelProperty public Integer sshPort;
    @ApiModelProperty public boolean airGapInstall = false;
    @ApiModelProperty public boolean passwordlessSudoAccess = true;
    @ApiModelProperty public String provisionInstanceScript = "";
    @ApiModelProperty public boolean installNodeExporter = true;
    @ApiModelProperty public Integer nodeExporterPort = 9300;
    @ApiModelProperty public String nodeExporterUser = "prometheus";
    @ApiModelProperty public boolean skipProvisioning = false;
  }

  @ApiModelProperty(required = true)
  @EmbeddedId
  @Constraints.Required
  public AccessKeyId idKey;

  @ApiModelProperty(required = false, hidden = true)
  @JsonIgnore
  public String getKeyCode() {
    return this.idKey.keyCode;
  }

  @ApiModelProperty(required = false, hidden = true)
  @JsonIgnore
  public UUID getProviderUUID() {
    return this.idKey.providerUUID;
  }

  @Constraints.Required
  @Column(nullable = false, columnDefinition = "TEXT")
  @ApiModelProperty(value = "Cloud provider key information", required = true)
  @DbJson
  private KeyInfo keyInfo;

  public void setKeyInfo(KeyInfo info) {
    this.keyInfo = info;
  }

  public KeyInfo getKeyInfo() {
    return this.keyInfo;
  }

  public static AccessKey create(UUID providerUUID, String keyCode, KeyInfo keyInfo) {
    AccessKey accessKey = new AccessKey();
    accessKey.idKey = AccessKeyId.create(providerUUID, keyCode);
    accessKey.setKeyInfo(keyInfo);
    accessKey.save();
    return accessKey;
  }

  public void deleteOrThrow() {
    if (!super.delete()) {
<<<<<<< HEAD
      throw new YWServiceException(
          INTERNAL_SERVER_ERROR, "Delete unsuccessful for: " + this.idKey);
=======
      throw new PlatformServiceException(
          INTERNAL_SERVER_ERROR, "Delete unsuccessfull for : " + this.idKey);
>>>>>>> 40efe2be
    }
  }

  private static final Finder<AccessKeyId, AccessKey> find =
      new Finder<AccessKeyId, AccessKey>(AccessKey.class) {};

  public static AccessKey get(AccessKeyId accessKeyId) {
    return find.byId(accessKeyId);
  }

  public static AccessKey getOrBadRequest(UUID providerUUID, String keyCode) {
    AccessKey accessKey = get(providerUUID, keyCode);
    if (accessKey == null) {
      throw new PlatformServiceException(BAD_REQUEST, "KeyCode not found: " + keyCode);
    }
    return accessKey;
  }

  @Deprecated
  public static AccessKey get(UUID providerUUID, String keyCode) {
    return find.byId(AccessKeyId.create(providerUUID, keyCode));
  }

  public static List<AccessKey> getAll(UUID providerUUID) {
    return find.query().where().eq("provider_uuid", providerUUID).findList();
  }

  public static List<AccessKey> getAll() {
    return find.query().findList();
  }
}<|MERGE_RESOLUTION|>--- conflicted
+++ resolved
@@ -86,13 +86,8 @@
 
   public void deleteOrThrow() {
     if (!super.delete()) {
-<<<<<<< HEAD
-      throw new YWServiceException(
+      throw new PlatformServiceException(
           INTERNAL_SERVER_ERROR, "Delete unsuccessful for: " + this.idKey);
-=======
-      throw new PlatformServiceException(
-          INTERNAL_SERVER_ERROR, "Delete unsuccessfull for : " + this.idKey);
->>>>>>> 40efe2be
     }
   }
 
