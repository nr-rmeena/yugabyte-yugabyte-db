--- conflicted
+++ resolved
@@ -16,7 +16,7 @@
 import com.yugabyte.yw.common.YWServiceException;
 import com.yugabyte.yw.forms.PasswordPolicyFormData;
 import com.yugabyte.yw.models.CustomerConfig;
-<<<<<<< HEAD
+
 import org.apache.commons.lang3.ArrayUtils;
 import org.apache.commons.lang3.StringUtils;
 import play.data.validation.ValidationError;
@@ -24,26 +24,16 @@
 
 import javax.inject.Inject;
 import javax.inject.Singleton;
-=======
->>>>>>> e3b6f613
+
 import java.util.ArrayList;
 import java.util.List;
 import java.util.Objects;
 import java.util.UUID;
 import java.util.stream.Collectors;
-<<<<<<< HEAD
+
 import com.fasterxml.jackson.databind.ObjectMapper;
 import com.fasterxml.jackson.databind.JsonNode;
 import com.fasterxml.jackson.core.JsonProcessingException;
-
-import static play.mvc.Http.Status.BAD_REQUEST;
-=======
-import javax.inject.Inject;
-import javax.inject.Singleton;
-import org.apache.commons.lang3.ArrayUtils;
-import org.apache.commons.lang3.StringUtils;
-import play.data.validation.ValidationError;
->>>>>>> e3b6f613
 
 @Singleton
 public class PasswordPolicyService {
@@ -82,21 +72,7 @@
   }
 
   public void checkPasswordPolicy(UUID customerUUID, String password) {
-    PasswordPolicyFormData configuredPolicy =
-        PasswordPolicyFormData.fromCustomerConfig(
-            CustomerConfig.getPasswordPolicyConfig(customerUUID));
-
-    PasswordPolicyFormData effectivePolicy;
-    if (configuredPolicy == null) {
-      effectivePolicy = new PasswordPolicyFormData();
-      effectivePolicy.setMinLength(config.getInt(DEFAULT_MIN_LENGTH_PARAM));
-      effectivePolicy.setMinUppercase(config.getInt(DEFAULT_MIN_UPPERCASE_PARAM));
-      effectivePolicy.setMinLowercase(config.getInt(DEFAULT_MIN_LOWERCASE_PARAM));
-      effectivePolicy.setMinDigits(config.getInt(DEFAULT_MIN_DIGITS_PARAM));
-      effectivePolicy.setMinSpecialCharacters(config.getInt(DEFAULT_MIN_SPECIAL_CHAR_PARAM));
-    } else {
-      effectivePolicy = configuredPolicy;
-    }
+    PasswordPolicyFormData effectivePolicy = getCustomerPolicy(customerUUID);
 
     if (StringUtils.isEmpty(password)) {
       throw new YWServiceException(BAD_REQUEST, "Password shouldn't be empty.");
@@ -122,25 +98,39 @@
   }
 
   // Method to return the password policy
-  public PasswordPolicyFormData getPasswordPolicyData() {
-    PasswordPolicyFormData effectivePolicy;
+  public PasswordPolicyFormData getPasswordPolicyData(UUID customerUUID) {
+    PasswordPolicyFormData effectivePolicy = getCustomerPolicy(customerUUID);
     PasswordPolicyFormData policyData;
-    effectivePolicy = new PasswordPolicyFormData();
-    effectivePolicy.setMinLength(config.getInt(DEFAULT_MIN_LENGTH_PARAM));
-    effectivePolicy.setMinUppercase(config.getInt(DEFAULT_MIN_UPPERCASE_PARAM));
-    effectivePolicy.setMinLowercase(config.getInt(DEFAULT_MIN_LOWERCASE_PARAM));
-    effectivePolicy.setMinDigits(config.getInt(DEFAULT_MIN_DIGITS_PARAM));
-    effectivePolicy.setMinSpecialCharacters(config.getInt(DEFAULT_MIN_SPECIAL_CHAR_PARAM));
-
-    JsonNode policyJson = Json.toJson(effectivePolicy);
+    JsonNode effectivePolicyJson = Json.toJson(effectivePolicy);
     ObjectMapper mapper = new ObjectMapper();
 
     try {
-      policyData = mapper.treeToValue(policyJson, PasswordPolicyFormData.class);
+      policyData = mapper.treeToValue(effectivePolicyJson, PasswordPolicyFormData.class);
     } catch (JsonProcessingException e) {
       throw new RuntimeException("Can not pretty print a Json object.");
     }
 
     return policyData;
   }
+
+  public PasswordPolicyFormData getCustomerPolicy(UUID customerUUID) {
+    PasswordPolicyFormData configuredPolicy =
+        PasswordPolicyFormData.fromCustomerConfig(
+            CustomerConfig.getPasswordPolicyConfig(customerUUID));
+
+    PasswordPolicyFormData effectivePolicy;
+
+    if (configuredPolicy == null) {
+      effectivePolicy = new PasswordPolicyFormData();
+      effectivePolicy.setMinLength(config.getInt(DEFAULT_MIN_LENGTH_PARAM));
+      effectivePolicy.setMinUppercase(config.getInt(DEFAULT_MIN_UPPERCASE_PARAM));
+      effectivePolicy.setMinLowercase(config.getInt(DEFAULT_MIN_LOWERCASE_PARAM));
+      effectivePolicy.setMinDigits(config.getInt(DEFAULT_MIN_DIGITS_PARAM));
+      effectivePolicy.setMinSpecialCharacters(config.getInt(DEFAULT_MIN_SPECIAL_CHAR_PARAM));
+    } else {
+      effectivePolicy = configuredPolicy;
+    }
+
+    return effectivePolicy;
+  }
 }