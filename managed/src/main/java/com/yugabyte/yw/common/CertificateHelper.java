--- conflicted
+++ resolved
@@ -182,11 +182,7 @@
       } catch (Exception e) {
         LOG.error("Unable to create client CA for username {} using root CA {}",
           username, rootCA, e);
-<<<<<<< HEAD
         throw new YWServiceException(BAD_REQUEST, "Could not create client cert.");
-=======
-        throw new RuntimeException("Could not create client cert.");
->>>>>>> d96c316b
       }
 
       X500Name clientCertSubject = new X500Name(String.format("CN=%s", username));
@@ -259,26 +255,26 @@
     String label, UUID customerUUID, String storagePath,
     String certContent, String keyContent, Date certStart,
     Date certExpiry, CertificateInfo.Type certType,
-<<<<<<< HEAD
     CertificateParams.CustomCertInfo customCertInfo) {
     try {
       if (certContent == null) {
-        throw new YWServiceException(BAD_REQUEST, "Certfile can't be null");
+        throw new RuntimeException("Certfile can't be null");
       }
       UUID rootCA_UUID = UUID.randomUUID();
       String keyPath = null;
       X509Certificate x509Certificate = getX509CertificateCertObject(certContent);
       if (certType == CertificateInfo.Type.SelfSigned) {
         if (!verifySignature(x509Certificate, keyContent))
-          throw new YWServiceException(BAD_REQUEST, "Invalid certificate.");
+          throw new RuntimeException("Invalid certificate.");
         keyPath = String.format("%s/certs/%s/%s/ca.key.pem", storagePath,
           customerUUID.toString(), rootCA_UUID.toString());
       } else {
         if (!isValidCACert(x509Certificate))
-          throw new YWServiceException(BAD_REQUEST, "Invalid CA certificate.");
+          throw new RuntimeException("Invalid CA certificate.");
       }
       String certPath = String.format("%s/certs/%s/%s/ca.%s", storagePath,
         customerUUID.toString(), rootCA_UUID.toString(), ROOT_CERT);
+
 
       writeCertFileContentToCertPath(getX509CertificateCertObject(certContent), certPath);
       LOG.info(
@@ -287,38 +283,6 @@
         certPath, ((keyPath == null) ? "no private key" : keyPath)
       );
       CertificateInfo cert;
-    
-=======
-    CertificateParams.CustomCertInfo customCertInfo) throws IOException {
-
-    if (certContent == null) {
-      throw new RuntimeException("Certfile can't be null");
-    }
-    UUID rootCA_UUID = UUID.randomUUID();
-    String keyPath = null;
-    X509Certificate x509Certificate = getX509CertificateCertObject(certContent);
-    if (certType == CertificateInfo.Type.SelfSigned) {
-      if (!verifySignature(x509Certificate, keyContent))
-        throw new RuntimeException("Invalid certificate.");
-      keyPath = String.format("%s/certs/%s/%s/ca.key.pem", storagePath,
-        customerUUID.toString(), rootCA_UUID.toString());
-    } else {
-      if (!isValidCACert(x509Certificate))
-        throw new RuntimeException("Invalid CA certificate.");
-    }
-    String certPath = String.format("%s/certs/%s/%s/ca.%s", storagePath,
-      customerUUID.toString(), rootCA_UUID.toString(), ROOT_CERT);
-
-
-    writeCertFileContentToCertPath(getX509CertificateCertObject(certContent), certPath);
-    LOG.info(
-      "Uploaded cert label {} (uuid {}) of type {} at paths {}, {}",
-      label, rootCA_UUID, certType,
-      certPath, ((keyPath == null) ? "no private key" : keyPath)
-    );
-    CertificateInfo cert;
-    try {
->>>>>>> d96c316b
       if (certType == CertificateInfo.Type.SelfSigned) {
         writeKeyFileContentToKeyPath(getPrivateKey(keyContent), keyPath);
         cert = CertificateInfo.create(rootCA_UUID, customerUUID, label, certStart,
@@ -330,11 +294,7 @@
       return cert.uuid;
     } catch (IOException | NoSuchAlgorithmException e) {
       LOG.error("Could not generate checksum for cert");
-<<<<<<< HEAD
       throw new YWServiceException(INTERNAL_SERVER_ERROR, "Checksum generation failed.");
-=======
-      throw new RuntimeException("Checksum generation failed.");
->>>>>>> d96c316b
     }
   }
 
