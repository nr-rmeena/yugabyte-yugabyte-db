--- conflicted
+++ resolved
@@ -232,7 +232,6 @@
         Base64.getEncoder().encodeToString(keyRef));
   }
 
-<<<<<<< HEAD
     @Deprecated
     public static KmsHistory getActiveKey(UUID universeUUID) {
         KmsHistory activeHistory = null;
@@ -270,11 +269,10 @@
         }
         return latestHistory;
     }
-=======
+
   public static List<KmsHistory> getAllUniverseKeys(UUID universeUUID) {
     return KmsHistory.getAllTargetKeyRefs(universeUUID, KmsHistoryId.TargetType.UNIVERSE_KEY);
   }
->>>>>>> 04293a4d
 
   public static File getUniverseBackupKeysFile(String storageLocation) {
     play.Configuration appConfig = Play.current().injector().instanceOf(play.Configuration.class);
