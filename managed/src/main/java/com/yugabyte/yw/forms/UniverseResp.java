/*
 * Copyright 2021 YugaByte, Inc. and Contributors
 *
 * Licensed under the Polyform Free Trial License 1.0.0 (the "License"); you
 * may not use this file except in compliance with the License. You
 * may obtain a copy of the License at
 *
 * http://github.com/YugaByte/yugabyte-db/blob/master/licenses/POLYFORM-FREE-TRIAL-LICENSE-1.0.0.txt
 */

package com.yugabyte.yw.forms;

import com.fasterxml.jackson.annotation.JsonInclude;
<<<<<<< HEAD
import com.fasterxml.jackson.annotation.JsonIgnore;
=======
import com.typesafe.config.Config;
>>>>>>> d23326e2
import com.yugabyte.yw.cloud.UniverseResourceDetails;
import com.yugabyte.yw.commissioner.Common;
import com.yugabyte.yw.common.CertificateHelper;
import com.yugabyte.yw.models.Universe;
import com.yugabyte.yw.models.helpers.NodeDetails;
import org.slf4j.Logger;
import org.slf4j.LoggerFactory;
import org.yaml.snakeyaml.Yaml;
import play.Play;

import java.util.Map;
import java.util.Set;
import java.util.UUID;
import io.swagger.annotations.ApiModel;
import io.swagger.annotations.ApiModelProperty;

@JsonInclude(JsonInclude.Include.NON_NULL)
@ApiModel(description = "Universe Resp")
public class UniverseResp {

  public static final Logger LOG = LoggerFactory.getLogger(UniverseResp.class);

<<<<<<< HEAD
  @ApiModelProperty(value = "Universe UUID")
=======
  public static UniverseResp create(Universe universe, UUID taskUUID, Config config) {
    UniverseResourceDetails resourceDetails =
        UniverseResourceDetails.create(universe.getUniverseDetails(), config);
    return new UniverseResp(universe, taskUUID, resourceDetails);
  }

>>>>>>> d23326e2
  public final String universeUUID;

  @ApiModelProperty(value = "Universe name")
  public final String name;

  @ApiModelProperty(value = "Creation time")
  public final String creationDate;

  @ApiModelProperty(value = "Version")
  public final int version;

  @ApiModelProperty(value = "DNS name")
  public final String dnsName;

  @JsonIgnore
  @ApiModelProperty(value = "Universe Resources", dataType = "java.util.Map")
  public final UniverseResourceDetails resources;

  @ApiModelProperty(value = "Universe Details", dataType = "java.util.Map")
  public final UniverseDefinitionTaskParamsResp universeDetails;

  @ApiModelProperty(value = "Universe config")
  public final Map<String, String> universeConfig;
<<<<<<< HEAD

  @ApiModelProperty(value = "Task UUID")
  public final String taskUUID;

  @ApiModelProperty(value = "Sample command")
=======
  public final UUID taskUUID;
>>>>>>> d23326e2
  public final String sampleAppCommandTxt;

  public UniverseResp(Universe entity) {
    this(entity, null, null);
  }

  public UniverseResp(Universe entity, UUID taskUUID) {
    this(entity, taskUUID, null);
  }

  public UniverseResp(Universe entity, UUID taskUUID, UniverseResourceDetails resources) {
    universeUUID = entity.universeUUID.toString();
    name = entity.name;
    creationDate = entity.creationDate.toString();
    version = entity.version;
    dnsName = entity.getDnsName();
    universeDetails = new UniverseDefinitionTaskParamsResp(entity.getUniverseDetails(), entity);
    this.taskUUID = taskUUID;
    this.resources = resources;
    universeConfig = entity.getConfig();
    this.sampleAppCommandTxt = this.getManifest(entity);
  }

  // TODO(UI folks): Remove this. This is redundant as it is already available in resources
  @ApiModelProperty(value = "Price")
  public Double getPricePerHour() {
    return resources == null ? null : resources.pricePerHour;
  }

  /** Returns the command to run the sample apps in the universe. */
  private String getManifest(Universe universe) {
    Set<NodeDetails> nodeDetailsSet = universe.getUniverseDetails().nodeDetailsSet;
    Integer yqlServerRpcPort = universe.getUniverseDetails().communicationPorts.yqlServerRpcPort;
    StringBuilder nodeBuilder = new StringBuilder();
    UniverseDefinitionTaskParams.Cluster cluster =
        universe.getUniverseDetails().getPrimaryCluster();
    String sampleAppCommand;
    if (cluster.userIntent.providerType == null) {
      return null;
    }
    boolean isKubernetesProvider =
        cluster.userIntent.providerType.equals(Common.CloudType.kubernetes);
    // Building --nodes param value of the command
    nodeDetailsSet
        .stream()
        .filter(
            nodeDetails ->
                (nodeDetails.isTserver
                    && nodeDetails.state != null
                    && nodeDetails.state.name().equals("Live")))
        .forEach(
            nodeDetails ->
                nodeBuilder.append(
                    String.format(
                        nodeBuilder.length() == 0 ? "%s:%s" : ",%s:%s",
                        nodeDetails.cloudInfo.private_ip,
                        yqlServerRpcPort)));
    // If node to client TLS is enabled.
    if (cluster.userIntent.enableClientToNodeEncrypt) {
      String randomFileName = UUID.randomUUID().toString();
      UUID certUUID =
          universe.getUniverseDetails().rootAndClientRootCASame
              ? universe.getUniverseDetails().rootCA
              : universe.getUniverseDetails().clientRootCA;
      if (certUUID == null) {
        LOG.warn("!!! CertUUID cannot be null when TLS is enabled !!!");
      }
      if (isKubernetesProvider) {
        String certContent = certUUID == null ? "" : CertificateHelper.getCertPEM(certUUID);
        Yaml yaml = new Yaml();
        String sampleAppCommandTxt =
            yaml.dump(
                yaml.load(
                    Play.application()
                        .resourceAsStream("templates/k8s-sample-app-command-pod.yml")));
        sampleAppCommandTxt =
            sampleAppCommandTxt
                .replace("<root_cert_content>", certContent)
                .replace("<nodes>", nodeBuilder.toString());

        String secretCommandTxt =
            yaml.dump(
                yaml.load(
                    Play.application()
                        .resourceAsStream("templates/k8s-sample-app-command-secret.yml")));
        secretCommandTxt =
            secretCommandTxt
                .replace("<root_cert_content>", certContent)
                .replace("<nodes>", nodeBuilder.toString());
        sampleAppCommandTxt = secretCommandTxt + "\n---\n" + sampleAppCommandTxt;
        sampleAppCommand = "echo -n \"" + sampleAppCommandTxt + "\" | kubectl create -f -";
      } else {
        sampleAppCommand =
            ("export FILE_NAME=/tmp/<file_name>.crt "
                    + "&& echo -n \"<root_cert_content>\" > $FILE_NAME "
                    + "&& docker run -d -v $FILE_NAME:/home/root.crt:ro yugabytedb/yb-sample-apps "
                    + "--workload CassandraKeyValue --nodes <nodes> --ssl_cert /home/root.crt")
                .replace(
                    "<root_cert_content>",
                    certUUID == null ? "" : CertificateHelper.getCertPEMFileContents(certUUID))
                .replace("<nodes>", nodeBuilder.toString());
      }
      sampleAppCommand = sampleAppCommand.replace("<file_name>", randomFileName);
    } else {
      // If TLS is disabled.
      if (isKubernetesProvider) {
        String commandTemplateKubeCtl =
            "kubectl run "
                + "--image=yugabytedb/yb-sample-apps yb-sample-apps "
                + "-- --workload CassandraKeyValue --nodes <nodes>";
        sampleAppCommand = commandTemplateKubeCtl.replace("<nodes>", nodeBuilder.toString());
      } else {
        String commandTemplateDocker =
            "docker run "
                + "-d yugabytedb/yb-sample-apps "
                + "--workload CassandraKeyValue --nodes <nodes>";
        sampleAppCommand = commandTemplateDocker.replace("<nodes>", nodeBuilder.toString());
      }
    }
    return sampleAppCommand;
  }
}<|MERGE_RESOLUTION|>--- conflicted
+++ resolved
@@ -11,11 +11,8 @@
 package com.yugabyte.yw.forms;
 
 import com.fasterxml.jackson.annotation.JsonInclude;
-<<<<<<< HEAD
 import com.fasterxml.jackson.annotation.JsonIgnore;
-=======
 import com.typesafe.config.Config;
->>>>>>> d23326e2
 import com.yugabyte.yw.cloud.UniverseResourceDetails;
 import com.yugabyte.yw.commissioner.Common;
 import com.yugabyte.yw.common.CertificateHelper;
@@ -38,16 +35,13 @@
 
   public static final Logger LOG = LoggerFactory.getLogger(UniverseResp.class);
 
-<<<<<<< HEAD
-  @ApiModelProperty(value = "Universe UUID")
-=======
   public static UniverseResp create(Universe universe, UUID taskUUID, Config config) {
     UniverseResourceDetails resourceDetails =
         UniverseResourceDetails.create(universe.getUniverseDetails(), config);
     return new UniverseResp(universe, taskUUID, resourceDetails);
   }
 
->>>>>>> d23326e2
+  @ApiModelProperty(value = "Universe UUID")
   public final String universeUUID;
 
   @ApiModelProperty(value = "Universe name")
@@ -71,15 +65,11 @@
 
   @ApiModelProperty(value = "Universe config")
   public final Map<String, String> universeConfig;
-<<<<<<< HEAD
 
   @ApiModelProperty(value = "Task UUID")
-  public final String taskUUID;
+  public final UUID taskUUID;
 
   @ApiModelProperty(value = "Sample command")
-=======
-  public final UUID taskUUID;
->>>>>>> d23326e2
   public final String sampleAppCommandTxt;
 
   public UniverseResp(Universe entity) {
