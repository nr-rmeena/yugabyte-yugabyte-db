--- conflicted
+++ resolved
@@ -16,81 +16,2364 @@
   "host" : "localhost",
   "basePath" : "/",
   "tags" : [ {
-<<<<<<< HEAD
+    "name" : "UniverseInfo"
+  }, {
+    "name" : "Tables"
+  }, {
+    "name" : "Universe"
+  }, {
+    "name" : "Encryption At Rest"
+  }, {
+    "name" : "Customer Config"
+  }, {
+    "name" : "Customer Task"
+  }, {
+    "name" : "Provider"
+  }, {
+    "name" : "Provider1"
+  }, {
+    "name" : "Customer"
+  }, {
+    "name" : "Release"
+  }, {
     "name" : "RuntimeConfig"
+  }, {
+    "name" : "Tablet Server"
+  }, {
+    "name" : "AvailabilityZone"
   }, {
     "name" : "Region"
   }, {
     "name" : "Users"
   }, {
-    "name" : "Provider1"
-  }, {
-    "name" : "UniverseInfo"
-  }, {
-    "name" : "Universe"
-=======
-    "name" : "Provider1"
-  }, {
-    "name" : "Customer Config"
-  }, {
-    "name" : "Region"
+    "name" : "Universe Actions"
   }, {
     "name" : "Alert"
   }, {
-    "name" : "Universe"
-  }, {
-    "name" : "UniverseInfo"
-  }, {
-    "name" : "AvailabilityZone"
->>>>>>> 1dcaa530
-  }, {
-    "name" : "Alert"
-  }, {
-<<<<<<< HEAD
-    "name" : "Customer Config"
-  }, {
-    "name" : "AvailabilityZone"
-  }, {
-    "name" : "Customer Task"
+    "name" : "Universe YB Database"
   }, {
     "name" : "Node Instances"
-  }, {
-    "name" : "Universe Actions"
-  }, {
-    "name" : "Encryption At Rest"
-  }, {
-    "name" : "Provider"
-  }, {
-    "name" : "Universe YB Database"
-  }, {
-    "name" : "Release"
-  }, {
-    "name" : "Tablet Server"
-  }, {
-    "name" : "Customer"
-=======
-    "name" : "Node Instances"
-  }, {
-    "name" : "Provider"
-  }, {
-    "name" : "Release"
-  }, {
-    "name" : "Encryption At Rest"
-  }, {
-    "name" : "Universe YB Database"
->>>>>>> 1dcaa530
-  }, {
-    "name" : "Tables"
-  }, {
-    "name" : "RuntimeConfig"
-  }, {
-    "name" : "Tablet Server"
   } ],
   "schemes" : [ "http", "https" ],
   "consumes" : [ "application/json" ],
   "produces" : [ "application/json" ],
   "paths" : {
-<<<<<<< HEAD
+    "/api/v1/customers/{cUUID}/universes/{uniUUID}/status" : {
+      "get" : {
+        "tags" : [ "UniverseInfo" ],
+        "summary" : "Status of the Universe",
+        "description" : "This will return a Map of node name to its status in json format",
+        "operationId" : "universeStatus",
+        "parameters" : [ {
+          "name" : "cUUID",
+          "in" : "path",
+          "required" : true,
+          "type" : "string",
+          "format" : "uuid"
+        }, {
+          "name" : "uniUUID",
+          "in" : "path",
+          "required" : true,
+          "type" : "string",
+          "format" : "uuid"
+        } ],
+        "responses" : {
+          "200" : {
+            "description" : "successful operation",
+            "schema" : {
+              "type" : "object",
+              "additionalProperties" : {
+                "type" : "object"
+              }
+            }
+          }
+        },
+        "security" : [ {
+          "apiKeyAuth" : [ ]
+        } ]
+      }
+    },
+    "/api/v1/customers/{cUUID}/universes/{uniUUID}/health_check" : {
+      "get" : {
+        "tags" : [ "UniverseInfo" ],
+        "summary" : "health Check",
+        "description" : "",
+        "operationId" : "healthCheck",
+        "parameters" : [ {
+          "name" : "cUUID",
+          "in" : "path",
+          "required" : true,
+          "type" : "string",
+          "format" : "uuid"
+        }, {
+          "name" : "uniUUID",
+          "in" : "path",
+          "required" : true,
+          "type" : "string",
+          "format" : "uuid"
+        } ],
+        "responses" : {
+          "200" : {
+            "description" : "successful operation",
+            "schema" : {
+              "type" : "object"
+            }
+          }
+        },
+        "security" : [ {
+          "apiKeyAuth" : [ ]
+        } ]
+      }
+    },
+    "/api/v1/customers/{cUUID}/cost" : {
+      "get" : {
+        "tags" : [ "UniverseInfo" ],
+        "summary" : "list universe cost for all universes",
+        "description" : "",
+        "operationId" : "universeListCost",
+        "parameters" : [ {
+          "name" : "cUUID",
+          "in" : "path",
+          "required" : true,
+          "type" : "string",
+          "format" : "uuid"
+        } ],
+        "responses" : {
+          "200" : {
+            "description" : "successful operation",
+            "schema" : {
+              "type" : "array",
+              "items" : {
+                "$ref" : "#/definitions/UniverseResource"
+              }
+            }
+          }
+        },
+        "security" : [ {
+          "apiKeyAuth" : [ ]
+        } ]
+      }
+    },
+    "/api/v1/customers/{cUUID}/universes/{uniUUID}/cost" : {
+      "get" : {
+        "tags" : [ "UniverseInfo" ],
+        "summary" : "universeCost",
+        "description" : "",
+        "operationId" : "universeCost",
+        "parameters" : [ {
+          "name" : "cUUID",
+          "in" : "path",
+          "required" : true,
+          "type" : "string",
+          "format" : "uuid"
+        }, {
+          "name" : "uniUUID",
+          "in" : "path",
+          "required" : true,
+          "type" : "string",
+          "format" : "uuid"
+        } ],
+        "responses" : {
+          "200" : {
+            "description" : "successful operation",
+            "schema" : {
+              "$ref" : "#/definitions/UniverseResource"
+            }
+          }
+        },
+        "security" : [ {
+          "apiKeyAuth" : [ ]
+        } ]
+      }
+    },
+    "/api/v1/customers/{cUUID}/universes/{uniUUID}/leader" : {
+      "get" : {
+        "tags" : [ "UniverseInfo" ],
+        "summary" : "getMasterLeaderIP",
+        "description" : "",
+        "operationId" : "getMasterLeaderIP",
+        "parameters" : [ {
+          "name" : "cUUID",
+          "in" : "path",
+          "required" : true,
+          "type" : "string",
+          "format" : "uuid"
+        }, {
+          "name" : "uniUUID",
+          "in" : "path",
+          "required" : true,
+          "type" : "string",
+          "format" : "uuid"
+        } ],
+        "responses" : {
+          "200" : {
+            "description" : "successful operation",
+            "schema" : {
+              "type" : "object"
+            }
+          }
+        },
+        "security" : [ {
+          "apiKeyAuth" : [ ]
+        } ]
+      }
+    },
+    "/api/v1/customers/{cUUID}/universes/{uniUUID}/live_queries" : {
+      "get" : {
+        "tags" : [ "UniverseInfo" ],
+        "summary" : "getLiveQueries",
+        "description" : "",
+        "operationId" : "getLiveQueries",
+        "parameters" : [ {
+          "name" : "cUUID",
+          "in" : "path",
+          "required" : true,
+          "type" : "string",
+          "format" : "uuid"
+        }, {
+          "name" : "uniUUID",
+          "in" : "path",
+          "required" : true,
+          "type" : "string",
+          "format" : "uuid"
+        } ],
+        "responses" : {
+          "200" : {
+            "description" : "successful operation",
+            "schema" : {
+              "type" : "object"
+            }
+          }
+        },
+        "security" : [ {
+          "apiKeyAuth" : [ ]
+        } ]
+      }
+    },
+    "/api/v1/customers/{cUUID}/universes/{uniUUID}/slow_queries" : {
+      "get" : {
+        "tags" : [ "UniverseInfo" ],
+        "summary" : "getSlowQueries",
+        "description" : "",
+        "operationId" : "getSlowQueries",
+        "parameters" : [ {
+          "name" : "cUUID",
+          "in" : "path",
+          "required" : true,
+          "type" : "string",
+          "format" : "uuid"
+        }, {
+          "name" : "uniUUID",
+          "in" : "path",
+          "required" : true,
+          "type" : "string",
+          "format" : "uuid"
+        } ],
+        "responses" : {
+          "200" : {
+            "description" : "successful operation",
+            "schema" : {
+              "type" : "object"
+            }
+          }
+        },
+        "security" : [ {
+          "apiKeyAuth" : [ ]
+        } ]
+      },
+      "delete" : {
+        "tags" : [ "UniverseInfo" ],
+        "summary" : "resetSlowQueries",
+        "description" : "",
+        "operationId" : "resetSlowQueries",
+        "parameters" : [ {
+          "name" : "cUUID",
+          "in" : "path",
+          "required" : true,
+          "type" : "string",
+          "format" : "uuid"
+        }, {
+          "name" : "uniUUID",
+          "in" : "path",
+          "required" : true,
+          "type" : "string",
+          "format" : "uuid"
+        } ],
+        "responses" : {
+          "200" : {
+            "description" : "successful operation",
+            "schema" : {
+              "type" : "object"
+            }
+          }
+        },
+        "security" : [ {
+          "apiKeyAuth" : [ ]
+        } ]
+      }
+    },
+    "/api/v1/customers/{cUUID}/universes/{uniUUID}/{nodeName}/download_logs" : {
+      "get" : {
+        "tags" : [ "UniverseInfo" ],
+        "operationId" : "downloadNodeLogs",
+        "parameters" : [ {
+          "name" : "cUUID",
+          "in" : "path",
+          "required" : true,
+          "type" : "string",
+          "format" : "uuid"
+        }, {
+          "name" : "uniUUID",
+          "in" : "path",
+          "required" : true,
+          "type" : "string",
+          "format" : "uuid"
+        }, {
+          "name" : "nodeName",
+          "in" : "path",
+          "required" : true,
+          "type" : "string"
+        } ],
+        "responses" : {
+          "default" : {
+            "description" : "successful operation"
+          }
+        },
+        "security" : [ {
+          "apiKeyAuth" : [ ]
+        } ]
+      }
+    },
+    "/api/v1/customers/{cUUID}/universes/{uniUUID}/tables/{tableUUID}/bulk_import" : {
+      "put" : {
+        "tags" : [ "Tables" ],
+        "summary" : "Bulk import table",
+        "description" : "",
+        "operationId" : "bulkImport",
+        "parameters" : [ {
+          "name" : "cUUID",
+          "in" : "path",
+          "required" : true,
+          "type" : "string",
+          "format" : "uuid"
+        }, {
+          "name" : "uniUUID",
+          "in" : "path",
+          "required" : true,
+          "type" : "string",
+          "format" : "uuid"
+        }, {
+          "name" : "tableUUID",
+          "in" : "path",
+          "required" : true,
+          "type" : "string",
+          "format" : "uuid"
+        }, {
+          "in" : "body",
+          "name" : "Bulk import",
+          "description" : "Bulk data to be Imported",
+          "required" : true,
+          "schema" : {
+            "$ref" : "#/definitions/Bulk import params"
+          }
+        } ],
+        "responses" : {
+          "200" : {
+            "description" : "successful operation",
+            "schema" : {
+              "$ref" : "#/definitions/YWTask"
+            }
+          }
+        },
+        "security" : [ {
+          "apiKeyAuth" : [ ]
+        } ]
+      }
+    },
+    "/api/v1/customers/{cUUID}/universes/{uniUUID}/tables/{tableUUID}/create_backup" : {
+      "put" : {
+        "tags" : [ "Tables" ],
+        "summary" : "Create table backup",
+        "description" : "",
+        "operationId" : "createBackup",
+        "parameters" : [ {
+          "name" : "cUUID",
+          "in" : "path",
+          "required" : true,
+          "type" : "string",
+          "format" : "uuid"
+        }, {
+          "name" : "uniUUID",
+          "in" : "path",
+          "required" : true,
+          "type" : "string",
+          "format" : "uuid"
+        }, {
+          "name" : "tableUUID",
+          "in" : "path",
+          "required" : true,
+          "type" : "string",
+          "format" : "uuid"
+        }, {
+          "in" : "body",
+          "name" : "Backup",
+          "description" : "Backup data to be created",
+          "required" : true,
+          "schema" : {
+            "$ref" : "#/definitions/Backup table params"
+          }
+        } ],
+        "responses" : {
+          "200" : {
+            "description" : "successful operation",
+            "schema" : {
+              "$ref" : "#/definitions/YWTask"
+            }
+          }
+        },
+        "security" : [ {
+          "apiKeyAuth" : [ ]
+        } ]
+      }
+    },
+    "/api/v1/customers/{cUUID}/universes/{uniUUID}/tables/{tableUUID}" : {
+      "get" : {
+        "tags" : [ "Tables" ],
+        "summary" : "Describe table",
+        "description" : "",
+        "operationId" : "describe",
+        "parameters" : [ {
+          "name" : "cUUID",
+          "in" : "path",
+          "required" : true,
+          "type" : "string",
+          "format" : "uuid"
+        }, {
+          "name" : "uniUUID",
+          "in" : "path",
+          "required" : true,
+          "type" : "string",
+          "format" : "uuid"
+        }, {
+          "name" : "tableUUID",
+          "in" : "path",
+          "required" : true,
+          "type" : "string",
+          "format" : "uuid"
+        } ],
+        "responses" : {
+          "200" : {
+            "description" : "successful operation",
+            "schema" : {
+              "$ref" : "#/definitions/Universe task"
+            }
+          }
+        },
+        "security" : [ {
+          "apiKeyAuth" : [ ]
+        } ]
+      },
+      "put" : {
+        "tags" : [ "Tables" ],
+        "summary" : "Alter table in Yugabyte DB",
+        "description" : "",
+        "operationId" : "alter",
+        "parameters" : [ {
+          "name" : "cUUID",
+          "in" : "path",
+          "required" : true,
+          "type" : "string",
+          "format" : "uuid"
+        }, {
+          "name" : "uniUUID",
+          "in" : "path",
+          "required" : true,
+          "type" : "string",
+          "format" : "uuid"
+        }, {
+          "name" : "tableUUID",
+          "in" : "path",
+          "required" : true,
+          "type" : "string",
+          "format" : "uuid"
+        } ],
+        "responses" : {
+          "200" : {
+            "description" : "successful operation",
+            "schema" : {
+              "type" : "object",
+              "additionalProperties" : {
+                "type" : "object"
+              }
+            }
+          }
+        },
+        "security" : [ {
+          "apiKeyAuth" : [ ]
+        } ]
+      },
+      "delete" : {
+        "tags" : [ "Tables" ],
+        "summary" : "Drop table in Yugabyte DB",
+        "description" : "",
+        "operationId" : "drop",
+        "parameters" : [ {
+          "name" : "cUUID",
+          "in" : "path",
+          "required" : true,
+          "type" : "string",
+          "format" : "uuid"
+        }, {
+          "name" : "uniUUID",
+          "in" : "path",
+          "required" : true,
+          "type" : "string",
+          "format" : "uuid"
+        }, {
+          "name" : "tableUUID",
+          "in" : "path",
+          "required" : true,
+          "type" : "string",
+          "format" : "uuid"
+        } ],
+        "responses" : {
+          "200" : {
+            "description" : "successful operation",
+            "schema" : {
+              "$ref" : "#/definitions/YWTask"
+            }
+          }
+        },
+        "security" : [ {
+          "apiKeyAuth" : [ ]
+        } ]
+      }
+    },
+    "/api/v1/customers/{cUUID}/universes/{uniUUID}/tables" : {
+      "get" : {
+        "tags" : [ "Tables" ],
+        "summary" : "List of tables",
+        "description" : "",
+        "operationId" : "listTables",
+        "parameters" : [ {
+          "name" : "cUUID",
+          "in" : "path",
+          "required" : true,
+          "type" : "string",
+          "format" : "uuid"
+        }, {
+          "name" : "uniUUID",
+          "in" : "path",
+          "required" : true,
+          "type" : "string",
+          "format" : "uuid"
+        } ],
+        "responses" : {
+          "200" : {
+            "description" : "successful operation",
+            "schema" : {
+              "type" : "array",
+              "items" : {
+                "$ref" : "#/definitions/TableInfo"
+              }
+            }
+          }
+        },
+        "security" : [ {
+          "apiKeyAuth" : [ ]
+        } ]
+      },
+      "post" : {
+        "tags" : [ "Tables" ],
+        "summary" : "Create table in Yugabyte DB",
+        "description" : "",
+        "operationId" : "create",
+        "parameters" : [ {
+          "name" : "cUUID",
+          "in" : "path",
+          "required" : true,
+          "type" : "string",
+          "format" : "uuid"
+        }, {
+          "name" : "uniUUID",
+          "in" : "path",
+          "required" : true,
+          "type" : "string",
+          "format" : "uuid"
+        }, {
+          "in" : "body",
+          "name" : "Table",
+          "description" : "Table Definition to be created",
+          "required" : true,
+          "schema" : {
+            "$ref" : "#/definitions/Universe task"
+          }
+        } ],
+        "responses" : {
+          "200" : {
+            "description" : "successful operation",
+            "schema" : {
+              "$ref" : "#/definitions/YWTask"
+            }
+          }
+        },
+        "security" : [ {
+          "apiKeyAuth" : [ ]
+        } ]
+      }
+    },
+    "/api/v1/customers/{cUUID}/universes/{uniUUID}/multi_table_backup" : {
+      "put" : {
+        "tags" : [ "Tables" ],
+        "summary" : "Create multiple table backup",
+        "description" : "",
+        "operationId" : "createMultiTableBackup",
+        "parameters" : [ {
+          "name" : "cUUID",
+          "in" : "path",
+          "required" : true,
+          "type" : "string",
+          "format" : "uuid"
+        }, {
+          "name" : "uniUUID",
+          "in" : "path",
+          "required" : true,
+          "type" : "string",
+          "format" : "uuid"
+        }, {
+          "in" : "body",
+          "name" : "Table backup",
+          "description" : "Table backup data to be created",
+          "required" : true,
+          "schema" : {
+            "$ref" : "#/definitions/Multi table backup request params"
+          }
+        } ],
+        "responses" : {
+          "200" : {
+            "description" : "If requested schedule backup.",
+            "schema" : {
+              "$ref" : "#/definitions/Schedule"
+            }
+          }
+        },
+        "security" : [ {
+          "apiKeyAuth" : [ ]
+        } ]
+      }
+    },
+    "/api/v1/metadata/yql_data_types" : {
+      "get" : {
+        "tags" : [ "Tables" ],
+        "summary" : "Get columns Types",
+        "description" : "",
+        "operationId" : "getYQLDataTypes",
+        "parameters" : [ ],
+        "responses" : {
+          "200" : {
+            "description" : "successful operation",
+            "schema" : {
+              "type" : "array",
+              "items" : {
+                "type" : "string",
+                "enum" : [ "TINYINT", "SMALLINT", "INT", "BIGINT", "VARCHAR", "BOOLEAN", "FLOAT", "DOUBLE_PRECISION", "BLOB", "TIMESTAMP", "DECIMAL", "VARINT", "INET", "LIST", "MAP", "SET", "UUID", "TIMEUUID", "FROZEN", "DATE", "TIME", "JSONB", "USER_DEFINED_TYPE" ]
+              }
+            }
+          }
+        },
+        "security" : [ {
+          "apiKeyAuth" : [ ]
+        } ]
+      }
+    },
+    "/api/v1/customers/{cUUID}/universes/{uniUUID}" : {
+      "get" : {
+        "tags" : [ "Universe" ],
+        "summary" : "getUniverse",
+        "description" : "",
+        "operationId" : "index",
+        "parameters" : [ {
+          "name" : "cUUID",
+          "in" : "path",
+          "required" : true,
+          "type" : "string",
+          "format" : "uuid"
+        }, {
+          "name" : "uniUUID",
+          "in" : "path",
+          "required" : true,
+          "type" : "string",
+          "format" : "uuid"
+        } ],
+        "responses" : {
+          "200" : {
+            "description" : "successful operation",
+            "schema" : {
+              "$ref" : "#/definitions/UniverseResp"
+            }
+          }
+        },
+        "security" : [ {
+          "apiKeyAuth" : [ ]
+        } ]
+      },
+      "delete" : {
+        "tags" : [ "Universe" ],
+        "summary" : "Destroy the universe",
+        "description" : "",
+        "operationId" : "destroy",
+        "parameters" : [ {
+          "name" : "cUUID",
+          "in" : "path",
+          "required" : true,
+          "type" : "string",
+          "format" : "uuid"
+        }, {
+          "name" : "uniUUID",
+          "in" : "path",
+          "required" : true,
+          "type" : "string",
+          "format" : "uuid"
+        }, {
+          "name" : "isForceDelete",
+          "in" : "query",
+          "required" : false,
+          "type" : "boolean",
+          "default" : false
+        }, {
+          "name" : "isDeleteBackups",
+          "in" : "query",
+          "required" : false,
+          "type" : "boolean",
+          "default" : false
+        } ],
+        "responses" : {
+          "200" : {
+            "description" : "successful operation",
+            "schema" : {
+              "$ref" : "#/definitions/YWTask"
+            }
+          }
+        },
+        "security" : [ {
+          "apiKeyAuth" : [ ]
+        } ]
+      }
+    },
+    "/api/v1/customers/{cUUID}/universes" : {
+      "get" : {
+        "tags" : [ "Universe" ],
+        "summary" : "List Universes",
+        "description" : "",
+        "operationId" : "list",
+        "parameters" : [ {
+          "name" : "cUUID",
+          "in" : "path",
+          "required" : true,
+          "type" : "string",
+          "format" : "uuid"
+        }, {
+          "name" : "name",
+          "in" : "query",
+          "required" : false,
+          "type" : "string",
+          "default" : "null"
+        } ],
+        "responses" : {
+          "200" : {
+            "description" : "successful operation",
+            "schema" : {
+              "type" : "array",
+              "items" : {
+                "$ref" : "#/definitions/UniverseResp"
+              }
+            }
+          }
+        },
+        "security" : [ {
+          "apiKeyAuth" : [ ]
+        } ]
+      }
+    },
+    "/universes/{uniUUID}/proxy/{proxyUrl}" : {
+      "get" : {
+        "operationId" : "proxyRequest",
+        "parameters" : [ {
+          "name" : "uniUUID",
+          "in" : "path",
+          "required" : true,
+          "type" : "string",
+          "format" : "uuid"
+        }, {
+          "name" : "proxyUrl",
+          "in" : "path",
+          "required" : true,
+          "type" : "string"
+        } ],
+        "responses" : {
+          "default" : {
+            "description" : "successful operation"
+          }
+        }
+      }
+    },
+    "/api/v1/register" : {
+      "post" : {
+        "operationId" : "register",
+        "parameters" : [ ],
+        "responses" : {
+          "default" : {
+            "description" : "successful operation"
+          }
+        }
+      }
+    },
+    "/api/v1/logout" : {
+      "get" : {
+        "operationId" : "logout",
+        "parameters" : [ ],
+        "responses" : {
+          "default" : {
+            "description" : "successful operation"
+          }
+        }
+      }
+    },
+    "/api/v1/login" : {
+      "post" : {
+        "summary" : "login",
+        "description" : "",
+        "operationId" : "login",
+        "parameters" : [ {
+          "in" : "body",
+          "name" : "loginFormData",
+          "description" : "login form data",
+          "required" : true,
+          "schema" : {
+            "$ref" : "#/definitions/CustomerLoginFormData"
+          }
+        } ],
+        "responses" : {
+          "200" : {
+            "description" : "successful operation",
+            "schema" : {
+              "type" : "object"
+            }
+          }
+        }
+      }
+    },
+    "/api/v1/insecure_login" : {
+      "get" : {
+        "summary" : "insecureLogin",
+        "description" : "",
+        "operationId" : "insecure_login",
+        "parameters" : [ ],
+        "responses" : {
+          "200" : {
+            "description" : "successful operation",
+            "schema" : {
+              "type" : "object"
+            }
+          }
+        }
+      }
+    },
+    "/api/v1/platform_config" : {
+      "get" : {
+        "operationId" : "getPlatformConfig",
+        "parameters" : [ ],
+        "responses" : {
+          "default" : {
+            "description" : "successful operation"
+          }
+        }
+      }
+    },
+    "/api/v1/third_party_login" : {
+      "get" : {
+        "operationId" : "thirdPartyLogin",
+        "parameters" : [ ],
+        "responses" : {
+          "default" : {
+            "description" : "successful operation"
+          }
+        }
+      }
+    },
+    "/api/v1/customers/{cUUID}/security" : {
+      "put" : {
+        "operationId" : "set_security",
+        "parameters" : [ {
+          "name" : "cUUID",
+          "in" : "path",
+          "required" : true,
+          "type" : "string",
+          "format" : "uuid"
+        } ],
+        "responses" : {
+          "default" : {
+            "description" : "successful operation"
+          }
+        }
+      }
+    },
+    "/api/v1/customers/{cUUID}/api_token" : {
+      "put" : {
+        "summary" : "apiToken",
+        "description" : "",
+        "operationId" : "api_token",
+        "parameters" : [ {
+          "name" : "cUUID",
+          "in" : "path",
+          "required" : true,
+          "type" : "string",
+          "format" : "uuid"
+        } ],
+        "responses" : {
+          "200" : {
+            "description" : "successful operation",
+            "schema" : {
+              "type" : "object"
+            }
+          }
+        }
+      }
+    },
+    "/api/v1/customer_count" : {
+      "get" : {
+        "operationId" : "customerCount",
+        "parameters" : [ ],
+        "responses" : {
+          "default" : {
+            "description" : "successful operation"
+          }
+        }
+      }
+    },
+    "/api/v1/app_version" : {
+      "get" : {
+        "operationId" : "appVersion",
+        "parameters" : [ ],
+        "responses" : {
+          "default" : {
+            "description" : "successful operation"
+          }
+        }
+      }
+    },
+    "/api/v1/logs/{maxLines}" : {
+      "get" : {
+        "operationId" : "getLogs",
+        "parameters" : [ {
+          "name" : "maxLines",
+          "in" : "path",
+          "required" : true,
+          "type" : "integer",
+          "format" : "int32"
+        } ],
+        "responses" : {
+          "default" : {
+            "description" : "successful operation"
+          }
+        }
+      }
+    },
+    "/api/v1/ui_theme" : {
+      "get" : {
+        "operationId" : "getUITheme",
+        "parameters" : [ ],
+        "responses" : {
+          "default" : {
+            "description" : "successful operation"
+          }
+        }
+      }
+    },
+    "/api/v1/customers/{cUUID}/universes/{uniUUID}/kms" : {
+      "get" : {
+        "tags" : [ "Encryption At Rest" ],
+        "summary" : "Get key ref History",
+        "description" : "",
+        "operationId" : "getKeyRefHistory",
+        "parameters" : [ {
+          "name" : "cUUID",
+          "in" : "path",
+          "required" : true,
+          "type" : "string",
+          "format" : "uuid"
+        }, {
+          "name" : "uniUUID",
+          "in" : "path",
+          "required" : true,
+          "type" : "string",
+          "format" : "uuid"
+        } ],
+        "responses" : {
+          "200" : {
+            "description" : "successful operation",
+            "schema" : {
+              "type" : "array",
+              "items" : {
+                "type" : "object"
+              }
+            }
+          }
+        },
+        "security" : [ {
+          "apiKeyAuth" : [ ]
+        } ]
+      },
+      "post" : {
+        "tags" : [ "Encryption At Rest" ],
+        "summary" : "Retrive KMS key",
+        "description" : "",
+        "operationId" : "retrieveKey",
+        "parameters" : [ {
+          "name" : "cUUID",
+          "in" : "path",
+          "required" : true,
+          "type" : "string",
+          "format" : "uuid"
+        }, {
+          "name" : "uniUUID",
+          "in" : "path",
+          "required" : true,
+          "type" : "string",
+          "format" : "uuid"
+        } ],
+        "responses" : {
+          "200" : {
+            "description" : "successful operation",
+            "schema" : {
+              "type" : "object",
+              "additionalProperties" : {
+                "type" : "object"
+              }
+            }
+          }
+        },
+        "security" : [ {
+          "apiKeyAuth" : [ ]
+        } ]
+      },
+      "delete" : {
+        "tags" : [ "Encryption At Rest" ],
+        "summary" : "Remove key ref History",
+        "description" : "",
+        "operationId" : "removeKeyRefHistory",
+        "parameters" : [ {
+          "name" : "cUUID",
+          "in" : "path",
+          "required" : true,
+          "type" : "string",
+          "format" : "uuid"
+        }, {
+          "name" : "uniUUID",
+          "in" : "path",
+          "required" : true,
+          "type" : "string",
+          "format" : "uuid"
+        } ],
+        "responses" : {
+          "200" : {
+            "description" : "successful operation",
+            "schema" : {
+              "$ref" : "#/definitions/YWSuccess"
+            }
+          }
+        },
+        "security" : [ {
+          "apiKeyAuth" : [ ]
+        } ]
+      }
+    },
+    "/api/v1/customers/{cUUID}/kms_configs" : {
+      "get" : {
+        "tags" : [ "Encryption At Rest" ],
+        "summary" : "List KMS config",
+        "description" : "",
+        "operationId" : "listKMSConfigs",
+        "parameters" : [ {
+          "name" : "cUUID",
+          "in" : "path",
+          "required" : true,
+          "type" : "string",
+          "format" : "uuid"
+        } ],
+        "responses" : {
+          "200" : {
+            "description" : "successful operation",
+            "schema" : {
+              "type" : "array",
+              "items" : {
+                "type" : "object"
+              }
+            }
+          }
+        },
+        "security" : [ {
+          "apiKeyAuth" : [ ]
+        } ]
+      }
+    },
+    "/api/v1/customers/{cUUID}/kms_configs/{configUUID}" : {
+      "get" : {
+        "tags" : [ "Encryption At Rest" ],
+        "summary" : "KMS config detail by config UUID",
+        "description" : "",
+        "operationId" : "getKMSConfig",
+        "parameters" : [ {
+          "name" : "cUUID",
+          "in" : "path",
+          "required" : true,
+          "type" : "string",
+          "format" : "uuid"
+        }, {
+          "name" : "configUUID",
+          "in" : "path",
+          "required" : true,
+          "type" : "string",
+          "format" : "uuid"
+        } ],
+        "responses" : {
+          "200" : {
+            "description" : "successful operation",
+            "schema" : {
+              "type" : "object",
+              "additionalProperties" : {
+                "type" : "object"
+              }
+            }
+          }
+        },
+        "security" : [ {
+          "apiKeyAuth" : [ ]
+        } ]
+      },
+      "delete" : {
+        "tags" : [ "Encryption At Rest" ],
+        "summary" : "Delete KMS config",
+        "description" : "",
+        "operationId" : "deleteKMSConfig",
+        "parameters" : [ {
+          "name" : "cUUID",
+          "in" : "path",
+          "required" : true,
+          "type" : "string",
+          "format" : "uuid"
+        }, {
+          "name" : "configUUID",
+          "in" : "path",
+          "required" : true,
+          "type" : "string",
+          "format" : "uuid"
+        } ],
+        "responses" : {
+          "200" : {
+            "description" : "successful operation",
+            "schema" : {
+              "$ref" : "#/definitions/YWTask"
+            }
+          }
+        },
+        "security" : [ {
+          "apiKeyAuth" : [ ]
+        } ]
+      }
+    },
+    "/api/v1/customers/{cUUID}/kms_configs/{kmsProvider}" : {
+      "post" : {
+        "tags" : [ "Encryption At Rest" ],
+        "summary" : "Create KMS config",
+        "description" : "",
+        "operationId" : "createKMSConfig",
+        "parameters" : [ {
+          "name" : "cUUID",
+          "in" : "path",
+          "required" : true,
+          "type" : "string",
+          "format" : "uuid"
+        }, {
+          "name" : "kmsProvider",
+          "in" : "path",
+          "required" : true,
+          "type" : "string"
+        }, {
+          "in" : "body",
+          "name" : "KMS Config",
+          "description" : "KMS Config to be created",
+          "required" : true,
+          "schema" : {
+            "type" : "object"
+          }
+        } ],
+        "responses" : {
+          "200" : {
+            "description" : "successful operation",
+            "schema" : {
+              "$ref" : "#/definitions/YWTask"
+            }
+          }
+        },
+        "security" : [ {
+          "apiKeyAuth" : [ ]
+        } ]
+      }
+    },
+    "/api/v1/customers/{cUUID}/universes/{uniUUID}/kms/key_ref" : {
+      "get" : {
+        "tags" : [ "Encryption At Rest" ],
+        "summary" : "Get key ref",
+        "description" : "",
+        "operationId" : "getCurrentKeyRef",
+        "parameters" : [ {
+          "name" : "cUUID",
+          "in" : "path",
+          "required" : true,
+          "type" : "string",
+          "format" : "uuid"
+        }, {
+          "name" : "uniUUID",
+          "in" : "path",
+          "required" : true,
+          "type" : "string",
+          "format" : "uuid"
+        } ],
+        "responses" : {
+          "200" : {
+            "description" : "successful operation",
+            "schema" : {
+              "type" : "object",
+              "additionalProperties" : {
+                "type" : "object"
+              }
+            }
+          }
+        },
+        "security" : [ {
+          "apiKeyAuth" : [ ]
+        } ]
+      }
+    },
+    "/api/v1/customers/{cUUID}/configs/{configUUID}" : {
+      "put" : {
+        "tags" : [ "Customer Config" ],
+        "summary" : "List of customer configuration",
+        "description" : "",
+        "operationId" : "edit",
+        "parameters" : [ {
+          "name" : "cUUID",
+          "in" : "path",
+          "required" : true,
+          "type" : "string",
+          "format" : "uuid"
+        }, {
+          "name" : "configUUID",
+          "in" : "path",
+          "required" : true,
+          "type" : "string",
+          "format" : "uuid"
+        }, {
+          "in" : "body",
+          "name" : "Config",
+          "description" : "Configuration data to be updated",
+          "required" : true,
+          "schema" : {
+            "type" : "object"
+          }
+        } ],
+        "responses" : {
+          "200" : {
+            "description" : "successful operation",
+            "schema" : {
+              "$ref" : "#/definitions/Customer Config"
+            }
+          }
+        },
+        "security" : [ {
+          "apiKeyAuth" : [ ]
+        } ]
+      },
+      "delete" : {
+        "tags" : [ "Customer Config" ],
+        "summary" : "Delete customer configuration",
+        "description" : "",
+        "operationId" : "delete",
+        "parameters" : [ {
+          "name" : "cUUID",
+          "in" : "path",
+          "required" : true,
+          "type" : "string",
+          "format" : "uuid"
+        }, {
+          "name" : "configUUID",
+          "in" : "path",
+          "required" : true,
+          "type" : "string",
+          "format" : "uuid"
+        } ],
+        "responses" : {
+          "200" : {
+            "description" : "successful operation",
+            "schema" : {
+              "$ref" : "#/definitions/YWSuccess"
+            }
+          }
+        },
+        "security" : [ {
+          "apiKeyAuth" : [ ]
+        } ]
+      }
+    },
+    "/api/v1/customers/{cUUID}/configs" : {
+      "get" : {
+        "tags" : [ "Customer Config" ],
+        "summary" : "List of customer configuration",
+        "description" : "",
+        "operationId" : "list",
+        "parameters" : [ {
+          "name" : "cUUID",
+          "in" : "path",
+          "required" : true,
+          "type" : "string",
+          "format" : "uuid"
+        } ],
+        "responses" : {
+          "200" : {
+            "description" : "successful operation",
+            "schema" : {
+              "type" : "array",
+              "items" : {
+                "$ref" : "#/definitions/Customer Config"
+              }
+            }
+          }
+        },
+        "security" : [ {
+          "apiKeyAuth" : [ ]
+        } ]
+      },
+      "post" : {
+        "tags" : [ "Customer Config" ],
+        "summary" : "Create customer configuration",
+        "description" : "",
+        "operationId" : "create",
+        "parameters" : [ {
+          "name" : "cUUID",
+          "in" : "path",
+          "required" : true,
+          "type" : "string",
+          "format" : "uuid"
+        }, {
+          "in" : "body",
+          "name" : "Config",
+          "description" : "Configuration data to be created",
+          "required" : true,
+          "schema" : {
+            "type" : "object"
+          }
+        } ],
+        "responses" : {
+          "200" : {
+            "description" : "successful operation",
+            "schema" : {
+              "$ref" : "#/definitions/Customer Config"
+            }
+          }
+        },
+        "security" : [ {
+          "apiKeyAuth" : [ ]
+        } ]
+      }
+    },
+    "/api/v1/customers/{cUUID}/tasks/{tUUID}" : {
+      "get" : {
+        "tags" : [ "Customer Task" ],
+        "summary" : "Status of task",
+        "description" : "",
+        "operationId" : "taskStatus",
+        "parameters" : [ {
+          "name" : "cUUID",
+          "in" : "path",
+          "required" : true,
+          "type" : "string",
+          "format" : "uuid"
+        }, {
+          "name" : "tUUID",
+          "in" : "path",
+          "required" : true,
+          "type" : "string",
+          "format" : "uuid"
+        } ],
+        "responses" : {
+          "200" : {
+            "description" : "successful operation",
+            "schema" : {
+              "type" : "object",
+              "additionalProperties" : {
+                "type" : "object"
+              }
+            }
+          }
+        },
+        "security" : [ {
+          "apiKeyAuth" : [ ]
+        } ]
+      },
+      "post" : {
+        "tags" : [ "Customer Task" ],
+        "summary" : "Retry task",
+        "description" : "",
+        "operationId" : "retryTask",
+        "parameters" : [ {
+          "name" : "cUUID",
+          "in" : "path",
+          "required" : true,
+          "type" : "string",
+          "format" : "uuid"
+        }, {
+          "name" : "tUUID",
+          "in" : "path",
+          "required" : true,
+          "type" : "string",
+          "format" : "uuid"
+        } ],
+        "responses" : {
+          "200" : {
+            "description" : "successful operation",
+            "schema" : {
+              "$ref" : "#/definitions/UniverseResp"
+            }
+          }
+        },
+        "security" : [ {
+          "apiKeyAuth" : [ ]
+        } ]
+      }
+    },
+    "/api/v1/customers/{cUUID}/tasks/{tUUID}/failed" : {
+      "get" : {
+        "tags" : [ "Customer Task" ],
+        "summary" : "Get failed sub task",
+        "description" : "",
+        "operationId" : "failedSubtasks",
+        "parameters" : [ {
+          "name" : "cUUID",
+          "in" : "path",
+          "required" : true,
+          "type" : "string",
+          "format" : "uuid"
+        }, {
+          "name" : "tUUID",
+          "in" : "path",
+          "required" : true,
+          "type" : "string",
+          "format" : "uuid"
+        } ],
+        "responses" : {
+          "200" : {
+            "description" : "successful operation",
+            "schema" : {
+              "type" : "object",
+              "additionalProperties" : {
+                "type" : "object"
+              }
+            }
+          }
+        },
+        "security" : [ {
+          "apiKeyAuth" : [ ]
+        } ]
+      }
+    },
+    "/api/v1/customers/{cUUID}/certificates/{name}" : {
+      "get" : {
+        "operationId" : "get",
+        "parameters" : [ {
+          "name" : "cUUID",
+          "in" : "path",
+          "required" : true,
+          "type" : "string",
+          "format" : "uuid"
+        }, {
+          "name" : "name",
+          "in" : "path",
+          "required" : true,
+          "type" : "string"
+        } ],
+        "responses" : {
+          "default" : {
+            "description" : "successful operation"
+          }
+        }
+      }
+    },
+    "/api/v1/customers/{cUUID}/certificates/{rUUID}" : {
+      "post" : {
+        "summary" : "TODO",
+        "description" : "",
+        "operationId" : "getClientCert",
+        "parameters" : [ {
+          "name" : "cUUID",
+          "in" : "path",
+          "required" : true,
+          "type" : "string",
+          "format" : "uuid"
+        }, {
+          "name" : "rUUID",
+          "in" : "path",
+          "required" : true,
+          "type" : "string",
+          "format" : "uuid"
+        } ],
+        "responses" : {
+          "default" : {
+            "description" : "successful operation"
+          }
+        }
+      },
+      "delete" : {
+        "operationId" : "delete",
+        "parameters" : [ {
+          "name" : "cUUID",
+          "in" : "path",
+          "required" : true,
+          "type" : "string",
+          "format" : "uuid"
+        }, {
+          "name" : "rUUID",
+          "in" : "path",
+          "required" : true,
+          "type" : "string",
+          "format" : "uuid"
+        } ],
+        "responses" : {
+          "default" : {
+            "description" : "successful operation"
+          }
+        }
+      }
+    },
+    "/api/v1/customers/{cUUID}/certificates" : {
+      "get" : {
+        "operationId" : "list",
+        "parameters" : [ {
+          "name" : "cUUID",
+          "in" : "path",
+          "required" : true,
+          "type" : "string",
+          "format" : "uuid"
+        } ],
+        "responses" : {
+          "default" : {
+            "description" : "successful operation"
+          }
+        }
+      },
+      "post" : {
+        "summary" : "upload",
+        "description" : "",
+        "operationId" : "upload",
+        "parameters" : [ {
+          "name" : "cUUID",
+          "in" : "path",
+          "required" : true,
+          "type" : "string",
+          "format" : "uuid"
+        } ],
+        "responses" : {
+          "200" : {
+            "description" : "successful operation",
+            "schema" : {
+              "type" : "string",
+              "format" : "uuid"
+            }
+          }
+        }
+      }
+    },
+    "/api/v1/customers/{cUUID}/certificates/{rUUID}/download" : {
+      "get" : {
+        "operationId" : "getRootCert",
+        "parameters" : [ {
+          "name" : "cUUID",
+          "in" : "path",
+          "required" : true,
+          "type" : "string",
+          "format" : "uuid"
+        }, {
+          "name" : "rUUID",
+          "in" : "path",
+          "required" : true,
+          "type" : "string",
+          "format" : "uuid"
+        } ],
+        "responses" : {
+          "default" : {
+            "description" : "successful operation"
+          }
+        }
+      }
+    },
+    "/api/v1/customers/{cUUID}/certificates/{rUUID}/update_empty_cert" : {
+      "post" : {
+        "summary" : "update empty certs",
+        "description" : "",
+        "operationId" : "updateEmptyCustomCert",
+        "parameters" : [ {
+          "name" : "cUUID",
+          "in" : "path",
+          "required" : true,
+          "type" : "string",
+          "format" : "uuid"
+        }, {
+          "name" : "rUUID",
+          "in" : "path",
+          "required" : true,
+          "type" : "string",
+          "format" : "uuid"
+        } ],
+        "responses" : {
+          "200" : {
+            "description" : "successful operation",
+            "schema" : {
+              "$ref" : "#/definitions/CertificateInfo"
+            }
+          }
+        }
+      }
+    },
+    "/api/v1/customers/{cUUID}/providers/{pUUID}/bootstrap" : {
+      "post" : {
+        "tags" : [ "Provider" ],
+        "operationId" : "bootstrap",
+        "parameters" : [ {
+          "name" : "cUUID",
+          "in" : "path",
+          "required" : true,
+          "type" : "string",
+          "format" : "uuid"
+        }, {
+          "name" : "pUUID",
+          "in" : "path",
+          "required" : true,
+          "type" : "string",
+          "format" : "uuid"
+        } ],
+        "responses" : {
+          "default" : {
+            "description" : "successful operation"
+          }
+        },
+        "security" : [ {
+          "apiKeyAuth" : [ ]
+        } ]
+      }
+    },
+    "/api/v1/customers/{cUUID}/providers/{pUUID}/edit" : {
+      "put" : {
+        "tags" : [ "Provider" ],
+        "summary" : "editProvider",
+        "description" : "",
+        "operationId" : "edit",
+        "parameters" : [ {
+          "name" : "cUUID",
+          "in" : "path",
+          "required" : true,
+          "type" : "string",
+          "format" : "uuid"
+        }, {
+          "name" : "pUUID",
+          "in" : "path",
+          "required" : true,
+          "type" : "string",
+          "format" : "uuid"
+        }, {
+          "in" : "body",
+          "name" : "EditProviderFormData",
+          "description" : "edit provider form data",
+          "required" : true,
+          "schema" : {
+            "$ref" : "#/definitions/EditProviderRequest"
+          }
+        } ],
+        "responses" : {
+          "200" : {
+            "description" : "successful operation",
+            "schema" : {
+              "$ref" : "#/definitions/Provider"
+            }
+          }
+        },
+        "security" : [ {
+          "apiKeyAuth" : [ ]
+        } ]
+      }
+    },
+    "/api/v1/customers/{cUUID}/providers" : {
+      "get" : {
+        "tags" : [ "Provider1" ],
+        "summary" : "listProvider",
+        "description" : "",
+        "operationId" : "list",
+        "parameters" : [ {
+          "name" : "cUUID",
+          "in" : "path",
+          "required" : true,
+          "type" : "string",
+          "format" : "uuid"
+        } ],
+        "responses" : {
+          "200" : {
+            "description" : "successful operation",
+            "schema" : {
+              "type" : "array",
+              "items" : {
+                "$ref" : "#/definitions/Provider"
+              }
+            }
+          }
+        },
+        "security" : [ {
+          "apiKeyAuth" : [ ]
+        } ]
+      },
+      "post" : {
+        "tags" : [ "Provider" ],
+        "operationId" : "create",
+        "parameters" : [ {
+          "name" : "cUUID",
+          "in" : "path",
+          "required" : true,
+          "type" : "string",
+          "format" : "uuid"
+        } ],
+        "responses" : {
+          "default" : {
+            "description" : "successful operation"
+          }
+        },
+        "security" : [ {
+          "apiKeyAuth" : [ ]
+        } ]
+      }
+    },
+    "/api/v1/customers/{cUUID}/providers/{pUUID}/initialize" : {
+      "get" : {
+        "tags" : [ "Provider" ],
+        "summary" : "refreshPricing",
+        "description" : "Refresh Provider pricing info",
+        "operationId" : "initialize",
+        "parameters" : [ {
+          "name" : "cUUID",
+          "in" : "path",
+          "required" : true,
+          "type" : "string",
+          "format" : "uuid"
+        }, {
+          "name" : "pUUID",
+          "in" : "path",
+          "required" : true,
+          "type" : "string",
+          "format" : "uuid"
+        } ],
+        "responses" : {
+          "default" : {
+            "description" : "successful operation"
+          }
+        },
+        "security" : [ {
+          "apiKeyAuth" : [ ]
+        } ]
+      }
+    },
+    "/api/v1/customers/{cUUID}/providers/kubernetes" : {
+      "post" : {
+        "tags" : [ "Provider" ],
+        "operationId" : "createKubernetes",
+        "parameters" : [ {
+          "name" : "cUUID",
+          "in" : "path",
+          "required" : true,
+          "type" : "string",
+          "format" : "uuid"
+        } ],
+        "responses" : {
+          "default" : {
+            "description" : "successful operation"
+          }
+        },
+        "security" : [ {
+          "apiKeyAuth" : [ ]
+        } ]
+      }
+    },
+    "/api/v1/customers/{cUUID}/providers/suggested_kubernetes_config" : {
+      "get" : {
+        "tags" : [ "Provider" ],
+        "summary" : "getSuggestedKubernetesConfigs",
+        "description" : " Performs discovery of region, zones, pull secret, storageClass when running inside a Kubernetes cluster. Returns the discovered information as a JSON, which is similar to the one which is passed to the createKubernetes method.",
+        "operationId" : "getSuggestedKubernetesConfigs",
+        "parameters" : [ {
+          "name" : "cUUID",
+          "in" : "path",
+          "required" : true,
+          "type" : "string",
+          "format" : "uuid"
+        } ],
+        "responses" : {
+          "200" : {
+            "description" : "successful operation",
+            "schema" : {
+              "$ref" : "#/definitions/KubernetesProviderFormData"
+            }
+          }
+        },
+        "security" : [ {
+          "apiKeyAuth" : [ ]
+        } ]
+      }
+    },
+    "/api/v1/customers/{cUUID}/universes/import" : {
+      "post" : {
+        "summary" : "import",
+        "description" : "",
+        "operationId" : "importUniverse",
+        "parameters" : [ {
+          "name" : "cUUID",
+          "in" : "path",
+          "required" : true,
+          "type" : "string",
+          "format" : "uuid"
+        } ],
+        "responses" : {
+          "200" : {
+            "description" : "successful operation",
+            "schema" : {
+              "type" : "object"
+            }
+          }
+        }
+      }
+    },
+    "/api/v1/customers/{cUUID}/providers1" : {
+      "post" : {
+        "tags" : [ "Provider1" ],
+        "summary" : "createProvider",
+        "description" : "",
+        "operationId" : "create",
+        "parameters" : [ {
+          "name" : "cUUID",
+          "in" : "path",
+          "required" : true,
+          "type" : "string",
+          "format" : "uuid"
+        }, {
+          "in" : "body",
+          "name" : "CreateProviderRequest",
+          "required" : true,
+          "schema" : {
+            "$ref" : "#/definitions/Provider"
+          }
+        } ],
+        "responses" : {
+          "200" : {
+            "description" : "successful operation",
+            "schema" : {
+              "$ref" : "#/definitions/YWTask"
+            }
+          }
+        },
+        "security" : [ {
+          "apiKeyAuth" : [ ]
+        } ]
+      }
+    },
+    "/api/v1/customers/{cUUID}/features" : {
+      "put" : {
+        "tags" : [ "Customer" ],
+        "summary" : "Upsert features of customer by UUID",
+        "description" : "",
+        "operationId" : "upsertFeatures",
+        "parameters" : [ {
+          "name" : "cUUID",
+          "in" : "path",
+          "required" : true,
+          "type" : "string",
+          "format" : "uuid"
+        }, {
+          "in" : "body",
+          "name" : "Feature",
+          "description" : "Feature to be upserted",
+          "required" : true,
+          "schema" : {
+            "$ref" : "#/definitions/FeatureUpdateFormData"
+          }
+        } ],
+        "responses" : {
+          "200" : {
+            "description" : "successful operation",
+            "schema" : {
+              "type" : "object",
+              "additionalProperties" : {
+                "type" : "object"
+              }
+            }
+          }
+        },
+        "security" : [ {
+          "apiKeyAuth" : [ ]
+        } ]
+      }
+    },
+    "/api/v1/customers/{cUUID}" : {
+      "get" : {
+        "tags" : [ "Customer" ],
+        "summary" : "Get customer by UUID",
+        "description" : "",
+        "operationId" : "index",
+        "parameters" : [ {
+          "name" : "cUUID",
+          "in" : "path",
+          "required" : true,
+          "type" : "string",
+          "format" : "uuid"
+        } ],
+        "responses" : {
+          "200" : {
+            "description" : "successful operation",
+            "schema" : {
+              "$ref" : "#/definitions/Customer Detail"
+            }
+          }
+        },
+        "security" : [ {
+          "apiKeyAuth" : [ ]
+        } ]
+      },
+      "put" : {
+        "tags" : [ "Customer" ],
+        "summary" : "Update customer by UUID",
+        "description" : "",
+        "operationId" : "update",
+        "parameters" : [ {
+          "name" : "cUUID",
+          "in" : "path",
+          "required" : true,
+          "type" : "string",
+          "format" : "uuid"
+        }, {
+          "in" : "body",
+          "name" : "Customer",
+          "description" : "Customer data to be updated",
+          "required" : true,
+          "schema" : {
+            "$ref" : "#/definitions/Alerts"
+          }
+        } ],
+        "responses" : {
+          "200" : {
+            "description" : "successful operation",
+            "schema" : {
+              "$ref" : "#/definitions/Customer"
+            }
+          }
+        },
+        "security" : [ {
+          "apiKeyAuth" : [ ]
+        } ]
+      },
+      "delete" : {
+        "tags" : [ "Customer" ],
+        "summary" : "Delete customer by UUID",
+        "description" : "",
+        "operationId" : "delete",
+        "parameters" : [ {
+          "name" : "cUUID",
+          "in" : "path",
+          "required" : true,
+          "type" : "string",
+          "format" : "uuid"
+        } ],
+        "responses" : {
+          "200" : {
+            "description" : "successful operation",
+            "schema" : {
+              "$ref" : "#/definitions/YWSuccess"
+            }
+          }
+        },
+        "security" : [ {
+          "apiKeyAuth" : [ ]
+        } ]
+      }
+    },
+    "/api/v1/customers/{cUUID}/metrics" : {
+      "post" : {
+        "tags" : [ "Customer" ],
+        "summary" : "Add metrics of customer by UUID",
+        "description" : "",
+        "operationId" : "metrics",
+        "parameters" : [ {
+          "name" : "cUUID",
+          "in" : "path",
+          "required" : true,
+          "type" : "string",
+          "format" : "uuid"
+        }, {
+          "in" : "body",
+          "name" : "Metrics",
+          "description" : "Metrics to be added",
+          "required" : true,
+          "schema" : {
+            "$ref" : "#/definitions/Metrics"
+          }
+        } ],
+        "responses" : {
+          "200" : {
+            "description" : "successful operation",
+            "schema" : {
+              "type" : "object",
+              "additionalProperties" : {
+                "type" : "object"
+              }
+            }
+          }
+        },
+        "security" : [ {
+          "apiKeyAuth" : [ ]
+        } ]
+      }
+    },
+    "/api/v1/customers/{cUUID}/host_info" : {
+      "get" : {
+        "tags" : [ "Customer" ],
+        "summary" : "Get host info by customer UUID",
+        "description" : "",
+        "operationId" : "getHostInfo",
+        "parameters" : [ {
+          "name" : "cUUID",
+          "in" : "path",
+          "required" : true,
+          "type" : "string",
+          "format" : "uuid"
+        } ],
+        "responses" : {
+          "200" : {
+            "description" : "successful operation",
+            "schema" : {
+              "type" : "object",
+              "additionalProperties" : {
+                "type" : "object"
+              }
+            }
+          }
+        },
+        "security" : [ {
+          "apiKeyAuth" : [ ]
+        } ]
+      }
+    },
+    "/api/v1/customers_data" : {
+      "get" : {
+        "tags" : [ "Customer" ],
+        "summary" : "List customer",
+        "description" : "",
+        "operationId" : "listWithData",
+        "parameters" : [ ],
+        "responses" : {
+          "200" : {
+            "description" : "successful operation",
+            "schema" : {
+              "type" : "array",
+              "items" : {
+                "$ref" : "#/definitions/Customer"
+              }
+            }
+          }
+        },
+        "security" : [ {
+          "apiKeyAuth" : [ ]
+        } ]
+      }
+    },
+    "/api/v1/customers/{cUUID}/releases" : {
+      "get" : {
+        "tags" : [ "Release" ],
+        "summary" : "Get list of releases",
+        "description" : "",
+        "operationId" : "list",
+        "parameters" : [ {
+          "name" : "cUUID",
+          "in" : "path",
+          "required" : true,
+          "type" : "string",
+          "format" : "uuid"
+        }, {
+          "name" : "includeMetadata",
+          "in" : "query",
+          "required" : false,
+          "type" : "boolean",
+          "default" : false
+        } ],
+        "responses" : {
+          "200" : {
+            "description" : "successful operation",
+            "schema" : {
+              "type" : "object",
+              "additionalProperties" : {
+                "type" : "object"
+              }
+            }
+          }
+        },
+        "security" : [ {
+          "apiKeyAuth" : [ ]
+        } ]
+      },
+      "post" : {
+        "tags" : [ "Release" ],
+        "summary" : "Create release",
+        "description" : "",
+        "operationId" : "create",
+        "parameters" : [ {
+          "name" : "cUUID",
+          "in" : "path",
+          "required" : true,
+          "type" : "string",
+          "format" : "uuid"
+        }, {
+          "in" : "body",
+          "name" : "Release",
+          "description" : "Release data to be created",
+          "required" : true,
+          "schema" : {
+            "$ref" : "#/definitions/ReleaseFormData"
+          }
+        } ],
+        "responses" : {
+          "200" : {
+            "description" : "successful operation",
+            "schema" : {
+              "$ref" : "#/definitions/YWSuccess"
+            }
+          }
+        },
+        "security" : [ {
+          "apiKeyAuth" : [ ]
+        } ]
+      },
+      "put" : {
+        "tags" : [ "Release" ],
+        "summary" : "Refresh release",
+        "description" : "",
+        "operationId" : "refresh",
+        "parameters" : [ {
+          "name" : "cUUID",
+          "in" : "path",
+          "required" : true,
+          "type" : "string",
+          "format" : "uuid"
+        } ],
+        "responses" : {
+          "200" : {
+            "description" : "successful operation",
+            "schema" : {
+              "$ref" : "#/definitions/YWSuccess"
+            }
+          }
+        },
+        "security" : [ {
+          "apiKeyAuth" : [ ]
+        } ]
+      }
+    },
+    "/api/v1/customers/{cUUID}/releases/{name}" : {
+      "put" : {
+        "tags" : [ "Release" ],
+        "summary" : "Update release",
+        "description" : "",
+        "operationId" : "update",
+        "parameters" : [ {
+          "name" : "cUUID",
+          "in" : "path",
+          "required" : true,
+          "type" : "string",
+          "format" : "uuid"
+        }, {
+          "name" : "name",
+          "in" : "path",
+          "required" : true,
+          "type" : "string"
+        }, {
+          "in" : "body",
+          "name" : "Release",
+          "description" : "Release data to be updated",
+          "required" : true,
+          "schema" : {
+            "type" : "object"
+          }
+        } ],
+        "responses" : {
+          "200" : {
+            "description" : "successful operation",
+            "schema" : {
+              "$ref" : "#/definitions/Release data"
+            }
+          }
+        },
+        "security" : [ {
+          "apiKeyAuth" : [ ]
+        } ]
+      }
+    },
+    "/api/v1/customers/{cUUID}/runtime_config/{scope}/key/{key}" : {
+      "get" : {
+        "tags" : [ "RuntimeConfig" ],
+        "summary" : "getKey",
+        "description" : "",
+        "operationId" : "getKey",
+        "produces" : [ "text/plain" ],
+        "parameters" : [ {
+          "name" : "cUUID",
+          "in" : "path",
+          "required" : true,
+          "type" : "string",
+          "format" : "uuid"
+        }, {
+          "name" : "scope",
+          "in" : "path",
+          "required" : true,
+          "type" : "string",
+          "format" : "uuid"
+        }, {
+          "name" : "key",
+          "in" : "path",
+          "required" : true,
+          "type" : "string"
+        } ],
+        "responses" : {
+          "default" : {
+            "description" : "successful operation"
+          }
+        },
+        "security" : [ {
+          "apiKeyAuth" : [ ]
+        } ]
+      },
+      "put" : {
+        "tags" : [ "RuntimeConfig" ],
+        "summary" : "setKey",
+        "description" : "",
+        "operationId" : "setKey",
+        "consumes" : [ "text/plain" ],
+        "parameters" : [ {
+          "name" : "cUUID",
+          "in" : "path",
+          "required" : true,
+          "type" : "string",
+          "format" : "uuid"
+        }, {
+          "name" : "scope",
+          "in" : "path",
+          "required" : true,
+          "type" : "string",
+          "format" : "uuid"
+        }, {
+          "name" : "key",
+          "in" : "path",
+          "required" : true,
+          "type" : "string"
+        }, {
+          "in" : "body",
+          "name" : "newValue",
+          "description" : "new value for config key",
+          "required" : true,
+          "schema" : {
+            "type" : "string"
+          }
+        } ],
+        "responses" : {
+          "default" : {
+            "description" : "successful operation"
+          }
+        },
+        "security" : [ {
+          "apiKeyAuth" : [ ]
+        } ]
+      },
+      "delete" : {
+        "tags" : [ "RuntimeConfig" ],
+        "summary" : "deleteKey",
+        "description" : "",
+        "operationId" : "deleteKey",
+        "parameters" : [ {
+          "name" : "cUUID",
+          "in" : "path",
+          "required" : true,
+          "type" : "string",
+          "format" : "uuid"
+        }, {
+          "name" : "scope",
+          "in" : "path",
+          "required" : true,
+          "type" : "string",
+          "format" : "uuid"
+        }, {
+          "name" : "key",
+          "in" : "path",
+          "required" : true,
+          "type" : "string"
+        } ],
+        "responses" : {
+          "default" : {
+            "description" : "successful operation"
+          }
+        },
+        "security" : [ {
+          "apiKeyAuth" : [ ]
+        } ]
+      }
+    },
+    "/api/v1/customers/{cUUID}/runtime_config/{scope}" : {
+      "get" : {
+        "tags" : [ "RuntimeConfig" ],
+        "summary" : "list config entries for a scope",
+        "description" : "Lists all runtime config entries for a given scopes for current customer.",
+        "operationId" : "getConfig",
+        "parameters" : [ {
+          "name" : "cUUID",
+          "in" : "path",
+          "required" : true,
+          "type" : "string",
+          "format" : "uuid"
+        }, {
+          "name" : "scope",
+          "in" : "path",
+          "required" : true,
+          "type" : "string",
+          "format" : "uuid"
+        }, {
+          "name" : "includeInherited",
+          "in" : "query",
+          "required" : false,
+          "type" : "boolean",
+          "default" : false
+        } ],
+        "responses" : {
+          "200" : {
+            "description" : "successful operation",
+            "schema" : {
+              "$ref" : "#/definitions/Runtime config data"
+            }
+          }
+        },
+        "security" : [ {
+          "apiKeyAuth" : [ ]
+        } ]
+      }
+    },
     "/api/v1/runtime_config/mutable_keys" : {
       "get" : {
         "tags" : [ "RuntimeConfig" ],
@@ -98,65 +2381,13 @@
         "description" : "List all the mutable runtime config keys",
         "operationId" : "listKeys",
         "parameters" : [ ],
-=======
-    "/api/v1/customers/{cUUID}/providers1" : {
-      "post" : {
-        "tags" : [ "Provider1" ],
-        "summary" : "createProvider",
-        "description" : "",
-        "operationId" : "create",
-        "parameters" : [ {
-          "name" : "cUUID",
-          "in" : "path",
-          "required" : true,
-          "type" : "string",
-          "format" : "uuid"
-        }, {
-          "in" : "body",
-          "name" : "CreateProviderRequest",
-          "required" : true,
-          "schema" : {
-            "$ref" : "#/definitions/Provider"
-          }
-        } ],
-        "responses" : {
-          "200" : {
-            "description" : "successful operation",
-            "schema" : {
-              "$ref" : "#/definitions/YWTask"
-            }
-          }
-        },
-        "security" : [ {
-          "apiKeyAuth" : [ ]
-        } ]
-      }
-    },
-    "/api/v1/customers/{cUUID}/providers" : {
-      "get" : {
-        "tags" : [ "Provider1" ],
-        "summary" : "listProvider",
-        "description" : "",
-        "operationId" : "list",
-        "parameters" : [ {
-          "name" : "cUUID",
-          "in" : "path",
-          "required" : true,
-          "type" : "string",
-          "format" : "uuid"
-        } ],
->>>>>>> 1dcaa530
         "responses" : {
           "200" : {
             "description" : "successful operation",
             "schema" : {
               "type" : "array",
               "items" : {
-<<<<<<< HEAD
                 "type" : "string"
-=======
-                "$ref" : "#/definitions/Provider"
->>>>>>> 1dcaa530
               }
             }
           }
@@ -164,493 +2395,339 @@
         "security" : [ {
           "apiKeyAuth" : [ ]
         } ]
-<<<<<<< HEAD
-      }
-    },
-    "/api/v1/customers/{cUUID}/runtime_config/{scope}/key/{key}" : {
-      "get" : {
-        "tags" : [ "RuntimeConfig" ],
-        "summary" : "getKey",
-=======
-      },
-      "post" : {
-        "tags" : [ "Provider" ],
-        "operationId" : "create",
-        "parameters" : [ {
-          "name" : "cUUID",
-          "in" : "path",
-          "required" : true,
-          "type" : "string",
-          "format" : "uuid"
-        } ],
-        "responses" : {
-          "default" : {
-            "description" : "successful operation"
-          }
-        },
-        "security" : [ {
-          "apiKeyAuth" : [ ]
-        } ]
-      }
-    },
-    "/api/v1/customers/{cUUID}/configs/{configUUID}" : {
-      "put" : {
-        "tags" : [ "Customer Config" ],
-        "summary" : "List of customer configuration",
->>>>>>> 1dcaa530
-        "description" : "",
-        "operationId" : "getKey",
-        "produces" : [ "text/plain" ],
-        "parameters" : [ {
-          "name" : "cUUID",
-          "in" : "path",
-          "required" : true,
-          "type" : "string",
-          "format" : "uuid"
-        }, {
-          "name" : "scope",
-          "in" : "path",
-          "required" : true,
-          "type" : "string",
-          "format" : "uuid"
-        }, {
-          "name" : "key",
-          "in" : "path",
-          "required" : true,
-          "type" : "string"
-        } ],
-        "responses" : {
-          "default" : {
-            "description" : "successful operation"
-          }
-        },
-        "security" : [ {
-          "apiKeyAuth" : [ ]
-        } ]
-      },
-      "put" : {
-        "tags" : [ "RuntimeConfig" ],
-        "summary" : "setKey",
-        "description" : "",
-        "operationId" : "setKey",
-        "consumes" : [ "text/plain" ],
-        "parameters" : [ {
-          "name" : "cUUID",
-          "in" : "path",
-          "required" : true,
-          "type" : "string",
-          "format" : "uuid"
-        }, {
-          "name" : "scope",
-          "in" : "path",
-          "required" : true,
-          "type" : "string",
-          "format" : "uuid"
-        }, {
-          "name" : "key",
-          "in" : "path",
-          "required" : true,
-          "type" : "string"
-        }, {
-          "in" : "body",
-          "name" : "newValue",
-          "description" : "new value for config key",
-          "required" : true,
-          "schema" : {
-            "type" : "string"
-          }
-        } ],
-        "responses" : {
-          "default" : {
-            "description" : "successful operation"
-          }
-        },
-        "security" : [ {
-          "apiKeyAuth" : [ ]
-        } ]
-      },
-      "delete" : {
-        "tags" : [ "RuntimeConfig" ],
-        "summary" : "deleteKey",
-        "description" : "",
-        "operationId" : "deleteKey",
-        "parameters" : [ {
-          "name" : "cUUID",
-          "in" : "path",
-          "required" : true,
-          "type" : "string",
-          "format" : "uuid"
-        }, {
-          "name" : "scope",
-          "in" : "path",
-          "required" : true,
-          "type" : "string",
-          "format" : "uuid"
-        }, {
-          "name" : "key",
-          "in" : "path",
-          "required" : true,
-          "type" : "string"
-        } ],
-        "responses" : {
-          "default" : {
-            "description" : "successful operation"
-          }
-        },
-        "security" : [ {
-          "apiKeyAuth" : [ ]
-        } ]
-      }
-    },
-    "/api/v1/customers/{cUUID}/runtime_config/{scope}" : {
-      "get" : {
-        "tags" : [ "RuntimeConfig" ],
-        "summary" : "list config entries for a scope",
-        "description" : "Lists all runtime config entries for a given scopes for current customer.",
-        "operationId" : "getConfig",
-        "parameters" : [ {
-          "name" : "cUUID",
-          "in" : "path",
-          "required" : true,
-          "type" : "string",
-          "format" : "uuid"
-        }, {
-          "name" : "scope",
-          "in" : "path",
-          "required" : true,
-          "type" : "string",
-          "format" : "uuid"
-        }, {
-          "name" : "includeInherited",
-          "in" : "query",
-          "required" : false,
-          "type" : "boolean",
-          "default" : false
-        } ],
-        "responses" : {
-          "200" : {
-            "description" : "successful operation",
-            "schema" : {
-              "$ref" : "#/definitions/Runtime config data"
-            }
-          }
-        },
-        "security" : [ {
-          "apiKeyAuth" : [ ]
-        } ]
-      }
-    },
-<<<<<<< HEAD
+      }
+    },
     "/api/v1/customers/{cUUID}/runtime_config/scopes" : {
       "get" : {
         "tags" : [ "RuntimeConfig" ],
         "summary" : "listScopes",
         "description" : "Lists all (including empty scopes) runtime config scopes for current customer. List includes the Global scope that spans multiple customers, scope for customer specific overrides for current customer and one scope each for each universe and provider.",
         "operationId" : "listScopes",
-=======
+        "parameters" : [ {
+          "name" : "cUUID",
+          "in" : "path",
+          "required" : true,
+          "type" : "string",
+          "format" : "uuid"
+        } ],
+        "responses" : {
+          "200" : {
+            "description" : "successful operation",
+            "schema" : {
+              "$ref" : "#/definitions/Runtime config data"
+            }
+          }
+        },
+        "security" : [ {
+          "apiKeyAuth" : [ ]
+        } ]
+      }
+    },
+    "/api/v1/customers/{cUUID}/universes/{uniUUID}/tablet-servers" : {
+      "get" : {
+        "tags" : [ "Tablet Server" ],
+        "summary" : "List of tablet server",
+        "description" : "",
+        "operationId" : "listTabletServers",
+        "parameters" : [ {
+          "name" : "cUUID",
+          "in" : "path",
+          "required" : true,
+          "type" : "string",
+          "format" : "uuid"
+        }, {
+          "name" : "uniUUID",
+          "in" : "path",
+          "required" : true,
+          "type" : "string",
+          "format" : "uuid"
+        } ],
+        "responses" : {
+          "200" : {
+            "description" : "successful operation",
+            "schema" : {
+              "type" : "object",
+              "additionalProperties" : {
+                "type" : "object"
+              }
+            }
+          }
+        },
+        "security" : [ {
+          "apiKeyAuth" : [ ]
+        } ]
+      }
+    },
+    "/api/v1/customers/{cUUID}/providers/{pUUID}/regions/{rUUID}/zones/{azUUID}" : {
+      "delete" : {
+        "tags" : [ "AvailabilityZone" ],
+        "summary" : "deleteAZ",
+        "description" : "",
+        "operationId" : "delete",
+        "parameters" : [ {
+          "name" : "cUUID",
+          "in" : "path",
+          "required" : true,
+          "type" : "string",
+          "format" : "uuid"
+        }, {
+          "name" : "pUUID",
+          "in" : "path",
+          "required" : true,
+          "type" : "string",
+          "format" : "uuid"
+        }, {
+          "name" : "rUUID",
+          "in" : "path",
+          "required" : true,
+          "type" : "string",
+          "format" : "uuid"
+        }, {
+          "name" : "azUUID",
+          "in" : "path",
+          "required" : true,
+          "type" : "string",
+          "format" : "uuid"
+        } ],
+        "responses" : {
+          "200" : {
+            "description" : "successful operation",
+            "schema" : {
+              "$ref" : "#/definitions/YWSuccess"
+            }
+          }
+        },
+        "security" : [ {
+          "apiKeyAuth" : [ ]
+        } ]
+      }
+    },
+    "/api/v1/customers/{cUUID}/providers/{pUUID}/regions/{rUUID}/zones" : {
+      "get" : {
+        "tags" : [ "AvailabilityZone" ],
+        "summary" : "listAZ",
+        "description" : "",
+        "operationId" : "list",
+        "parameters" : [ {
+          "name" : "cUUID",
+          "in" : "path",
+          "required" : true,
+          "type" : "string",
+          "format" : "uuid"
+        }, {
+          "name" : "pUUID",
+          "in" : "path",
+          "required" : true,
+          "type" : "string",
+          "format" : "uuid"
+        }, {
+          "name" : "rUUID",
+          "in" : "path",
+          "required" : true,
+          "type" : "string",
+          "format" : "uuid"
+        } ],
+        "responses" : {
+          "200" : {
+            "description" : "successful operation",
+            "schema" : {
+              "type" : "array",
+              "items" : {
+                "$ref" : "#/definitions/AvailabilityZone"
+              }
+            }
+          }
+        },
+        "security" : [ {
+          "apiKeyAuth" : [ ]
+        } ]
+      },
+      "post" : {
+        "tags" : [ "AvailabilityZone" ],
+        "summary" : "createAZ",
+        "description" : "",
+        "operationId" : "create",
+        "parameters" : [ {
+          "name" : "cUUID",
+          "in" : "path",
+          "required" : true,
+          "type" : "string",
+          "format" : "uuid"
+        }, {
+          "name" : "pUUID",
+          "in" : "path",
+          "required" : true,
+          "type" : "string",
+          "format" : "uuid"
+        }, {
+          "name" : "rUUID",
+          "in" : "path",
+          "required" : true,
+          "type" : "string",
+          "format" : "uuid"
+        }, {
+          "in" : "body",
+          "name" : "azFormData",
+          "description" : "az form data",
+          "required" : true,
+          "schema" : {
+            "$ref" : "#/definitions/AvailabilityZoneFormData"
+          }
+        } ],
+        "responses" : {
+          "200" : {
+            "description" : "successful operation",
+            "schema" : {
+              "type" : "object",
+              "additionalProperties" : {
+                "$ref" : "#/definitions/AvailabilityZone"
+              }
+            }
+          }
+        },
+        "security" : [ {
+          "apiKeyAuth" : [ ]
+        } ]
+      }
+    },
+    "/api/v1/customers/{cUUID}/providers/{pUUID}/regions/{rUUID}" : {
+      "delete" : {
+        "tags" : [ "Region" ],
+        "summary" : "delete",
+        "description" : "",
+        "operationId" : "delete",
+        "parameters" : [ {
+          "name" : "cUUID",
+          "in" : "path",
+          "required" : true,
+          "type" : "string",
+          "format" : "uuid"
+        }, {
+          "name" : "pUUID",
+          "in" : "path",
+          "required" : true,
+          "type" : "string",
+          "format" : "uuid"
+        }, {
+          "name" : "rUUID",
+          "in" : "path",
+          "required" : true,
+          "type" : "string",
+          "format" : "uuid"
+        } ],
+        "responses" : {
+          "200" : {
+            "description" : "successful operation",
+            "schema" : {
+              "type" : "object"
+            }
+          }
+        },
+        "security" : [ {
+          "apiKeyAuth" : [ ]
+        } ]
+      }
+    },
+    "/api/v1/customers/{cUUID}/providers/{pUUID}/regions" : {
+      "get" : {
+        "tags" : [ "Region" ],
+        "summary" : "list Regions for a specific provider",
+        "description" : "",
+        "operationId" : "list",
+        "parameters" : [ {
+          "name" : "cUUID",
+          "in" : "path",
+          "required" : true,
+          "type" : "string",
+          "format" : "uuid"
+        }, {
+          "name" : "pUUID",
+          "in" : "path",
+          "required" : true,
+          "type" : "string",
+          "format" : "uuid"
+        } ],
+        "responses" : {
+          "200" : {
+            "description" : "successful operation",
+            "schema" : {
+              "type" : "array",
+              "items" : {
+                "$ref" : "#/definitions/Region"
+              }
+            }
+          },
+          "500" : {
+            "description" : "If there was a server or database issue when listing the regions",
+            "schema" : {
+              "$ref" : "#/definitions/Generic error response from Yugawware Platform API"
+            }
+          }
+        },
+        "security" : [ {
+          "apiKeyAuth" : [ ]
+        } ]
+      },
+      "post" : {
+        "tags" : [ "Region" ],
+        "summary" : "create new region",
+        "description" : "",
+        "operationId" : "create",
+        "parameters" : [ {
+          "name" : "cUUID",
+          "in" : "path",
+          "required" : true,
+          "type" : "string",
+          "format" : "uuid"
+        }, {
+          "name" : "pUUID",
+          "in" : "path",
+          "required" : true,
+          "type" : "string",
+          "format" : "uuid"
+        }, {
+          "in" : "body",
+          "name" : "region",
+          "description" : "region form data for new region to be created",
+          "required" : true,
+          "schema" : {
+            "$ref" : "#/definitions/RegionFormData"
+          }
+        } ],
+        "responses" : {
+          "200" : {
+            "description" : "successful operation",
+            "schema" : {
+              "$ref" : "#/definitions/Region"
+            }
+          }
+        },
+        "security" : [ {
+          "apiKeyAuth" : [ ]
+        } ]
+      }
+    },
     "/api/v1/customers/{cUUID}/regions" : {
       "get" : {
         "tags" : [ "Region" ],
         "summary" : "list all Regions across all providers",
         "description" : "",
         "operationId" : "listAllRegions",
->>>>>>> 1dcaa530
-        "parameters" : [ {
-          "name" : "cUUID",
-          "in" : "path",
-          "required" : true,
-          "type" : "string",
-          "format" : "uuid"
-        } ],
-        "responses" : {
-          "200" : {
-            "description" : "successful operation",
-            "schema" : {
-<<<<<<< HEAD
-              "$ref" : "#/definitions/Runtime config data"
-=======
+        "parameters" : [ {
+          "name" : "cUUID",
+          "in" : "path",
+          "required" : true,
+          "type" : "string",
+          "format" : "uuid"
+        } ],
+        "responses" : {
+          "200" : {
+            "description" : "successful operation",
+            "schema" : {
               "type" : "array",
               "items" : {
                 "$ref" : "#/definitions/Region"
               }
->>>>>>> 1dcaa530
-            }
-          }
-        },
-        "security" : [ {
-          "apiKeyAuth" : [ ]
-        } ]
-      }
-    },
-    "/api/v1/customers/{cUUID}/providers/{pUUID}/regions/{rUUID}" : {
-      "delete" : {
-        "tags" : [ "Region" ],
-        "summary" : "delete",
-        "description" : "",
-        "operationId" : "delete",
-        "parameters" : [ {
-          "name" : "cUUID",
-          "in" : "path",
-          "required" : true,
-          "type" : "string",
-          "format" : "uuid"
-        }, {
-          "name" : "pUUID",
-<<<<<<< HEAD
-=======
-          "in" : "path",
-          "required" : true,
-          "type" : "string",
-          "format" : "uuid"
-        }, {
-          "name" : "rUUID",
-          "in" : "path",
-          "required" : true,
-          "type" : "string",
-          "format" : "uuid"
-        } ],
-        "responses" : {
-          "200" : {
-            "description" : "successful operation",
-            "schema" : {
-              "type" : "object"
-            }
-          }
-        },
-        "security" : [ {
-          "apiKeyAuth" : [ ]
-        } ]
-      }
-    },
-    "/api/v1/customers/{cUUID}/providers/{pUUID}/regions" : {
-      "get" : {
-        "tags" : [ "Region" ],
-        "summary" : "list Regions for a specific provider",
-        "description" : "",
-        "operationId" : "list",
-        "parameters" : [ {
-          "name" : "cUUID",
->>>>>>> 1dcaa530
-          "in" : "path",
-          "required" : true,
-          "type" : "string",
-          "format" : "uuid"
-        }, {
-<<<<<<< HEAD
-          "name" : "rUUID",
-=======
-          "name" : "pUUID",
-          "in" : "path",
-          "required" : true,
-          "type" : "string",
-          "format" : "uuid"
-        } ],
-        "responses" : {
-          "200" : {
-            "description" : "successful operation",
-            "schema" : {
-              "type" : "array",
-              "items" : {
-                "$ref" : "#/definitions/Region"
-              }
-            }
-          },
-          "500" : {
-            "description" : "If there was a server or database issue when listing the regions",
-            "schema" : {
-              "$ref" : "#/definitions/Generic error response from Yugawware Platform API"
-            }
-          }
-        },
-        "security" : [ {
-          "apiKeyAuth" : [ ]
-        } ]
-      },
-      "post" : {
-        "tags" : [ "Region" ],
-        "summary" : "create new region",
-        "description" : "",
-        "operationId" : "create",
-        "parameters" : [ {
-          "name" : "cUUID",
->>>>>>> 1dcaa530
-          "in" : "path",
-          "required" : true,
-          "type" : "string",
-          "format" : "uuid"
-        }, {
-          "name" : "pUUID",
-          "in" : "path",
-          "required" : true,
-          "type" : "string",
-          "format" : "uuid"
-        }, {
-          "in" : "body",
-          "name" : "region",
-          "description" : "region form data for new region to be created",
-          "required" : true,
-          "schema" : {
-            "$ref" : "#/definitions/RegionFormData"
-          }
-        } ],
-        "responses" : {
-          "200" : {
-            "description" : "successful operation",
-            "schema" : {
-<<<<<<< HEAD
-              "type" : "object"
-=======
-              "$ref" : "#/definitions/Region"
->>>>>>> 1dcaa530
-            }
-          }
-        },
-        "security" : [ {
-          "apiKeyAuth" : [ ]
-        } ]
-      }
-    },
-<<<<<<< HEAD
-    "/api/v1/customers/{cUUID}/providers/{pUUID}/regions" : {
-      "get" : {
-        "tags" : [ "Region" ],
-        "summary" : "list Regions for a specific provider",
-        "description" : "",
-        "operationId" : "list",
-=======
-    "/api/v1/customers/{cUUID}/metrics" : {
-      "post" : {
-        "operationId" : "metrics",
-        "parameters" : [ {
-          "name" : "cUUID",
-          "in" : "path",
-          "required" : true,
-          "type" : "string",
-          "format" : "uuid"
-        } ],
-        "responses" : {
-          "default" : {
-            "description" : "successful operation"
-          }
-        }
-      }
-    },
-    "/api/v1/customers/{cUUID}/features" : {
-      "put" : {
-        "operationId" : "upsertFeatures",
->>>>>>> 1dcaa530
-        "parameters" : [ {
-          "name" : "cUUID",
-          "in" : "path",
-          "required" : true,
-          "type" : "string",
-          "format" : "uuid"
-        }, {
-          "name" : "pUUID",
-          "in" : "path",
-          "required" : true,
-          "type" : "string",
-          "format" : "uuid"
-        } ],
-        "responses" : {
-          "200" : {
-            "description" : "successful operation",
-            "schema" : {
-              "type" : "array",
-              "items" : {
-                "$ref" : "#/definitions/Region"
-              }
-            }
-          },
-          "500" : {
-            "description" : "If there was a server or database issue when listing the regions",
-            "schema" : {
-              "$ref" : "#/definitions/Generic error response from Yugawware Platform API"
-            }
-          }
-<<<<<<< HEAD
-        },
-        "security" : [ {
-          "apiKeyAuth" : [ ]
-        } ]
-      },
-      "post" : {
-        "tags" : [ "Region" ],
-        "summary" : "create new region",
-        "description" : "",
-        "operationId" : "create",
-=======
-        }
-      }
-    },
-    "/api/v1/customers/{cUUID}/host_info" : {
-      "get" : {
-        "operationId" : "getHostInfo",
->>>>>>> 1dcaa530
-        "parameters" : [ {
-          "name" : "cUUID",
-          "in" : "path",
-          "required" : true,
-          "type" : "string",
-          "format" : "uuid"
-        }, {
-          "name" : "pUUID",
-          "in" : "path",
-          "required" : true,
-          "type" : "string",
-          "format" : "uuid"
-        }, {
-          "in" : "body",
-          "name" : "region",
-          "description" : "region form data for new region to be created",
-          "required" : true,
-          "schema" : {
-            "$ref" : "#/definitions/RegionFormData"
-          }
-        } ],
-        "responses" : {
-          "200" : {
-            "description" : "successful operation",
-            "schema" : {
-              "$ref" : "#/definitions/Region"
-            }
-          }
-        },
-        "security" : [ {
-          "apiKeyAuth" : [ ]
-        } ]
-      }
-    },
-<<<<<<< HEAD
-    "/api/v1/customers/{cUUID}/regions" : {
-      "get" : {
-        "tags" : [ "Region" ],
-        "summary" : "list all Regions across all providers",
-        "description" : "",
-        "operationId" : "listAllRegions",
-=======
-    "/api/v1/customers/{cUUID}" : {
-      "get" : {
-        "summary" : "getCustomer",
-        "description" : "",
-        "operationId" : "index",
->>>>>>> 1dcaa530
-        "parameters" : [ {
-          "name" : "cUUID",
-          "in" : "path",
-          "required" : true,
-          "type" : "string",
-          "format" : "uuid"
-        } ],
-        "responses" : {
-          "200" : {
-            "description" : "successful operation",
-            "schema" : {
-<<<<<<< HEAD
-              "type" : "array",
-              "items" : {
-                "$ref" : "#/definitions/Region"
-              }
             }
           }
         },
@@ -665,128 +2742,42 @@
         "summary" : "User detail by UUID",
         "description" : "",
         "operationId" : "index",
-=======
-              "$ref" : "#/definitions/Customer"
-            }
-          }
-        }
-      },
-      "put" : {
-        "operationId" : "update",
->>>>>>> 1dcaa530
-        "parameters" : [ {
-          "name" : "cUUID",
-          "in" : "path",
-          "required" : true,
-          "type" : "string",
-          "format" : "uuid"
-<<<<<<< HEAD
+        "parameters" : [ {
+          "name" : "cUUID",
+          "in" : "path",
+          "required" : true,
+          "type" : "string",
+          "format" : "uuid"
         }, {
           "name" : "uUUID",
           "in" : "path",
-=======
-        } ],
-        "responses" : {
-          "default" : {
-            "description" : "successful operation"
-          }
-        }
-      },
-      "delete" : {
-        "summary" : "deleteCustomer",
-        "description" : "",
-        "operationId" : "delete",
-        "parameters" : [ {
-          "name" : "cUUID",
-          "in" : "path",
-          "required" : true,
-          "type" : "string",
-          "format" : "uuid"
-        } ],
-        "responses" : {
-          "200" : {
-            "description" : "successful operation",
-            "schema" : {
-              "$ref" : "#/definitions/YWSuccess"
-            }
-          }
-        }
-      }
-    },
-    "/api/v1/customers" : {
-      "get" : {
-        "operationId" : "list",
-        "parameters" : [ ],
-        "responses" : {
-          "default" : {
-            "description" : "successful operation"
-          }
-        }
-      }
-    },
-    "/api/v1/customers/{cUUID}/alerts/acknowledge" : {
-      "post" : {
-        "tags" : [ "Alert" ],
-        "summary" : "acknowledgeAlerts",
-        "description" : "",
-        "operationId" : "acknowledge",
-        "parameters" : [ {
-          "name" : "cUUID",
-          "in" : "path",
-          "required" : true,
-          "type" : "string",
-          "format" : "uuid"
-        }, {
-          "in" : "body",
-          "name" : "AcknowledgeAlertsRequest",
->>>>>>> 1dcaa530
-          "required" : true,
-          "schema" : {
-            "$ref" : "#/definitions/AlertApiFilter"
-          }
-        } ],
-        "responses" : {
-          "200" : {
-            "description" : "successful operation",
-            "schema" : {
-<<<<<<< HEAD
+          "required" : true,
+          "type" : "string",
+          "format" : "uuid"
+        } ],
+        "responses" : {
+          "200" : {
+            "description" : "successful operation",
+            "schema" : {
               "$ref" : "#/definitions/Users"
-=======
-              "type" : "array",
-              "items" : {
-                "$ref" : "#/definitions/Alert"
-              }
->>>>>>> 1dcaa530
-            }
-          }
-        },
-        "security" : [ {
-          "apiKeyAuth" : [ ]
-        } ]
-<<<<<<< HEAD
+            }
+          }
+        },
+        "security" : [ {
+          "apiKeyAuth" : [ ]
+        } ]
       },
       "put" : {
         "tags" : [ "Users" ],
         "summary" : "Change role of user by UUID",
         "description" : "",
         "operationId" : "changeRole",
-=======
-      }
-    },
-    "/api/v1/customers/{cUUID}/alerts/active" : {
-      "get" : {
-        "tags" : [ "Alert" ],
-        "summary" : "listActiveAlerts",
-        "description" : "",
-        "operationId" : "listActive",
->>>>>>> 1dcaa530
-        "parameters" : [ {
-          "name" : "cUUID",
-          "in" : "path",
-          "required" : true,
-          "type" : "string",
-          "format" : "uuid"
-<<<<<<< HEAD
+        "parameters" : [ {
+          "name" : "cUUID",
+          "in" : "path",
+          "required" : true,
+          "type" : "string",
+          "format" : "uuid"
         }, {
           "name" : "uUUID",
           "in" : "path",
@@ -798,161 +2789,71 @@
           "in" : "query",
           "required" : false,
           "type" : "string"
-=======
->>>>>>> 1dcaa530
-        } ],
-        "responses" : {
-          "200" : {
-            "description" : "successful operation",
-            "schema" : {
-<<<<<<< HEAD
+        } ],
+        "responses" : {
+          "200" : {
+            "description" : "successful operation",
+            "schema" : {
               "$ref" : "#/definitions/YWSuccess"
-=======
-              "type" : "array",
-              "items" : {
-                "$ref" : "#/definitions/Alert"
-              }
->>>>>>> 1dcaa530
-            }
-          }
-        },
-        "security" : [ {
-          "apiKeyAuth" : [ ]
-        } ]
-<<<<<<< HEAD
+            }
+          }
+        },
+        "security" : [ {
+          "apiKeyAuth" : [ ]
+        } ]
       },
       "delete" : {
         "tags" : [ "Users" ],
         "summary" : "Delete customer",
         "description" : "",
         "operationId" : "delete",
-=======
-      }
-    },
-    "/api/v1/customers/{cUUID}/alerts/page" : {
-      "post" : {
-        "tags" : [ "Alert" ],
-        "summary" : "pageAlerts",
-        "description" : "",
-        "operationId" : "pageAlerts",
->>>>>>> 1dcaa530
-        "parameters" : [ {
-          "name" : "cUUID",
-          "in" : "path",
-          "required" : true,
-          "type" : "string",
-          "format" : "uuid"
-        }, {
-<<<<<<< HEAD
+        "parameters" : [ {
+          "name" : "cUUID",
+          "in" : "path",
+          "required" : true,
+          "type" : "string",
+          "format" : "uuid"
+        }, {
           "name" : "uUUID",
-=======
-          "in" : "body",
-          "name" : "PageAlertsRequest",
-          "required" : true,
-          "schema" : {
-            "$ref" : "#/definitions/AlertPagedApiQuery"
-          }
-        } ],
-        "responses" : {
-          "200" : {
-            "description" : "successful operation",
-            "schema" : {
-              "$ref" : "#/definitions/AlertPagedResponse"
-            }
-          }
-        },
-        "security" : [ {
-          "apiKeyAuth" : [ ]
-        } ]
-      }
-    },
-    "/api/v1/customers/{cUUID}/alert_definition_templates" : {
-      "post" : {
-        "tags" : [ "Alert" ],
-        "summary" : "listDefinitionGroupTemplates",
-        "description" : "",
-        "operationId" : "listDefinitionGroupTemplates",
-        "parameters" : [ {
-          "name" : "cUUID",
->>>>>>> 1dcaa530
-          "in" : "path",
-          "required" : true,
-          "type" : "string",
-          "format" : "uuid"
-<<<<<<< HEAD
-=======
-        }, {
-          "in" : "body",
-          "name" : "ListTemplatesRequest",
-          "required" : true,
-          "schema" : {
-            "$ref" : "#/definitions/AlertDefinitionTemplateApiFilter"
-          }
->>>>>>> 1dcaa530
-        } ],
-        "responses" : {
-          "200" : {
-            "description" : "successful operation",
-            "schema" : {
-<<<<<<< HEAD
+          "in" : "path",
+          "required" : true,
+          "type" : "string",
+          "format" : "uuid"
+        } ],
+        "responses" : {
+          "200" : {
+            "description" : "successful operation",
+            "schema" : {
               "$ref" : "#/definitions/YWSuccess"
-=======
-              "type" : "array",
-              "items" : {
-                "$ref" : "#/definitions/AlertDefinitionGroup"
-              }
->>>>>>> 1dcaa530
-            }
-          }
-        },
-        "security" : [ {
-          "apiKeyAuth" : [ ]
-        } ]
-      }
-    },
-<<<<<<< HEAD
+            }
+          }
+        },
+        "security" : [ {
+          "apiKeyAuth" : [ ]
+        } ]
+      }
+    },
     "/api/v1/customers/{cUUID}/users" : {
       "get" : {
         "tags" : [ "Users" ],
         "summary" : "List of Users",
         "description" : "",
         "operationId" : "list",
-=======
-    "/api/v1/customers/{cUUID}/alert_definition_groups/{groupUUID}" : {
-      "get" : {
-        "tags" : [ "Alert" ],
-        "summary" : "getDefinitionGroup",
-        "description" : "",
-        "operationId" : "getDefinitionGroup",
->>>>>>> 1dcaa530
-        "parameters" : [ {
-          "name" : "cUUID",
-          "in" : "path",
-          "required" : true,
-          "type" : "string",
-          "format" : "uuid"
-<<<<<<< HEAD
-=======
-        }, {
-          "name" : "groupUUID",
-          "in" : "path",
-          "required" : true,
-          "type" : "string",
-          "format" : "uuid"
->>>>>>> 1dcaa530
-        } ],
-        "responses" : {
-          "200" : {
-            "description" : "successful operation",
-            "schema" : {
-<<<<<<< HEAD
+        "parameters" : [ {
+          "name" : "cUUID",
+          "in" : "path",
+          "required" : true,
+          "type" : "string",
+          "format" : "uuid"
+        } ],
+        "responses" : {
+          "200" : {
+            "description" : "successful operation",
+            "schema" : {
               "type" : "array",
               "items" : {
                 "$ref" : "#/definitions/Users"
               }
-=======
-              "$ref" : "#/definitions/AlertDefinitionGroup"
->>>>>>> 1dcaa530
             }
           }
         },
@@ -960,64 +2861,37 @@
           "apiKeyAuth" : [ ]
         } ]
       },
-<<<<<<< HEAD
       "post" : {
         "tags" : [ "Users" ],
         "summary" : "Create User",
         "description" : "",
         "operationId" : "create",
-=======
-      "put" : {
-        "tags" : [ "Alert" ],
-        "summary" : "updateDefinitionGroup",
-        "description" : "",
-        "operationId" : "updateDefinitionGroup",
->>>>>>> 1dcaa530
-        "parameters" : [ {
-          "name" : "cUUID",
-          "in" : "path",
-          "required" : true,
-          "type" : "string",
-          "format" : "uuid"
-        }, {
-<<<<<<< HEAD
+        "parameters" : [ {
+          "name" : "cUUID",
+          "in" : "path",
+          "required" : true,
+          "type" : "string",
+          "format" : "uuid"
+        }, {
           "in" : "body",
           "name" : "User",
           "description" : "Users data to be created",
           "required" : true,
           "schema" : {
             "$ref" : "#/definitions/User Register"
-=======
-          "name" : "groupUUID",
-          "in" : "path",
-          "required" : true,
-          "type" : "string",
-          "format" : "uuid"
-        }, {
-          "in" : "body",
-          "name" : "UpdateGroupRequest",
-          "required" : true,
-          "schema" : {
-            "$ref" : "#/definitions/AlertDefinitionGroup"
->>>>>>> 1dcaa530
-          }
-        } ],
-        "responses" : {
-          "200" : {
-            "description" : "successful operation",
-            "schema" : {
-<<<<<<< HEAD
+          }
+        } ],
+        "responses" : {
+          "200" : {
+            "description" : "successful operation",
+            "schema" : {
               "$ref" : "#/definitions/Users"
-=======
-              "$ref" : "#/definitions/AlertDefinitionGroup"
->>>>>>> 1dcaa530
-            }
-          }
-        },
-        "security" : [ {
-          "apiKeyAuth" : [ ]
-        } ]
-<<<<<<< HEAD
+            }
+          }
+        },
+        "security" : [ {
+          "apiKeyAuth" : [ ]
+        } ]
       }
     },
     "/api/v1/customers/{cUUID}/users/{uUUID}/change_password" : {
@@ -1026,31 +2900,18 @@
         "summary" : "Chnage password of User",
         "description" : "",
         "operationId" : "changePassword",
-=======
-      },
-      "delete" : {
-        "tags" : [ "Alert" ],
-        "summary" : "deleteDefinitionGroup",
-        "description" : "",
-        "operationId" : "deleteDefinitionGroup",
->>>>>>> 1dcaa530
-        "parameters" : [ {
-          "name" : "cUUID",
-          "in" : "path",
-          "required" : true,
-          "type" : "string",
-          "format" : "uuid"
-        }, {
-<<<<<<< HEAD
+        "parameters" : [ {
+          "name" : "cUUID",
+          "in" : "path",
+          "required" : true,
+          "type" : "string",
+          "format" : "uuid"
+        }, {
           "name" : "uUUID",
-=======
-          "name" : "groupUUID",
->>>>>>> 1dcaa530
-          "in" : "path",
-          "required" : true,
-          "type" : "string",
-          "format" : "uuid"
-<<<<<<< HEAD
+          "in" : "path",
+          "required" : true,
+          "type" : "string",
+          "format" : "uuid"
         }, {
           "in" : "body",
           "name" : "Users",
@@ -1059,8 +2920,6 @@
           "schema" : {
             "$ref" : "#/definitions/User Register"
           }
-=======
->>>>>>> 1dcaa530
         } ],
         "responses" : {
           "200" : {
@@ -1073,1930 +2932,6 @@
         "security" : [ {
           "apiKeyAuth" : [ ]
         } ]
-      }
-    },
-<<<<<<< HEAD
-    "/api/v1/customers/{cUUID}/providers1" : {
-      "post" : {
-        "tags" : [ "Provider1" ],
-        "summary" : "createProvider",
-        "description" : "",
-        "operationId" : "create",
-=======
-    "/api/v1/customers/{cUUID}/alert_definition_groups/page" : {
-      "post" : {
-        "tags" : [ "Alert" ],
-        "summary" : "pageDefinitionGroups",
-        "description" : "",
-        "operationId" : "pageDefinitionGroups",
->>>>>>> 1dcaa530
-        "parameters" : [ {
-          "name" : "cUUID",
-          "in" : "path",
-          "required" : true,
-          "type" : "string",
-          "format" : "uuid"
-        }, {
-          "in" : "body",
-<<<<<<< HEAD
-          "name" : "CreateProviderRequest",
-          "required" : true,
-          "schema" : {
-            "$ref" : "#/definitions/Provider"
-=======
-          "name" : "PageDefinitionGroupsRequest",
-          "required" : true,
-          "schema" : {
-            "$ref" : "#/definitions/AlertDefinitionGroupPagedApiQuery"
->>>>>>> 1dcaa530
-          }
-        } ],
-        "responses" : {
-          "200" : {
-            "description" : "successful operation",
-            "schema" : {
-<<<<<<< HEAD
-              "$ref" : "#/definitions/YWTask"
-=======
-              "$ref" : "#/definitions/AlertDefinitionGroupPagedResponse"
->>>>>>> 1dcaa530
-            }
-          }
-        },
-        "security" : [ {
-          "apiKeyAuth" : [ ]
-        } ]
-      }
-    },
-<<<<<<< HEAD
-    "/api/v1/customers/{cUUID}/providers" : {
-      "get" : {
-        "tags" : [ "Provider1" ],
-        "summary" : "listProvider",
-        "description" : "",
-        "operationId" : "list",
-        "parameters" : [ {
-          "name" : "cUUID",
-          "in" : "path",
-          "required" : true,
-          "type" : "string",
-          "format" : "uuid"
-        } ],
-        "responses" : {
-          "200" : {
-            "description" : "successful operation",
-            "schema" : {
-              "type" : "array",
-              "items" : {
-                "$ref" : "#/definitions/Provider"
-              }
-            }
-          }
-        },
-        "security" : [ {
-          "apiKeyAuth" : [ ]
-        } ]
-      },
-      "post" : {
-        "tags" : [ "Provider" ],
-        "operationId" : "create",
-=======
-    "/api/v1/customers/{cUUID}/alert_definition_groups/list" : {
-      "post" : {
-        "tags" : [ "Alert" ],
-        "summary" : "listDefinitionGroups",
-        "description" : "",
-        "operationId" : "listDefinitionGroups",
->>>>>>> 1dcaa530
-        "parameters" : [ {
-          "name" : "cUUID",
-          "in" : "path",
-          "required" : true,
-          "type" : "string",
-          "format" : "uuid"
-<<<<<<< HEAD
-        } ],
-        "responses" : {
-          "default" : {
-            "description" : "successful operation"
-          }
-        },
-        "security" : [ {
-          "apiKeyAuth" : [ ]
-        } ]
-      }
-    },
-    "/api/v1/customers/{cUUID}/universe_resources" : {
-      "post" : {
-        "tags" : [ "UniverseInfo" ],
-        "summary" : "Api to get the resource estimate for a universe",
-        "description" : "Expects UniverseDefinitionTaskParams in request body and calculates the resource estimate for NodeDetailsSet in that.",
-        "operationId" : "getUniverseResources",
-        "parameters" : [ {
-          "name" : "cUUID",
-          "in" : "path",
-          "required" : true,
-          "type" : "string",
-          "format" : "uuid"
-=======
-        }, {
-          "in" : "body",
-          "name" : "ListGroupsRequest",
-          "required" : true,
-          "schema" : {
-            "$ref" : "#/definitions/AlertDefinitionGroupApiFilter"
-          }
->>>>>>> 1dcaa530
-        } ],
-        "responses" : {
-          "200" : {
-            "description" : "successful operation",
-            "schema" : {
-<<<<<<< HEAD
-              "$ref" : "#/definitions/UniverseResource"
-=======
-              "type" : "array",
-              "items" : {
-                "$ref" : "#/definitions/AlertDefinitionGroup"
-              }
->>>>>>> 1dcaa530
-            }
-          }
-        },
-        "security" : [ {
-          "apiKeyAuth" : [ ]
-        } ]
-      }
-    },
-<<<<<<< HEAD
-    "/api/v1/customers/{cUUID}/universes/{uniUUID}/status" : {
-      "get" : {
-        "tags" : [ "UniverseInfo" ],
-        "summary" : "Status of the Universe",
-        "description" : "This will return a Map of node name to its status in json format",
-        "operationId" : "universeStatus",
-=======
-    "/api/v1/customers/{cUUID}/alert_definition_groups" : {
-      "post" : {
-        "tags" : [ "Alert" ],
-        "summary" : "createDefinitionGroup",
-        "description" : "",
-        "operationId" : "createDefinitionGroup",
->>>>>>> 1dcaa530
-        "parameters" : [ {
-          "name" : "cUUID",
-          "in" : "path",
-          "required" : true,
-          "type" : "string",
-          "format" : "uuid"
-        }, {
-          "in" : "body",
-          "name" : "CreateGroupRequest",
-          "required" : true,
-          "schema" : {
-            "$ref" : "#/definitions/AlertDefinitionGroup"
-          }
-        } ],
-        "responses" : {
-          "200" : {
-            "description" : "successful operation",
-            "schema" : {
-              "$ref" : "#/definitions/AlertDefinitionGroup"
-            }
-          }
-        },
-        "security" : [ {
-          "apiKeyAuth" : [ ]
-        } ]
-      }
-    },
-<<<<<<< HEAD
-    "/api/v1/customers/{cUUID}/universes/{uniUUID}/health_check" : {
-      "get" : {
-        "tags" : [ "UniverseInfo" ],
-        "summary" : "health Check",
-        "description" : "",
-        "operationId" : "healthCheck",
-=======
-    "/api/v1/customers/{cUUID}/alert_receivers" : {
-      "get" : {
-        "tags" : [ "Alert" ],
-        "summary" : "listAlertReceivers",
-        "description" : "",
-        "operationId" : "listAlertReceivers",
->>>>>>> 1dcaa530
-        "parameters" : [ {
-          "name" : "cUUID",
-          "in" : "path",
-          "required" : true,
-          "type" : "string",
-          "format" : "uuid"
-        } ],
-        "responses" : {
-          "200" : {
-            "description" : "successful operation",
-            "schema" : {
-<<<<<<< HEAD
-              "type" : "object"
-=======
-              "type" : "array",
-              "items" : {
-                "$ref" : "#/definitions/AlertReceiver"
-              }
->>>>>>> 1dcaa530
-            }
-          }
-        },
-        "security" : [ {
-          "apiKeyAuth" : [ ]
-        } ]
-<<<<<<< HEAD
-      }
-    },
-    "/api/v1/customers/{cUUID}/cost" : {
-      "get" : {
-        "tags" : [ "UniverseInfo" ],
-        "summary" : "list universe cost for all universes",
-        "description" : "",
-        "operationId" : "universeListCost",
-=======
-      },
-      "post" : {
-        "tags" : [ "Alert" ],
-        "summary" : "createAlertReceiver",
-        "description" : "",
-        "operationId" : "createAlertReceiver",
->>>>>>> 1dcaa530
-        "parameters" : [ {
-          "name" : "cUUID",
-          "in" : "path",
-          "required" : true,
-          "type" : "string",
-          "format" : "uuid"
-<<<<<<< HEAD
-=======
-        }, {
-          "in" : "body",
-          "name" : "CreateAlertReceiverRequest",
-          "required" : true,
-          "schema" : {
-            "$ref" : "#/definitions/AlertReceiverFormData"
-          }
->>>>>>> 1dcaa530
-        } ],
-        "responses" : {
-          "200" : {
-            "description" : "successful operation",
-            "schema" : {
-<<<<<<< HEAD
-              "type" : "array",
-              "items" : {
-                "$ref" : "#/definitions/UniverseResource"
-              }
-=======
-              "$ref" : "#/definitions/AlertReceiver"
->>>>>>> 1dcaa530
-            }
-          }
-        },
-        "security" : [ {
-          "apiKeyAuth" : [ ]
-        } ]
-      }
-    },
-<<<<<<< HEAD
-    "/api/v1/customers/{cUUID}/universes/{uniUUID}/cost" : {
-      "get" : {
-        "tags" : [ "UniverseInfo" ],
-        "summary" : "universeCost",
-        "description" : "",
-        "operationId" : "universeCost",
-=======
-    "/api/v1/customers/{cUUID}/alert_receivers/{arcUUID}" : {
-      "get" : {
-        "tags" : [ "Alert" ],
-        "summary" : "getAlertReceiver",
-        "description" : "",
-        "operationId" : "getAlertReceiver",
->>>>>>> 1dcaa530
-        "parameters" : [ {
-          "name" : "cUUID",
-          "in" : "path",
-          "required" : true,
-          "type" : "string",
-          "format" : "uuid"
-        }, {
-          "name" : "arcUUID",
-          "in" : "path",
-          "required" : true,
-          "type" : "string",
-          "format" : "uuid"
-        } ],
-        "responses" : {
-          "200" : {
-            "description" : "successful operation",
-            "schema" : {
-<<<<<<< HEAD
-              "$ref" : "#/definitions/UniverseResource"
-=======
-              "$ref" : "#/definitions/AlertReceiver"
->>>>>>> 1dcaa530
-            }
-          }
-        },
-        "security" : [ {
-          "apiKeyAuth" : [ ]
-        } ]
-<<<<<<< HEAD
-      }
-    },
-    "/api/v1/customers/{cUUID}/universes/{uniUUID}/leader" : {
-      "get" : {
-        "tags" : [ "UniverseInfo" ],
-        "summary" : "getMasterLeaderIP",
-        "description" : "",
-        "operationId" : "getMasterLeaderIP",
-=======
-      },
-      "put" : {
-        "tags" : [ "Alert" ],
-        "summary" : "updateAlertReceiver",
-        "description" : "",
-        "operationId" : "updateAlertReceiver",
->>>>>>> 1dcaa530
-        "parameters" : [ {
-          "name" : "cUUID",
-          "in" : "path",
-          "required" : true,
-          "type" : "string",
-          "format" : "uuid"
-        }, {
-<<<<<<< HEAD
-          "name" : "uniUUID",
-=======
-          "name" : "arcUUID",
->>>>>>> 1dcaa530
-          "in" : "path",
-          "required" : true,
-          "type" : "string",
-          "format" : "uuid"
-<<<<<<< HEAD
-=======
-        }, {
-          "in" : "body",
-          "name" : "UpdateAlertReceiverRequest",
-          "required" : true,
-          "schema" : {
-            "$ref" : "#/definitions/AlertReceiverFormData"
-          }
->>>>>>> 1dcaa530
-        } ],
-        "responses" : {
-          "200" : {
-            "description" : "successful operation",
-            "schema" : {
-<<<<<<< HEAD
-              "type" : "object"
-=======
-              "$ref" : "#/definitions/AlertReceiver"
->>>>>>> 1dcaa530
-            }
-          }
-        },
-        "security" : [ {
-          "apiKeyAuth" : [ ]
-        } ]
-<<<<<<< HEAD
-      }
-    },
-    "/api/v1/customers/{cUUID}/universes/{uniUUID}/live_queries" : {
-      "get" : {
-        "tags" : [ "UniverseInfo" ],
-        "summary" : "getLiveQueries",
-        "description" : "",
-        "operationId" : "getLiveQueries",
-=======
-      },
-      "delete" : {
-        "tags" : [ "Alert" ],
-        "summary" : "deleteAlertReceiver",
-        "description" : "",
-        "operationId" : "deleteAlertReceiver",
->>>>>>> 1dcaa530
-        "parameters" : [ {
-          "name" : "cUUID",
-          "in" : "path",
-          "required" : true,
-          "type" : "string",
-          "format" : "uuid"
-        }, {
-          "name" : "arcUUID",
-          "in" : "path",
-          "required" : true,
-          "type" : "string",
-          "format" : "uuid"
-        } ],
-        "responses" : {
-          "200" : {
-            "description" : "successful operation",
-            "schema" : {
-<<<<<<< HEAD
-              "type" : "object"
-=======
-              "$ref" : "#/definitions/YWSuccess"
->>>>>>> 1dcaa530
-            }
-          }
-        },
-        "security" : [ {
-          "apiKeyAuth" : [ ]
-        } ]
-      }
-    },
-<<<<<<< HEAD
-    "/api/v1/customers/{cUUID}/universes/{uniUUID}/slow_queries" : {
-      "get" : {
-        "tags" : [ "UniverseInfo" ],
-        "summary" : "getSlowQueries",
-        "description" : "",
-        "operationId" : "getSlowQueries",
-=======
-    "/api/v1/customers/{cUUID}/alert_routes" : {
-      "get" : {
-        "tags" : [ "Alert" ],
-        "summary" : "listAlertRoutes",
-        "description" : "",
-        "operationId" : "listAlertRoutes",
->>>>>>> 1dcaa530
-        "parameters" : [ {
-          "name" : "cUUID",
-          "in" : "path",
-          "required" : true,
-          "type" : "string",
-          "format" : "uuid"
-<<<<<<< HEAD
-        }, {
-          "name" : "uniUUID",
-          "in" : "path",
-          "required" : true,
-          "type" : "string",
-          "format" : "uuid"
-=======
->>>>>>> 1dcaa530
-        } ],
-        "responses" : {
-          "200" : {
-            "description" : "successful operation",
-            "schema" : {
-<<<<<<< HEAD
-              "type" : "object"
-=======
-              "type" : "array",
-              "items" : {
-                "$ref" : "#/definitions/AlertRoute"
-              }
->>>>>>> 1dcaa530
-            }
-          }
-        },
-        "security" : [ {
-          "apiKeyAuth" : [ ]
-        } ]
-      },
-<<<<<<< HEAD
-      "delete" : {
-        "tags" : [ "UniverseInfo" ],
-        "summary" : "resetSlowQueries",
-        "description" : "",
-        "operationId" : "resetSlowQueries",
-=======
-      "post" : {
-        "tags" : [ "Alert" ],
-        "summary" : "createAlertRoute",
-        "description" : "",
-        "operationId" : "createAlertRoute",
->>>>>>> 1dcaa530
-        "parameters" : [ {
-          "name" : "cUUID",
-          "in" : "path",
-          "required" : true,
-          "type" : "string",
-          "format" : "uuid"
-        }, {
-<<<<<<< HEAD
-          "name" : "uniUUID",
-          "in" : "path",
-=======
-          "in" : "body",
-          "name" : "CreateAlertRouteRequest",
->>>>>>> 1dcaa530
-          "required" : true,
-          "schema" : {
-            "$ref" : "#/definitions/AlertRouteFormData"
-          }
-        } ],
-        "responses" : {
-          "200" : {
-            "description" : "successful operation",
-            "schema" : {
-<<<<<<< HEAD
-              "type" : "object"
-=======
-              "$ref" : "#/definitions/AlertRoute"
->>>>>>> 1dcaa530
-            }
-          }
-        },
-        "security" : [ {
-          "apiKeyAuth" : [ ]
-        } ]
-      }
-    },
-<<<<<<< HEAD
-    "/api/v1/customers/{cUUID}/universes/{uniUUID}/{nodeName}/download_logs" : {
-      "get" : {
-        "tags" : [ "UniverseInfo" ],
-        "operationId" : "downloadNodeLogs",
-=======
-    "/api/v1/customers/{cUUID}/alert_routes/{artUUID}" : {
-      "get" : {
-        "tags" : [ "Alert" ],
-        "summary" : "getAlertRoute",
-        "description" : "",
-        "operationId" : "getAlertRoute",
->>>>>>> 1dcaa530
-        "parameters" : [ {
-          "name" : "cUUID",
-          "in" : "path",
-          "required" : true,
-          "type" : "string",
-          "format" : "uuid"
-        }, {
-<<<<<<< HEAD
-          "name" : "uniUUID",
-=======
-          "name" : "artUUID",
->>>>>>> 1dcaa530
-          "in" : "path",
-          "required" : true,
-          "type" : "string",
-          "format" : "uuid"
-<<<<<<< HEAD
-        }, {
-          "name" : "nodeName",
-          "in" : "path",
-          "required" : true,
-          "type" : "string"
-        } ],
-        "responses" : {
-          "default" : {
-            "description" : "successful operation"
-=======
-        } ],
-        "responses" : {
-          "200" : {
-            "description" : "successful operation",
-            "schema" : {
-              "$ref" : "#/definitions/AlertRoute"
-            }
->>>>>>> 1dcaa530
-          }
-        },
-        "security" : [ {
-          "apiKeyAuth" : [ ]
-        } ]
-<<<<<<< HEAD
-      }
-    },
-    "/api/v1/customers/{cUUID}/universe_configure" : {
-      "post" : {
-        "tags" : [ "Universe" ],
-        "summary" : "configure the universe parameters",
-        "description" : "This API builds the new universe definition task parameters by merging the input UserIntent with the current taskParams and returns the resulting task parameters in a serialized form",
-        "operationId" : "configure",
-=======
-      },
-      "put" : {
-        "tags" : [ "Alert" ],
-        "summary" : "updateAlertRoute",
-        "description" : "",
-        "operationId" : "updateAlertRoute",
->>>>>>> 1dcaa530
-        "parameters" : [ {
-          "name" : "cUUID",
-          "in" : "path",
-          "required" : true,
-          "type" : "string",
-          "format" : "uuid"
-<<<<<<< HEAD
-=======
-        }, {
-          "name" : "artUUID",
-          "in" : "path",
-          "required" : true,
-          "type" : "string",
-          "format" : "uuid"
-        }, {
-          "in" : "body",
-          "name" : "UpdateAlertRouteRequest",
-          "required" : true,
-          "schema" : {
-            "$ref" : "#/definitions/AlertRouteFormData"
-          }
->>>>>>> 1dcaa530
-        } ],
-        "responses" : {
-          "200" : {
-            "description" : "successful operation",
-            "schema" : {
-<<<<<<< HEAD
-              "$ref" : "#/definitions/Universe task"
-            }
-          }
-        },
-        "security" : [ {
-          "apiKeyAuth" : [ ]
-        } ]
-      }
-    },
-    "/api/v1/customers/{cUUID}/universes/{uniUUID}" : {
-      "get" : {
-        "tags" : [ "Universe" ],
-        "summary" : "getUniverse",
-        "description" : "",
-        "operationId" : "index",
-        "parameters" : [ {
-          "name" : "cUUID",
-          "in" : "path",
-          "required" : true,
-          "type" : "string",
-          "format" : "uuid"
-        }, {
-          "name" : "uniUUID",
-          "in" : "path",
-          "required" : true,
-          "type" : "string",
-          "format" : "uuid"
-        } ],
-        "responses" : {
-          "200" : {
-            "description" : "successful operation",
-            "schema" : {
-              "$ref" : "#/definitions/UniverseResp"
-=======
-              "$ref" : "#/definitions/AlertRoute"
->>>>>>> 1dcaa530
-            }
-          }
-        },
-        "security" : [ {
-          "apiKeyAuth" : [ ]
-        } ]
-      },
-<<<<<<< HEAD
-      "put" : {
-        "tags" : [ "Universe" ],
-        "summary" : "updateUniverse",
-        "description" : "",
-        "operationId" : "update",
-=======
-      "delete" : {
-        "tags" : [ "Alert" ],
-        "summary" : "deleteAlertRoute",
-        "description" : "",
-        "operationId" : "deleteAlertRoute",
->>>>>>> 1dcaa530
-        "parameters" : [ {
-          "name" : "cUUID",
-          "in" : "path",
-          "required" : true,
-          "type" : "string",
-          "format" : "uuid"
-        }, {
-<<<<<<< HEAD
-          "name" : "uniUUID",
-          "in" : "path",
-          "required" : true,
-          "type" : "string",
-          "format" : "uuid"
-        }, {
-          "in" : "body",
-          "name" : "univ_def",
-          "description" : "univ definition",
-          "required" : true,
-          "schema" : {
-            "$ref" : "#/definitions/Universe task"
-          }
-=======
-          "name" : "artUUID",
-          "in" : "path",
-          "required" : true,
-          "type" : "string",
-          "format" : "uuid"
->>>>>>> 1dcaa530
-        } ],
-        "responses" : {
-          "200" : {
-            "description" : "successful operation",
-            "schema" : {
-              "$ref" : "#/definitions/UniverseResp"
-            }
-          }
-        },
-        "security" : [ {
-          "apiKeyAuth" : [ ]
-        } ]
-<<<<<<< HEAD
-      },
-      "delete" : {
-        "tags" : [ "Universe" ],
-        "summary" : "Destroy the universe",
-        "description" : "",
-        "operationId" : "destroy",
-=======
-      }
-    },
-    "/api/v1/customers/{cUUID}/alerts" : {
-      "get" : {
-        "tags" : [ "Alert" ],
-        "summary" : "listAlerts",
-        "description" : "",
-        "operationId" : "list",
->>>>>>> 1dcaa530
-        "parameters" : [ {
-          "name" : "cUUID",
-          "in" : "path",
-          "required" : true,
-          "type" : "string",
-          "format" : "uuid"
-        }, {
-          "name" : "uniUUID",
-          "in" : "path",
-          "required" : true,
-          "type" : "string",
-          "format" : "uuid"
-        }, {
-          "name" : "isForceDelete",
-          "in" : "query",
-          "required" : false,
-          "type" : "boolean",
-          "default" : false
-        }, {
-          "name" : "isDeleteBackups",
-          "in" : "query",
-          "required" : false,
-          "type" : "boolean",
-          "default" : false
-        } ],
-        "responses" : {
-          "200" : {
-            "description" : "successful operation",
-            "schema" : {
-<<<<<<< HEAD
-              "$ref" : "#/definitions/YWTask"
-=======
-              "type" : "array",
-              "items" : {
-                "$ref" : "#/definitions/Alert"
-              }
->>>>>>> 1dcaa530
-            }
-          }
-        },
-        "security" : [ {
-          "apiKeyAuth" : [ ]
-        } ]
-      }
-    },
-<<<<<<< HEAD
-    "/api/v1/customers/{cUUID}/universes/find" : {
-      "get" : {
-        "tags" : [ "Universe" ],
-        "operationId" : "find",
-=======
-    "/api/v1/customers/{cUUID}/universes/{uniUUID}" : {
-      "get" : {
-        "tags" : [ "Universe" ],
-        "summary" : "getUniverse",
-        "description" : "",
-        "operationId" : "index",
->>>>>>> 1dcaa530
-        "parameters" : [ {
-          "name" : "cUUID",
-          "in" : "path",
-          "required" : true,
-          "type" : "string",
-          "format" : "uuid"
-        }, {
-          "name" : "name",
-          "in" : "query",
-          "required" : false,
-          "type" : "string"
-        } ],
-        "responses" : {
-<<<<<<< HEAD
-          "default" : {
-            "description" : "successful operation"
-=======
-          "200" : {
-            "description" : "successful operation",
-            "schema" : {
-              "$ref" : "#/definitions/UniverseResp"
-            }
->>>>>>> 1dcaa530
-          }
-        },
-        "security" : [ {
-          "apiKeyAuth" : [ ]
-<<<<<<< HEAD
-        } ],
-        "deprecated" : true
-      }
-    },
-    "/api/v1/customers/{cUUID}/universes" : {
-      "get" : {
-        "tags" : [ "Universe" ],
-        "summary" : "List Universes",
-        "description" : "",
-        "operationId" : "list",
-=======
-        } ]
-      },
-      "delete" : {
-        "tags" : [ "Universe" ],
-        "summary" : "Destroy the universe",
-        "description" : "",
-        "operationId" : "destroy",
->>>>>>> 1dcaa530
-        "parameters" : [ {
-          "name" : "cUUID",
-          "in" : "path",
-          "required" : true,
-          "type" : "string",
-          "format" : "uuid"
-        }, {
-          "name" : "name",
-          "in" : "query",
-          "required" : false,
-          "type" : "string",
-<<<<<<< HEAD
-          "default" : "null"
-=======
-          "format" : "uuid"
-        }, {
-          "name" : "isForceDelete",
-          "in" : "query",
-          "required" : false,
-          "type" : "boolean",
-          "default" : false
-        }, {
-          "name" : "isDeleteBackups",
-          "in" : "query",
-          "required" : false,
-          "type" : "boolean",
-          "default" : false
->>>>>>> 1dcaa530
-        } ],
-        "responses" : {
-          "200" : {
-            "description" : "successful operation",
-            "schema" : {
-<<<<<<< HEAD
-              "type" : "array",
-              "items" : {
-                "$ref" : "#/definitions/UniverseResp"
-              }
-=======
-              "$ref" : "#/definitions/YWTask"
->>>>>>> 1dcaa530
-            }
-          }
-        },
-        "security" : [ {
-          "apiKeyAuth" : [ ]
-        } ]
-<<<<<<< HEAD
-      },
-      "post" : {
-        "tags" : [ "Universe" ],
-        "summary" : "Create a YugaByte Universe",
-        "description" : "",
-        "operationId" : "create",
-=======
-      }
-    },
-    "/api/v1/customers/{cUUID}/universes" : {
-      "get" : {
-        "tags" : [ "Universe" ],
-        "summary" : "List Universes",
-        "description" : "",
-        "operationId" : "list",
->>>>>>> 1dcaa530
-        "parameters" : [ {
-          "name" : "cUUID",
-          "in" : "path",
-          "required" : true,
-          "type" : "string",
-          "format" : "uuid"
-        }, {
-<<<<<<< HEAD
-          "in" : "body",
-          "name" : "univ_def",
-          "description" : "univ definition",
-          "required" : true,
-          "schema" : {
-            "$ref" : "#/definitions/Universe task"
-          }
-=======
-          "name" : "name",
-          "in" : "query",
-          "required" : false,
-          "type" : "string",
-          "default" : "null"
->>>>>>> 1dcaa530
-        } ],
-        "responses" : {
-          "200" : {
-            "description" : "successful operation",
-            "schema" : {
-<<<<<<< HEAD
-              "$ref" : "#/definitions/UniverseResp"
-=======
-              "type" : "array",
-              "items" : {
-                "$ref" : "#/definitions/UniverseResp"
-              }
->>>>>>> 1dcaa530
-            }
-          }
-        },
-        "security" : [ {
-          "apiKeyAuth" : [ ]
-        } ]
-      }
-    },
-<<<<<<< HEAD
-    "/api/v1/customers/{cUUID}/universes/{uniUUID}/upgrade" : {
-      "post" : {
-        "tags" : [ "Universe" ],
-        "summary" : "Upgrade  the universe",
-        "description" : "",
-        "operationId" : "upgrade",
-=======
-    "/api/v1/customers/{cUUID}/universes/{uniUUID}/status" : {
-      "get" : {
-        "tags" : [ "UniverseInfo" ],
-        "summary" : "Status of the Universe",
-        "description" : "This will return a Map of node name to its status in json format",
-        "operationId" : "universeStatus",
->>>>>>> 1dcaa530
-        "parameters" : [ {
-          "name" : "cUUID",
-          "in" : "path",
-          "required" : true,
-          "type" : "string",
-          "format" : "uuid"
-        }, {
-          "name" : "uniUUID",
-          "in" : "path",
-          "required" : true,
-          "type" : "string",
-          "format" : "uuid"
-        }, {
-          "in" : "body",
-          "name" : "upgrade_params",
-          "description" : "upgrade params",
-          "required" : true,
-          "schema" : {
-            "$ref" : "#/definitions/Universe task"
-          }
-        } ],
-        "responses" : {
-          "200" : {
-            "description" : "successful operation",
-            "schema" : {
-<<<<<<< HEAD
-              "$ref" : "#/definitions/YWTask"
-=======
-              "type" : "object",
-              "additionalProperties" : {
-                "type" : "object"
-              }
->>>>>>> 1dcaa530
-            }
-          }
-        },
-        "security" : [ {
-          "apiKeyAuth" : [ ]
-        } ]
-      }
-    },
-<<<<<<< HEAD
-    "/api/v1/customers/{cUUID}/universes/{uniUUID}/disk_update" : {
-      "post" : {
-        "tags" : [ "Universe" ],
-        "summary" : "updateDiskSize",
-        "description" : "",
-        "operationId" : "updateDiskSize",
-=======
-    "/api/v1/customers/{cUUID}/universes/{uniUUID}/health_check" : {
-      "get" : {
-        "tags" : [ "UniverseInfo" ],
-        "summary" : "health Check",
-        "description" : "",
-        "operationId" : "healthCheck",
->>>>>>> 1dcaa530
-        "parameters" : [ {
-          "name" : "cUUID",
-          "in" : "path",
-          "required" : true,
-          "type" : "string",
-          "format" : "uuid"
-        }, {
-          "name" : "uniUUID",
-          "in" : "path",
-          "required" : true,
-          "type" : "string",
-          "format" : "uuid"
-<<<<<<< HEAD
-        }, {
-          "in" : "body",
-          "name" : "univ_def",
-          "description" : "univ definition",
-          "required" : true,
-          "schema" : {
-            "$ref" : "#/definitions/Universe task"
-          }
-=======
->>>>>>> 1dcaa530
-        } ],
-        "responses" : {
-          "200" : {
-            "description" : "successful operation",
-            "schema" : {
-<<<<<<< HEAD
-              "$ref" : "#/definitions/YWTask"
-=======
-              "type" : "object"
->>>>>>> 1dcaa530
-            }
-          }
-        },
-        "security" : [ {
-          "apiKeyAuth" : [ ]
-        } ]
-      }
-    },
-<<<<<<< HEAD
-    "/api/v1/customers/{cUUID}/universes/{uniUUID}/cluster" : {
-      "post" : {
-        "tags" : [ "Universe" ],
-        "summary" : "clusterCreate",
-        "description" : "",
-        "operationId" : "clusterCreate",
-=======
-    "/api/v1/customers/{cUUID}/cost" : {
-      "get" : {
-        "tags" : [ "UniverseInfo" ],
-        "summary" : "list universe cost for all universes",
-        "description" : "",
-        "operationId" : "universeListCost",
->>>>>>> 1dcaa530
-        "parameters" : [ {
-          "name" : "cUUID",
-          "in" : "path",
-          "required" : true,
-          "type" : "string",
-          "format" : "uuid"
-<<<<<<< HEAD
-        }, {
-          "name" : "uniUUID",
-          "in" : "path",
-          "required" : true,
-          "type" : "string",
-          "format" : "uuid"
-        }, {
-          "in" : "body",
-          "name" : "univ_def",
-          "description" : "univ definition",
-          "required" : true,
-          "schema" : {
-            "$ref" : "#/definitions/Universe task"
-          }
-=======
->>>>>>> 1dcaa530
-        } ],
-        "responses" : {
-          "200" : {
-            "description" : "successful operation",
-            "schema" : {
-<<<<<<< HEAD
-              "$ref" : "#/definitions/UniverseResp"
-=======
-              "type" : "array",
-              "items" : {
-                "$ref" : "#/definitions/UniverseResourceDetails"
-              }
->>>>>>> 1dcaa530
-            }
-          }
-        },
-        "security" : [ {
-          "apiKeyAuth" : [ ]
-        } ]
-      }
-    },
-<<<<<<< HEAD
-    "/api/v1/customers/{cUUID}/universes/{uniUUID}/cluster/{clustUUID}" : {
-      "delete" : {
-        "tags" : [ "Universe" ],
-        "summary" : "clusterDelete",
-        "description" : "",
-        "operationId" : "clusterDelete",
-=======
-    "/api/v1/customers/{cUUID}/universes/{uniUUID}/cost" : {
-      "get" : {
-        "tags" : [ "UniverseInfo" ],
-        "summary" : "universeCost",
-        "description" : "",
-        "operationId" : "universeCost",
->>>>>>> 1dcaa530
-        "parameters" : [ {
-          "name" : "cUUID",
-          "in" : "path",
-          "required" : true,
-          "type" : "string",
-          "format" : "uuid"
-        }, {
-          "name" : "uniUUID",
-          "in" : "path",
-          "required" : true,
-          "type" : "string",
-          "format" : "uuid"
-        }, {
-          "name" : "clustUUID",
-          "in" : "path",
-          "required" : true,
-          "type" : "string",
-          "format" : "uuid"
-        }, {
-          "name" : "isForceDelete",
-          "in" : "query",
-          "required" : false,
-          "type" : "boolean",
-          "default" : false
-        } ],
-        "responses" : {
-          "200" : {
-            "description" : "successful operation",
-            "schema" : {
-              "$ref" : "#/definitions/UniverseResourceDetails"
-            }
-          }
-        },
-        "security" : [ {
-          "apiKeyAuth" : [ ]
-        } ]
-      }
-    },
-<<<<<<< HEAD
-    "/api/v1/customers/{cUUID}/alerts/acknowledge" : {
-      "post" : {
-        "tags" : [ "Alert" ],
-        "summary" : "acknowledgeAlerts",
-        "description" : "",
-        "operationId" : "acknowledge",
-=======
-    "/api/v1/customers/{cUUID}/universes/{uniUUID}/leader" : {
-      "get" : {
-        "tags" : [ "UniverseInfo" ],
-        "summary" : "getMasterLeaderIP",
-        "description" : "",
-        "operationId" : "getMasterLeaderIP",
->>>>>>> 1dcaa530
-        "parameters" : [ {
-          "name" : "cUUID",
-          "in" : "path",
-          "required" : true,
-          "type" : "string",
-          "format" : "uuid"
-        }, {
-          "in" : "body",
-          "name" : "AcknowledgeAlertsRequest",
-          "required" : true,
-          "schema" : {
-            "$ref" : "#/definitions/AlertApiFilter"
-          }
-        } ],
-        "responses" : {
-          "200" : {
-            "description" : "successful operation",
-            "schema" : {
-<<<<<<< HEAD
-              "type" : "array",
-              "items" : {
-                "$ref" : "#/definitions/Alert"
-              }
-=======
-              "type" : "object"
->>>>>>> 1dcaa530
-            }
-          }
-        },
-        "security" : [ {
-          "apiKeyAuth" : [ ]
-        } ]
-      }
-    },
-<<<<<<< HEAD
-    "/api/v1/customers/{cUUID}/alerts" : {
-      "get" : {
-        "tags" : [ "Alert" ],
-        "summary" : "listAlerts",
-        "description" : "",
-        "operationId" : "list",
-=======
-    "/api/v1/customers/{cUUID}/universes/{uniUUID}/live_queries" : {
-      "get" : {
-        "tags" : [ "UniverseInfo" ],
-        "summary" : "getLiveQueries",
-        "description" : "",
-        "operationId" : "getLiveQueries",
->>>>>>> 1dcaa530
-        "parameters" : [ {
-          "name" : "cUUID",
-          "in" : "path",
-          "required" : true,
-          "type" : "string",
-          "format" : "uuid"
-        } ],
-        "responses" : {
-          "200" : {
-            "description" : "successful operation",
-            "schema" : {
-              "type" : "array",
-              "items" : {
-                "$ref" : "#/definitions/Alert"
-              }
-            }
-          }
-        },
-        "security" : [ {
-          "apiKeyAuth" : [ ]
-        } ]
-      }
-    },
-<<<<<<< HEAD
-    "/api/v1/customers/{cUUID}/alerts/active" : {
-      "get" : {
-        "tags" : [ "Alert" ],
-        "summary" : "listActiveAlerts",
-        "description" : "",
-        "operationId" : "listActive",
-=======
-    "/api/v1/customers/{cUUID}/universes/{uniUUID}/slow_queries" : {
-      "get" : {
-        "tags" : [ "UniverseInfo" ],
-        "summary" : "getSlowQueries",
-        "description" : "",
-        "operationId" : "getSlowQueries",
->>>>>>> 1dcaa530
-        "parameters" : [ {
-          "name" : "cUUID",
-          "in" : "path",
-          "required" : true,
-          "type" : "string",
-          "format" : "uuid"
-        } ],
-        "responses" : {
-          "200" : {
-            "description" : "successful operation",
-            "schema" : {
-<<<<<<< HEAD
-              "type" : "array",
-              "items" : {
-                "$ref" : "#/definitions/Alert"
-              }
-=======
-              "type" : "object"
->>>>>>> 1dcaa530
-            }
-          }
-        },
-        "security" : [ {
-          "apiKeyAuth" : [ ]
-        } ]
-<<<<<<< HEAD
-      }
-    },
-    "/api/v1/customers/{cUUID}/alerts/page" : {
-      "post" : {
-        "tags" : [ "Alert" ],
-        "summary" : "pageAlerts",
-        "description" : "",
-        "operationId" : "pageAlerts",
-=======
-      },
-      "delete" : {
-        "tags" : [ "UniverseInfo" ],
-        "summary" : "resetSlowQueries",
-        "description" : "",
-        "operationId" : "resetSlowQueries",
->>>>>>> 1dcaa530
-        "parameters" : [ {
-          "name" : "cUUID",
-          "in" : "path",
-          "required" : true,
-          "type" : "string",
-          "format" : "uuid"
-        }, {
-          "in" : "body",
-          "name" : "PageAlertsRequest",
-          "required" : true,
-          "schema" : {
-            "$ref" : "#/definitions/AlertPagedApiQuery"
-          }
-        } ],
-        "responses" : {
-          "200" : {
-            "description" : "successful operation",
-            "schema" : {
-<<<<<<< HEAD
-              "$ref" : "#/definitions/AlertPagedResponse"
-=======
-              "type" : "object"
->>>>>>> 1dcaa530
-            }
-          }
-        },
-        "security" : [ {
-          "apiKeyAuth" : [ ]
-        } ]
-      }
-    },
-<<<<<<< HEAD
-    "/api/v1/customers/{cUUID}/alert_definition_templates" : {
-      "post" : {
-        "tags" : [ "Alert" ],
-        "summary" : "listDefinitionGroupTemplates",
-        "description" : "",
-        "operationId" : "listDefinitionGroupTemplates",
-=======
-    "/api/v1/customers/{cUUID}/universes/{uniUUID}/{nodeName}/download_logs" : {
-      "get" : {
-        "tags" : [ "UniverseInfo" ],
-        "operationId" : "downloadNodeLogs",
->>>>>>> 1dcaa530
-        "parameters" : [ {
-          "name" : "cUUID",
-          "in" : "path",
-          "required" : true,
-          "type" : "string",
-          "format" : "uuid"
-        }, {
-          "in" : "body",
-          "name" : "ListTemplatesRequest",
-          "required" : true,
-<<<<<<< HEAD
-          "schema" : {
-            "$ref" : "#/definitions/AlertDefinitionTemplateApiFilter"
-          }
-        } ],
-        "responses" : {
-          "200" : {
-            "description" : "successful operation",
-            "schema" : {
-              "type" : "array",
-              "items" : {
-                "$ref" : "#/definitions/AlertDefinitionGroup"
-              }
-            }
-=======
-          "type" : "string",
-          "format" : "uuid"
-        }, {
-          "name" : "nodeName",
-          "in" : "path",
-          "required" : true,
-          "type" : "string"
-        } ],
-        "responses" : {
-          "default" : {
-            "description" : "successful operation"
->>>>>>> 1dcaa530
-          }
-        },
-        "security" : [ {
-          "apiKeyAuth" : [ ]
-        } ]
-      }
-    },
-<<<<<<< HEAD
-    "/api/v1/customers/{cUUID}/alert_definition_groups/{groupUUID}" : {
-      "get" : {
-        "tags" : [ "Alert" ],
-        "summary" : "getDefinitionGroup",
-        "description" : "",
-        "operationId" : "getDefinitionGroup",
-=======
-    "/universes/{uniUUID}/proxy/{proxyUrl}" : {
-      "get" : {
-        "operationId" : "proxyRequest",
->>>>>>> 1dcaa530
-        "parameters" : [ {
-          "name" : "uniUUID",
-          "in" : "path",
-          "required" : true,
-          "type" : "string",
-          "format" : "uuid"
-        }, {
-<<<<<<< HEAD
-          "name" : "groupUUID",
-          "in" : "path",
-=======
-          "name" : "proxyUrl",
-          "in" : "path",
-          "required" : true,
-          "type" : "string"
-        } ],
-        "responses" : {
-          "default" : {
-            "description" : "successful operation"
-          }
-        }
-      }
-    },
-    "/api/v1/logout" : {
-      "get" : {
-        "operationId" : "logout",
-        "parameters" : [ ],
-        "responses" : {
-          "default" : {
-            "description" : "successful operation"
-          }
-        }
-      }
-    },
-    "/api/v1/login" : {
-      "post" : {
-        "summary" : "login",
-        "description" : "",
-        "operationId" : "login",
-        "parameters" : [ {
-          "in" : "body",
-          "name" : "loginFormData",
-          "description" : "login form data",
->>>>>>> 1dcaa530
-          "required" : true,
-          "schema" : {
-            "$ref" : "#/definitions/CustomerLoginFormData"
-          }
-        } ],
-        "responses" : {
-          "200" : {
-            "description" : "successful operation",
-            "schema" : {
-<<<<<<< HEAD
-              "$ref" : "#/definitions/AlertDefinitionGroup"
-            }
-          }
-        },
-        "security" : [ {
-          "apiKeyAuth" : [ ]
-        } ]
-      },
-      "put" : {
-        "tags" : [ "Alert" ],
-        "summary" : "updateDefinitionGroup",
-        "description" : "",
-        "operationId" : "updateDefinitionGroup",
-        "parameters" : [ {
-          "name" : "cUUID",
-          "in" : "path",
-          "required" : true,
-          "type" : "string",
-          "format" : "uuid"
-        }, {
-          "name" : "groupUUID",
-          "in" : "path",
-          "required" : true,
-          "type" : "string",
-          "format" : "uuid"
-        }, {
-          "in" : "body",
-          "name" : "UpdateGroupRequest",
-          "required" : true,
-          "schema" : {
-            "$ref" : "#/definitions/AlertDefinitionGroup"
-          }
-        } ],
-=======
-              "type" : "object"
-            }
-          }
-        }
-      }
-    },
-    "/api/v1/insecure_login" : {
-      "get" : {
-        "summary" : "insecureLogin",
-        "description" : "",
-        "operationId" : "insecure_login",
-        "parameters" : [ ],
-        "responses" : {
-          "200" : {
-            "description" : "successful operation",
-            "schema" : {
-              "type" : "object"
-            }
-          }
-        }
-      }
-    },
-    "/api/v1/platform_config" : {
-      "get" : {
-        "operationId" : "getPlatformConfig",
-        "parameters" : [ ],
-        "responses" : {
-          "default" : {
-            "description" : "successful operation"
-          }
-        }
-      }
-    },
-    "/api/v1/third_party_login" : {
-      "get" : {
-        "operationId" : "thirdPartyLogin",
-        "parameters" : [ ],
->>>>>>> 1dcaa530
-        "responses" : {
-          "200" : {
-            "description" : "successful operation",
-            "schema" : {
-              "$ref" : "#/definitions/AlertDefinitionGroup"
-            }
-          }
-<<<<<<< HEAD
-        },
-        "security" : [ {
-          "apiKeyAuth" : [ ]
-        } ]
-      },
-      "delete" : {
-        "tags" : [ "Alert" ],
-        "summary" : "deleteDefinitionGroup",
-        "description" : "",
-        "operationId" : "deleteDefinitionGroup",
-=======
-        }
-      }
-    },
-    "/api/v1/customers/{cUUID}/security" : {
-      "put" : {
-        "operationId" : "set_security",
->>>>>>> 1dcaa530
-        "parameters" : [ {
-          "name" : "cUUID",
-          "in" : "path",
-          "required" : true,
-          "type" : "string",
-          "format" : "uuid"
-<<<<<<< HEAD
-        }, {
-          "name" : "groupUUID",
-          "in" : "path",
-          "required" : true,
-          "type" : "string",
-          "format" : "uuid"
-=======
->>>>>>> 1dcaa530
-        } ],
-        "responses" : {
-          "200" : {
-            "description" : "successful operation",
-            "schema" : {
-              "$ref" : "#/definitions/YWSuccess"
-            }
-          }
-        },
-        "security" : [ {
-          "apiKeyAuth" : [ ]
-        } ]
-      }
-    },
-<<<<<<< HEAD
-    "/api/v1/customers/{cUUID}/alert_definition_groups/page" : {
-      "post" : {
-        "tags" : [ "Alert" ],
-        "summary" : "pageDefinitionGroups",
-        "description" : "",
-        "operationId" : "pageDefinitionGroups",
-=======
-    "/api/v1/customers/{cUUID}/api_token" : {
-      "put" : {
-        "summary" : "apiToken",
-        "description" : "",
-        "operationId" : "api_token",
->>>>>>> 1dcaa530
-        "parameters" : [ {
-          "name" : "cUUID",
-          "in" : "path",
-          "required" : true,
-          "type" : "string",
-          "format" : "uuid"
-<<<<<<< HEAD
-        }, {
-          "in" : "body",
-          "name" : "PageDefinitionGroupsRequest",
-          "required" : true,
-          "schema" : {
-            "$ref" : "#/definitions/AlertDefinitionGroupPagedApiQuery"
-          }
-=======
->>>>>>> 1dcaa530
-        } ],
-        "responses" : {
-          "200" : {
-            "description" : "successful operation",
-            "schema" : {
-<<<<<<< HEAD
-              "$ref" : "#/definitions/AlertDefinitionGroupPagedResponse"
-            }
-          }
-        },
-        "security" : [ {
-          "apiKeyAuth" : [ ]
-        } ]
-      }
-    },
-    "/api/v1/customers/{cUUID}/alert_definition_groups/list" : {
-      "post" : {
-        "tags" : [ "Alert" ],
-        "summary" : "listDefinitionGroups",
-        "description" : "",
-        "operationId" : "listDefinitionGroups",
-=======
-              "type" : "object"
-            }
-          }
-        }
-      }
-    },
-    "/api/v1/customer_count" : {
-      "get" : {
-        "operationId" : "customerCount",
-        "parameters" : [ ],
-        "responses" : {
-          "default" : {
-            "description" : "successful operation"
-          }
-        }
-      }
-    },
-    "/api/v1/app_version" : {
-      "get" : {
-        "operationId" : "appVersion",
-        "parameters" : [ ],
-        "responses" : {
-          "default" : {
-            "description" : "successful operation"
-          }
-        }
-      }
-    },
-    "/api/v1/logs/{maxLines}" : {
-      "get" : {
-        "operationId" : "getLogs",
-        "parameters" : [ {
-          "name" : "maxLines",
-          "in" : "path",
-          "required" : true,
-          "type" : "integer",
-          "format" : "int32"
-        } ],
-        "responses" : {
-          "default" : {
-            "description" : "successful operation"
-          }
-        }
-      }
-    },
-    "/api/v1/ui_theme" : {
-      "get" : {
-        "operationId" : "getUITheme",
-        "parameters" : [ ],
-        "responses" : {
-          "default" : {
-            "description" : "successful operation"
-          }
-        }
-      }
-    },
-    "/api/v1/register" : {
-      "post" : {
-        "operationId" : "register",
-        "parameters" : [ ],
-        "responses" : {
-          "default" : {
-            "description" : "successful operation"
-          }
-        }
-      }
-    },
-    "/api/v1/customers/{cUUID}/providers/{pUUID}/regions/{rUUID}/zones/{azUUID}" : {
-      "delete" : {
-        "tags" : [ "AvailabilityZone" ],
-        "summary" : "deleteAZ",
-        "description" : "",
-        "operationId" : "delete",
->>>>>>> 1dcaa530
-        "parameters" : [ {
-          "name" : "cUUID",
-          "in" : "path",
-          "required" : true,
-          "type" : "string",
-          "format" : "uuid"
-        }, {
-<<<<<<< HEAD
-          "in" : "body",
-          "name" : "ListGroupsRequest",
-=======
-          "name" : "pUUID",
-          "in" : "path",
-          "required" : true,
-          "type" : "string",
-          "format" : "uuid"
-        }, {
-          "name" : "rUUID",
-          "in" : "path",
-          "required" : true,
-          "type" : "string",
-          "format" : "uuid"
-        }, {
-          "name" : "azUUID",
-          "in" : "path",
->>>>>>> 1dcaa530
-          "required" : true,
-          "schema" : {
-            "$ref" : "#/definitions/AlertDefinitionGroupApiFilter"
-          }
-        } ],
-        "responses" : {
-          "200" : {
-            "description" : "successful operation",
-            "schema" : {
-<<<<<<< HEAD
-              "type" : "array",
-              "items" : {
-                "$ref" : "#/definitions/AlertDefinitionGroup"
-              }
-=======
-              "type" : "object"
->>>>>>> 1dcaa530
-            }
-          }
-        },
-        "security" : [ {
-          "apiKeyAuth" : [ ]
-        } ]
-      }
-    },
-<<<<<<< HEAD
-    "/api/v1/customers/{cUUID}/alert_definition_groups" : {
-      "post" : {
-        "tags" : [ "Alert" ],
-        "summary" : "createDefinitionGroup",
-        "description" : "",
-        "operationId" : "createDefinitionGroup",
-=======
-    "/api/v1/customers/{cUUID}/providers/{pUUID}/regions/{rUUID}/zones" : {
-      "get" : {
-        "tags" : [ "AvailabilityZone" ],
-        "summary" : "listAZ",
-        "description" : "",
-        "operationId" : "list",
->>>>>>> 1dcaa530
-        "parameters" : [ {
-          "name" : "cUUID",
-          "in" : "path",
-          "required" : true,
-          "type" : "string",
-          "format" : "uuid"
-        }, {
-<<<<<<< HEAD
-          "in" : "body",
-          "name" : "CreateGroupRequest",
-          "required" : true,
-          "schema" : {
-            "$ref" : "#/definitions/AlertDefinitionGroup"
-          }
-=======
-          "name" : "pUUID",
-          "in" : "path",
-          "required" : true,
-          "type" : "string",
-          "format" : "uuid"
-        }, {
-          "name" : "rUUID",
-          "in" : "path",
-          "required" : true,
-          "type" : "string",
-          "format" : "uuid"
->>>>>>> 1dcaa530
-        } ],
-        "responses" : {
-          "200" : {
-            "description" : "successful operation",
-            "schema" : {
-<<<<<<< HEAD
-              "$ref" : "#/definitions/AlertDefinitionGroup"
-=======
-              "type" : "array",
-              "items" : {
-                "$ref" : "#/definitions/AvailabilityZone"
-              }
->>>>>>> 1dcaa530
-            }
-          }
-        },
-        "security" : [ {
-          "apiKeyAuth" : [ ]
-        } ]
-<<<<<<< HEAD
-      }
-    },
-    "/api/v1/customers/{cUUID}/alert_receivers" : {
-      "get" : {
-        "tags" : [ "Alert" ],
-        "summary" : "listAlertReceivers",
-        "description" : "",
-        "operationId" : "listAlertReceivers",
-=======
-      },
-      "post" : {
-        "tags" : [ "AvailabilityZone" ],
-        "summary" : "createAZ",
-        "description" : "",
-        "operationId" : "create",
->>>>>>> 1dcaa530
-        "parameters" : [ {
-          "name" : "cUUID",
-          "in" : "path",
-          "required" : true,
-          "type" : "string",
-          "format" : "uuid"
-<<<<<<< HEAD
-=======
-        }, {
-          "name" : "pUUID",
-          "in" : "path",
-          "required" : true,
-          "type" : "string",
-          "format" : "uuid"
-        }, {
-          "name" : "rUUID",
-          "in" : "path",
-          "required" : true,
-          "type" : "string",
-          "format" : "uuid"
-        }, {
-          "in" : "body",
-          "name" : "azFormData",
-          "description" : "az form data",
-          "required" : true,
-          "schema" : {
-            "$ref" : "#/definitions/AvailabilityZoneFormData"
-          }
->>>>>>> 1dcaa530
-        } ],
-        "responses" : {
-          "200" : {
-            "description" : "successful operation",
-            "schema" : {
-<<<<<<< HEAD
-              "type" : "array",
-              "items" : {
-                "$ref" : "#/definitions/AlertReceiver"
-=======
-              "type" : "object",
-              "additionalProperties" : {
-                "$ref" : "#/definitions/AvailabilityZone"
->>>>>>> 1dcaa530
-              }
-            }
-          }
-        },
-        "security" : [ {
-          "apiKeyAuth" : [ ]
-        } ]
-<<<<<<< HEAD
-      },
-      "post" : {
-        "tags" : [ "Alert" ],
-        "summary" : "createAlertReceiver",
-        "description" : "",
-        "operationId" : "createAlertReceiver",
-=======
       }
     },
     "/api/v1/customers/{cUUID}/universes/{uniUUID}/setup_universe_2dc" : {
@@ -3005,98 +2940,94 @@
         "summary" : "resetVersion",
         "description" : "",
         "operationId" : "resetVersion",
->>>>>>> 1dcaa530
-        "parameters" : [ {
-          "name" : "cUUID",
-          "in" : "path",
-          "required" : true,
-          "type" : "string",
-          "format" : "uuid"
-        }, {
-<<<<<<< HEAD
-          "in" : "body",
-          "name" : "CreateAlertReceiverRequest",
-=======
+        "parameters" : [ {
+          "name" : "cUUID",
+          "in" : "path",
+          "required" : true,
+          "type" : "string",
+          "format" : "uuid"
+        }, {
           "name" : "uniUUID",
           "in" : "path",
->>>>>>> 1dcaa530
-          "required" : true,
-          "schema" : {
-            "$ref" : "#/definitions/AlertReceiverFormData"
-          }
-        } ],
-        "responses" : {
-          "200" : {
-            "description" : "successful operation",
-            "schema" : {
-<<<<<<< HEAD
-              "$ref" : "#/definitions/AlertReceiver"
-=======
+          "required" : true,
+          "type" : "string",
+          "format" : "uuid"
+        } ],
+        "responses" : {
+          "200" : {
+            "description" : "successful operation",
+            "schema" : {
               "$ref" : "#/definitions/YWSuccess"
->>>>>>> 1dcaa530
-            }
-          }
-        },
-        "security" : [ {
-          "apiKeyAuth" : [ ]
-        } ]
-      }
-    },
-<<<<<<< HEAD
-    "/api/v1/customers/{cUUID}/alert_receivers/{arcUUID}" : {
-      "get" : {
-        "tags" : [ "Alert" ],
-        "summary" : "getAlertReceiver",
-        "description" : "",
-        "operationId" : "getAlertReceiver",
-=======
+            }
+          }
+        },
+        "security" : [ {
+          "apiKeyAuth" : [ ]
+        } ]
+      }
+    },
+    "/api/v1/customers/{cUUID}/universes/{uniUUID}/resume" : {
+      "post" : {
+        "tags" : [ "Universe Actions" ],
+        "summary" : "Resume the universe",
+        "description" : "",
+        "operationId" : "resume",
+        "parameters" : [ {
+          "name" : "cUUID",
+          "in" : "path",
+          "required" : true,
+          "type" : "string",
+          "format" : "uuid"
+        }, {
+          "name" : "uniUUID",
+          "in" : "path",
+          "required" : true,
+          "type" : "string",
+          "format" : "uuid"
+        } ],
+        "responses" : {
+          "200" : {
+            "description" : "successful operation",
+            "schema" : {
+              "$ref" : "#/definitions/YWTask"
+            }
+          }
+        },
+        "security" : [ {
+          "apiKeyAuth" : [ ]
+        } ]
+      }
+    },
     "/api/v1/customers/{cUUID}/universes/{uniUUID}/set_key" : {
       "post" : {
         "tags" : [ "Universe Actions" ],
         "summary" : "setUniverseKey",
         "description" : "",
         "operationId" : "setUniverseKey",
->>>>>>> 1dcaa530
-        "parameters" : [ {
-          "name" : "cUUID",
-          "in" : "path",
-          "required" : true,
-          "type" : "string",
-          "format" : "uuid"
-        }, {
-<<<<<<< HEAD
-          "name" : "arcUUID",
-=======
+        "parameters" : [ {
+          "name" : "cUUID",
+          "in" : "path",
+          "required" : true,
+          "type" : "string",
+          "format" : "uuid"
+        }, {
           "name" : "uniUUID",
->>>>>>> 1dcaa530
-          "in" : "path",
-          "required" : true,
-          "type" : "string",
-          "format" : "uuid"
-        } ],
-        "responses" : {
-          "200" : {
-            "description" : "successful operation",
-            "schema" : {
-<<<<<<< HEAD
-              "$ref" : "#/definitions/AlertReceiver"
-=======
+          "in" : "path",
+          "required" : true,
+          "type" : "string",
+          "format" : "uuid"
+        } ],
+        "responses" : {
+          "200" : {
+            "description" : "successful operation",
+            "schema" : {
               "$ref" : "#/definitions/UniverseResp"
->>>>>>> 1dcaa530
-            }
-          }
-        },
-        "security" : [ {
-          "apiKeyAuth" : [ ]
-        } ]
-<<<<<<< HEAD
-      },
-      "put" : {
-        "tags" : [ "Alert" ],
-        "summary" : "updateAlertReceiver",
-        "description" : "",
-        "operationId" : "updateAlertReceiver",
-=======
+            }
+          }
+        },
+        "security" : [ {
+          "apiKeyAuth" : [ ]
+        } ]
       }
     },
     "/api/v1/customers/{cUUID}/universes/{uniUUID}/pause" : {
@@ -3105,53 +3036,30 @@
         "summary" : "Pause the universe",
         "description" : "",
         "operationId" : "pause",
->>>>>>> 1dcaa530
-        "parameters" : [ {
-          "name" : "cUUID",
-          "in" : "path",
-          "required" : true,
-          "type" : "string",
-          "format" : "uuid"
-        }, {
-<<<<<<< HEAD
-          "name" : "arcUUID",
-=======
+        "parameters" : [ {
+          "name" : "cUUID",
+          "in" : "path",
+          "required" : true,
+          "type" : "string",
+          "format" : "uuid"
+        }, {
           "name" : "uniUUID",
->>>>>>> 1dcaa530
-          "in" : "path",
-          "required" : true,
-          "type" : "string",
-          "format" : "uuid"
-<<<<<<< HEAD
-        }, {
-          "in" : "body",
-          "name" : "UpdateAlertReceiverRequest",
-          "required" : true,
-          "schema" : {
-            "$ref" : "#/definitions/AlertReceiverFormData"
-          }
-=======
->>>>>>> 1dcaa530
-        } ],
-        "responses" : {
-          "200" : {
-            "description" : "successful operation",
-            "schema" : {
-              "$ref" : "#/definitions/AlertReceiver"
-            }
-          }
-        },
-        "security" : [ {
-          "apiKeyAuth" : [ ]
-        } ]
-<<<<<<< HEAD
-      },
-      "delete" : {
-        "tags" : [ "Alert" ],
-        "summary" : "deleteAlertReceiver",
-        "description" : "",
-        "operationId" : "deleteAlertReceiver",
-=======
+          "in" : "path",
+          "required" : true,
+          "type" : "string",
+          "format" : "uuid"
+        } ],
+        "responses" : {
+          "200" : {
+            "description" : "successful operation",
+            "schema" : {
+              "$ref" : "#/definitions/YWTask"
+            }
+          }
+        },
+        "security" : [ {
+          "apiKeyAuth" : [ ]
+        } ]
       }
     },
     "/api/v1/customers/{cUUID}/universes/{uniUUID}/mark_helm3_compatible" : {
@@ -3160,19 +3068,14 @@
         "summary" : "Set the universe as helm3 compatible",
         "description" : "",
         "operationId" : "setHelm3Compatible",
->>>>>>> 1dcaa530
-        "parameters" : [ {
-          "name" : "cUUID",
-          "in" : "path",
-          "required" : true,
-          "type" : "string",
-          "format" : "uuid"
-        }, {
-<<<<<<< HEAD
-          "name" : "arcUUID",
-=======
+        "parameters" : [ {
+          "name" : "cUUID",
+          "in" : "path",
+          "required" : true,
+          "type" : "string",
+          "format" : "uuid"
+        }, {
           "name" : "uniUUID",
->>>>>>> 1dcaa530
           "in" : "path",
           "required" : true,
           "type" : "string",
@@ -3191,29 +3094,18 @@
         } ]
       }
     },
-<<<<<<< HEAD
-    "/api/v1/customers/{cUUID}/alert_routes" : {
-      "get" : {
-        "tags" : [ "Alert" ],
-        "summary" : "listAlertRoutes",
-        "description" : "",
-        "operationId" : "listAlertRoutes",
-=======
     "/api/v1/customers/{cUUID}/universes/{uniUUID}/update_backup_state" : {
       "put" : {
         "tags" : [ "Universe Actions" ],
         "summary" : "Set backup Flag for a universe",
         "description" : "",
         "operationId" : "setBackupFlag",
->>>>>>> 1dcaa530
-        "parameters" : [ {
-          "name" : "cUUID",
-          "in" : "path",
-          "required" : true,
-          "type" : "string",
-          "format" : "uuid"
-<<<<<<< HEAD
-=======
+        "parameters" : [ {
+          "name" : "cUUID",
+          "in" : "path",
+          "required" : true,
+          "type" : "string",
+          "format" : "uuid"
         }, {
           "name" : "uniUUID",
           "in" : "path",
@@ -3225,34 +3117,18 @@
           "in" : "query",
           "required" : false,
           "type" : "boolean"
->>>>>>> 1dcaa530
-        } ],
-        "responses" : {
-          "200" : {
-            "description" : "successful operation",
-            "schema" : {
-<<<<<<< HEAD
-              "type" : "array",
-              "items" : {
-                "$ref" : "#/definitions/AlertRoute"
-              }
-=======
+        } ],
+        "responses" : {
+          "200" : {
+            "description" : "successful operation",
+            "schema" : {
               "$ref" : "#/definitions/YWSuccess"
->>>>>>> 1dcaa530
-            }
-          }
-        },
-        "security" : [ {
-          "apiKeyAuth" : [ ]
-        } ]
-<<<<<<< HEAD
-      },
-      "post" : {
-        "tags" : [ "Alert" ],
-        "summary" : "createAlertRoute",
-        "description" : "",
-        "operationId" : "createAlertRoute",
-=======
+            }
+          }
+        },
+        "security" : [ {
+          "apiKeyAuth" : [ ]
+        } ]
       }
     },
     "/api/v1/customers/{cUUID}/universes/{uniUUID}/config_alerts" : {
@@ -3261,53 +3137,294 @@
         "summary" : "Configure Alerts for a universe",
         "description" : "",
         "operationId" : "configureAlerts",
->>>>>>> 1dcaa530
-        "parameters" : [ {
-          "name" : "cUUID",
-          "in" : "path",
-          "required" : true,
-          "type" : "string",
-          "format" : "uuid"
-        }, {
-          "in" : "body",
-          "name" : "CreateAlertRouteRequest",
-          "required" : true,
-          "schema" : {
-            "$ref" : "#/definitions/AlertRouteFormData"
-          }
-        } ],
-        "responses" : {
-          "200" : {
-            "description" : "successful operation",
-            "schema" : {
-<<<<<<< HEAD
-              "$ref" : "#/definitions/AlertRoute"
-=======
+        "parameters" : [ {
+          "name" : "cUUID",
+          "in" : "path",
+          "required" : true,
+          "type" : "string",
+          "format" : "uuid"
+        }, {
+          "name" : "uniUUID",
+          "in" : "path",
+          "required" : true,
+          "type" : "string",
+          "format" : "uuid"
+        } ],
+        "responses" : {
+          "200" : {
+            "description" : "successful operation",
+            "schema" : {
               "$ref" : "#/definitions/YWSuccess"
->>>>>>> 1dcaa530
-            }
-          }
-        },
-        "security" : [ {
-          "apiKeyAuth" : [ ]
-        } ]
-      }
-    },
-<<<<<<< HEAD
-    "/api/v1/customers/{cUUID}/alert_routes/{artUUID}" : {
-      "get" : {
-        "tags" : [ "Alert" ],
-        "summary" : "getAlertRoute",
-        "description" : "",
-        "operationId" : "getAlertRoute",
-=======
+            }
+          }
+        },
+        "security" : [ {
+          "apiKeyAuth" : [ ]
+        } ]
+      }
+    },
     "/api/v1/customers/{cUUID}/universes/{uniUUID}/toggle_tls" : {
       "post" : {
         "tags" : [ "Universe Actions" ],
         "summary" : "API that toggles TLS state of the universe.",
         "description" : "Can enable/disable node to node and client to node encryption. Supports rolling and non-rolling upgrade of the universe.",
         "operationId" : "toggleTls",
->>>>>>> 1dcaa530
+        "parameters" : [ {
+          "name" : "cUUID",
+          "in" : "path",
+          "required" : true,
+          "type" : "string",
+          "format" : "uuid"
+        }, {
+          "name" : "uniUUID",
+          "in" : "path",
+          "required" : true,
+          "type" : "string",
+          "format" : "uuid"
+        } ],
+        "responses" : {
+          "200" : {
+            "description" : "successful operation",
+            "schema" : {
+              "$ref" : "#/definitions/UniverseResp"
+            }
+          }
+        },
+        "security" : [ {
+          "apiKeyAuth" : [ ]
+        } ]
+      }
+    },
+    "/api/v1/customers/{cUUID}/alerts/acknowledge" : {
+      "post" : {
+        "tags" : [ "Alert" ],
+        "summary" : "acknowledgeAlerts",
+        "description" : "",
+        "operationId" : "acknowledge",
+        "parameters" : [ {
+          "name" : "cUUID",
+          "in" : "path",
+          "required" : true,
+          "type" : "string",
+          "format" : "uuid"
+        }, {
+          "in" : "body",
+          "name" : "AcknowledgeAlertsRequest",
+          "required" : true,
+          "schema" : {
+            "$ref" : "#/definitions/AlertApiFilter"
+          }
+        } ],
+        "responses" : {
+          "200" : {
+            "description" : "successful operation",
+            "schema" : {
+              "type" : "array",
+              "items" : {
+                "$ref" : "#/definitions/Alert"
+              }
+            }
+          }
+        },
+        "security" : [ {
+          "apiKeyAuth" : [ ]
+        } ]
+      }
+    },
+    "/api/v1/customers/{cUUID}/alerts" : {
+      "get" : {
+        "tags" : [ "Alert" ],
+        "summary" : "listAlerts",
+        "description" : "",
+        "operationId" : "list",
+        "parameters" : [ {
+          "name" : "cUUID",
+          "in" : "path",
+          "required" : true,
+          "type" : "string",
+          "format" : "uuid"
+        } ],
+        "responses" : {
+          "200" : {
+            "description" : "successful operation",
+            "schema" : {
+              "type" : "array",
+              "items" : {
+                "$ref" : "#/definitions/Alert"
+              }
+            }
+          }
+        },
+        "security" : [ {
+          "apiKeyAuth" : [ ]
+        } ]
+      }
+    },
+    "/api/v1/customers/{cUUID}/alert_routes" : {
+      "get" : {
+        "tags" : [ "Alert" ],
+        "summary" : "listAlertRoutes",
+        "description" : "",
+        "operationId" : "listAlertRoutes",
+        "parameters" : [ {
+          "name" : "cUUID",
+          "in" : "path",
+          "required" : true,
+          "type" : "string",
+          "format" : "uuid"
+        } ],
+        "responses" : {
+          "200" : {
+            "description" : "successful operation",
+            "schema" : {
+              "type" : "array",
+              "items" : {
+                "$ref" : "#/definitions/AlertRoute"
+              }
+            }
+          }
+        },
+        "security" : [ {
+          "apiKeyAuth" : [ ]
+        } ]
+      },
+      "post" : {
+        "tags" : [ "Alert" ],
+        "summary" : "createAlertRoute",
+        "description" : "",
+        "operationId" : "createAlertRoute",
+        "parameters" : [ {
+          "name" : "cUUID",
+          "in" : "path",
+          "required" : true,
+          "type" : "string",
+          "format" : "uuid"
+        }, {
+          "in" : "body",
+          "name" : "CreateAlertRouteRequest",
+          "required" : true,
+          "schema" : {
+            "$ref" : "#/definitions/AlertRouteFormData"
+          }
+        } ],
+        "responses" : {
+          "200" : {
+            "description" : "successful operation",
+            "schema" : {
+              "$ref" : "#/definitions/AlertRoute"
+            }
+          }
+        },
+        "security" : [ {
+          "apiKeyAuth" : [ ]
+        } ]
+      }
+    },
+    "/api/v1/customers/{cUUID}/alert_receivers/{arcUUID}" : {
+      "get" : {
+        "tags" : [ "Alert" ],
+        "summary" : "getAlertReceiver",
+        "description" : "",
+        "operationId" : "getAlertReceiver",
+        "parameters" : [ {
+          "name" : "cUUID",
+          "in" : "path",
+          "required" : true,
+          "type" : "string",
+          "format" : "uuid"
+        }, {
+          "name" : "arcUUID",
+          "in" : "path",
+          "required" : true,
+          "type" : "string",
+          "format" : "uuid"
+        } ],
+        "responses" : {
+          "200" : {
+            "description" : "successful operation",
+            "schema" : {
+              "$ref" : "#/definitions/AlertReceiver"
+            }
+          }
+        },
+        "security" : [ {
+          "apiKeyAuth" : [ ]
+        } ]
+      },
+      "put" : {
+        "tags" : [ "Alert" ],
+        "summary" : "updateAlertReceiver",
+        "description" : "",
+        "operationId" : "updateAlertReceiver",
+        "parameters" : [ {
+          "name" : "cUUID",
+          "in" : "path",
+          "required" : true,
+          "type" : "string",
+          "format" : "uuid"
+        }, {
+          "name" : "arcUUID",
+          "in" : "path",
+          "required" : true,
+          "type" : "string",
+          "format" : "uuid"
+        }, {
+          "in" : "body",
+          "name" : "UpdateAlertReceiverRequest",
+          "required" : true,
+          "schema" : {
+            "$ref" : "#/definitions/AlertReceiverFormData"
+          }
+        } ],
+        "responses" : {
+          "200" : {
+            "description" : "successful operation",
+            "schema" : {
+              "$ref" : "#/definitions/AlertReceiver"
+            }
+          }
+        },
+        "security" : [ {
+          "apiKeyAuth" : [ ]
+        } ]
+      },
+      "delete" : {
+        "tags" : [ "Alert" ],
+        "summary" : "deleteAlertReceiver",
+        "description" : "",
+        "operationId" : "deleteAlertReceiver",
+        "parameters" : [ {
+          "name" : "cUUID",
+          "in" : "path",
+          "required" : true,
+          "type" : "string",
+          "format" : "uuid"
+        }, {
+          "name" : "arcUUID",
+          "in" : "path",
+          "required" : true,
+          "type" : "string",
+          "format" : "uuid"
+        } ],
+        "responses" : {
+          "200" : {
+            "description" : "successful operation",
+            "schema" : {
+              "$ref" : "#/definitions/YWSuccess"
+            }
+          }
+        },
+        "security" : [ {
+          "apiKeyAuth" : [ ]
+        } ]
+      }
+    },
+    "/api/v1/customers/{cUUID}/alert_routes/{artUUID}" : {
+      "get" : {
+        "tags" : [ "Alert" ],
+        "summary" : "getAlertRoute",
+        "description" : "",
+        "operationId" : "getAlertRoute",
         "parameters" : [ {
           "name" : "cUUID",
           "in" : "path",
@@ -3325,34 +3442,19 @@
           "200" : {
             "description" : "successful operation",
             "schema" : {
-<<<<<<< HEAD
               "$ref" : "#/definitions/AlertRoute"
-=======
-              "$ref" : "#/definitions/UniverseResp"
->>>>>>> 1dcaa530
-            }
-          }
-        },
-        "security" : [ {
-          "apiKeyAuth" : [ ]
-        } ]
-<<<<<<< HEAD
+            }
+          }
+        },
+        "security" : [ {
+          "apiKeyAuth" : [ ]
+        } ]
       },
       "put" : {
         "tags" : [ "Alert" ],
         "summary" : "updateAlertRoute",
         "description" : "",
         "operationId" : "updateAlertRoute",
-=======
-      }
-    },
-    "/api/v1/customers/{cUUID}/universes/{uniUUID}/resume" : {
-      "post" : {
-        "tags" : [ "Universe Actions" ],
-        "summary" : "Resume the universe",
-        "description" : "",
-        "operationId" : "resume",
->>>>>>> 1dcaa530
         "parameters" : [ {
           "name" : "cUUID",
           "in" : "path",
@@ -3377,211 +3479,294 @@
           "200" : {
             "description" : "successful operation",
             "schema" : {
-<<<<<<< HEAD
               "$ref" : "#/definitions/AlertRoute"
-=======
-              "$ref" : "#/definitions/YWTask"
->>>>>>> 1dcaa530
-            }
-          }
-        },
-        "security" : [ {
-          "apiKeyAuth" : [ ]
-        } ]
-<<<<<<< HEAD
+            }
+          }
+        },
+        "security" : [ {
+          "apiKeyAuth" : [ ]
+        } ]
       },
       "delete" : {
         "tags" : [ "Alert" ],
         "summary" : "deleteAlertRoute",
         "description" : "",
         "operationId" : "deleteAlertRoute",
-=======
-      }
-    },
-    "/api/v1/customers/{cUUID}/zones/{azUUID}/nodes/list" : {
+        "parameters" : [ {
+          "name" : "cUUID",
+          "in" : "path",
+          "required" : true,
+          "type" : "string",
+          "format" : "uuid"
+        }, {
+          "name" : "artUUID",
+          "in" : "path",
+          "required" : true,
+          "type" : "string",
+          "format" : "uuid"
+        } ],
+        "responses" : {
+          "200" : {
+            "description" : "successful operation",
+            "schema" : {
+              "$ref" : "#/definitions/YWSuccess"
+            }
+          }
+        },
+        "security" : [ {
+          "apiKeyAuth" : [ ]
+        } ]
+      }
+    },
+    "/api/v1/customers/{cUUID}/alerts/active" : {
       "get" : {
-        "tags" : [ "Node Instances" ],
-        "summary" : "List of node instances by zone",
-        "description" : "",
-        "operationId" : "listByZone",
->>>>>>> 1dcaa530
-        "parameters" : [ {
-          "name" : "cUUID",
-          "in" : "path",
-          "required" : true,
-          "type" : "string",
-          "format" : "uuid"
-        }, {
-<<<<<<< HEAD
-          "name" : "artUUID",
-=======
-          "name" : "azUUID",
->>>>>>> 1dcaa530
-          "in" : "path",
-          "required" : true,
-          "type" : "string",
-          "format" : "uuid"
-        } ],
-        "responses" : {
-          "200" : {
-            "description" : "successful operation",
-            "schema" : {
-<<<<<<< HEAD
-              "$ref" : "#/definitions/YWSuccess"
-=======
+        "tags" : [ "Alert" ],
+        "summary" : "listActiveAlerts",
+        "description" : "",
+        "operationId" : "listActive",
+        "parameters" : [ {
+          "name" : "cUUID",
+          "in" : "path",
+          "required" : true,
+          "type" : "string",
+          "format" : "uuid"
+        } ],
+        "responses" : {
+          "200" : {
+            "description" : "successful operation",
+            "schema" : {
               "type" : "array",
               "items" : {
-                "$ref" : "#/definitions/NodeInstance"
+                "$ref" : "#/definitions/Alert"
               }
->>>>>>> 1dcaa530
-            }
-          }
-        },
-        "security" : [ {
-          "apiKeyAuth" : [ ]
-        } ]
-      }
-    },
-<<<<<<< HEAD
-    "/api/v1/customers/{cUUID}/configs/{configUUID}" : {
-      "put" : {
-        "tags" : [ "Customer Config" ],
-        "summary" : "List of customer configuration",
-        "description" : "",
-        "operationId" : "edit",
-=======
-    "/api/v1/customers/{cUUID}/providers/{pUUID}/nodes/list" : {
-      "get" : {
-        "tags" : [ "Node Instances" ],
-        "summary" : "List of node instances by provider",
-        "description" : "",
-        "operationId" : "listByProvider",
->>>>>>> 1dcaa530
-        "parameters" : [ {
-          "name" : "cUUID",
-          "in" : "path",
-          "required" : true,
-          "type" : "string",
-          "format" : "uuid"
-        }, {
-<<<<<<< HEAD
-          "name" : "configUUID",
-=======
-          "name" : "pUUID",
->>>>>>> 1dcaa530
-          "in" : "path",
-          "required" : true,
-          "type" : "string",
-          "format" : "uuid"
-<<<<<<< HEAD
+            }
+          }
+        },
+        "security" : [ {
+          "apiKeyAuth" : [ ]
+        } ]
+      }
+    },
+    "/api/v1/customers/{cUUID}/alerts/page" : {
+      "post" : {
+        "tags" : [ "Alert" ],
+        "summary" : "pageAlerts",
+        "description" : "",
+        "operationId" : "pageAlerts",
+        "parameters" : [ {
+          "name" : "cUUID",
+          "in" : "path",
+          "required" : true,
+          "type" : "string",
+          "format" : "uuid"
         }, {
           "in" : "body",
-          "name" : "Config",
-          "description" : "Configuration data to be updated",
+          "name" : "PageAlertsRequest",
           "required" : true,
           "schema" : {
-            "type" : "object"
-          }
-=======
->>>>>>> 1dcaa530
-        } ],
-        "responses" : {
-          "200" : {
-            "description" : "successful operation",
-            "schema" : {
-<<<<<<< HEAD
-              "$ref" : "#/definitions/Customer Config"
-=======
+            "$ref" : "#/definitions/AlertPagedApiQuery"
+          }
+        } ],
+        "responses" : {
+          "200" : {
+            "description" : "successful operation",
+            "schema" : {
+              "$ref" : "#/definitions/AlertPagedResponse"
+            }
+          }
+        },
+        "security" : [ {
+          "apiKeyAuth" : [ ]
+        } ]
+      }
+    },
+    "/api/v1/customers/{cUUID}/alert_definition_templates" : {
+      "post" : {
+        "tags" : [ "Alert" ],
+        "summary" : "listDefinitionGroupTemplates",
+        "description" : "",
+        "operationId" : "listDefinitionGroupTemplates",
+        "parameters" : [ {
+          "name" : "cUUID",
+          "in" : "path",
+          "required" : true,
+          "type" : "string",
+          "format" : "uuid"
+        }, {
+          "in" : "body",
+          "name" : "ListTemplatesRequest",
+          "required" : true,
+          "schema" : {
+            "$ref" : "#/definitions/AlertDefinitionTemplateApiFilter"
+          }
+        } ],
+        "responses" : {
+          "200" : {
+            "description" : "successful operation",
+            "schema" : {
               "type" : "array",
               "items" : {
-                "$ref" : "#/definitions/NodeInstance"
+                "$ref" : "#/definitions/AlertDefinitionGroup"
               }
->>>>>>> 1dcaa530
-            }
-          }
-        },
-        "security" : [ {
-          "apiKeyAuth" : [ ]
-        } ]
-<<<<<<< HEAD
+            }
+          }
+        },
+        "security" : [ {
+          "apiKeyAuth" : [ ]
+        } ]
+      }
+    },
+    "/api/v1/customers/{cUUID}/alert_definition_groups/{groupUUID}" : {
+      "get" : {
+        "tags" : [ "Alert" ],
+        "summary" : "getDefinitionGroup",
+        "description" : "",
+        "operationId" : "getDefinitionGroup",
+        "parameters" : [ {
+          "name" : "cUUID",
+          "in" : "path",
+          "required" : true,
+          "type" : "string",
+          "format" : "uuid"
+        }, {
+          "name" : "groupUUID",
+          "in" : "path",
+          "required" : true,
+          "type" : "string",
+          "format" : "uuid"
+        } ],
+        "responses" : {
+          "200" : {
+            "description" : "successful operation",
+            "schema" : {
+              "$ref" : "#/definitions/AlertDefinitionGroup"
+            }
+          }
+        },
+        "security" : [ {
+          "apiKeyAuth" : [ ]
+        } ]
+      },
+      "put" : {
+        "tags" : [ "Alert" ],
+        "summary" : "updateDefinitionGroup",
+        "description" : "",
+        "operationId" : "updateDefinitionGroup",
+        "parameters" : [ {
+          "name" : "cUUID",
+          "in" : "path",
+          "required" : true,
+          "type" : "string",
+          "format" : "uuid"
+        }, {
+          "name" : "groupUUID",
+          "in" : "path",
+          "required" : true,
+          "type" : "string",
+          "format" : "uuid"
+        }, {
+          "in" : "body",
+          "name" : "UpdateGroupRequest",
+          "required" : true,
+          "schema" : {
+            "$ref" : "#/definitions/AlertDefinitionGroup"
+          }
+        } ],
+        "responses" : {
+          "200" : {
+            "description" : "successful operation",
+            "schema" : {
+              "$ref" : "#/definitions/AlertDefinitionGroup"
+            }
+          }
+        },
+        "security" : [ {
+          "apiKeyAuth" : [ ]
+        } ]
       },
       "delete" : {
-        "tags" : [ "Customer Config" ],
-        "summary" : "Delete customer configuration",
-        "description" : "",
-        "operationId" : "delete",
-=======
-      }
-    },
-    "/api/v1/customers/{cUUID}/providers/{pUUID}/instances/{instanceIP}" : {
-      "delete" : {
-        "tags" : [ "Node Instances" ],
-        "summary" : "Delete node instance by IP",
-        "description" : "",
-        "operationId" : "deleteInstance",
->>>>>>> 1dcaa530
-        "parameters" : [ {
-          "name" : "cUUID",
-          "in" : "path",
-          "required" : true,
-          "type" : "string",
-          "format" : "uuid"
-        }, {
-<<<<<<< HEAD
-          "name" : "configUUID",
-=======
-          "name" : "pUUID",
->>>>>>> 1dcaa530
-          "in" : "path",
-          "required" : true,
-          "type" : "string",
-          "format" : "uuid"
-        }, {
-          "name" : "instanceIP",
-          "in" : "path",
-          "required" : true,
-          "type" : "string"
-        } ],
-        "responses" : {
-<<<<<<< HEAD
+        "tags" : [ "Alert" ],
+        "summary" : "deleteDefinitionGroup",
+        "description" : "",
+        "operationId" : "deleteDefinitionGroup",
+        "parameters" : [ {
+          "name" : "cUUID",
+          "in" : "path",
+          "required" : true,
+          "type" : "string",
+          "format" : "uuid"
+        }, {
+          "name" : "groupUUID",
+          "in" : "path",
+          "required" : true,
+          "type" : "string",
+          "format" : "uuid"
+        } ],
+        "responses" : {
           "200" : {
             "description" : "successful operation",
             "schema" : {
               "$ref" : "#/definitions/YWSuccess"
             }
-=======
-          "default" : {
-            "description" : "successful operation"
->>>>>>> 1dcaa530
-          }
-        },
-        "security" : [ {
-          "apiKeyAuth" : [ ]
-        } ]
-      }
-    },
-<<<<<<< HEAD
-    "/api/v1/customers/{cUUID}/configs" : {
-      "get" : {
-        "tags" : [ "Customer Config" ],
-        "summary" : "List of customer configuration",
-        "description" : "",
-        "operationId" : "list",
-=======
-    "/api/v1/customers/{cUUID}/universes/{universeUUID}/nodes/{nodeName}" : {
-      "put" : {
-        "tags" : [ "Node Instances" ],
-        "summary" : "Update node actions",
-        "description" : "",
-        "operationId" : "nodeAction",
->>>>>>> 1dcaa530
-        "parameters" : [ {
-          "name" : "cUUID",
-          "in" : "path",
-          "required" : true,
-          "type" : "string",
-          "format" : "uuid"
-<<<<<<< HEAD
+          }
+        },
+        "security" : [ {
+          "apiKeyAuth" : [ ]
+        } ]
+      }
+    },
+    "/api/v1/customers/{cUUID}/alert_definition_groups/page" : {
+      "post" : {
+        "tags" : [ "Alert" ],
+        "summary" : "pageDefinitionGroups",
+        "description" : "",
+        "operationId" : "pageDefinitionGroups",
+        "parameters" : [ {
+          "name" : "cUUID",
+          "in" : "path",
+          "required" : true,
+          "type" : "string",
+          "format" : "uuid"
+        }, {
+          "in" : "body",
+          "name" : "PageDefinitionGroupsRequest",
+          "required" : true,
+          "schema" : {
+            "$ref" : "#/definitions/AlertDefinitionGroupPagedApiQuery"
+          }
+        } ],
+        "responses" : {
+          "200" : {
+            "description" : "successful operation",
+            "schema" : {
+              "$ref" : "#/definitions/AlertDefinitionGroupPagedResponse"
+            }
+          }
+        },
+        "security" : [ {
+          "apiKeyAuth" : [ ]
+        } ]
+      }
+    },
+    "/api/v1/customers/{cUUID}/alert_definition_groups/list" : {
+      "post" : {
+        "tags" : [ "Alert" ],
+        "summary" : "listDefinitionGroups",
+        "description" : "",
+        "operationId" : "listDefinitionGroups",
+        "parameters" : [ {
+          "name" : "cUUID",
+          "in" : "path",
+          "required" : true,
+          "type" : "string",
+          "format" : "uuid"
+        }, {
+          "in" : "body",
+          "name" : "ListGroupsRequest",
+          "required" : true,
+          "schema" : {
+            "$ref" : "#/definitions/AlertDefinitionGroupApiFilter"
+          }
         } ],
         "responses" : {
           "200" : {
@@ -3589,7 +3774,69 @@
             "schema" : {
               "type" : "array",
               "items" : {
-                "$ref" : "#/definitions/Customer Config"
+                "$ref" : "#/definitions/AlertDefinitionGroup"
+              }
+            }
+          }
+        },
+        "security" : [ {
+          "apiKeyAuth" : [ ]
+        } ]
+      }
+    },
+    "/api/v1/customers/{cUUID}/alert_definition_groups" : {
+      "post" : {
+        "tags" : [ "Alert" ],
+        "summary" : "createDefinitionGroup",
+        "description" : "",
+        "operationId" : "createDefinitionGroup",
+        "parameters" : [ {
+          "name" : "cUUID",
+          "in" : "path",
+          "required" : true,
+          "type" : "string",
+          "format" : "uuid"
+        }, {
+          "in" : "body",
+          "name" : "CreateGroupRequest",
+          "required" : true,
+          "schema" : {
+            "$ref" : "#/definitions/AlertDefinitionGroup"
+          }
+        } ],
+        "responses" : {
+          "200" : {
+            "description" : "successful operation",
+            "schema" : {
+              "$ref" : "#/definitions/AlertDefinitionGroup"
+            }
+          }
+        },
+        "security" : [ {
+          "apiKeyAuth" : [ ]
+        } ]
+      }
+    },
+    "/api/v1/customers/{cUUID}/alert_receivers" : {
+      "get" : {
+        "tags" : [ "Alert" ],
+        "summary" : "listAlertReceivers",
+        "description" : "",
+        "operationId" : "listAlertReceivers",
+        "parameters" : [ {
+          "name" : "cUUID",
+          "in" : "path",
+          "required" : true,
+          "type" : "string",
+          "format" : "uuid"
+        } ],
+        "responses" : {
+          "200" : {
+            "description" : "successful operation",
+            "schema" : {
+              "type" : "array",
+              "items" : {
+                "$ref" : "#/definitions/AlertReceiver"
               }
             }
           }
@@ -3599,1216 +3846,43 @@
         } ]
       },
       "post" : {
-        "tags" : [ "Customer Config" ],
-        "summary" : "Create customer configuration",
-        "description" : "",
-        "operationId" : "create",
-        "parameters" : [ {
-          "name" : "cUUID",
-=======
-        }, {
-          "name" : "universeUUID",
->>>>>>> 1dcaa530
-          "in" : "path",
-          "required" : true,
-          "type" : "string",
-          "format" : "uuid"
-        }, {
-<<<<<<< HEAD
+        "tags" : [ "Alert" ],
+        "summary" : "createAlertReceiver",
+        "description" : "",
+        "operationId" : "createAlertReceiver",
+        "parameters" : [ {
+          "name" : "cUUID",
+          "in" : "path",
+          "required" : true,
+          "type" : "string",
+          "format" : "uuid"
+        }, {
           "in" : "body",
-          "name" : "Config",
-          "description" : "Configuration data to be created",
+          "name" : "CreateAlertReceiverRequest",
           "required" : true,
           "schema" : {
-            "type" : "object"
-=======
-          "name" : "nodeName",
-          "in" : "path",
-          "required" : true,
-          "type" : "string"
-        }, {
-          "in" : "body",
-          "name" : "Node action",
-          "description" : "Node action data to be updated",
-          "required" : true,
-          "schema" : {
-            "$ref" : "#/definitions/NodeActionFormData"
->>>>>>> 1dcaa530
-          }
-        } ],
-        "responses" : {
-          "200" : {
-            "description" : "successful operation",
-            "schema" : {
-<<<<<<< HEAD
-              "$ref" : "#/definitions/Customer Config"
-=======
-              "$ref" : "#/definitions/YWTask"
->>>>>>> 1dcaa530
-            }
-          }
-        },
-        "security" : [ {
-          "apiKeyAuth" : [ ]
-        } ]
-      }
-    },
-<<<<<<< HEAD
-    "/api/v1/customers/{cUUID}/providers/{pUUID}/regions/{rUUID}/zones/{azUUID}" : {
-      "delete" : {
-        "tags" : [ "AvailabilityZone" ],
-        "summary" : "deleteAZ",
-        "description" : "",
-        "operationId" : "delete",
-=======
-    "/api/v1/customers/{cUUID}/nodes/{nodeUUID}/list" : {
-      "get" : {
-        "tags" : [ "Node Instances" ],
-        "summary" : "Get node instance by UUID",
-        "description" : "",
-        "operationId" : "get",
->>>>>>> 1dcaa530
-        "parameters" : [ {
-          "name" : "cUUID",
-          "in" : "path",
-          "required" : true,
-          "type" : "string",
-          "format" : "uuid"
-        }, {
-<<<<<<< HEAD
-          "name" : "pUUID",
-          "in" : "path",
-          "required" : true,
-          "type" : "string",
-          "format" : "uuid"
-        }, {
-          "name" : "rUUID",
-          "in" : "path",
-          "required" : true,
-          "type" : "string",
-          "format" : "uuid"
-        }, {
-          "name" : "azUUID",
-=======
-          "name" : "nodeUUID",
->>>>>>> 1dcaa530
-          "in" : "path",
-          "required" : true,
-          "type" : "string",
-          "format" : "uuid"
-        } ],
-        "responses" : {
-          "200" : {
-            "description" : "successful operation",
-            "schema" : {
-<<<<<<< HEAD
-              "$ref" : "#/definitions/YWSuccess"
-=======
-              "$ref" : "#/definitions/NodeInstance"
->>>>>>> 1dcaa530
-            }
-          }
-        },
-        "security" : [ {
-          "apiKeyAuth" : [ ]
-        } ]
-      }
-    },
-<<<<<<< HEAD
-    "/api/v1/customers/{cUUID}/providers/{pUUID}/regions/{rUUID}/zones" : {
-      "get" : {
-        "tags" : [ "AvailabilityZone" ],
-        "summary" : "listAZ",
-=======
-    "/api/v1/customers/{cUUID}/zones/{azUUID}/nodes" : {
-      "post" : {
-        "tags" : [ "Node Instances" ],
-        "summary" : "Create node instance",
->>>>>>> 1dcaa530
-        "description" : "",
-        "operationId" : "create",
-        "parameters" : [ {
-          "name" : "cUUID",
-          "in" : "path",
-          "required" : true,
-          "type" : "string",
-          "format" : "uuid"
-        }, {
-<<<<<<< HEAD
-          "name" : "pUUID",
-=======
-          "name" : "azUUID",
->>>>>>> 1dcaa530
-          "in" : "path",
-          "required" : true,
-          "type" : "string",
-          "format" : "uuid"
-        }, {
-<<<<<<< HEAD
-          "name" : "rUUID",
-          "in" : "path",
-          "required" : true,
-          "type" : "string",
-          "format" : "uuid"
-=======
-          "in" : "body",
-          "name" : "Node instance",
-          "description" : "Node instance data to be created",
-          "required" : true,
-          "schema" : {
-            "$ref" : "#/definitions/NodeInstanceFormData"
-          }
->>>>>>> 1dcaa530
-        } ],
-        "responses" : {
-          "200" : {
-            "description" : "successful operation",
-            "schema" : {
-<<<<<<< HEAD
-              "type" : "array",
-              "items" : {
-                "$ref" : "#/definitions/AvailabilityZone"
-=======
-              "type" : "object",
-              "additionalProperties" : {
-                "$ref" : "#/definitions/NodeInstance"
->>>>>>> 1dcaa530
-              }
-            }
-          }
-        },
-        "security" : [ {
-          "apiKeyAuth" : [ ]
-        } ]
-<<<<<<< HEAD
-      },
-      "post" : {
-        "tags" : [ "AvailabilityZone" ],
-        "summary" : "createAZ",
-        "description" : "",
-        "operationId" : "create",
-=======
-      }
-    },
-    "/api/v1/customers/{cUUID}/providers/{pUUID}/bootstrap" : {
-      "post" : {
-        "tags" : [ "Provider" ],
-        "operationId" : "bootstrap",
->>>>>>> 1dcaa530
-        "parameters" : [ {
-          "name" : "cUUID",
-          "in" : "path",
-          "required" : true,
-          "type" : "string",
-          "format" : "uuid"
-        }, {
-          "name" : "pUUID",
-          "in" : "path",
-          "required" : true,
-          "type" : "string",
-          "format" : "uuid"
-        }, {
-          "name" : "rUUID",
-          "in" : "path",
-          "required" : true,
-          "type" : "string",
-          "format" : "uuid"
-        }, {
-          "in" : "body",
-          "name" : "azFormData",
-          "description" : "az form data",
-          "required" : true,
-          "schema" : {
-            "$ref" : "#/definitions/AvailabilityZoneFormData"
-          }
-        } ],
-        "responses" : {
-          "200" : {
-            "description" : "successful operation",
-            "schema" : {
-              "type" : "object",
-              "additionalProperties" : {
-                "$ref" : "#/definitions/AvailabilityZone"
-              }
-            }
-          }
-        },
-        "security" : [ {
-          "apiKeyAuth" : [ ]
-        } ]
-      }
-    },
-<<<<<<< HEAD
-    "/api/v1/register" : {
-      "post" : {
-        "operationId" : "register",
-        "parameters" : [ ],
-        "responses" : {
-          "default" : {
-            "description" : "successful operation"
-          }
-        }
-      }
-    },
-    "/universes/{uniUUID}/proxy/{proxyUrl}" : {
-      "get" : {
-        "operationId" : "proxyRequest",
-=======
-    "/api/v1/customers/{cUUID}/providers/kubernetes" : {
-      "post" : {
-        "tags" : [ "Provider" ],
-        "operationId" : "createKubernetes",
->>>>>>> 1dcaa530
-        "parameters" : [ {
-          "name" : "uniUUID",
-          "in" : "path",
-          "required" : true,
-          "type" : "string",
-          "format" : "uuid"
-<<<<<<< HEAD
-        }, {
-          "name" : "proxyUrl",
-          "in" : "path",
-          "required" : true,
-          "type" : "string"
-=======
->>>>>>> 1dcaa530
-        } ],
-        "responses" : {
-          "default" : {
-            "description" : "successful operation"
-          }
-<<<<<<< HEAD
-        }
-      }
-    },
-    "/api/v1/login" : {
-      "post" : {
-        "summary" : "login",
-        "description" : "",
-        "operationId" : "login",
-=======
-        },
-        "security" : [ {
-          "apiKeyAuth" : [ ]
-        } ]
-      }
-    },
-    "/api/v1/customers/{cUUID}/providers/suggested_kubernetes_config" : {
-      "get" : {
-        "tags" : [ "Provider" ],
-        "summary" : "getSuggestedKubernetesConfigs",
-        "description" : " Performs discovery of region, zones, pull secret, storageClass when running inside a Kubernetes cluster. Returns the discovered information as a JSON, which is similar to the one which is passed to the createKubernetes method.",
-        "operationId" : "getSuggestedKubernetesConfigs",
->>>>>>> 1dcaa530
-        "parameters" : [ {
-          "name" : "cUUID",
-          "in" : "path",
-          "required" : true,
-          "type" : "string",
-          "format" : "uuid"
-        } ],
-        "responses" : {
-          "200" : {
-            "description" : "successful operation",
-            "schema" : {
-              "$ref" : "#/definitions/KubernetesProviderFormData"
-            }
-          }
-        },
-        "security" : [ {
-          "apiKeyAuth" : [ ]
-        } ]
-      }
-    },
-    "/api/v1/customers/{cUUID}/providers/{pUUID}/initialize" : {
-      "get" : {
-        "tags" : [ "Provider" ],
-        "summary" : "refreshPricing",
-        "description" : "Refresh Provider pricing info",
-        "operationId" : "initialize",
-        "parameters" : [ {
-          "name" : "cUUID",
-          "in" : "path",
-          "required" : true,
-          "type" : "string",
-          "format" : "uuid"
-        }, {
-          "name" : "pUUID",
-          "in" : "path",
-          "required" : true,
-          "type" : "string",
-          "format" : "uuid"
-        } ],
-        "responses" : {
-          "default" : {
-            "description" : "successful operation"
-          }
-        },
-        "security" : [ {
-          "apiKeyAuth" : [ ]
-        } ]
-      }
-    },
-    "/api/v1/customers/{cUUID}/universes/import" : {
-      "post" : {
-        "summary" : "import",
-        "description" : "",
-        "operationId" : "importUniverse",
-        "parameters" : [ {
-          "name" : "cUUID",
-          "in" : "path",
-          "required" : true,
-          "type" : "string",
-          "format" : "uuid"
-        } ],
-        "responses" : {
-          "200" : {
-            "description" : "successful operation",
-            "schema" : {
-              "type" : "object"
-            }
-          }
-        }
-      }
-    },
-    "/api/v1/customers/{cUUID}/certificates" : {
-      "get" : {
-        "operationId" : "list",
-        "parameters" : [ {
-          "name" : "cUUID",
-          "in" : "path",
-          "required" : true,
-          "type" : "string",
-          "format" : "uuid"
-        } ],
-        "responses" : {
-          "default" : {
-            "description" : "successful operation"
-          }
-        }
-      },
-      "post" : {
-        "summary" : "upload",
-        "description" : "",
-        "operationId" : "upload",
-        "parameters" : [ {
-          "name" : "cUUID",
-          "in" : "path",
-          "required" : true,
-          "type" : "string",
-          "format" : "uuid"
-        } ],
-        "responses" : {
-          "200" : {
-            "description" : "successful operation",
-            "schema" : {
-              "type" : "string",
-              "format" : "uuid"
-            }
-          }
-        }
-      }
-    },
-    "/api/v1/customers/{cUUID}/certificates/{rUUID}/download" : {
-      "get" : {
-        "operationId" : "getRootCert",
-        "parameters" : [ {
-          "name" : "cUUID",
-          "in" : "path",
-          "required" : true,
-          "type" : "string",
-          "format" : "uuid"
-        }, {
-          "name" : "rUUID",
-          "in" : "path",
-          "required" : true,
-          "type" : "string",
-          "format" : "uuid"
-        } ],
-        "responses" : {
-          "default" : {
-            "description" : "successful operation"
-          }
-        }
-      }
-    },
-    "/api/v1/customers/{cUUID}/certificates/{rUUID}" : {
-      "post" : {
-        "summary" : "TODO",
-        "description" : "",
-        "operationId" : "getClientCert",
-        "parameters" : [ {
-          "name" : "cUUID",
-          "in" : "path",
-          "required" : true,
-          "type" : "string",
-          "format" : "uuid"
-        }, {
-          "name" : "rUUID",
-          "in" : "path",
-          "required" : true,
-          "type" : "string",
-          "format" : "uuid"
-        } ],
-        "responses" : {
-          "default" : {
-            "description" : "successful operation"
-          }
-        }
-      },
-      "delete" : {
-        "operationId" : "delete",
-        "parameters" : [ {
-          "name" : "cUUID",
-          "in" : "path",
-          "required" : true,
-          "type" : "string",
-          "format" : "uuid"
-        }, {
-          "name" : "rUUID",
-          "in" : "path",
-          "required" : true,
-          "type" : "string",
-          "format" : "uuid"
-        } ],
-        "responses" : {
-          "default" : {
-            "description" : "successful operation"
-          }
-        }
-      }
-    },
-<<<<<<< HEAD
-    "/api/v1/logout" : {
-      "get" : {
-        "operationId" : "logout",
-        "parameters" : [ ],
-=======
-    "/api/v1/customers/{cUUID}/certificates/{rUUID}/update_empty_cert" : {
-      "post" : {
-        "summary" : "update empty certs",
-        "description" : "",
-        "operationId" : "updateEmptyCustomCert",
-        "parameters" : [ {
-          "name" : "cUUID",
-          "in" : "path",
-          "required" : true,
-          "type" : "string",
-          "format" : "uuid"
-        }, {
-          "name" : "rUUID",
-          "in" : "path",
-          "required" : true,
-          "type" : "string",
-          "format" : "uuid"
-        } ],
->>>>>>> 1dcaa530
-        "responses" : {
-          "200" : {
-            "description" : "successful operation",
-            "schema" : {
-              "$ref" : "#/definitions/CertificateInfo"
-            }
-          }
-        }
-      }
-    },
-<<<<<<< HEAD
-    "/api/v1/customers/{cUUID}/tasks/{tUUID}" : {
-      "get" : {
-        "tags" : [ "Customer Task" ],
-        "summary" : "Status of task",
-        "description" : "",
-        "operationId" : "taskStatus",
-=======
-    "/api/v1/customers/{cUUID}/certificates/{name}" : {
-      "get" : {
-        "operationId" : "get",
->>>>>>> 1dcaa530
-        "parameters" : [ {
-          "name" : "cUUID",
-          "in" : "path",
-          "required" : true,
-          "type" : "string",
-          "format" : "uuid"
-        }, {
-<<<<<<< HEAD
-          "name" : "tUUID",
-=======
-          "name" : "name",
->>>>>>> 1dcaa530
-          "in" : "path",
-          "required" : true,
-          "type" : "string",
-          "format" : "uuid"
-        } ],
-        "responses" : {
-          "200" : {
-            "description" : "successful operation",
-            "schema" : {
-              "type" : "object",
-              "additionalProperties" : {
-                "type" : "object"
-              }
-            }
-          }
-<<<<<<< HEAD
-=======
-        }
-      }
-    },
-    "/api/v1/customers/{cUUID}/releases" : {
-      "get" : {
-        "tags" : [ "Release" ],
-        "summary" : "Get list of releases",
-        "description" : "",
-        "operationId" : "list",
-        "parameters" : [ {
-          "name" : "cUUID",
-          "in" : "path",
-          "required" : true,
-          "type" : "string",
-          "format" : "uuid"
-        }, {
-          "name" : "includeMetadata",
-          "in" : "query",
-          "required" : false,
-          "type" : "boolean",
-          "default" : false
-        } ],
-        "responses" : {
-          "200" : {
-            "description" : "successful operation",
-            "schema" : {
-              "type" : "object",
-              "additionalProperties" : {
-                "type" : "object"
-              }
-            }
-          }
->>>>>>> 1dcaa530
-        },
-        "security" : [ {
-          "apiKeyAuth" : [ ]
-        } ]
-      },
-      "post" : {
-<<<<<<< HEAD
-        "tags" : [ "Customer Task" ],
-        "summary" : "Retry task",
-=======
-        "tags" : [ "Release" ],
-        "summary" : "Create release",
->>>>>>> 1dcaa530
-        "description" : "",
-        "operationId" : "retryTask",
-        "parameters" : [ {
-          "name" : "cUUID",
-          "in" : "path",
-          "required" : true,
-          "type" : "string",
-          "format" : "uuid"
-        }, {
-<<<<<<< HEAD
-          "name" : "tUUID",
-          "in" : "path",
-          "required" : true,
-          "type" : "string",
-          "format" : "uuid"
-=======
-          "in" : "body",
-          "name" : "Release",
-          "description" : "Release data to be created",
-          "required" : true,
-          "schema" : {
-            "$ref" : "#/definitions/ReleaseFormData"
-          }
->>>>>>> 1dcaa530
-        } ],
-        "responses" : {
-          "200" : {
-            "description" : "successful operation",
-            "schema" : {
-<<<<<<< HEAD
-              "$ref" : "#/definitions/UniverseResp"
-=======
-              "$ref" : "#/definitions/YWSuccess"
->>>>>>> 1dcaa530
-            }
-          }
-        },
-        "security" : [ {
-          "apiKeyAuth" : [ ]
-        } ]
-<<<<<<< HEAD
-      }
-    },
-    "/api/v1/customers/{cUUID}/tasks/{tUUID}/failed" : {
-      "get" : {
-        "tags" : [ "Customer Task" ],
-        "summary" : "Get failed sub task",
-        "description" : "",
-        "operationId" : "failedSubtasks",
-=======
-      },
-      "put" : {
-        "tags" : [ "Release" ],
-        "summary" : "Refresh release",
-        "description" : "",
-        "operationId" : "refresh",
->>>>>>> 1dcaa530
-        "parameters" : [ {
-          "name" : "cUUID",
-          "in" : "path",
-          "required" : true,
-          "type" : "string",
-          "format" : "uuid"
-        }, {
-          "name" : "tUUID",
-          "in" : "path",
-          "required" : true,
-          "type" : "string",
-          "format" : "uuid"
-        } ],
-        "responses" : {
-          "200" : {
-            "description" : "successful operation",
-            "schema" : {
-<<<<<<< HEAD
-              "type" : "object",
-              "additionalProperties" : {
-                "type" : "object"
-              }
-=======
-              "$ref" : "#/definitions/YWSuccess"
->>>>>>> 1dcaa530
-            }
-          }
-        },
-        "security" : [ {
-          "apiKeyAuth" : [ ]
-        } ]
-      }
-    },
-<<<<<<< HEAD
-    "/api/v1/customers/{cUUID}/nodes/{nodeUUID}/list" : {
-      "get" : {
-        "tags" : [ "Node Instances" ],
-        "summary" : "Get node instance by UUID",
-        "description" : "",
-        "operationId" : "get",
-=======
-    "/api/v1/customers/{cUUID}/releases/{name}" : {
-      "put" : {
-        "tags" : [ "Release" ],
-        "summary" : "Update release",
-        "description" : "",
-        "operationId" : "update",
->>>>>>> 1dcaa530
-        "parameters" : [ {
-          "name" : "cUUID",
-          "in" : "path",
-          "required" : true,
-          "type" : "string",
-          "format" : "uuid"
-        }, {
-<<<<<<< HEAD
-          "name" : "nodeUUID",
-          "in" : "path",
-=======
-          "name" : "name",
-          "in" : "path",
-          "required" : true,
-          "type" : "string"
-        }, {
-          "in" : "body",
-          "name" : "Release",
-          "description" : "Release data to be updated",
->>>>>>> 1dcaa530
-          "required" : true,
-          "schema" : {
-            "type" : "object"
-          }
-        } ],
-        "responses" : {
-          "200" : {
-            "description" : "successful operation",
-            "schema" : {
-<<<<<<< HEAD
-              "$ref" : "#/definitions/NodeInstance"
-=======
-              "$ref" : "#/definitions/Release data"
->>>>>>> 1dcaa530
-            }
-          }
-        },
-        "security" : [ {
-          "apiKeyAuth" : [ ]
-        } ]
-      }
-    },
-<<<<<<< HEAD
-    "/api/v1/customers/{cUUID}/zones/{azUUID}/nodes" : {
-      "post" : {
-        "tags" : [ "Node Instances" ],
-        "summary" : "Create node instance",
-        "description" : "",
-        "operationId" : "create",
-=======
-    "/api/v1/customers/{cUUID}/universes/{uniUUID}/kms" : {
-      "get" : {
-        "tags" : [ "Encryption At Rest" ],
-        "summary" : "Get key ref History",
-        "description" : "",
-        "operationId" : "getKeyRefHistory",
->>>>>>> 1dcaa530
-        "parameters" : [ {
-          "name" : "cUUID",
-          "in" : "path",
-          "required" : true,
-          "type" : "string",
-          "format" : "uuid"
-        }, {
-<<<<<<< HEAD
-          "name" : "azUUID",
-=======
-          "name" : "uniUUID",
->>>>>>> 1dcaa530
-          "in" : "path",
-          "required" : true,
-          "type" : "string",
-          "format" : "uuid"
-        }, {
-          "in" : "body",
-          "name" : "Node instance",
-          "description" : "Node instance data to be created",
-          "required" : true,
-          "schema" : {
-            "$ref" : "#/definitions/NodeInstanceFormData"
-          }
-        } ],
-        "responses" : {
-          "200" : {
-            "description" : "successful operation",
-            "schema" : {
-<<<<<<< HEAD
-              "type" : "object",
-              "additionalProperties" : {
-                "$ref" : "#/definitions/NodeInstance"
-=======
-              "type" : "array",
-              "items" : {
-                "type" : "object"
->>>>>>> 1dcaa530
-              }
-            }
-          }
-        },
-        "security" : [ {
-          "apiKeyAuth" : [ ]
-        } ]
-<<<<<<< HEAD
-      }
-    },
-    "/api/v1/customers/{cUUID}/zones/{azUUID}/nodes/list" : {
-      "get" : {
-        "tags" : [ "Node Instances" ],
-        "summary" : "List of node instances by zone",
-        "description" : "",
-        "operationId" : "listByZone",
-=======
-      },
-      "post" : {
-        "tags" : [ "Encryption At Rest" ],
-        "summary" : "Retrive KMS key",
-        "description" : "",
-        "operationId" : "retrieveKey",
->>>>>>> 1dcaa530
-        "parameters" : [ {
-          "name" : "cUUID",
-          "in" : "path",
-          "required" : true,
-          "type" : "string",
-          "format" : "uuid"
-        }, {
-<<<<<<< HEAD
-          "name" : "azUUID",
-=======
-          "name" : "uniUUID",
->>>>>>> 1dcaa530
-          "in" : "path",
-          "required" : true,
-          "type" : "string",
-          "format" : "uuid"
-        } ],
-        "responses" : {
-          "200" : {
-            "description" : "successful operation",
-            "schema" : {
-<<<<<<< HEAD
-              "type" : "array",
-              "items" : {
-                "$ref" : "#/definitions/NodeInstance"
-=======
-              "type" : "object",
-              "additionalProperties" : {
-                "type" : "object"
->>>>>>> 1dcaa530
-              }
-            }
-          }
-        },
-        "security" : [ {
-          "apiKeyAuth" : [ ]
-        } ]
-<<<<<<< HEAD
-      }
-    },
-    "/api/v1/customers/{cUUID}/providers/{pUUID}/nodes/list" : {
-      "get" : {
-        "tags" : [ "Node Instances" ],
-        "summary" : "List of node instances by provider",
-        "description" : "",
-        "operationId" : "listByProvider",
-=======
-      },
-      "delete" : {
-        "tags" : [ "Encryption At Rest" ],
-        "summary" : "Remove key ref History",
-        "description" : "",
-        "operationId" : "removeKeyRefHistory",
->>>>>>> 1dcaa530
-        "parameters" : [ {
-          "name" : "cUUID",
-          "in" : "path",
-          "required" : true,
-          "type" : "string",
-          "format" : "uuid"
-        }, {
-<<<<<<< HEAD
-          "name" : "pUUID",
-=======
-          "name" : "uniUUID",
->>>>>>> 1dcaa530
-          "in" : "path",
-          "required" : true,
-          "type" : "string",
-          "format" : "uuid"
-        } ],
-        "responses" : {
-          "200" : {
-            "description" : "successful operation",
-            "schema" : {
-<<<<<<< HEAD
-              "type" : "array",
-              "items" : {
-                "$ref" : "#/definitions/NodeInstance"
-              }
-=======
-              "$ref" : "#/definitions/YWSuccess"
->>>>>>> 1dcaa530
-            }
-          }
-        },
-        "security" : [ {
-          "apiKeyAuth" : [ ]
-        } ]
-      }
-    },
-<<<<<<< HEAD
-    "/api/v1/customers/{cUUID}/providers/{pUUID}/instances/{instanceIP}" : {
-      "delete" : {
-        "tags" : [ "Node Instances" ],
-        "summary" : "Delete node instance by IP",
-        "description" : "",
-        "operationId" : "deleteInstance",
-=======
-    "/api/v1/customers/{cUUID}/kms_configs" : {
-      "get" : {
-        "tags" : [ "Encryption At Rest" ],
-        "summary" : "List KMS config",
-        "description" : "",
-        "operationId" : "listKMSConfigs",
->>>>>>> 1dcaa530
-        "parameters" : [ {
-          "name" : "cUUID",
-          "in" : "path",
-          "required" : true,
-          "type" : "string",
-          "format" : "uuid"
-<<<<<<< HEAD
-        }, {
-          "name" : "pUUID",
-          "in" : "path",
-          "required" : true,
-          "type" : "string",
-          "format" : "uuid"
-        }, {
-          "name" : "instanceIP",
-          "in" : "path",
-          "required" : true,
-          "type" : "string"
-        } ],
-        "responses" : {
-          "default" : {
-            "description" : "successful operation"
-=======
-        } ],
-        "responses" : {
-          "200" : {
-            "description" : "successful operation",
-            "schema" : {
-              "type" : "array",
-              "items" : {
-                "type" : "object"
-              }
-            }
->>>>>>> 1dcaa530
-          }
-        },
-        "security" : [ {
-          "apiKeyAuth" : [ ]
-        } ]
-      }
-    },
-<<<<<<< HEAD
-    "/api/v1/customers/{cUUID}/universes/{universeUUID}/nodes/{nodeName}" : {
-      "put" : {
-        "tags" : [ "Node Instances" ],
-        "summary" : "Update node actions",
-        "description" : "",
-        "operationId" : "nodeAction",
-=======
-    "/api/v1/customers/{cUUID}/kms_configs/{configUUID}" : {
-      "get" : {
-        "tags" : [ "Encryption At Rest" ],
-        "summary" : "KMS config detail by config UUID",
-        "description" : "",
-        "operationId" : "getKMSConfig",
->>>>>>> 1dcaa530
-        "parameters" : [ {
-          "name" : "cUUID",
-          "in" : "path",
-          "required" : true,
-          "type" : "string",
-          "format" : "uuid"
-        }, {
-<<<<<<< HEAD
-          "name" : "universeUUID",
-          "in" : "path",
-          "required" : true,
-          "type" : "string",
-          "format" : "uuid"
-        }, {
-          "name" : "nodeName",
-          "in" : "path",
-          "required" : true,
-          "type" : "string"
-        }, {
-          "in" : "body",
-          "name" : "Node action",
-          "description" : "Node action data to be updated",
-          "required" : true,
-          "schema" : {
-            "$ref" : "#/definitions/NodeActionFormData"
-          }
-=======
-          "name" : "configUUID",
-          "in" : "path",
-          "required" : true,
-          "type" : "string",
-          "format" : "uuid"
->>>>>>> 1dcaa530
-        } ],
-        "responses" : {
-          "200" : {
-            "description" : "successful operation",
-            "schema" : {
-<<<<<<< HEAD
-              "$ref" : "#/definitions/YWTask"
-=======
-              "type" : "object",
-              "additionalProperties" : {
-                "type" : "object"
-              }
->>>>>>> 1dcaa530
-            }
-          }
-        },
-        "security" : [ {
-          "apiKeyAuth" : [ ]
-        } ]
-<<<<<<< HEAD
-      }
-    },
-    "/api/v1/customers/{cUUID}/universes/{uniUUID}/setup_universe_2dc" : {
-      "put" : {
-        "tags" : [ "Universe Actions" ],
-        "summary" : "resetVersion",
-        "description" : "",
-        "operationId" : "resetVersion",
-=======
-      },
-      "delete" : {
-        "tags" : [ "Encryption At Rest" ],
-        "summary" : "Delete KMS config",
-        "description" : "",
-        "operationId" : "deleteKMSConfig",
->>>>>>> 1dcaa530
-        "parameters" : [ {
-          "name" : "cUUID",
-          "in" : "path",
-          "required" : true,
-          "type" : "string",
-          "format" : "uuid"
-        }, {
-<<<<<<< HEAD
-          "name" : "uniUUID",
-=======
-          "name" : "configUUID",
->>>>>>> 1dcaa530
-          "in" : "path",
-          "required" : true,
-          "type" : "string",
-          "format" : "uuid"
-        } ],
-        "responses" : {
-          "200" : {
-            "description" : "successful operation",
-            "schema" : {
-<<<<<<< HEAD
-              "$ref" : "#/definitions/YWSuccess"
-=======
-              "$ref" : "#/definitions/YWTask"
->>>>>>> 1dcaa530
-            }
-          }
-        },
-        "security" : [ {
-          "apiKeyAuth" : [ ]
-        } ]
-      }
-    },
-<<<<<<< HEAD
-    "/api/v1/customers/{cUUID}/universes/{uniUUID}/resume" : {
-      "post" : {
-        "tags" : [ "Universe Actions" ],
-        "summary" : "Resume the universe",
-        "description" : "",
-        "operationId" : "resume",
-=======
-    "/api/v1/customers/{cUUID}/kms_configs/{kmsProvider}" : {
-      "post" : {
-        "tags" : [ "Encryption At Rest" ],
-        "summary" : "Create KMS config",
-        "description" : "",
-        "operationId" : "createKMSConfig",
->>>>>>> 1dcaa530
-        "parameters" : [ {
-          "name" : "cUUID",
-          "in" : "path",
-          "required" : true,
-          "type" : "string",
-          "format" : "uuid"
-        }, {
-<<<<<<< HEAD
-          "name" : "uniUUID",
-          "in" : "path",
-          "required" : true,
-          "type" : "string",
-          "format" : "uuid"
-=======
-          "name" : "kmsProvider",
-          "in" : "path",
-          "required" : true,
-          "type" : "string"
-        }, {
-          "in" : "body",
-          "name" : "KMS Config",
-          "description" : "KMS Config to be created",
-          "required" : true,
-          "schema" : {
-            "type" : "object"
-          }
->>>>>>> 1dcaa530
-        } ],
-        "responses" : {
-          "200" : {
-            "description" : "successful operation",
-            "schema" : {
-              "$ref" : "#/definitions/YWTask"
-            }
-          }
-        },
-        "security" : [ {
-          "apiKeyAuth" : [ ]
-        } ]
-      }
-    },
-<<<<<<< HEAD
-    "/api/v1/customers/{cUUID}/universes/{uniUUID}/set_key" : {
-      "post" : {
-        "tags" : [ "Universe Actions" ],
-        "summary" : "setUniverseKey",
-        "description" : "",
-        "operationId" : "setUniverseKey",
-=======
-    "/api/v1/customers/{cUUID}/universes/{uniUUID}/kms/key_ref" : {
-      "get" : {
-        "tags" : [ "Encryption At Rest" ],
-        "summary" : "Get key ref",
-        "description" : "",
-        "operationId" : "getCurrentKeyRef",
->>>>>>> 1dcaa530
-        "parameters" : [ {
-          "name" : "cUUID",
-          "in" : "path",
-          "required" : true,
-          "type" : "string",
-          "format" : "uuid"
-        }, {
-          "name" : "uniUUID",
-          "in" : "path",
-          "required" : true,
-          "type" : "string",
-          "format" : "uuid"
-        } ],
-        "responses" : {
-          "200" : {
-            "description" : "successful operation",
-            "schema" : {
-<<<<<<< HEAD
-              "$ref" : "#/definitions/UniverseResp"
-=======
-              "type" : "object",
-              "additionalProperties" : {
-                "type" : "object"
-              }
->>>>>>> 1dcaa530
-            }
-          }
-        },
-        "security" : [ {
-          "apiKeyAuth" : [ ]
-        } ]
-      }
-    },
-<<<<<<< HEAD
-    "/api/v1/customers/{cUUID}/universes/{uniUUID}/pause" : {
-      "post" : {
-        "tags" : [ "Universe Actions" ],
-        "summary" : "Pause the universe",
-        "description" : "",
-        "operationId" : "pause",
-=======
+            "$ref" : "#/definitions/AlertReceiverFormData"
+          }
+        } ],
+        "responses" : {
+          "200" : {
+            "description" : "successful operation",
+            "schema" : {
+              "$ref" : "#/definitions/AlertReceiver"
+            }
+          }
+        },
+        "security" : [ {
+          "apiKeyAuth" : [ ]
+        } ]
+      }
+    },
     "/api/v1/customers/{cUUID}/universes/{uniUUID}/run_query" : {
       "post" : {
         "tags" : [ "Universe YB Database" ],
         "summary" : "Run YSQL query against this universe",
         "description" : "Only valid when platform is running in mode is `OSS`",
         "operationId" : "runQuery",
->>>>>>> 1dcaa530
         "parameters" : [ {
           "name" : "cUUID",
           "in" : "path",
@@ -4826,34 +3900,21 @@
           "200" : {
             "description" : "successful operation",
             "schema" : {
-<<<<<<< HEAD
-              "$ref" : "#/definitions/YWTask"
-=======
               "type" : "object"
->>>>>>> 1dcaa530
-            }
-          }
-        },
-        "security" : [ {
-          "apiKeyAuth" : [ ]
-        } ]
-      }
-    },
-<<<<<<< HEAD
-    "/api/v1/customers/{cUUID}/universes/{uniUUID}/mark_helm3_compatible" : {
-      "put" : {
-        "tags" : [ "Universe Actions" ],
-        "summary" : "Set the universe as helm3 compatible",
-        "description" : "",
-        "operationId" : "setHelm3Compatible",
-=======
+            }
+          }
+        },
+        "security" : [ {
+          "apiKeyAuth" : [ ]
+        } ]
+      }
+    },
     "/api/v1/customers/{cUUID}/universes/{uniUUID}/run_in_shell" : {
       "post" : {
         "tags" : [ "Universe YB Database" ],
         "summary" : "run command in shell",
         "description" : "This operation is no longer supported due to security reasons",
         "operationId" : "runInShell",
->>>>>>> 1dcaa530
         "parameters" : [ {
           "name" : "cUUID",
           "in" : "path",
@@ -4871,34 +3932,21 @@
           "200" : {
             "description" : "successful operation",
             "schema" : {
-<<<<<<< HEAD
-              "$ref" : "#/definitions/YWSuccess"
-=======
               "$ref" : "#/definitions/Generic error response from Yugawware Platform API"
->>>>>>> 1dcaa530
-            }
-          }
-        },
-        "security" : [ {
-          "apiKeyAuth" : [ ]
-        } ]
-      }
-    },
-<<<<<<< HEAD
-    "/api/v1/customers/{cUUID}/universes/{uniUUID}/update_backup_state" : {
-      "put" : {
-        "tags" : [ "Universe Actions" ],
-        "summary" : "Set backup Flag for a universe",
-        "description" : "",
-        "operationId" : "setBackupFlag",
-=======
+            }
+          }
+        },
+        "security" : [ {
+          "apiKeyAuth" : [ ]
+        } ]
+      }
+    },
     "/api/v1/customers/{cUUID}/universes/{uniUUID}/update_db_credentials" : {
       "post" : {
         "tags" : [ "Universe YB Database" ],
         "summary" : "setDatabaseCredentials",
         "description" : "",
         "operationId" : "setDatabaseCredentials",
->>>>>>> 1dcaa530
         "parameters" : [ {
           "name" : "cUUID",
           "in" : "path",
@@ -4907,16 +3955,10 @@
           "format" : "uuid"
         }, {
           "name" : "uniUUID",
-<<<<<<< HEAD
-          "in" : "path",
-          "required" : true,
-          "type" : "string",
-          "format" : "uuid"
-        }, {
-          "name" : "markActive",
-          "in" : "query",
-          "required" : false,
-          "type" : "boolean"
+          "in" : "path",
+          "required" : true,
+          "type" : "string",
+          "format" : "uuid"
         } ],
         "responses" : {
           "200" : {
@@ -4931,55 +3973,12 @@
         } ]
       }
     },
-    "/api/v1/customers/{cUUID}/universes/{uniUUID}/config_alerts" : {
-      "post" : {
-        "tags" : [ "Universe Actions" ],
-        "summary" : "Configure Alerts for a universe",
-        "description" : "",
-        "operationId" : "configureAlerts",
-        "parameters" : [ {
-          "name" : "cUUID",
-=======
->>>>>>> 1dcaa530
-          "in" : "path",
-          "required" : true,
-          "type" : "string",
-          "format" : "uuid"
-        }, {
-          "name" : "uniUUID",
-          "in" : "path",
-          "required" : true,
-          "type" : "string",
-          "format" : "uuid"
-        } ],
-        "responses" : {
-          "200" : {
-            "description" : "successful operation",
-            "schema" : {
-              "$ref" : "#/definitions/YWSuccess"
-            }
-          }
-        },
-        "security" : [ {
-          "apiKeyAuth" : [ ]
-        } ]
-      }
-    },
-<<<<<<< HEAD
-    "/api/v1/customers/{cUUID}/universes/{uniUUID}/toggle_tls" : {
-      "post" : {
-        "tags" : [ "Universe Actions" ],
-        "summary" : "API that toggles TLS state of the universe.",
-        "description" : "Can enable/disable node to node and client to node encryption. Supports rolling and non-rolling upgrade of the universe.",
-        "operationId" : "toggleTls",
-=======
     "/api/v1/customers/{cUUID}/universes/{uniUUID}/create_db_credentials" : {
       "post" : {
         "tags" : [ "Universe YB Database" ],
         "summary" : "createUserInDB",
         "description" : "",
         "operationId" : "createUserInDB",
->>>>>>> 1dcaa530
         "parameters" : [ {
           "name" : "cUUID",
           "in" : "path",
@@ -4997,957 +3996,238 @@
           "200" : {
             "description" : "successful operation",
             "schema" : {
-<<<<<<< HEAD
-              "$ref" : "#/definitions/UniverseResp"
-=======
               "$ref" : "#/definitions/YWSuccess"
->>>>>>> 1dcaa530
-            }
-          }
-        },
-        "security" : [ {
-          "apiKeyAuth" : [ ]
-        } ]
-      }
-    },
-<<<<<<< HEAD
-    "/api/v1/customers/{cUUID}/universes/{uniUUID}/kms" : {
+            }
+          }
+        },
+        "security" : [ {
+          "apiKeyAuth" : [ ]
+        } ]
+      }
+    },
+    "/api/v1/customers/{cUUID}/nodes/{nodeUUID}/list" : {
       "get" : {
-        "tags" : [ "Encryption At Rest" ],
-        "summary" : "Get key ref History",
-        "description" : "",
-        "operationId" : "getKeyRefHistory",
-=======
-    "/api/v1/customers/{cUUID}/universes/{uniUUID}/tables/{tableUUID}" : {
+        "tags" : [ "Node Instances" ],
+        "summary" : "Get node instance by UUID",
+        "description" : "",
+        "operationId" : "get",
+        "parameters" : [ {
+          "name" : "cUUID",
+          "in" : "path",
+          "required" : true,
+          "type" : "string",
+          "format" : "uuid"
+        }, {
+          "name" : "nodeUUID",
+          "in" : "path",
+          "required" : true,
+          "type" : "string",
+          "format" : "uuid"
+        } ],
+        "responses" : {
+          "200" : {
+            "description" : "successful operation",
+            "schema" : {
+              "$ref" : "#/definitions/NodeInstance"
+            }
+          }
+        },
+        "security" : [ {
+          "apiKeyAuth" : [ ]
+        } ]
+      }
+    },
+    "/api/v1/customers/{cUUID}/zones/{azUUID}/nodes" : {
+      "post" : {
+        "tags" : [ "Node Instances" ],
+        "summary" : "Create node instance",
+        "description" : "",
+        "operationId" : "create",
+        "parameters" : [ {
+          "name" : "cUUID",
+          "in" : "path",
+          "required" : true,
+          "type" : "string",
+          "format" : "uuid"
+        }, {
+          "name" : "azUUID",
+          "in" : "path",
+          "required" : true,
+          "type" : "string",
+          "format" : "uuid"
+        }, {
+          "in" : "body",
+          "name" : "Node instance",
+          "description" : "Node instance data to be created",
+          "required" : true,
+          "schema" : {
+            "$ref" : "#/definitions/NodeInstanceFormData"
+          }
+        } ],
+        "responses" : {
+          "200" : {
+            "description" : "successful operation",
+            "schema" : {
+              "type" : "object",
+              "additionalProperties" : {
+                "$ref" : "#/definitions/NodeInstance"
+              }
+            }
+          }
+        },
+        "security" : [ {
+          "apiKeyAuth" : [ ]
+        } ]
+      }
+    },
+    "/api/v1/customers/{cUUID}/zones/{azUUID}/nodes/list" : {
       "get" : {
-        "tags" : [ "Tables" ],
-        "summary" : "Describe table",
-        "description" : "",
-        "operationId" : "describe",
->>>>>>> 1dcaa530
-        "parameters" : [ {
-          "name" : "cUUID",
-          "in" : "path",
-          "required" : true,
-          "type" : "string",
-          "format" : "uuid"
-        }, {
-          "name" : "uniUUID",
-<<<<<<< HEAD
-=======
-          "in" : "path",
-          "required" : true,
-          "type" : "string",
-          "format" : "uuid"
-        }, {
-          "name" : "tableUUID",
->>>>>>> 1dcaa530
-          "in" : "path",
-          "required" : true,
-          "type" : "string",
-          "format" : "uuid"
-        } ],
-        "responses" : {
-          "200" : {
-            "description" : "successful operation",
-            "schema" : {
-<<<<<<< HEAD
+        "tags" : [ "Node Instances" ],
+        "summary" : "List of node instances by zone",
+        "description" : "",
+        "operationId" : "listByZone",
+        "parameters" : [ {
+          "name" : "cUUID",
+          "in" : "path",
+          "required" : true,
+          "type" : "string",
+          "format" : "uuid"
+        }, {
+          "name" : "azUUID",
+          "in" : "path",
+          "required" : true,
+          "type" : "string",
+          "format" : "uuid"
+        } ],
+        "responses" : {
+          "200" : {
+            "description" : "successful operation",
+            "schema" : {
               "type" : "array",
               "items" : {
-                "type" : "object"
+                "$ref" : "#/definitions/NodeInstance"
               }
-=======
-              "$ref" : "#/definitions/Universe task"
->>>>>>> 1dcaa530
-            }
-          }
-        },
-        "security" : [ {
-          "apiKeyAuth" : [ ]
-        } ]
-      },
-<<<<<<< HEAD
-      "post" : {
-        "tags" : [ "Encryption At Rest" ],
-        "summary" : "Retrive KMS key",
-        "description" : "",
-        "operationId" : "retrieveKey",
-=======
-      "put" : {
-        "tags" : [ "Tables" ],
-        "summary" : "Alter table in Yugabyte DB",
-        "description" : "",
-        "operationId" : "alter",
->>>>>>> 1dcaa530
-        "parameters" : [ {
-          "name" : "cUUID",
-          "in" : "path",
-          "required" : true,
-          "type" : "string",
-          "format" : "uuid"
-        }, {
-          "name" : "uniUUID",
-          "in" : "path",
-          "required" : true,
-          "type" : "string",
-          "format" : "uuid"
-<<<<<<< HEAD
-=======
-        }, {
-          "name" : "tableUUID",
-          "in" : "path",
-          "required" : true,
-          "type" : "string",
-          "format" : "uuid"
->>>>>>> 1dcaa530
-        } ],
-        "responses" : {
-          "200" : {
-            "description" : "successful operation",
-            "schema" : {
-              "type" : "object",
-              "additionalProperties" : {
-                "type" : "object"
-              }
-            }
-          }
-        },
-        "security" : [ {
-          "apiKeyAuth" : [ ]
-        } ]
-      },
-      "delete" : {
-<<<<<<< HEAD
-        "tags" : [ "Encryption At Rest" ],
-        "summary" : "Remove key ref History",
-        "description" : "",
-        "operationId" : "removeKeyRefHistory",
-=======
-        "tags" : [ "Tables" ],
-        "summary" : "Drop table in Yugabyte DB",
-        "description" : "",
-        "operationId" : "drop",
->>>>>>> 1dcaa530
-        "parameters" : [ {
-          "name" : "cUUID",
-          "in" : "path",
-          "required" : true,
-          "type" : "string",
-          "format" : "uuid"
-        }, {
-          "name" : "uniUUID",
-<<<<<<< HEAD
-=======
-          "in" : "path",
-          "required" : true,
-          "type" : "string",
-          "format" : "uuid"
-        }, {
-          "name" : "tableUUID",
->>>>>>> 1dcaa530
-          "in" : "path",
-          "required" : true,
-          "type" : "string",
-          "format" : "uuid"
-        } ],
-        "responses" : {
-          "200" : {
-            "description" : "successful operation",
-            "schema" : {
-              "$ref" : "#/definitions/YWTask"
-            }
-          }
-        },
-        "security" : [ {
-          "apiKeyAuth" : [ ]
-        } ]
-      }
-    },
-<<<<<<< HEAD
-    "/api/v1/customers/{cUUID}/kms_configs" : {
+            }
+          }
+        },
+        "security" : [ {
+          "apiKeyAuth" : [ ]
+        } ]
+      }
+    },
+    "/api/v1/customers/{cUUID}/providers/{pUUID}/nodes/list" : {
       "get" : {
-        "tags" : [ "Encryption At Rest" ],
-        "summary" : "List KMS config",
-        "description" : "",
-        "operationId" : "listKMSConfigs",
-=======
-    "/api/v1/customers/{cUUID}/universes/{uniUUID}/tables/{tableUUID}/bulk_import" : {
-      "put" : {
-        "tags" : [ "Tables" ],
-        "summary" : "Bulk import table",
-        "description" : "",
-        "operationId" : "bulkImport",
->>>>>>> 1dcaa530
-        "parameters" : [ {
-          "name" : "cUUID",
-          "in" : "path",
-          "required" : true,
-          "type" : "string",
-          "format" : "uuid"
-        }, {
-          "name" : "uniUUID",
-          "in" : "path",
-          "required" : true,
-          "type" : "string",
-          "format" : "uuid"
-        }, {
-          "name" : "tableUUID",
-          "in" : "path",
-          "required" : true,
-          "type" : "string",
-          "format" : "uuid"
-        }, {
-          "in" : "body",
-          "name" : "Bulk import",
-          "description" : "Bulk data to be Imported",
-          "required" : true,
-          "schema" : {
-            "$ref" : "#/definitions/Bulk import params"
-          }
-        } ],
-        "responses" : {
-          "200" : {
-            "description" : "successful operation",
-            "schema" : {
-<<<<<<< HEAD
+        "tags" : [ "Node Instances" ],
+        "summary" : "List of node instances by provider",
+        "description" : "",
+        "operationId" : "listByProvider",
+        "parameters" : [ {
+          "name" : "cUUID",
+          "in" : "path",
+          "required" : true,
+          "type" : "string",
+          "format" : "uuid"
+        }, {
+          "name" : "pUUID",
+          "in" : "path",
+          "required" : true,
+          "type" : "string",
+          "format" : "uuid"
+        } ],
+        "responses" : {
+          "200" : {
+            "description" : "successful operation",
+            "schema" : {
               "type" : "array",
               "items" : {
-                "type" : "object"
+                "$ref" : "#/definitions/NodeInstance"
               }
-=======
-              "$ref" : "#/definitions/YWTask"
->>>>>>> 1dcaa530
-            }
-          }
-        },
-        "security" : [ {
-          "apiKeyAuth" : [ ]
-        } ]
-      }
-    },
-<<<<<<< HEAD
-    "/api/v1/customers/{cUUID}/kms_configs/{configUUID}" : {
-      "get" : {
-        "tags" : [ "Encryption At Rest" ],
-        "summary" : "KMS config detail by config UUID",
-        "description" : "",
-        "operationId" : "getKMSConfig",
-=======
-    "/api/v1/customers/{cUUID}/universes/{uniUUID}/tables/{tableUUID}/create_backup" : {
-      "put" : {
-        "tags" : [ "Tables" ],
-        "summary" : "Create table backup",
-        "description" : "",
-        "operationId" : "createBackup",
->>>>>>> 1dcaa530
-        "parameters" : [ {
-          "name" : "cUUID",
-          "in" : "path",
-          "required" : true,
-          "type" : "string",
-          "format" : "uuid"
-        }, {
-<<<<<<< HEAD
-          "name" : "configUUID",
-          "in" : "path",
-          "required" : true,
-          "type" : "string",
-          "format" : "uuid"
-=======
-          "name" : "uniUUID",
-          "in" : "path",
-          "required" : true,
-          "type" : "string",
-          "format" : "uuid"
-        }, {
-          "name" : "tableUUID",
-          "in" : "path",
-          "required" : true,
-          "type" : "string",
-          "format" : "uuid"
-        }, {
-          "in" : "body",
-          "name" : "Backup",
-          "description" : "Backup data to be created",
-          "required" : true,
-          "schema" : {
-            "$ref" : "#/definitions/Backup table params"
-          }
->>>>>>> 1dcaa530
-        } ],
-        "responses" : {
-          "200" : {
-            "description" : "successful operation",
-            "schema" : {
-<<<<<<< HEAD
-              "type" : "object",
-              "additionalProperties" : {
-                "type" : "object"
-              }
-=======
-              "$ref" : "#/definitions/YWTask"
->>>>>>> 1dcaa530
-            }
-          }
-        },
-        "security" : [ {
-          "apiKeyAuth" : [ ]
-        } ]
-<<<<<<< HEAD
-      },
+            }
+          }
+        },
+        "security" : [ {
+          "apiKeyAuth" : [ ]
+        } ]
+      }
+    },
+    "/api/v1/customers/{cUUID}/providers/{pUUID}/instances/{instanceIP}" : {
       "delete" : {
-        "tags" : [ "Encryption At Rest" ],
-        "summary" : "Delete KMS config",
-        "description" : "",
-        "operationId" : "deleteKMSConfig",
-=======
-      }
-    },
-    "/api/v1/customers/{cUUID}/universes/{uniUUID}/tables" : {
-      "get" : {
-        "tags" : [ "Tables" ],
-        "summary" : "List of tables",
-        "description" : "",
-        "operationId" : "listTables",
->>>>>>> 1dcaa530
-        "parameters" : [ {
-          "name" : "cUUID",
-          "in" : "path",
-          "required" : true,
-          "type" : "string",
-          "format" : "uuid"
-        }, {
-<<<<<<< HEAD
-          "name" : "configUUID",
-=======
-          "name" : "uniUUID",
->>>>>>> 1dcaa530
-          "in" : "path",
-          "required" : true,
-          "type" : "string",
-          "format" : "uuid"
-        } ],
-        "responses" : {
-          "200" : {
-            "description" : "successful operation",
-            "schema" : {
-<<<<<<< HEAD
-              "$ref" : "#/definitions/YWTask"
-=======
-              "type" : "array",
-              "items" : {
-                "$ref" : "#/definitions/TableInfo"
-              }
->>>>>>> 1dcaa530
-            }
-          }
-        },
-        "security" : [ {
-          "apiKeyAuth" : [ ]
-        } ]
-<<<<<<< HEAD
-      }
-    },
-    "/api/v1/customers/{cUUID}/kms_configs/{kmsProvider}" : {
-      "post" : {
-        "tags" : [ "Encryption At Rest" ],
-        "summary" : "Create KMS config",
-        "description" : "",
-        "operationId" : "createKMSConfig",
-=======
-      },
-      "post" : {
-        "tags" : [ "Tables" ],
-        "summary" : "Create table in Yugabyte DB",
-        "description" : "",
-        "operationId" : "create",
->>>>>>> 1dcaa530
-        "parameters" : [ {
-          "name" : "cUUID",
-          "in" : "path",
-          "required" : true,
-          "type" : "string",
-          "format" : "uuid"
-        }, {
-<<<<<<< HEAD
-          "name" : "kmsProvider",
-=======
-          "name" : "uniUUID",
->>>>>>> 1dcaa530
+        "tags" : [ "Node Instances" ],
+        "summary" : "Delete node instance by IP",
+        "description" : "",
+        "operationId" : "deleteInstance",
+        "parameters" : [ {
+          "name" : "cUUID",
+          "in" : "path",
+          "required" : true,
+          "type" : "string",
+          "format" : "uuid"
+        }, {
+          "name" : "pUUID",
+          "in" : "path",
+          "required" : true,
+          "type" : "string",
+          "format" : "uuid"
+        }, {
+          "name" : "instanceIP",
           "in" : "path",
           "required" : true,
           "type" : "string"
-        }, {
-          "in" : "body",
-<<<<<<< HEAD
-          "name" : "KMS Config",
-          "description" : "KMS Config to be created",
-          "required" : true,
-          "schema" : {
-            "type" : "object"
-=======
-          "name" : "Table",
-          "description" : "Table Definition to be created",
-          "required" : true,
-          "schema" : {
-            "$ref" : "#/definitions/Universe task"
->>>>>>> 1dcaa530
-          }
-        } ],
-        "responses" : {
-          "200" : {
-            "description" : "successful operation",
-            "schema" : {
-              "$ref" : "#/definitions/YWTask"
-            }
-          }
-        },
-        "security" : [ {
-          "apiKeyAuth" : [ ]
-        } ]
-      }
-    },
-<<<<<<< HEAD
-    "/api/v1/customers/{cUUID}/universes/{uniUUID}/kms/key_ref" : {
-      "get" : {
-        "tags" : [ "Encryption At Rest" ],
-        "summary" : "Get key ref",
-        "description" : "",
-        "operationId" : "getCurrentKeyRef",
-=======
-    "/api/v1/customers/{cUUID}/universes/{uniUUID}/multi_table_backup" : {
-      "put" : {
-        "tags" : [ "Tables" ],
-        "summary" : "Create multiple table backup",
-        "description" : "",
-        "operationId" : "createMultiTableBackup",
->>>>>>> 1dcaa530
-        "parameters" : [ {
-          "name" : "cUUID",
-          "in" : "path",
-          "required" : true,
-          "type" : "string",
-          "format" : "uuid"
-        }, {
-          "name" : "uniUUID",
-          "in" : "path",
-          "required" : true,
-          "type" : "string",
-          "format" : "uuid"
-        }, {
-          "in" : "body",
-          "name" : "Table backup",
-          "description" : "Table backup data to be created",
-          "required" : true,
-          "schema" : {
-            "$ref" : "#/definitions/Multi table backup request params"
-          }
-        } ],
-        "responses" : {
-          "200" : {
-            "description" : "If requested schedule backup.",
-            "schema" : {
-<<<<<<< HEAD
-              "type" : "object",
-              "additionalProperties" : {
-                "type" : "object"
-              }
-=======
-              "$ref" : "#/definitions/Schedule"
->>>>>>> 1dcaa530
-            }
-          }
-        },
-        "security" : [ {
-          "apiKeyAuth" : [ ]
-        } ]
-      }
-    },
-<<<<<<< HEAD
-    "/api/v1/customers/{cUUID}/providers/{pUUID}/edit" : {
-      "put" : {
-        "tags" : [ "Provider" ],
-        "summary" : "editProvider",
-        "description" : "",
-        "operationId" : "edit",
-        "parameters" : [ {
-          "name" : "cUUID",
-          "in" : "path",
-          "required" : true,
-          "type" : "string",
-          "format" : "uuid"
-        }, {
-          "name" : "pUUID",
-          "in" : "path",
-          "required" : true,
-          "type" : "string",
-          "format" : "uuid"
-        }, {
-          "in" : "body",
-          "name" : "EditProviderFormData",
-          "description" : "edit provider form data",
-          "required" : true,
-          "schema" : {
-            "$ref" : "#/definitions/EditProviderRequest"
-          }
-        } ],
-=======
-    "/api/v1/metadata/yql_data_types" : {
-      "get" : {
-        "tags" : [ "Tables" ],
-        "summary" : "Get columns Types",
-        "description" : "",
-        "operationId" : "getYQLDataTypes",
-        "parameters" : [ ],
->>>>>>> 1dcaa530
-        "responses" : {
-          "200" : {
-            "description" : "successful operation",
-            "schema" : {
-<<<<<<< HEAD
-              "$ref" : "#/definitions/Provider"
-=======
-              "type" : "array",
-              "items" : {
-                "type" : "string",
-                "enum" : [ "TINYINT", "SMALLINT", "INT", "BIGINT", "VARCHAR", "BOOLEAN", "FLOAT", "DOUBLE_PRECISION", "BLOB", "TIMESTAMP", "DECIMAL", "VARINT", "INET", "LIST", "MAP", "SET", "UUID", "TIMEUUID", "FROZEN", "DATE", "TIME", "JSONB", "USER_DEFINED_TYPE" ]
-              }
->>>>>>> 1dcaa530
-            }
-          }
-        },
-        "security" : [ {
-          "apiKeyAuth" : [ ]
-        } ]
-      }
-    },
-<<<<<<< HEAD
-    "/api/v1/customers/{cUUID}/providers/{pUUID}/initialize" : {
-      "get" : {
-        "tags" : [ "Provider" ],
-        "summary" : "refreshPricing",
-        "description" : "Refresh Provider pricing info",
-        "operationId" : "initialize",
-=======
-    "/api/v1/customers/{cUUID}/runtime_config/{scope}" : {
-      "get" : {
-        "tags" : [ "RuntimeConfig" ],
-        "summary" : "list config entries for a scope",
-        "description" : "Lists all runtime config entries for a given scopes for current customer.",
-        "operationId" : "getConfig",
->>>>>>> 1dcaa530
-        "parameters" : [ {
-          "name" : "cUUID",
-          "in" : "path",
-          "required" : true,
-          "type" : "string",
-          "format" : "uuid"
-        }, {
-<<<<<<< HEAD
-          "name" : "pUUID",
-=======
-          "name" : "scope",
->>>>>>> 1dcaa530
-          "in" : "path",
-          "required" : true,
-          "type" : "string",
-          "format" : "uuid"
-<<<<<<< HEAD
         } ],
         "responses" : {
           "default" : {
             "description" : "successful operation"
-=======
-        }, {
-          "name" : "includeInherited",
-          "in" : "query",
-          "required" : false,
-          "type" : "boolean",
-          "default" : false
-        } ],
-        "responses" : {
-          "200" : {
-            "description" : "successful operation",
-            "schema" : {
-              "$ref" : "#/definitions/Runtime config data"
-            }
->>>>>>> 1dcaa530
-          }
-        },
-        "security" : [ {
-          "apiKeyAuth" : [ ]
-        } ]
-      }
-    },
-<<<<<<< HEAD
-    "/api/v1/customers/{cUUID}/providers/{pUUID}/bootstrap" : {
-      "post" : {
-        "tags" : [ "Provider" ],
-        "operationId" : "bootstrap",
-        "parameters" : [ {
-          "name" : "cUUID",
-          "in" : "path",
-          "required" : true,
-          "type" : "string",
-          "format" : "uuid"
-        }, {
-          "name" : "pUUID",
-          "in" : "path",
-          "required" : true,
-          "type" : "string",
-          "format" : "uuid"
-        } ],
-        "responses" : {
-          "default" : {
-            "description" : "successful operation"
-=======
-    "/api/v1/runtime_config/mutable_keys" : {
-      "get" : {
-        "tags" : [ "RuntimeConfig" ],
-        "summary" : "list Mutable keys",
-        "description" : "List all the mutable runtime config keys",
-        "operationId" : "listKeys",
-        "parameters" : [ ],
-        "responses" : {
-          "200" : {
-            "description" : "successful operation",
-            "schema" : {
-              "type" : "array",
-              "items" : {
-                "type" : "string"
-              }
-            }
->>>>>>> 1dcaa530
-          }
-        },
-        "security" : [ {
-          "apiKeyAuth" : [ ]
-        } ]
-      }
-    },
-<<<<<<< HEAD
-    "/api/v1/customers/{cUUID}/providers/kubernetes" : {
-      "post" : {
-        "tags" : [ "Provider" ],
-        "operationId" : "createKubernetes",
-=======
-    "/api/v1/customers/{cUUID}/runtime_config/{scope}/key/{key}" : {
-      "get" : {
-        "tags" : [ "RuntimeConfig" ],
-        "summary" : "getKey",
-        "description" : "",
-        "operationId" : "getKey",
-        "produces" : [ "text/plain" ],
->>>>>>> 1dcaa530
-        "parameters" : [ {
-          "name" : "cUUID",
-          "in" : "path",
-          "required" : true,
-          "type" : "string",
-          "format" : "uuid"
-<<<<<<< HEAD
-=======
-        }, {
-          "name" : "scope",
-          "in" : "path",
-          "required" : true,
-          "type" : "string",
-          "format" : "uuid"
-        }, {
-          "name" : "key",
+          }
+        },
+        "security" : [ {
+          "apiKeyAuth" : [ ]
+        } ]
+      }
+    },
+    "/api/v1/customers/{cUUID}/universes/{universeUUID}/nodes/{nodeName}" : {
+      "put" : {
+        "tags" : [ "Node Instances" ],
+        "summary" : "Update node actions",
+        "description" : "",
+        "operationId" : "nodeAction",
+        "parameters" : [ {
+          "name" : "cUUID",
+          "in" : "path",
+          "required" : true,
+          "type" : "string",
+          "format" : "uuid"
+        }, {
+          "name" : "universeUUID",
+          "in" : "path",
+          "required" : true,
+          "type" : "string",
+          "format" : "uuid"
+        }, {
+          "name" : "nodeName",
           "in" : "path",
           "required" : true,
           "type" : "string"
->>>>>>> 1dcaa530
-        } ],
-        "responses" : {
-          "default" : {
-            "description" : "successful operation"
-          }
-        },
-        "security" : [ {
-          "apiKeyAuth" : [ ]
-        } ]
-<<<<<<< HEAD
-      }
-    },
-    "/api/v1/customers/{cUUID}/providers/suggested_kubernetes_config" : {
-      "get" : {
-        "tags" : [ "Provider" ],
-        "summary" : "getSuggestedKubernetesConfigs",
-        "description" : " Performs discovery of region, zones, pull secret, storageClass when running inside a Kubernetes cluster. Returns the discovered information as a JSON, which is similar to the one which is passed to the createKubernetes method.",
-        "operationId" : "getSuggestedKubernetesConfigs",
-=======
-      },
-      "put" : {
-        "tags" : [ "RuntimeConfig" ],
-        "summary" : "setKey",
-        "description" : "",
-        "operationId" : "setKey",
-        "consumes" : [ "text/plain" ],
->>>>>>> 1dcaa530
-        "parameters" : [ {
-          "name" : "cUUID",
-          "in" : "path",
-          "required" : true,
-          "type" : "string",
-          "format" : "uuid"
-<<<<<<< HEAD
-        } ],
-        "responses" : {
-          "200" : {
-            "description" : "successful operation",
-            "schema" : {
-              "$ref" : "#/definitions/KubernetesProviderFormData"
-            }
-=======
-        }, {
-          "name" : "scope",
-          "in" : "path",
-          "required" : true,
-          "type" : "string",
-          "format" : "uuid"
-        }, {
-          "name" : "key",
-          "in" : "path",
-          "required" : true,
-          "type" : "string"
         }, {
           "in" : "body",
-          "name" : "newValue",
-          "description" : "new value for config key",
+          "name" : "Node action",
+          "description" : "Node action data to be updated",
           "required" : true,
           "schema" : {
-            "type" : "string"
-          }
-        } ],
-        "responses" : {
-          "default" : {
-            "description" : "successful operation"
->>>>>>> 1dcaa530
-          }
-        },
-        "security" : [ {
-          "apiKeyAuth" : [ ]
-        } ]
-<<<<<<< HEAD
-      }
-    },
-    "/api/v1/customers/{cUUID}/universes/{uniUUID}/run_query" : {
-      "post" : {
-        "tags" : [ "Universe YB Database" ],
-        "summary" : "Run YSQL query against this universe",
-        "description" : "Only valid when platform is running in mode is `OSS`",
-        "operationId" : "runQuery",
-=======
-      },
-      "delete" : {
-        "tags" : [ "RuntimeConfig" ],
-        "summary" : "deleteKey",
-        "description" : "",
-        "operationId" : "deleteKey",
->>>>>>> 1dcaa530
-        "parameters" : [ {
-          "name" : "cUUID",
-          "in" : "path",
-          "required" : true,
-          "type" : "string",
-          "format" : "uuid"
-        }, {
-          "name" : "scope",
-          "in" : "path",
-          "required" : true,
-          "type" : "string",
-          "format" : "uuid"
-<<<<<<< HEAD
-        } ],
-        "responses" : {
-          "200" : {
-            "description" : "successful operation",
-            "schema" : {
-              "type" : "object"
-            }
-          }
-        },
-        "security" : [ {
-          "apiKeyAuth" : [ ]
-        } ]
-      }
-    },
-    "/api/v1/customers/{cUUID}/universes/{uniUUID}/run_in_shell" : {
-      "post" : {
-        "tags" : [ "Universe YB Database" ],
-        "summary" : "run command in shell",
-        "description" : "This operation is no longer supported due to security reasons",
-        "operationId" : "runInShell",
-        "parameters" : [ {
-          "name" : "cUUID",
-          "in" : "path",
-          "required" : true,
-          "type" : "string",
-          "format" : "uuid"
-        }, {
-          "name" : "uniUUID",
-          "in" : "path",
-          "required" : true,
-          "type" : "string",
-          "format" : "uuid"
-        } ],
-        "responses" : {
-          "200" : {
-            "description" : "successful operation",
-            "schema" : {
-              "$ref" : "#/definitions/Generic error response from Yugawware Platform API"
-            }
-=======
-        }, {
-          "name" : "key",
-          "in" : "path",
-          "required" : true,
-          "type" : "string"
-        } ],
-        "responses" : {
-          "default" : {
-            "description" : "successful operation"
->>>>>>> 1dcaa530
-          }
-        },
-        "security" : [ {
-          "apiKeyAuth" : [ ]
-        } ]
-      }
-    },
-<<<<<<< HEAD
-    "/api/v1/customers/{cUUID}/universes/{uniUUID}/update_db_credentials" : {
-      "post" : {
-        "tags" : [ "Universe YB Database" ],
-        "summary" : "setDatabaseCredentials",
-        "description" : "",
-        "operationId" : "setDatabaseCredentials",
-=======
-    "/api/v1/customers/{cUUID}/runtime_config/scopes" : {
-      "get" : {
-        "tags" : [ "RuntimeConfig" ],
-        "summary" : "listScopes",
-        "description" : "Lists all (including empty scopes) runtime config scopes for current customer. List includes the Global scope that spans multiple customers, scope for customer specific overrides for current customer and one scope each for each universe and provider.",
-        "operationId" : "listScopes",
->>>>>>> 1dcaa530
-        "parameters" : [ {
-          "name" : "cUUID",
-          "in" : "path",
-          "required" : true,
-          "type" : "string",
-          "format" : "uuid"
-<<<<<<< HEAD
-        }, {
-          "name" : "uniUUID",
-          "in" : "path",
-          "required" : true,
-          "type" : "string",
-          "format" : "uuid"
-=======
->>>>>>> 1dcaa530
-        } ],
-        "responses" : {
-          "200" : {
-            "description" : "successful operation",
-            "schema" : {
-<<<<<<< HEAD
-              "$ref" : "#/definitions/YWSuccess"
-=======
-              "$ref" : "#/definitions/Runtime config data"
->>>>>>> 1dcaa530
-            }
-          }
-        },
-        "security" : [ {
-          "apiKeyAuth" : [ ]
-        } ]
-      }
-    },
-<<<<<<< HEAD
-    "/api/v1/customers/{cUUID}/universes/{uniUUID}/create_db_credentials" : {
-      "post" : {
-        "tags" : [ "Universe YB Database" ],
-        "summary" : "createUserInDB",
-        "description" : "",
-        "operationId" : "createUserInDB",
-=======
-    "/api/v1/customers/{cUUID}/universes/{uniUUID}/tablet-servers" : {
-      "get" : {
-        "tags" : [ "Tablet Server" ],
-        "summary" : "List of tablet server",
-        "description" : "",
-        "operationId" : "listTabletServers",
->>>>>>> 1dcaa530
-        "parameters" : [ {
-          "name" : "cUUID",
-          "in" : "path",
-          "required" : true,
-          "type" : "string",
-          "format" : "uuid"
-        }, {
-          "name" : "uniUUID",
-          "in" : "path",
-          "required" : true,
-          "type" : "string",
-          "format" : "uuid"
-        } ],
-        "responses" : {
-          "200" : {
-            "description" : "successful operation",
-            "schema" : {
-<<<<<<< HEAD
-              "$ref" : "#/definitions/YWSuccess"
-=======
-              "type" : "object",
-              "additionalProperties" : {
-                "type" : "object"
-              }
->>>>>>> 1dcaa530
-            }
-          }
-        },
-        "security" : [ {
-          "apiKeyAuth" : [ ]
-        } ]
-      }
-<<<<<<< HEAD
-    },
-    "/api/v1/customers/{cUUID}/releases/{name}" : {
-      "put" : {
-        "tags" : [ "Release" ],
-        "summary" : "Update release",
-        "description" : "",
-        "operationId" : "update",
-        "parameters" : [ {
-          "name" : "cUUID",
-          "in" : "path",
-          "required" : true,
-          "type" : "string",
-          "format" : "uuid"
-        }, {
-          "name" : "name",
-          "in" : "path",
-          "required" : true,
-          "type" : "string"
-        }, {
-          "in" : "body",
-          "name" : "Release",
-          "description" : "Release data to be updated",
-          "required" : true,
-          "schema" : {
-            "type" : "object"
-          }
-        } ],
-        "responses" : {
-          "200" : {
-            "description" : "successful operation",
-            "schema" : {
-              "$ref" : "#/definitions/Release data"
-            }
-          }
-=======
+            "$ref" : "#/definitions/NodeActionFormData"
+          }
+        } ],
+        "responses" : {
+          "200" : {
+            "description" : "successful operation",
+            "schema" : {
+              "$ref" : "#/definitions/YWTask"
+            }
+          }
+        },
+        "security" : [ {
+          "apiKeyAuth" : [ ]
+        } ]
+      }
     }
   },
   "securityDefinitions" : {
@@ -5959,13 +4239,73 @@
     }
   },
   "definitions" : {
+    "UniverseResource" : {
+      "type" : "object",
+      "properties" : {
+        "pricePerHour" : {
+          "type" : "number",
+          "format" : "double",
+          "description" : "Price per hour"
+        },
+        "ebsPricePerHour" : {
+          "type" : "number",
+          "format" : "double",
+          "description" : "EBS price per hour"
+        },
+        "numCores" : {
+          "type" : "number",
+          "format" : "double",
+          "description" : "Numbers of cores"
+        },
+        "memSizeGB" : {
+          "type" : "number",
+          "format" : "double",
+          "description" : "Memory GB"
+        },
+        "volumeCount" : {
+          "type" : "integer",
+          "format" : "int32",
+          "description" : "Volume count"
+        },
+        "volumeSizeGB" : {
+          "type" : "integer",
+          "format" : "int32",
+          "description" : "Volume in GB"
+        },
+        "numNodes" : {
+          "type" : "integer",
+          "format" : "int32",
+          "description" : "Numbers of node"
+        },
+        "gp3FreePiops" : {
+          "type" : "integer",
+          "format" : "int32",
+          "description" : "gp3 free piops"
+        },
+        "gp3FreeThroughput" : {
+          "type" : "integer",
+          "format" : "int32",
+          "description" : "gp3 free throughput"
+        },
+        "azList" : {
+          "type" : "array",
+          "description" : "Azs",
+          "uniqueItems" : true,
+          "items" : {
+            "type" : "string"
+          }
+        }
+      },
+      "description" : "Universe Resource"
+    },
     "YWTask" : {
       "type" : "object",
-      "required" : [ "taskUUID" ],
       "properties" : {
         "taskUUID" : {
           "type" : "string",
-          "format" : "uuid"
+          "format" : "uuid",
+          "description" : "Task UUID",
+          "readOnly" : true
         },
         "resourceUUID" : {
           "type" : "string",
@@ -5975,955 +4315,1381 @@
         }
       }
     },
-    "AvailabilityZone" : {
-      "type" : "object",
-      "required" : [ "active", "code", "kubeconfigPath", "name", "subnet", "uuid" ],
-      "properties" : {
-        "uuid" : {
-          "type" : "string",
-          "format" : "uuid"
->>>>>>> 1dcaa530
-        },
-        "code" : {
+    "AsyncReplicationConfig" : {
+      "type" : "object",
+      "required" : [ "active", "sourceTableID", "sourceUniverseUUID", "targetTableID", "targetUniverseUUID" ],
+      "properties" : {
+        "sourceTableID" : {
           "type" : "string"
         },
-        "name" : {
+        "sourceUniverseUUID" : {
+          "type" : "string",
+          "format" : "uuid"
+        },
+        "targetTableID" : {
           "type" : "string"
+        },
+        "targetUniverseUUID" : {
+          "type" : "string",
+          "format" : "uuid"
         },
         "active" : {
           "type" : "boolean"
-        },
-        "subnet" : {
+        }
+      }
+    },
+    "Bulk import params" : {
+      "type" : "object",
+      "required" : [ "s3Bucket" ],
+      "properties" : {
+        "errorString" : {
+          "type" : "string",
+          "description" : "Error message"
+        },
+        "nodeExporterUser" : {
+          "type" : "string",
+          "description" : "Node exporter user"
+        },
+        "deviceInfo" : {
+          "description" : "Device information",
+          "$ref" : "#/definitions/Device info"
+        },
+        "universeUUID" : {
+          "type" : "string",
+          "format" : "uuid",
+          "description" : "Associate universe UUID"
+        },
+        "expectedUniverseVersion" : {
+          "type" : "integer",
+          "format" : "int32",
+          "description" : "Universe version"
+        },
+        "cmkArn" : {
+          "type" : "string",
+          "description" : "Amazon Resource Name (ARN) of the CMK"
+        },
+        "encryptionAtRestConfig" : {
+          "description" : "Encryption at rest configation",
+          "$ref" : "#/definitions/Encryption at rest config"
+        },
+        "nodeDetailsSet" : {
+          "type" : "array",
+          "description" : "Node details",
+          "uniqueItems" : true,
+          "items" : {
+            "$ref" : "#/definitions/Node details"
+          }
+        },
+        "communicationPorts" : {
+          "description" : "Communication ports",
+          "$ref" : "#/definitions/Communication ports"
+        },
+        "extraDependencies" : {
+          "description" : "Extra dependencies",
+          "$ref" : "#/definitions/Extra dependencies"
+        },
+        "firstTry" : {
+          "type" : "boolean",
+          "description" : "Whether this task has been tried before or not"
+        },
+        "keyspace" : {
+          "type" : "string",
+          "description" : "Key space"
+        },
+        "tableName" : {
+          "type" : "string",
+          "description" : "Table name"
+        },
+        "tableUUID" : {
+          "type" : "string",
+          "format" : "uuid",
+          "description" : "Table UUID"
+        },
+        "sse" : {
+          "type" : "boolean",
+          "description" : "Is SSE"
+        },
+        "s3Bucket" : {
+          "type" : "string",
+          "description" : "S3 bucket URL"
+        },
+        "instanceCount" : {
+          "type" : "integer",
+          "format" : "int32",
+          "description" : "Instance count"
+        },
+        "targetAsyncReplicationRelationships" : {
+          "type" : "array",
+          "description" : "Async replication relationships as the target universe",
+          "readOnly" : true,
+          "items" : {
+            "$ref" : "#/definitions/AsyncReplicationConfig"
+          }
+        },
+        "sourceAsyncReplicationRelationships" : {
+          "type" : "array",
+          "description" : "Async replication relationships as the source universe",
+          "readOnly" : true,
+          "items" : {
+            "$ref" : "#/definitions/AsyncReplicationConfig"
+          }
+        }
+      },
+      "description" : "Bulk import params"
+    },
+    "Cloud specific info" : {
+      "type" : "object",
+      "properties" : {
+        "private_ip" : {
+          "type" : "string",
+          "description" : "Private IP"
+        },
+        "public_ip" : {
+          "type" : "string",
+          "description" : "Public IP"
+        },
+        "public_dns" : {
+          "type" : "string",
+          "description" : "Public DNS"
+        },
+        "private_dns" : {
+          "type" : "string",
+          "description" : "Private DNS"
+        },
+        "instance_type" : {
+          "type" : "string",
+          "description" : "Instance type"
+        },
+        "subnet_id" : {
+          "type" : "string",
+          "description" : "Subnet IP"
+        },
+        "az" : {
+          "type" : "string",
+          "description" : "AZ"
+        },
+        "region" : {
+          "type" : "string",
+          "description" : "Region"
+        },
+        "cloud" : {
+          "type" : "string",
+          "description" : "Cloud"
+        },
+        "assignPublicIP" : {
+          "type" : "boolean",
+          "description" : "Public IP assigned"
+        },
+        "useTimeSync" : {
+          "type" : "boolean",
+          "description" : "Is use time sync enable"
+        },
+        "mount_roots" : {
+          "type" : "string",
+          "description" : "Mount roots"
+        }
+      },
+      "description" : "Cloud specific information"
+    },
+    "Communication ports" : {
+      "type" : "object",
+      "properties" : {
+        "masterHttpPort" : {
+          "type" : "integer",
+          "format" : "int32",
+          "description" : "HTTP port for master table"
+        },
+        "masterRpcPort" : {
+          "type" : "integer",
+          "format" : "int32",
+          "description" : "RCP port for master table"
+        },
+        "tserverHttpPort" : {
+          "type" : "integer",
+          "format" : "int32",
+          "description" : "HTTP port for tserver"
+        },
+        "tserverRpcPort" : {
+          "type" : "integer",
+          "format" : "int32",
+          "description" : "RPC port for tserver"
+        },
+        "redisServerHttpPort" : {
+          "type" : "integer",
+          "format" : "int32",
+          "description" : "HTTP port for redis"
+        },
+        "redisServerRpcPort" : {
+          "type" : "integer",
+          "format" : "int32",
+          "description" : "RPC port for redis"
+        },
+        "yqlServerHttpPort" : {
+          "type" : "integer",
+          "format" : "int32",
+          "description" : "HTTP port for yql"
+        },
+        "yqlServerRpcPort" : {
+          "type" : "integer",
+          "format" : "int32",
+          "description" : "RPC port for yql"
+        },
+        "ysqlServerHttpPort" : {
+          "type" : "integer",
+          "format" : "int32",
+          "description" : "HTTP port for ysql"
+        },
+        "ysqlServerRpcPort" : {
+          "type" : "integer",
+          "format" : "int32",
+          "description" : "RPC port for ysql"
+        },
+        "nodeExporterPort" : {
+          "type" : "integer",
+          "format" : "int32",
+          "description" : "Node exporter port"
+        }
+      },
+      "description" : "Communication ports"
+    },
+    "Device info" : {
+      "type" : "object",
+      "properties" : {
+        "volumeSize" : {
+          "type" : "integer",
+          "format" : "int32",
+          "description" : "he size of each volume in each instance"
+        },
+        "numVolumes" : {
+          "type" : "integer",
+          "format" : "int32",
+          "description" : "Number of volumes to be mounted on this instance at the default path"
+        },
+        "diskIops" : {
+          "type" : "integer",
+          "format" : "int32",
+          "description" : "Desired iops for the volumes mounted on this instance"
+        },
+        "throughput" : {
+          "type" : "integer",
+          "format" : "int32",
+          "description" : "Desired throughput for the volumes mounted on this instance"
+        },
+        "storageClass" : {
+          "type" : "string",
+          "description" : "Name of storage class"
+        },
+        "mountPoints" : {
+          "type" : "string",
+          "description" : "Comma separated list of mount points for the devices in each instance"
+        },
+        "storageType" : {
+          "type" : "string",
+          "description" : "The type of storage used for this instance",
+          "enum" : [ "IO1", "GP2", "GP3", "Scratch", "Persistent", "StandardSSD_LRS", "Premium_LRS", "UltraSSD_LRS" ]
+        }
+      },
+      "description" : "Device information"
+    },
+    "Encryption at rest config" : {
+      "type" : "object",
+      "properties" : {
+        "encryptionAtRestEnabled" : {
+          "type" : "boolean",
+          "description" : "Whether a universe is currently encrypted at rest or not"
+        },
+        "kmsConfigUUID" : {
+          "type" : "string",
+          "format" : "uuid",
+          "description" : "KMS configuration"
+        },
+        "opType" : {
+          "type" : "string",
+          "description" : "Whether to enable/disable/rotate universe key/encryption at rest",
+          "enum" : [ "ENABLE", "DISABLE", "UNDEFINED" ]
+        },
+        "type" : {
+          "type" : "string",
+          "description" : "Whether to generate a data key or just retrieve the CMK arn",
+          "enum" : [ "CMK", "DATA_KEY" ]
+        }
+      },
+      "description" : "Encryption at rest config"
+    },
+    "Extra dependencies" : {
+      "type" : "object",
+      "properties" : {
+        "installNodeExporter" : {
+          "type" : "boolean",
+          "description" : "Is install node exporter required"
+        }
+      },
+      "description" : "Extra dependencies"
+    },
+    "Node details" : {
+      "type" : "object",
+      "properties" : {
+        "nodeIdx" : {
+          "type" : "integer",
+          "format" : "int32",
+          "description" : "Node id"
+        },
+        "nodeName" : {
+          "type" : "string",
+          "description" : "Node name"
+        },
+        "nodeUuid" : {
+          "type" : "string",
+          "format" : "uuid",
+          "description" : "Node UUID"
+        },
+        "cloudInfo" : {
+          "description" : "Cloud information",
+          "$ref" : "#/definitions/Cloud specific info"
+        },
+        "azUuid" : {
+          "type" : "string",
+          "format" : "uuid",
+          "description" : "Az UUID"
+        },
+        "placementUuid" : {
+          "type" : "string",
+          "format" : "uuid",
+          "description" : "Placement UUID"
+        },
+        "machineImage" : {
+          "type" : "string",
+          "description" : "Machine image"
+        },
+        "state" : {
+          "type" : "string",
+          "description" : "Node state",
+          "enum" : [ "ToBeAdded", "ToJoinCluster", "Provisioned", "SoftwareInstalled", "UpgradeSoftware", "UpdateGFlags", "Live", "Stopping", "Starting", "Stopped", "Unreachable", "ToBeRemoved", "Removing", "Removed", "Adding", "BeingDecommissioned", "Decommissioned", "UpdateCert", "ToggleTls", "Resizing" ]
+        },
+        "isMaster" : {
+          "type" : "boolean",
+          "description" : "True if this node is a master"
+        },
+        "masterHttpPort" : {
+          "type" : "integer",
+          "format" : "int32",
+          "description" : "Master HTTP port"
+        },
+        "masterRpcPort" : {
+          "type" : "integer",
+          "format" : "int32",
+          "description" : "Master RCP port"
+        },
+        "isTserver" : {
+          "type" : "boolean",
+          "description" : "True if this node is a tserver"
+        },
+        "tserverHttpPort" : {
+          "type" : "integer",
+          "format" : "int32",
+          "description" : "Tserver HTTP port"
+        },
+        "tserverRpcPort" : {
+          "type" : "integer",
+          "format" : "int32",
+          "description" : "Tserver RPC port"
+        },
+        "isRedisServer" : {
+          "type" : "boolean",
+          "description" : "True if this node is a redis server"
+        },
+        "redisServerHttpPort" : {
+          "type" : "integer",
+          "format" : "int32",
+          "description" : "Redis HTTP port"
+        },
+        "redisServerRpcPort" : {
+          "type" : "integer",
+          "format" : "int32",
+          "description" : "Redis RPC port"
+        },
+        "isYqlServer" : {
+          "type" : "boolean",
+          "description" : "True if this node is a Yql"
+        },
+        "yqlServerHttpPort" : {
+          "type" : "integer",
+          "format" : "int32",
+          "description" : "Yql HTTP port"
+        },
+        "yqlServerRpcPort" : {
+          "type" : "integer",
+          "format" : "int32",
+          "description" : "Yql RPC port"
+        },
+        "isYsqlServer" : {
+          "type" : "boolean",
+          "description" : "True if this node is a Ysql"
+        },
+        "ysqlServerHttpPort" : {
+          "type" : "integer",
+          "format" : "int32",
+          "description" : "Ysql HTTP port"
+        },
+        "ysqlServerRpcPort" : {
+          "type" : "integer",
+          "format" : "int32",
+          "description" : "Ysql RPC port"
+        },
+        "nodeExporterPort" : {
+          "type" : "integer",
+          "format" : "int32",
+          "description" : "Node exporter port"
+        },
+        "cronsActive" : {
+          "type" : "boolean",
+          "description" : "True if cronjobs were properly configured for this node"
+        }
+      },
+      "description" : "Node details"
+    },
+    "Backup table params" : {
+      "type" : "object",
+      "required" : [ "actionType", "storageConfigUUID" ],
+      "properties" : {
+        "errorString" : {
+          "type" : "string",
+          "description" : "Error message"
+        },
+        "nodeExporterUser" : {
+          "type" : "string",
+          "description" : "Node exporter user"
+        },
+        "deviceInfo" : {
+          "description" : "Device information",
+          "$ref" : "#/definitions/Device info"
+        },
+        "universeUUID" : {
+          "type" : "string",
+          "format" : "uuid",
+          "description" : "Associate universe UUID"
+        },
+        "expectedUniverseVersion" : {
+          "type" : "integer",
+          "format" : "int32",
+          "description" : "Universe version"
+        },
+        "cmkArn" : {
+          "type" : "string",
+          "description" : "Amazon Resource Name (ARN) of the CMK"
+        },
+        "encryptionAtRestConfig" : {
+          "description" : "Encryption at rest configation",
+          "$ref" : "#/definitions/Encryption at rest config"
+        },
+        "nodeDetailsSet" : {
+          "type" : "array",
+          "description" : "Node details",
+          "uniqueItems" : true,
+          "items" : {
+            "$ref" : "#/definitions/Node details"
+          }
+        },
+        "communicationPorts" : {
+          "description" : "Communication ports",
+          "$ref" : "#/definitions/Communication ports"
+        },
+        "extraDependencies" : {
+          "description" : "Extra dependencies",
+          "$ref" : "#/definitions/Extra dependencies"
+        },
+        "firstTry" : {
+          "type" : "boolean",
+          "description" : "Whether this task has been tried before or not"
+        },
+        "keyspace" : {
+          "type" : "string",
+          "description" : "Key space"
+        },
+        "tableName" : {
+          "type" : "string",
+          "description" : "Table name"
+        },
+        "tableUUID" : {
+          "type" : "string",
+          "format" : "uuid",
+          "description" : "Table UUID"
+        },
+        "sse" : {
+          "type" : "boolean",
+          "description" : "Is SSE"
+        },
+        "storageConfigUUID" : {
+          "type" : "string",
+          "format" : "uuid",
+          "description" : "Storage config UUID"
+        },
+        "kmsConfigUUID" : {
+          "type" : "string",
+          "format" : "uuid",
+          "description" : "KMS config UUID"
+        },
+        "storageLocation" : {
+          "type" : "string",
+          "description" : "Storage location"
+        },
+        "actionType" : {
+          "type" : "string",
+          "description" : "Action type",
+          "enum" : [ "CREATE", "RESTORE", "RESTORE_KEYS", "DELETE" ]
+        },
+        "backupType" : {
+          "type" : "string",
+          "description" : "Backup type",
+          "enum" : [ "YQL_TABLE_TYPE", "REDIS_TABLE_TYPE", "PGSQL_TABLE_TYPE", "TRANSACTION_STATUS_TABLE_TYPE" ]
+        },
+        "tableNameList" : {
+          "type" : "array",
+          "description" : "Tables",
+          "items" : {
+            "type" : "string"
+          }
+        },
+        "tableUUIDList" : {
+          "type" : "array",
+          "description" : "Tables UUID's",
+          "items" : {
+            "type" : "string",
+            "format" : "uuid"
+          }
+        },
+        "backupList" : {
+          "type" : "array",
+          "description" : "Backups",
+          "items" : {
+            "$ref" : "#/definitions/Backup table params"
+          }
+        },
+        "schedulingFrequency" : {
+          "type" : "integer",
+          "format" : "int64",
+          "description" : "Frequency for running the backup in milliseconds"
+        },
+        "cronExpression" : {
+          "type" : "string",
+          "description" : "Cron expression in case a recurring backup"
+        },
+        "timeBeforeDelete" : {
+          "type" : "integer",
+          "format" : "int64",
+          "description" : "Time in millisecs before deleting the backup from the storage"
+        },
+        "enableVerboseLogs" : {
+          "type" : "boolean",
+          "description" : "Is verbose logging is enable"
+        },
+        "transactionalBackup" : {
+          "type" : "boolean",
+          "description" : "Is backup be transactional across tables"
+        },
+        "parallelism" : {
+          "type" : "integer",
+          "format" : "int32",
+          "description" : "The number of concurrent commands to run on nodes over SSH"
+        },
+        "scheduleUUID" : {
+          "type" : "string",
+          "format" : "uuid",
+          "description" : "Schedule UUID"
+        },
+        "targetAsyncReplicationRelationships" : {
+          "type" : "array",
+          "description" : "Async replication relationships as the target universe",
+          "readOnly" : true,
+          "items" : {
+            "$ref" : "#/definitions/AsyncReplicationConfig"
+          }
+        },
+        "sourceAsyncReplicationRelationships" : {
+          "type" : "array",
+          "description" : "Async replication relationships as the source universe",
+          "readOnly" : true,
+          "items" : {
+            "$ref" : "#/definitions/AsyncReplicationConfig"
+          }
+        }
+      },
+      "description" : "Backup table params"
+    },
+    "Column details" : {
+      "type" : "object",
+      "properties" : {
+        "columnOrder" : {
+          "type" : "integer",
+          "format" : "int32",
+          "description" : "Column order"
+        },
+        "name" : {
+          "type" : "string",
+          "description" : "Column name"
+        },
+        "type" : {
+          "type" : "string",
+          "description" : "Column type",
+          "enum" : [ "TINYINT", "SMALLINT", "INT", "BIGINT", "VARCHAR", "BOOLEAN", "FLOAT", "DOUBLE_PRECISION", "BLOB", "TIMESTAMP", "DECIMAL", "VARINT", "INET", "LIST", "MAP", "SET", "UUID", "TIMEUUID", "FROZEN", "DATE", "TIME", "JSONB", "USER_DEFINED_TYPE" ]
+        },
+        "keyType" : {
+          "type" : "string",
+          "description" : "Column key type",
+          "enum" : [ "TINYINT", "SMALLINT", "INT", "BIGINT", "VARCHAR", "BOOLEAN", "FLOAT", "DOUBLE_PRECISION", "BLOB", "TIMESTAMP", "DECIMAL", "VARINT", "INET", "LIST", "MAP", "SET", "UUID", "TIMEUUID", "FROZEN", "DATE", "TIME", "JSONB", "USER_DEFINED_TYPE" ]
+        },
+        "valueType" : {
+          "type" : "string",
+          "description" : "Column value name",
+          "enum" : [ "TINYINT", "SMALLINT", "INT", "BIGINT", "VARCHAR", "BOOLEAN", "FLOAT", "DOUBLE_PRECISION", "BLOB", "TIMESTAMP", "DECIMAL", "VARINT", "INET", "LIST", "MAP", "SET", "UUID", "TIMEUUID", "FROZEN", "DATE", "TIME", "JSONB", "USER_DEFINED_TYPE" ]
+        },
+        "isPartitionKey" : {
+          "type" : "boolean",
+          "description" : "True if this column is a partition key"
+        },
+        "isClusteringKey" : {
+          "type" : "boolean",
+          "description" : "True if this column is a clustering key"
+        },
+        "sortOrder" : {
+          "type" : "string",
+          "description" : "SortOrder for this column",
+          "enum" : [ "NONE", "ASC", "DESC" ]
+        }
+      },
+      "description" : "Column details"
+    },
+    "Table details" : {
+      "type" : "object",
+      "properties" : {
+        "tableName" : {
+          "type" : "string",
+          "description" : "Table name"
+        },
+        "keyspace" : {
+          "type" : "string",
+          "description" : "Keyspace that this table belongs to"
+        },
+        "ttlInSeconds" : {
+          "type" : "integer",
+          "format" : "int64",
+          "description" : "The default table-level time to live"
+        },
+        "columns" : {
+          "type" : "array",
+          "description" : "Details of the columns that make up the table",
+          "items" : {
+            "$ref" : "#/definitions/Column details"
+          }
+        },
+        "cqlcreateKeyspaceString" : {
+          "type" : "string",
+          "description" : "CQL create keyspace detail"
+        },
+        "cqluseKeyspaceString" : {
+          "type" : "string",
+          "description" : "CQL use keyspace detail"
+        },
+        "cqlcreateTableString" : {
+          "type" : "string",
+          "description" : "CQL create table detail"
+        }
+      },
+      "description" : "Table details"
+    },
+    "Universe task" : {
+      "type" : "object",
+      "required" : [ "tableDetails", "tableType", "tableUUID" ],
+      "properties" : {
+        "errorString" : {
+          "type" : "string",
+          "description" : "Error message"
+        },
+        "nodeExporterUser" : {
+          "type" : "string",
+          "description" : "Node exporter user"
+        },
+        "deviceInfo" : {
+          "description" : "Device information",
+          "$ref" : "#/definitions/Device info"
+        },
+        "universeUUID" : {
+          "type" : "string",
+          "format" : "uuid",
+          "description" : "Associate universe UUID"
+        },
+        "expectedUniverseVersion" : {
+          "type" : "integer",
+          "format" : "int32",
+          "description" : "Universe version"
+        },
+        "cmkArn" : {
+          "type" : "string",
+          "description" : "Amazon Resource Name (ARN) of the CMK"
+        },
+        "encryptionAtRestConfig" : {
+          "description" : "Encryption at rest configation",
+          "$ref" : "#/definitions/Encryption at rest config"
+        },
+        "nodeDetailsSet" : {
+          "type" : "array",
+          "description" : "Node details",
+          "uniqueItems" : true,
+          "items" : {
+            "$ref" : "#/definitions/Node details"
+          }
+        },
+        "communicationPorts" : {
+          "description" : "Communication ports",
+          "$ref" : "#/definitions/Communication ports"
+        },
+        "extraDependencies" : {
+          "description" : "Extra dependencies",
+          "$ref" : "#/definitions/Extra dependencies"
+        },
+        "firstTry" : {
+          "type" : "boolean",
+          "description" : "Whether this task has been tried before or not"
+        },
+        "tableUUID" : {
+          "type" : "string",
+          "format" : "uuid"
+        },
+        "tableType" : {
+          "type" : "string",
+          "enum" : [ "YQL_TABLE_TYPE", "REDIS_TABLE_TYPE", "PGSQL_TABLE_TYPE", "TRANSACTION_STATUS_TABLE_TYPE" ]
+        },
+        "tableDetails" : {
+          "$ref" : "#/definitions/Table details"
+        },
+        "targetAsyncReplicationRelationships" : {
+          "type" : "array",
+          "description" : "Async replication relationships as the target universe",
+          "readOnly" : true,
+          "items" : {
+            "$ref" : "#/definitions/AsyncReplicationConfig"
+          }
+        },
+        "sourceAsyncReplicationRelationships" : {
+          "type" : "array",
+          "description" : "Async replication relationships as the source universe",
+          "readOnly" : true,
+          "items" : {
+            "$ref" : "#/definitions/AsyncReplicationConfig"
+          }
+        }
+      },
+      "description" : "Universe task"
+    },
+    "TableInfo" : {
+      "type" : "object",
+      "properties" : {
+        "tableUUID" : {
+          "type" : "string",
+          "format" : "uuid",
+          "description" : "Table UUID",
+          "readOnly" : true
+        },
+        "keySpace" : {
+          "type" : "string",
+          "description" : "Key space"
+        },
+        "tableType" : {
+          "type" : "string",
+          "description" : "Table type",
+          "enum" : [ "YQL_TABLE_TYPE", "REDIS_TABLE_TYPE", "PGSQL_TABLE_TYPE", "TRANSACTION_STATUS_TABLE_TYPE" ]
+        },
+        "tableName" : {
+          "type" : "string",
+          "description" : "Table name"
+        },
+        "relationType" : {
+          "type" : "string",
+          "description" : "Relation type",
+          "enum" : [ "SYSTEM_TABLE_RELATION", "USER_TABLE_RELATION", "INDEX_TABLE_RELATION" ]
+        },
+        "sizeBytes" : {
+          "type" : "number",
+          "format" : "double",
+          "description" : "Size in bytes",
+          "readOnly" : true
+        }
+      }
+    },
+    "JsonNode" : {
+      "type" : "object",
+      "required" : [ "array", "bigDecimal", "bigInteger", "binary", "boolean", "containerNode", "double", "float", "floatingPointNumber", "int", "integralNumber", "long", "missingNode", "nodeType", "null", "number", "object", "pojo", "short", "textual", "valueNode" ],
+      "properties" : {
+        "nodeType" : {
+          "type" : "string",
+          "enum" : [ "ARRAY", "BINARY", "BOOLEAN", "MISSING", "NULL", "NUMBER", "OBJECT", "POJO", "STRING" ]
+        },
+        "object" : {
+          "type" : "boolean"
+        },
+        "valueNode" : {
+          "type" : "boolean"
+        },
+        "containerNode" : {
+          "type" : "boolean"
+        },
+        "missingNode" : {
+          "type" : "boolean"
+        },
+        "pojo" : {
+          "type" : "boolean"
+        },
+        "number" : {
+          "type" : "boolean"
+        },
+        "integralNumber" : {
+          "type" : "boolean"
+        },
+        "floatingPointNumber" : {
+          "type" : "boolean"
+        },
+        "short" : {
+          "type" : "boolean"
+        },
+        "int" : {
+          "type" : "boolean"
+        },
+        "long" : {
+          "type" : "boolean"
+        },
+        "double" : {
+          "type" : "boolean"
+        },
+        "bigDecimal" : {
+          "type" : "boolean"
+        },
+        "bigInteger" : {
+          "type" : "boolean"
+        },
+        "textual" : {
+          "type" : "boolean"
+        },
+        "boolean" : {
+          "type" : "boolean"
+        },
+        "binary" : {
+          "type" : "boolean"
+        },
+        "array" : {
+          "type" : "boolean"
+        },
+        "null" : {
+          "type" : "boolean"
+        },
+        "float" : {
+          "type" : "boolean"
+        }
+      }
+    },
+    "Schedule" : {
+      "type" : "object",
+      "properties" : {
+        "scheduleUUID" : {
+          "type" : "string",
+          "format" : "uuid",
+          "description" : "Schedule UUID",
+          "readOnly" : true
+        },
+        "customerUUID" : {
+          "type" : "string",
+          "format" : "uuid",
+          "description" : "Customer UUID",
+          "readOnly" : true
+        },
+        "failureCount" : {
+          "type" : "integer",
+          "format" : "int32",
+          "description" : "Number of failed schedule",
+          "readOnly" : true
+        },
+        "frequency" : {
+          "type" : "integer",
+          "format" : "int64",
+          "description" : "Frequency of schedule"
+        },
+        "taskParams" : {
+          "description" : "Schedule params",
+          "$ref" : "#/definitions/JsonNode"
+        },
+        "taskType" : {
+          "type" : "string",
+          "description" : "Schedule Type",
+          "enum" : [ "CloudBootstrap", "CloudCleanup", "CreateCassandraTable", "CreateUniverse", "ReadOnlyClusterCreate", "ReadOnlyClusterDelete", "CreateKubernetesUniverse", "DestroyUniverse", "PauseUniverse", "ResumeUniverse", "DestroyKubernetesUniverse", "DeleteTable", "BackupUniverse", "MultiTableBackup", "EditUniverse", "EditKubernetesUniverse", "KubernetesProvision", "ImportIntoTable", "UpgradeUniverse", "CreateRootVolumes", "ReplaceRootVolume", "ChangeInstanceType", "PersistResizeNode", "UpdateNodeDetails", "UpgradeKubernetesUniverse", "DeleteNodeFromUniverse", "StopNodeInUniverse", "StartNodeInUniverse", "AddNodeToUniverse", "RemoveNodeFromUniverse", "ReleaseInstanceFromUniverse", "SetUniverseKey", "SetKubernetesUniverseKey", "CreateKMSConfig", "DeleteKMSConfig", "UpdateDiskSize", "StartMasterOnNode", "SyncDBStateWithPlatform", "AnsibleClusterServerCtl", "AnsibleConfigureServers", "AnsibleDestroyServer", "PauseServer", "ResumeServer", "AnsibleSetupServer", "PrecheckNode", "AnsibleUpdateNodeInfo", "BulkImport", "ChangeMasterConfig", "CreateTable", "DeleteNode", "DeleteBackup", "UpdateNodeProcess", "DeleteTableFromUniverse", "LoadBalancerStateChange", "ModifyBlackList", "ManipulateDnsRecordTask", "RemoveUniverseEntry", "SetFlagInMemory", "SetNodeState", "SwamperTargetsFileUpdate", "UniverseUpdateSucceeded", "UpdateAndPersistGFlags", "UpdatePlacementInfo", "UpdateSoftwareVersion", "WaitForDataMove", "WaitForLoadBalance", "WaitForMasterLeader", "WaitForServer", "WaitForTServerHeartBeats", "DeleteClusterFromUniverse", "InstanceActions", "WaitForServerReady", "CloudAccessKeyCleanup", "CloudAccessKeySetup", "CloudInitializer", "CloudProviderCleanup", "CloudRegionCleanup", "CloudRegionSetup", "CloudSetup", "BackupTable", "BackupUniverseKeys", "RestoreUniverseKeys", "WaitForLeadersOnPreferredOnly", "EnableEncryptionAtRest", "DisableEncryptionAtRest", "DestroyEncryptionAtRest", "KubernetesCommandExecutor", "KubernetesWaitForPod", "KubernetesCheckNumPod", "CopyEncryptionKeyFile", "WaitForEncryptionKeyInMemory", "UnivSetCertificate", "CreateAlertDefinitions", "UniverseSetTlsParams", "AsyncReplicationPlatformSync", "ResetUniverseVersion" ]
+        },
+        "status" : {
+          "type" : "string",
+          "description" : "Status of schedule",
+          "enum" : [ "Active", "Paused", "Stopped" ]
+        },
+        "cronExpression" : {
+          "type" : "string",
+          "description" : "Cron expression for schedule"
+        }
+      },
+      "description" : "Scheduled backup"
+    },
+    "Multi table backup request params" : {
+      "type" : "object",
+      "required" : [ "actionType", "storageConfigUUID" ],
+      "properties" : {
+        "errorString" : {
+          "type" : "string",
+          "description" : "Error message"
+        },
+        "nodeExporterUser" : {
+          "type" : "string",
+          "description" : "Node exporter user"
+        },
+        "deviceInfo" : {
+          "description" : "Device information",
+          "$ref" : "#/definitions/Device info"
+        },
+        "universeUUID" : {
+          "type" : "string",
+          "format" : "uuid",
+          "description" : "Associate universe UUID"
+        },
+        "expectedUniverseVersion" : {
+          "type" : "integer",
+          "format" : "int32",
+          "description" : "Universe version"
+        },
+        "cmkArn" : {
+          "type" : "string",
+          "description" : "Amazon Resource Name (ARN) of the CMK"
+        },
+        "encryptionAtRestConfig" : {
+          "description" : "Encryption at rest configation",
+          "$ref" : "#/definitions/Encryption at rest config"
+        },
+        "nodeDetailsSet" : {
+          "type" : "array",
+          "description" : "Node details",
+          "uniqueItems" : true,
+          "items" : {
+            "$ref" : "#/definitions/Node details"
+          }
+        },
+        "communicationPorts" : {
+          "description" : "Communication ports",
+          "$ref" : "#/definitions/Communication ports"
+        },
+        "extraDependencies" : {
+          "description" : "Extra dependencies",
+          "$ref" : "#/definitions/Extra dependencies"
+        },
+        "firstTry" : {
+          "type" : "boolean",
+          "description" : "Whether this task has been tried before or not"
+        },
+        "keyspace" : {
+          "type" : "string",
+          "description" : "Key space"
+        },
+        "tableName" : {
+          "type" : "string",
+          "description" : "Table name"
+        },
+        "tableUUID" : {
+          "type" : "string",
+          "format" : "uuid",
+          "description" : "Table UUID"
+        },
+        "sse" : {
+          "type" : "boolean",
+          "description" : "Is SSE"
+        },
+        "storageConfigUUID" : {
+          "type" : "string",
+          "format" : "uuid",
+          "description" : "Storage config UUID"
+        },
+        "kmsConfigUUID" : {
+          "type" : "string",
+          "format" : "uuid",
+          "description" : "KMS config UUID"
+        },
+        "storageLocation" : {
+          "type" : "string",
+          "description" : "Storage location"
+        },
+        "actionType" : {
+          "type" : "string",
+          "description" : "Action type",
+          "enum" : [ "CREATE", "RESTORE", "RESTORE_KEYS", "DELETE" ]
+        },
+        "backupType" : {
+          "type" : "string",
+          "description" : "Backup type",
+          "enum" : [ "YQL_TABLE_TYPE", "REDIS_TABLE_TYPE", "PGSQL_TABLE_TYPE", "TRANSACTION_STATUS_TABLE_TYPE" ]
+        },
+        "tableNameList" : {
+          "type" : "array",
+          "description" : "Tables",
+          "items" : {
+            "type" : "string"
+          }
+        },
+        "tableUUIDList" : {
+          "type" : "array",
+          "description" : "Table UUID List",
+          "items" : {
+            "type" : "string",
+            "format" : "uuid"
+          }
+        },
+        "backupList" : {
+          "type" : "array",
+          "description" : "Backups",
+          "items" : {
+            "$ref" : "#/definitions/Backup table params"
+          }
+        },
+        "schedulingFrequency" : {
+          "type" : "integer",
+          "format" : "int64",
+          "description" : "Frequency for running the backup in milliseconds"
+        },
+        "cronExpression" : {
+          "type" : "string",
+          "description" : "Cron expression in case a recurring backup"
+        },
+        "timeBeforeDelete" : {
+          "type" : "integer",
+          "format" : "int64",
+          "description" : "Time in millisecs before deleting the backup from the storage"
+        },
+        "enableVerboseLogs" : {
+          "type" : "boolean",
+          "description" : "Is verbose logging is enable"
+        },
+        "transactionalBackup" : {
+          "type" : "boolean",
+          "description" : "Is backup be transactional across tables"
+        },
+        "parallelism" : {
+          "type" : "integer",
+          "format" : "int32",
+          "description" : "The number of concurrent commands to run on nodes over SSH"
+        },
+        "scheduleUUID" : {
+          "type" : "string",
+          "format" : "uuid",
+          "description" : "Schedule UUID"
+        },
+        "customerUUID" : {
+          "type" : "string",
+          "format" : "uuid",
+          "description" : "Customer UUID"
+        },
+        "targetAsyncReplicationRelationships" : {
+          "type" : "array",
+          "description" : "Async replication relationships as the target universe",
+          "readOnly" : true,
+          "items" : {
+            "$ref" : "#/definitions/AsyncReplicationConfig"
+          }
+        },
+        "sourceAsyncReplicationRelationships" : {
+          "type" : "array",
+          "description" : "Async replication relationships as the source universe",
+          "readOnly" : true,
+          "items" : {
+            "$ref" : "#/definitions/AsyncReplicationConfig"
+          }
+        }
+      },
+      "description" : "Backup table params"
+    },
+    "UniverseResp" : {
+      "type" : "object",
+      "properties" : {
+        "universeUUID" : {
+          "type" : "string",
+          "format" : "uuid",
+          "description" : "Universe UUID"
+        },
+        "name" : {
+          "type" : "string",
+          "description" : "Universe name"
+        },
+        "creationDate" : {
+          "type" : "string",
+          "description" : "Creation time"
+        },
+        "version" : {
+          "type" : "integer",
+          "format" : "int32",
+          "description" : "Version"
+        },
+        "dnsName" : {
+          "type" : "string",
+          "description" : "DNS name"
+        },
+        "universeDetails" : {
+          "type" : "object",
+          "description" : "Universe Details",
+          "additionalProperties" : {
+            "type" : "object"
+          }
+        },
+        "universeConfig" : {
+          "type" : "object",
+          "description" : "Universe config",
+          "additionalProperties" : {
+            "type" : "string"
+          }
+        },
+        "taskUUID" : {
+          "type" : "string",
+          "format" : "uuid",
+          "description" : "Task UUID"
+        },
+        "sampleAppCommandTxt" : {
+          "type" : "string",
+          "description" : "Sample command"
+        },
+        "pricePerHour" : {
+          "type" : "number",
+          "format" : "double",
+          "description" : "Price"
+        }
+      },
+      "description" : "Universe Resp"
+    },
+    "CustomerLoginFormData" : {
+      "type" : "object",
+      "required" : [ "email", "password" ],
+      "properties" : {
+        "email" : {
           "type" : "string"
         },
-        "kubeconfigPath" : {
+        "password" : {
           "type" : "string"
         }
       }
     },
-<<<<<<< HEAD
-    "/api/v1/customers/{cUUID}/releases" : {
-      "get" : {
-        "tags" : [ "Release" ],
-        "summary" : "Get list of releases",
-        "description" : "",
-        "operationId" : "list",
-        "parameters" : [ {
-          "name" : "cUUID",
-          "in" : "path",
-          "required" : true,
-          "type" : "string",
-          "format" : "uuid"
-        }, {
-          "name" : "includeMetadata",
-          "in" : "query",
-          "required" : false,
+    "YWSuccess" : {
+      "type" : "object",
+      "properties" : {
+        "success" : {
           "type" : "boolean",
-          "default" : false
-        } ],
-        "responses" : {
-          "200" : {
-            "description" : "successful operation",
-            "schema" : {
-              "type" : "object",
-              "additionalProperties" : {
-                "type" : "object"
-              }
-            }
-          }
-        },
-        "security" : [ {
-          "apiKeyAuth" : [ ]
-        } ]
+          "description" : "Has API success",
+          "readOnly" : true
+        },
+        "message" : {
+          "type" : "string",
+          "description" : "API response mssage.",
+          "readOnly" : true
+        }
+      }
+    },
+    "ArrayNode" : {
+      "type" : "object",
+      "required" : [ "array", "bigDecimal", "bigInteger", "binary", "boolean", "containerNode", "double", "float", "floatingPointNumber", "int", "integralNumber", "long", "missingNode", "nodeType", "null", "number", "object", "pojo", "short", "textual", "valueNode" ],
+      "properties" : {
+        "nodeType" : {
+          "type" : "string",
+          "enum" : [ "ARRAY", "BINARY", "BOOLEAN", "MISSING", "NULL", "NUMBER", "OBJECT", "POJO", "STRING" ]
+        },
+        "array" : {
+          "type" : "boolean"
+        },
+        "object" : {
+          "type" : "boolean"
+        },
+        "valueNode" : {
+          "type" : "boolean"
+        },
+        "containerNode" : {
+          "type" : "boolean"
+        },
+        "missingNode" : {
+          "type" : "boolean"
+        },
+        "pojo" : {
+          "type" : "boolean"
+        },
+        "number" : {
+          "type" : "boolean"
+        },
+        "integralNumber" : {
+          "type" : "boolean"
+        },
+        "floatingPointNumber" : {
+          "type" : "boolean"
+        },
+        "short" : {
+          "type" : "boolean"
+        },
+        "int" : {
+          "type" : "boolean"
+        },
+        "long" : {
+          "type" : "boolean"
+        },
+        "double" : {
+          "type" : "boolean"
+        },
+        "bigDecimal" : {
+          "type" : "boolean"
+        },
+        "bigInteger" : {
+          "type" : "boolean"
+        },
+        "textual" : {
+          "type" : "boolean"
+        },
+        "boolean" : {
+          "type" : "boolean"
+        },
+        "binary" : {
+          "type" : "boolean"
+        },
+        "null" : {
+          "type" : "boolean"
+        },
+        "float" : {
+          "type" : "boolean"
+        }
+      }
+    },
+    "Customer Config" : {
+      "type" : "object",
+      "required" : [ "data" ],
+      "properties" : {
+        "configUUID" : {
+          "type" : "string",
+          "format" : "uuid",
+          "description" : "Config UUID",
+          "readOnly" : true
+        },
+        "configName" : {
+          "type" : "string",
+          "example" : "backup20-01-2021",
+          "description" : "Config name"
+        },
+        "customerUUID" : {
+          "type" : "string",
+          "format" : "uuid",
+          "description" : "Customer UUID",
+          "readOnly" : true
+        },
+        "type" : {
+          "type" : "string",
+          "example" : "STORAGE",
+          "description" : "Config type",
+          "enum" : [ "STORAGE", "ALERTS", "CALLHOME", "PASSWORD_POLICY", "OTHER" ]
+        },
+        "name" : {
+          "type" : "string",
+          "example" : "S3",
+          "description" : "Name"
+        },
+        "data" : {
+          "example" : "{\"AWS_ACCESS_KEY_ID\": \"AK****************ZD\"}",
+          "description" : "Configuration data",
+          "$ref" : "#/definitions/JsonNode"
+        },
+        "universeDetails" : {
+          "example" : "{\"name\": \"jd-aws-21-6-21-test4\"}",
+          "description" : "Universe details",
+          "$ref" : "#/definitions/ArrayNode"
+        },
+        "inUse" : {
+          "type" : "boolean",
+          "description" : "True if there is an in use reference to the object"
+        }
       },
-      "post" : {
-        "tags" : [ "Release" ],
-        "summary" : "Create release",
-        "description" : "",
-        "operationId" : "create",
-        "parameters" : [ {
-          "name" : "cUUID",
-          "in" : "path",
-          "required" : true,
-          "type" : "string",
-          "format" : "uuid"
-        }, {
-          "in" : "body",
-          "name" : "Release",
-          "description" : "Release data to be created",
-          "required" : true,
-          "schema" : {
-            "$ref" : "#/definitions/ReleaseFormData"
-          }
-        } ],
-        "responses" : {
-          "200" : {
-            "description" : "successful operation",
-            "schema" : {
-              "$ref" : "#/definitions/YWSuccess"
-            }
-          }
-        },
-        "security" : [ {
-          "apiKeyAuth" : [ ]
-        } ]
-      },
-      "put" : {
-        "tags" : [ "Release" ],
-        "summary" : "Refresh release",
-        "description" : "",
-        "operationId" : "refresh",
-        "parameters" : [ {
-          "name" : "cUUID",
-          "in" : "path",
-          "required" : true,
-          "type" : "string",
-          "format" : "uuid"
-        } ],
-        "responses" : {
-          "200" : {
-            "description" : "successful operation",
-            "schema" : {
-              "$ref" : "#/definitions/YWSuccess"
-            }
-          }
-        },
-        "security" : [ {
-          "apiKeyAuth" : [ ]
-        } ]
-      }
-    },
-    "/api/v1/customers/{cUUID}/universes/{uniUUID}/tablet-servers" : {
-      "get" : {
-        "tags" : [ "Tablet Server" ],
-        "summary" : "List of tablet server",
-        "description" : "",
-        "operationId" : "listTabletServers",
-        "parameters" : [ {
-          "name" : "cUUID",
-          "in" : "path",
-          "required" : true,
-          "type" : "string",
-          "format" : "uuid"
-        }, {
-          "name" : "uniUUID",
-          "in" : "path",
-          "required" : true,
-          "type" : "string",
-          "format" : "uuid"
-        } ],
-        "responses" : {
-          "200" : {
-            "description" : "successful operation",
-            "schema" : {
-              "type" : "object",
-              "additionalProperties" : {
-                "type" : "object"
-              }
-            }
-          }
-        },
-        "security" : [ {
-          "apiKeyAuth" : [ ]
-        } ]
-      }
-    },
-    "/api/v1/customers/{cUUID}" : {
-      "get" : {
-        "tags" : [ "Customer" ],
-        "summary" : "Get customer by UUID",
-        "description" : "",
-        "operationId" : "index",
-        "parameters" : [ {
-          "name" : "cUUID",
-          "in" : "path",
-          "required" : true,
-          "type" : "string",
-          "format" : "uuid"
-        } ],
-        "responses" : {
-          "200" : {
-            "description" : "successful operation",
-            "schema" : {
-              "$ref" : "#/definitions/Customer Detail"
-            }
-          }
-        },
-        "security" : [ {
-          "apiKeyAuth" : [ ]
-        } ]
-      },
-      "put" : {
-        "tags" : [ "Customer" ],
-        "summary" : "Update customer by UUID",
-        "description" : "",
-        "operationId" : "update",
-        "parameters" : [ {
-          "name" : "cUUID",
-          "in" : "path",
-          "required" : true,
-          "type" : "string",
-          "format" : "uuid"
-        }, {
-          "in" : "body",
-          "name" : "Customer",
-          "description" : "Customer data to be updated",
-          "required" : true,
-          "schema" : {
-            "$ref" : "#/definitions/Alerts"
-          }
-        } ],
-        "responses" : {
-          "200" : {
-            "description" : "successful operation",
-            "schema" : {
-              "$ref" : "#/definitions/Customer"
-            }
-          }
-        },
-        "security" : [ {
-          "apiKeyAuth" : [ ]
-        } ]
-      },
-      "delete" : {
-        "tags" : [ "Customer" ],
-        "summary" : "Delete customer by UUID",
-        "description" : "",
-        "operationId" : "delete",
-        "parameters" : [ {
-          "name" : "cUUID",
-          "in" : "path",
-          "required" : true,
-          "type" : "string",
-          "format" : "uuid"
-        } ],
-        "responses" : {
-          "200" : {
-            "description" : "successful operation",
-            "schema" : {
-              "$ref" : "#/definitions/YWSuccess"
-            }
-          }
-        },
-        "security" : [ {
-          "apiKeyAuth" : [ ]
-        } ]
-      }
-    },
-    "/api/v1/customers/{cUUID}/features" : {
-      "put" : {
-        "tags" : [ "Customer" ],
-        "summary" : "Upsert features of customer by UUID",
-        "description" : "",
-        "operationId" : "upsertFeatures",
-        "parameters" : [ {
-          "name" : "cUUID",
-          "in" : "path",
-          "required" : true,
-          "type" : "string",
-          "format" : "uuid"
-        }, {
-          "in" : "body",
-          "name" : "Feature",
-          "description" : "Feature to be upserted",
-          "required" : true,
-          "schema" : {
-            "$ref" : "#/definitions/FeatureUpdateFormData"
-          }
-        } ],
-        "responses" : {
-          "200" : {
-            "description" : "successful operation",
-            "schema" : {
-              "type" : "object",
-              "additionalProperties" : {
-                "type" : "object"
-              }
-            }
-          }
-        },
-        "security" : [ {
-          "apiKeyAuth" : [ ]
-        } ]
-      }
-    },
-    "/api/v1/customers/{cUUID}/metrics" : {
-      "post" : {
-        "tags" : [ "Customer" ],
-        "summary" : "Add metrics of customer by UUID",
-        "description" : "",
-        "operationId" : "metrics",
-        "parameters" : [ {
-          "name" : "cUUID",
-          "in" : "path",
-          "required" : true,
-          "type" : "string",
-          "format" : "uuid"
-        }, {
-          "in" : "body",
-          "name" : "Metrics",
-          "description" : "Metrics to be added",
-          "required" : true,
-          "schema" : {
-            "$ref" : "#/definitions/Metrics"
-          }
-        } ],
-        "responses" : {
-          "200" : {
-            "description" : "successful operation",
-            "schema" : {
-              "type" : "object",
-              "additionalProperties" : {
-                "type" : "object"
-              }
-            }
-          }
-        },
-        "security" : [ {
-          "apiKeyAuth" : [ ]
-        } ]
-      }
-    },
-    "/api/v1/customers/{cUUID}/host_info" : {
-      "get" : {
-        "tags" : [ "Customer" ],
-        "summary" : "Get host info by customer UUID",
-        "description" : "",
-        "operationId" : "getHostInfo",
-        "parameters" : [ {
-          "name" : "cUUID",
-          "in" : "path",
-          "required" : true,
-          "type" : "string",
-          "format" : "uuid"
-        } ],
-        "responses" : {
-          "200" : {
-            "description" : "successful operation",
-            "schema" : {
-              "type" : "object",
-              "additionalProperties" : {
-                "type" : "object"
-              }
-            }
-          }
-        },
-        "security" : [ {
-          "apiKeyAuth" : [ ]
-        } ]
-      }
-    },
-    "/api/v1/customers_data" : {
-      "get" : {
-        "tags" : [ "Customer" ],
-        "summary" : "List customer",
-        "description" : "",
-        "operationId" : "listWithData",
-        "parameters" : [ ],
-        "responses" : {
-          "200" : {
-            "description" : "successful operation",
-            "schema" : {
-              "type" : "array",
-              "items" : {
-                "$ref" : "#/definitions/Customer"
-              }
-            }
-          }
-        },
-        "security" : [ {
-          "apiKeyAuth" : [ ]
-        } ]
-      }
-    },
-    "/api/v1/customers/{cUUID}/universes/import" : {
-      "post" : {
-        "summary" : "import",
-        "description" : "",
-        "operationId" : "importUniverse",
-        "parameters" : [ {
-          "name" : "cUUID",
-          "in" : "path",
-          "required" : true,
-          "type" : "string",
-          "format" : "uuid"
-        } ],
-        "responses" : {
-          "200" : {
-            "description" : "successful operation",
-            "schema" : {
-              "type" : "object"
-            }
-          }
-        }
-      }
-    },
-    "/api/v1/customers/{cUUID}/universes/{uniUUID}/tables" : {
-      "get" : {
-        "tags" : [ "Tables" ],
-        "summary" : "List of tables",
-        "description" : "",
-        "operationId" : "listTables",
-        "parameters" : [ {
-          "name" : "cUUID",
-          "in" : "path",
-          "required" : true,
-          "type" : "string",
-          "format" : "uuid"
-        }, {
-          "name" : "uniUUID",
-          "in" : "path",
-          "required" : true,
-          "type" : "string",
-          "format" : "uuid"
-        } ],
-        "responses" : {
-          "200" : {
-            "description" : "successful operation",
-            "schema" : {
-              "type" : "array",
-              "items" : {
-                "$ref" : "#/definitions/TableInfo"
-              }
-            }
-          }
-        },
-        "security" : [ {
-          "apiKeyAuth" : [ ]
-        } ]
-      },
-      "post" : {
-        "tags" : [ "Tables" ],
-        "summary" : "Create table in Yugabyte DB",
-        "description" : "",
-        "operationId" : "create",
-        "parameters" : [ {
-          "name" : "cUUID",
-          "in" : "path",
-          "required" : true,
-          "type" : "string",
-          "format" : "uuid"
-        }, {
-          "name" : "uniUUID",
-          "in" : "path",
-          "required" : true,
-          "type" : "string",
-          "format" : "uuid"
-        }, {
-          "in" : "body",
-          "name" : "Table",
-          "description" : "Table Definition to be created",
-          "required" : true,
-          "schema" : {
-            "$ref" : "#/definitions/Universe task"
-          }
-        } ],
-        "responses" : {
-          "200" : {
-            "description" : "successful operation",
-            "schema" : {
-              "$ref" : "#/definitions/YWTask"
-            }
-          }
-        },
-        "security" : [ {
-          "apiKeyAuth" : [ ]
-        } ]
-      }
-    },
-    "/api/v1/customers/{cUUID}/universes/{uniUUID}/tables/{tableUUID}/bulk_import" : {
-      "put" : {
-        "tags" : [ "Tables" ],
-        "summary" : "Bulk import table",
-        "description" : "",
-        "operationId" : "bulkImport",
-        "parameters" : [ {
-          "name" : "cUUID",
-          "in" : "path",
-          "required" : true,
-          "type" : "string",
-          "format" : "uuid"
-        }, {
-          "name" : "uniUUID",
-          "in" : "path",
-          "required" : true,
-          "type" : "string",
-          "format" : "uuid"
-        }, {
-          "name" : "tableUUID",
-          "in" : "path",
-          "required" : true,
-          "type" : "string",
-          "format" : "uuid"
-        }, {
-          "in" : "body",
-          "name" : "Bulk import",
-          "description" : "Bulk data to be Imported",
-          "required" : true,
-          "schema" : {
-            "$ref" : "#/definitions/Bulk import params"
-          }
-        } ],
-        "responses" : {
-          "200" : {
-            "description" : "successful operation",
-            "schema" : {
-              "$ref" : "#/definitions/YWTask"
-            }
-          }
-        },
-        "security" : [ {
-          "apiKeyAuth" : [ ]
-        } ]
-      }
-    },
-    "/api/v1/customers/{cUUID}/universes/{uniUUID}/tables/{tableUUID}/create_backup" : {
-      "put" : {
-        "tags" : [ "Tables" ],
-        "summary" : "Create table backup",
-        "description" : "",
-        "operationId" : "createBackup",
-        "parameters" : [ {
-          "name" : "cUUID",
-          "in" : "path",
-          "required" : true,
-          "type" : "string",
-          "format" : "uuid"
-        }, {
-          "name" : "uniUUID",
-          "in" : "path",
-          "required" : true,
-          "type" : "string",
-          "format" : "uuid"
-        }, {
-          "name" : "tableUUID",
-          "in" : "path",
-          "required" : true,
-          "type" : "string",
-          "format" : "uuid"
-        }, {
-          "in" : "body",
-          "name" : "Backup",
-          "description" : "Backup data to be created",
-          "required" : true,
-          "schema" : {
-            "$ref" : "#/definitions/Backup table params"
-          }
-        } ],
-        "responses" : {
-          "200" : {
-            "description" : "successful operation",
-            "schema" : {
-              "$ref" : "#/definitions/YWTask"
-            }
-          }
-        },
-        "security" : [ {
-          "apiKeyAuth" : [ ]
-        } ]
-      }
-    },
-    "/api/v1/customers/{cUUID}/universes/{uniUUID}/tables/{tableUUID}" : {
-      "get" : {
-        "tags" : [ "Tables" ],
-        "summary" : "Describe table",
-        "description" : "",
-        "operationId" : "describe",
-        "parameters" : [ {
-          "name" : "cUUID",
-          "in" : "path",
-          "required" : true,
-          "type" : "string",
-          "format" : "uuid"
-        }, {
-          "name" : "uniUUID",
-          "in" : "path",
-          "required" : true,
-          "type" : "string",
-          "format" : "uuid"
-        }, {
-          "name" : "tableUUID",
-          "in" : "path",
-          "required" : true,
-          "type" : "string",
-          "format" : "uuid"
-        } ],
-        "responses" : {
-          "200" : {
-            "description" : "successful operation",
-            "schema" : {
-              "$ref" : "#/definitions/Universe task"
-            }
-          }
-        },
-        "security" : [ {
-          "apiKeyAuth" : [ ]
-        } ]
-      },
-      "put" : {
-        "tags" : [ "Tables" ],
-        "summary" : "Alter table in Yugabyte DB",
-        "description" : "",
-        "operationId" : "alter",
-        "parameters" : [ {
-          "name" : "cUUID",
-          "in" : "path",
-          "required" : true,
-          "type" : "string",
-          "format" : "uuid"
-        }, {
-          "name" : "uniUUID",
-          "in" : "path",
-          "required" : true,
-          "type" : "string",
-          "format" : "uuid"
-        }, {
-          "name" : "tableUUID",
-          "in" : "path",
-          "required" : true,
-          "type" : "string",
-          "format" : "uuid"
-        } ],
-        "responses" : {
-          "200" : {
-            "description" : "successful operation",
-            "schema" : {
-              "type" : "object",
-              "additionalProperties" : {
-                "type" : "object"
-              }
-            }
-          }
-        },
-        "security" : [ {
-          "apiKeyAuth" : [ ]
-        } ]
-      },
-      "delete" : {
-        "tags" : [ "Tables" ],
-        "summary" : "Drop table in Yugabyte DB",
-        "description" : "",
-        "operationId" : "drop",
-        "parameters" : [ {
-          "name" : "cUUID",
-          "in" : "path",
-          "required" : true,
-          "type" : "string",
-          "format" : "uuid"
-        }, {
-          "name" : "uniUUID",
-          "in" : "path",
-          "required" : true,
-          "type" : "string",
-          "format" : "uuid"
-        }, {
-          "name" : "tableUUID",
-          "in" : "path",
-          "required" : true,
-          "type" : "string",
-          "format" : "uuid"
-        } ],
-        "responses" : {
-          "200" : {
-            "description" : "successful operation",
-            "schema" : {
-              "$ref" : "#/definitions/YWTask"
-            }
-          }
-        },
-        "security" : [ {
-          "apiKeyAuth" : [ ]
-        } ]
-      }
-    },
-    "/api/v1/customers/{cUUID}/universes/{uniUUID}/multi_table_backup" : {
-      "put" : {
-        "tags" : [ "Tables" ],
-        "summary" : "Create multiple table backup",
-        "description" : "",
-        "operationId" : "createMultiTableBackup",
-        "parameters" : [ {
-          "name" : "cUUID",
-          "in" : "path",
-          "required" : true,
-          "type" : "string",
-          "format" : "uuid"
-        }, {
-          "name" : "uniUUID",
-          "in" : "path",
-          "required" : true,
-          "type" : "string",
-          "format" : "uuid"
-        }, {
-          "in" : "body",
-          "name" : "Table backup",
-          "description" : "Table backup data to be created",
-          "required" : true,
-          "schema" : {
-            "$ref" : "#/definitions/Multi table backup request params"
-          }
-        } ],
-        "responses" : {
-          "200" : {
-            "description" : "If requested schedule backup.",
-            "schema" : {
-              "$ref" : "#/definitions/Schedule"
-            }
-          }
-        },
-        "security" : [ {
-          "apiKeyAuth" : [ ]
-        } ]
-      }
-    },
-    "/api/v1/metadata/yql_data_types" : {
-      "get" : {
-        "tags" : [ "Tables" ],
-        "summary" : "Get columns Types",
-        "description" : "",
-        "operationId" : "getYQLDataTypes",
-        "parameters" : [ ],
-        "responses" : {
-          "200" : {
-            "description" : "successful operation",
-            "schema" : {
-              "type" : "array",
-              "items" : {
-                "type" : "string",
-                "enum" : [ "TINYINT", "SMALLINT", "INT", "BIGINT", "VARCHAR", "BOOLEAN", "FLOAT", "DOUBLE_PRECISION", "BLOB", "TIMESTAMP", "DECIMAL", "VARINT", "INET", "LIST", "MAP", "SET", "UUID", "TIMEUUID", "FROZEN", "DATE", "TIME", "JSONB", "USER_DEFINED_TYPE" ]
-              }
-            }
-          }
-        },
-        "security" : [ {
-          "apiKeyAuth" : [ ]
-        } ]
-      }
-    },
-    "/api/v1/customers/{cUUID}/certificates/{name}" : {
-      "get" : {
-        "operationId" : "get",
-        "parameters" : [ {
-          "name" : "cUUID",
-          "in" : "path",
-          "required" : true,
-          "type" : "string",
-          "format" : "uuid"
-        }, {
-          "name" : "name",
-          "in" : "path",
-          "required" : true,
+      "description" : "Customers Configuration"
+    },
+    "CertificateInfo" : {
+      "type" : "object",
+      "required" : [ "certType", "certificate", "checksum", "customCertInfo", "customServerCertInfo", "customerUUID", "expiryDate", "inUse", "label", "privateKey", "startDate", "universeDetails", "uuid" ],
+      "properties" : {
+        "uuid" : {
+          "type" : "string",
+          "format" : "uuid"
+        },
+        "customerUUID" : {
+          "type" : "string",
+          "format" : "uuid"
+        },
+        "label" : {
           "type" : "string"
-        } ],
-        "responses" : {
-          "default" : {
-            "description" : "successful operation"
-          }
-        }
-      }
-    },
-    "/api/v1/customers/{cUUID}/certificates/{rUUID}" : {
-      "post" : {
-        "summary" : "TODO",
-        "description" : "",
-        "operationId" : "getClientCert",
-        "parameters" : [ {
-          "name" : "cUUID",
-          "in" : "path",
-          "required" : true,
-          "type" : "string",
-          "format" : "uuid"
-        }, {
-          "name" : "rUUID",
-          "in" : "path",
-          "required" : true,
-          "type" : "string",
-          "format" : "uuid"
-        } ],
-        "responses" : {
-          "default" : {
-            "description" : "successful operation"
-          }
-        }
-      },
-      "delete" : {
-        "operationId" : "delete",
-        "parameters" : [ {
-          "name" : "cUUID",
-          "in" : "path",
-          "required" : true,
-          "type" : "string",
-          "format" : "uuid"
-        }, {
-          "name" : "rUUID",
-          "in" : "path",
-          "required" : true,
-          "type" : "string",
-          "format" : "uuid"
-        } ],
-        "responses" : {
-          "default" : {
-            "description" : "successful operation"
-          }
-        }
-      }
-    },
-    "/api/v1/customers/{cUUID}/certificates" : {
-      "get" : {
-        "operationId" : "list",
-        "parameters" : [ {
-          "name" : "cUUID",
-          "in" : "path",
-          "required" : true,
-          "type" : "string",
-          "format" : "uuid"
-        } ],
-        "responses" : {
-          "default" : {
-            "description" : "successful operation"
-          }
-        }
-      },
-      "post" : {
-        "summary" : "upload",
-        "description" : "",
-        "operationId" : "upload",
-        "parameters" : [ {
-          "name" : "cUUID",
-          "in" : "path",
-          "required" : true,
-          "type" : "string",
-          "format" : "uuid"
-        } ],
-        "responses" : {
-          "200" : {
-            "description" : "successful operation",
-            "schema" : {
-              "type" : "string",
-              "format" : "uuid"
-            }
-          }
-        }
-      }
-    },
-    "/api/v1/customers/{cUUID}/certificates/{rUUID}/download" : {
-      "get" : {
-        "operationId" : "getRootCert",
-        "parameters" : [ {
-          "name" : "cUUID",
-          "in" : "path",
-          "required" : true,
-          "type" : "string",
-          "format" : "uuid"
-        }, {
-          "name" : "rUUID",
-          "in" : "path",
-          "required" : true,
-          "type" : "string",
-          "format" : "uuid"
-        } ],
-        "responses" : {
-          "default" : {
-            "description" : "successful operation"
-          }
-        }
-      }
-    },
-    "/api/v1/customers/{cUUID}/certificates/{rUUID}/update_empty_cert" : {
-      "post" : {
-        "summary" : "update empty certs",
-        "description" : "",
-        "operationId" : "updateEmptyCustomCert",
-        "parameters" : [ {
-          "name" : "cUUID",
-          "in" : "path",
-          "required" : true,
-          "type" : "string",
-          "format" : "uuid"
-        }, {
-          "name" : "rUUID",
-          "in" : "path",
-          "required" : true,
-          "type" : "string",
-          "format" : "uuid"
-        } ],
-        "responses" : {
-          "200" : {
-            "description" : "successful operation",
-            "schema" : {
-              "$ref" : "#/definitions/CertificateInfo"
-            }
-          }
-        }
-      }
-    }
-  },
-  "securityDefinitions" : {
-    "apiKeyAuth" : {
-      "description" : "Api key passed as header",
-      "type" : "apiKey",
-      "name" : "X-AUTH-YW-API-TOKEN",
-      "in" : "header"
-    }
-  },
-  "definitions" : {
-    "Configs entry" : {
-      "type" : "object",
-      "properties" : {
-        "inherited" : {
-          "type" : "boolean",
-          "description" : "Is config inherited"
-        },
-        "key" : {
-          "type" : "string",
-          "description" : "Config key"
-        },
-        "value" : {
-          "type" : "string",
-          "description" : "Config value"
-        }
-      },
-      "description" : "Configs entry"
-    },
-    "Runtime config data" : {
-      "type" : "object",
-      "properties" : {
-        "scopedConfigList" : {
-          "type" : "array",
-          "description" : "list of scoped config",
-          "items" : {
-            "$ref" : "#/definitions/Scoped config"
-          }
-        }
-      },
-      "description" : "Runtime config data"
-    },
-    "Scoped config" : {
-      "type" : "object",
-      "properties" : {
-        "type" : {
-          "type" : "string",
-          "description" : "Scope type",
-          "enum" : [ "GLOBAL", "CUSTOMER", "UNIVERSE", "PROVIDER" ]
-        },
-        "uuid" : {
-          "type" : "string",
-          "format" : "uuid",
-          "description" : "Scope UIID"
-        },
-        "mutableScope" : {
-          "type" : "boolean",
-          "description" : "Is scope mutable"
-        },
-        "configEntries" : {
-          "type" : "array",
-          "description" : "List of configs",
-          "items" : {
-            "$ref" : "#/definitions/Configs entry"
-          }
-        }
-      },
-      "description" : "Scoped config"
+        },
+        "startDate" : {
+          "type" : "string",
+          "format" : "date-time"
+        },
+        "expiryDate" : {
+          "type" : "string",
+          "format" : "date-time"
+        },
+        "privateKey" : {
+          "type" : "string"
+        },
+        "certificate" : {
+          "type" : "string"
+        },
+        "certType" : {
+          "type" : "string",
+          "enum" : [ "SelfSigned", "CustomCertHostPath", "CustomServerCert" ]
+        },
+        "checksum" : {
+          "type" : "string"
+        },
+        "customCertInfo" : {
+          "$ref" : "#/definitions/CustomCertInfo"
+        },
+        "universeDetails" : {
+          "$ref" : "#/definitions/ArrayNode"
+        },
+        "inUse" : {
+          "type" : "boolean"
+        },
+        "customServerCertInfo" : {
+          "$ref" : "#/definitions/CustomServerCertInfo"
+        }
+      }
+    },
+    "CustomCertInfo" : {
+      "type" : "object",
+      "required" : [ "clientCertPath", "clientKeyPath", "nodeCertPath", "nodeKeyPath", "rootCertPath" ],
+      "properties" : {
+        "nodeCertPath" : {
+          "type" : "string"
+        },
+        "nodeKeyPath" : {
+          "type" : "string"
+        },
+        "rootCertPath" : {
+          "type" : "string"
+        },
+        "clientCertPath" : {
+          "type" : "string"
+        },
+        "clientKeyPath" : {
+          "type" : "string"
+        }
+      }
+    },
+    "CustomServerCertInfo" : {
+      "type" : "object",
+      "required" : [ "serverCert", "serverKey" ],
+      "properties" : {
+        "serverCert" : {
+          "type" : "string"
+        },
+        "serverKey" : {
+          "type" : "string"
+        }
+      }
     },
     "AvailabilityZone" : {
       "type" : "object",
@@ -6962,6 +5728,95 @@
         }
       },
       "description" : "Availability Zone of regions."
+    },
+    "Provider" : {
+      "type" : "object",
+      "required" : [ "hostedZoneId", "hostedZoneName", "regions" ],
+      "properties" : {
+        "uuid" : {
+          "type" : "string",
+          "format" : "uuid",
+          "description" : "Provide uuid",
+          "readOnly" : true
+        },
+        "code" : {
+          "type" : "string",
+          "description" : "Cloud Provider code"
+        },
+        "name" : {
+          "type" : "string",
+          "description" : "Cloud Provider code"
+        },
+        "active" : {
+          "type" : "boolean",
+          "description" : "Cloud Provider code",
+          "readOnly" : true
+        },
+        "customerUUID" : {
+          "type" : "string",
+          "format" : "uuid",
+          "description" : "Cloud Provider code",
+          "readOnly" : true
+        },
+        "regions" : {
+          "type" : "array",
+          "items" : {
+            "$ref" : "#/definitions/Region"
+          }
+        },
+        "keyPairName" : {
+          "type" : "string",
+          "description" : "Transient property - only present in mutate API request"
+        },
+        "sshPrivateKeyContent" : {
+          "type" : "string",
+          "description" : "Transient property - only present in mutate API request"
+        },
+        "sshUser" : {
+          "type" : "string",
+          "description" : "Transient property - only present in mutate API request"
+        },
+        "airGapInstall" : {
+          "type" : "boolean",
+          "description" : "Transient property - only present in mutate API request"
+        },
+        "sshPort" : {
+          "type" : "integer",
+          "format" : "int32",
+          "description" : "Transient property - only present in mutate API request"
+        },
+        "hostVpcId" : {
+          "type" : "string",
+          "description" : "Transient property - only present in mutate API request"
+        },
+        "hostVpcRegion" : {
+          "type" : "string",
+          "description" : "Transient property - only present in mutate API request"
+        },
+        "customHostCidrs" : {
+          "type" : "array",
+          "description" : "Transient property - only present in mutate API request",
+          "items" : {
+            "type" : "string"
+          }
+        },
+        "destVpcId" : {
+          "type" : "string",
+          "description" : "Transient property - only present in mutate API request"
+        },
+        "hostedZoneId" : {
+          "type" : "string"
+        },
+        "hostedZoneName" : {
+          "type" : "string"
+        },
+        "config" : {
+          "type" : "object",
+          "additionalProperties" : {
+            "type" : "string"
+          }
+        }
+      }
     },
     "Region" : {
       "type" : "object",
@@ -7039,204 +5894,10 @@
         }
       }
     },
-    "RegionFormData" : {
-      "type" : "object",
-      "required" : [ "code", "destVpcId", "hostVpcId", "hostVpcRegion", "latitude", "longitude", "name", "ybImage" ],
-      "properties" : {
-        "code" : {
-          "type" : "string"
-        },
-        "name" : {
-          "type" : "string"
-        },
-        "ybImage" : {
-          "type" : "string"
-        },
-        "hostVpcRegion" : {
-          "type" : "string"
-        },
-        "hostVpcId" : {
-          "type" : "string"
-        },
-        "destVpcId" : {
-          "type" : "string"
-        },
-        "latitude" : {
-          "type" : "number",
-          "format" : "double"
-        },
-        "longitude" : {
-          "type" : "number",
-          "format" : "double"
-        }
-      }
-    },
-    "Generic error response from Yugawware Platform API" : {
-      "type" : "object",
-      "required" : [ "success" ],
-      "properties" : {
-        "success" : {
-          "type" : "boolean"
-        },
-        "error" : {
-          "type" : "string",
-          "example" : "There was a problem creating universe",
-          "description" : "User visible unstructurred error message"
-        }
-      }
-    },
-    "JsonNode" : {
-      "type" : "object",
-      "required" : [ "array", "bigDecimal", "bigInteger", "binary", "boolean", "containerNode", "double", "float", "floatingPointNumber", "int", "integralNumber", "long", "missingNode", "nodeType", "null", "number", "object", "pojo", "short", "textual", "valueNode" ],
-      "properties" : {
-        "array" : {
-          "type" : "boolean"
-        },
-        "null" : {
-          "type" : "boolean"
-        },
-        "float" : {
-          "type" : "boolean"
-        },
-        "object" : {
-          "type" : "boolean"
-        },
-        "nodeType" : {
-          "type" : "string",
-          "enum" : [ "ARRAY", "BINARY", "BOOLEAN", "MISSING", "NULL", "NUMBER", "OBJECT", "POJO", "STRING" ]
-        },
-        "containerNode" : {
-          "type" : "boolean"
-        },
-        "valueNode" : {
-          "type" : "boolean"
-        },
-        "missingNode" : {
-          "type" : "boolean"
-        },
-        "pojo" : {
-          "type" : "boolean"
-        },
-        "number" : {
-          "type" : "boolean"
-        },
-        "integralNumber" : {
-          "type" : "boolean"
-        },
-        "floatingPointNumber" : {
-          "type" : "boolean"
-        },
-        "short" : {
-          "type" : "boolean"
-        },
-        "int" : {
-          "type" : "boolean"
-        },
-        "long" : {
-          "type" : "boolean"
-        },
-        "double" : {
-          "type" : "boolean"
-        },
-        "bigDecimal" : {
-          "type" : "boolean"
-        },
-        "bigInteger" : {
-          "type" : "boolean"
-        },
-        "textual" : {
-          "type" : "boolean"
-        },
-        "boolean" : {
-          "type" : "boolean"
-        },
-        "binary" : {
-          "type" : "boolean"
-        }
-      }
-    },
-    "Users" : {
-      "type" : "object",
-      "required" : [ "email" ],
-=======
-    "Provider" : {
-      "type" : "object",
-      "required" : [ "hostedZoneId", "hostedZoneName", "regions" ],
-      "properties" : {
-        "uuid" : {
-          "type" : "string",
-          "format" : "uuid",
-          "description" : "Provide uuid",
-          "readOnly" : true
-        },
-        "code" : {
-          "type" : "string",
-          "description" : "Cloud Provider code"
-        },
-        "name" : {
-          "type" : "string",
-          "description" : "Cloud Provider code"
-        },
-        "active" : {
-          "type" : "boolean",
-          "description" : "Cloud Provider code",
-          "readOnly" : true
-        },
-        "customerUUID" : {
-          "type" : "string",
-          "format" : "uuid",
-          "description" : "Cloud Provider code",
-          "readOnly" : true
-        },
-        "regions" : {
-          "type" : "array",
-          "items" : {
-            "$ref" : "#/definitions/Region"
-          }
-        },
-        "keyPairName" : {
-          "type" : "string",
-          "description" : "Transient property - only present in mutate API request"
-        },
-        "sshPrivateKeyContent" : {
-          "type" : "string",
-          "description" : "Transient property - only present in mutate API request"
-        },
-        "sshUser" : {
-          "type" : "string",
-          "description" : "Transient property - only present in mutate API request"
-        },
-        "airGapInstall" : {
-          "type" : "boolean",
-          "description" : "Transient property - only present in mutate API request"
-        },
-        "sshPort" : {
-          "type" : "integer",
-          "format" : "int32",
-          "description" : "Transient property - only present in mutate API request"
-        },
-        "hostVpcId" : {
-          "type" : "string",
-          "description" : "Transient property - only present in mutate API request"
-        },
-        "hostVpcRegion" : {
-          "type" : "string",
-          "description" : "Transient property - only present in mutate API request"
-        },
-        "customHostCidrs" : {
-          "type" : "array",
-          "description" : "Transient property - only present in mutate API request",
-          "items" : {
-            "type" : "string"
-          }
-        },
-        "destVpcId" : {
-          "type" : "string",
-          "description" : "Transient property - only present in mutate API request"
-        },
-        "hostedZoneName" : {
-          "type" : "string"
-        },
+    "EditProviderRequest" : {
+      "type" : "object",
+      "required" : [ "config", "hostedZoneId" ],
+      "properties" : {
         "hostedZoneId" : {
           "type" : "string"
         },
@@ -7248,28 +5909,148 @@
         }
       }
     },
-    "Region" : {
-      "type" : "object",
-      "required" : [ "details", "securityGroupId", "vnetName", "zones" ],
->>>>>>> 1dcaa530
+    "KubernetesProviderFormData" : {
+      "type" : "object",
+      "required" : [ "code", "config", "name", "region", "regionList" ],
+      "properties" : {
+        "code" : {
+          "type" : "string",
+          "enum" : [ "unknown", "aws", "gcp", "azu", "docker", "onprem", "kubernetes", "local", "other" ]
+        },
+        "name" : {
+          "type" : "string"
+        },
+        "config" : {
+          "type" : "object",
+          "additionalProperties" : {
+            "type" : "string"
+          }
+        },
+        "region" : {
+          "type" : "string"
+        },
+        "regionList" : {
+          "type" : "array",
+          "items" : {
+            "$ref" : "#/definitions/RegionData"
+          }
+        }
+      }
+    },
+    "RegionData" : {
+      "type" : "object",
+      "required" : [ "code", "config", "latitude", "longitude", "name", "zoneList" ],
+      "properties" : {
+        "code" : {
+          "type" : "string"
+        },
+        "name" : {
+          "type" : "string"
+        },
+        "latitude" : {
+          "type" : "number",
+          "format" : "double"
+        },
+        "longitude" : {
+          "type" : "number",
+          "format" : "double"
+        },
+        "zoneList" : {
+          "type" : "array",
+          "items" : {
+            "$ref" : "#/definitions/ZoneData"
+          }
+        },
+        "config" : {
+          "type" : "object",
+          "additionalProperties" : {
+            "type" : "string"
+          }
+        }
+      }
+    },
+    "ZoneData" : {
+      "type" : "object",
+      "required" : [ "code", "config", "name" ],
+      "properties" : {
+        "code" : {
+          "type" : "string"
+        },
+        "name" : {
+          "type" : "string"
+        },
+        "config" : {
+          "type" : "object",
+          "additionalProperties" : {
+            "type" : "string"
+          }
+        }
+      }
+    },
+    "FeatureUpdateFormData" : {
+      "type" : "object",
+      "required" : [ "features" ],
+      "properties" : {
+        "features" : {
+          "$ref" : "#/definitions/JsonNode"
+        }
+      }
+    },
+    "Alert Detail" : {
+      "type" : "object",
+      "properties" : {
+        "alertingEmail" : {
+          "type" : "string",
+          "example" : "test@gmail.com",
+          "description" : "Alert email id"
+        },
+        "sendAlertsToYb" : {
+          "type" : "boolean",
+          "description" : "Is alert has sent to YB"
+        },
+        "checkIntervalMs" : {
+          "type" : "integer",
+          "format" : "int64",
+          "description" : "Alert interval"
+        },
+        "statusUpdateIntervalMs" : {
+          "type" : "integer",
+          "format" : "int64",
+          "description" : "Status update of alert interval"
+        },
+        "reportOnlyErrors" : {
+          "type" : "boolean",
+          "description" : "Is alert is just for error"
+        },
+        "reportBackupFailures" : {
+          "type" : "boolean",
+          "description" : "Is alert needed for backup failure"
+        },
+        "enableClockSkew" : {
+          "type" : "boolean",
+          "description" : "Is Clock skew is enabled"
+        }
+      },
+      "description" : "Alerts associated with customers"
+    },
+    "Customer Detail" : {
+      "type" : "object",
+      "required" : [ "code", "name" ],
       "properties" : {
         "uuid" : {
           "type" : "string",
-          "format" : "uuid",
-<<<<<<< HEAD
           "description" : "User uuid",
           "readOnly" : true
         },
-        "customerUUID" : {
-          "type" : "string",
-          "format" : "uuid",
-          "description" : "Customer uuid",
-          "readOnly" : true
-        },
-        "email" : {
-          "type" : "string",
-          "example" : "username1@email.com",
-          "description" : "User email id"
+        "code" : {
+          "type" : "string",
+          "example" : "admin",
+          "description" : "Customer code"
+        },
+        "name" : {
+          "type" : "string",
+          "example" : "sridhar",
+          "description" : "Name of customer"
         },
         "creationDate" : {
           "type" : "string",
@@ -7278,6 +6059,420 @@
           "description" : "Creation time",
           "readOnly" : true
         },
+        "features" : {
+          "description" : "Features",
+          "readOnly" : true,
+          "$ref" : "#/definitions/JsonNode"
+        },
+        "universeUUIDs" : {
+          "type" : "array",
+          "example" : "[\"c3595ca7-68a3-47f0-b1b2-1725886d5ed5\", \"9e0bb733-556c-4935-83dd-6b742a2c32e6\"]",
+          "description" : "Associated Universe Id's",
+          "readOnly" : true,
+          "items" : {
+            "type" : "string",
+            "format" : "uuid"
+          }
+        },
+        "customerId" : {
+          "type" : "integer",
+          "format" : "int32",
+          "description" : "Customer id",
+          "readOnly" : true
+        },
+        "alertingData" : {
+          "description" : "Alerts",
+          "readOnly" : true,
+          "$ref" : "#/definitions/Alert Detail"
+        },
+        "smtpData" : {
+          "description" : "SMTP",
+          "readOnly" : true,
+          "$ref" : "#/definitions/Smtp Data"
+        },
+        "callhomeLevel" : {
+          "type" : "string",
+          "example" : "MEDIUM",
+          "description" : "Call home level",
+          "readOnly" : true
+        }
+      },
+      "description" : "Customers features and Universe UUID."
+    },
+    "Smtp Data" : {
+      "type" : "object",
+      "properties" : {
+        "smtpServer" : {
+          "type" : "string",
+          "example" : "smtp.gmail.com",
+          "description" : "SMTP server"
+        },
+        "smtpPort" : {
+          "type" : "integer",
+          "format" : "int32",
+          "example" : 465,
+          "description" : "SMTP port number"
+        },
+        "emailFrom" : {
+          "type" : "string",
+          "example" : "test@gmail.com",
+          "description" : "SMTP email id"
+        },
+        "smtpUsername" : {
+          "type" : "string",
+          "example" : "testsmtp",
+          "description" : "SMTP email username"
+        },
+        "smtpPassword" : {
+          "type" : "string",
+          "example" : "XurenRknsc",
+          "description" : "SMTP password"
+        },
+        "useSSL" : {
+          "type" : "boolean",
+          "example" : true,
+          "description" : "Use SMTP SSL"
+        },
+        "useTLS" : {
+          "type" : "boolean",
+          "example" : false,
+          "description" : "Use SMTP TLS"
+        }
+      },
+      "description" : "Customers features and Universe UUID."
+    },
+    "Customer" : {
+      "type" : "object",
+      "required" : [ "code", "name" ],
+      "properties" : {
+        "uuid" : {
+          "type" : "string",
+          "format" : "uuid",
+          "description" : "Customer uuid",
+          "readOnly" : true
+        },
+        "code" : {
+          "type" : "string",
+          "example" : "admin",
+          "description" : "Customer code"
+        },
+        "name" : {
+          "type" : "string",
+          "example" : "sridhar",
+          "description" : "Name of customer"
+        },
+        "creationDate" : {
+          "type" : "string",
+          "format" : "date-time",
+          "example" : "2021-06-17 15:00:05",
+          "description" : "Creation time",
+          "readOnly" : true
+        },
+        "features" : {
+          "description" : "Features",
+          "readOnly" : true,
+          "$ref" : "#/definitions/JsonNode"
+        },
+        "universeUUIDs" : {
+          "type" : "array",
+          "example" : "[\"c3595ca7-68a3-47f0-b1b2-1725886d5ed5\", \"9e0bb733-556c-4935-83dd-6b742a2c32e6\"]",
+          "description" : "Universe UUIDs",
+          "readOnly" : true,
+          "uniqueItems" : true,
+          "items" : {
+            "type" : "string",
+            "format" : "uuid"
+          }
+        },
+        "customerId" : {
+          "type" : "integer",
+          "format" : "int64",
+          "example" : 1,
+          "description" : "Customer id",
+          "readOnly" : true
+        }
+      },
+      "description" : "Customers features and Universe UUID."
+    },
+    "Alerts" : {
+      "type" : "object",
+      "required" : [ "alertingData", "callhomeLevel", "smtpData" ],
+      "properties" : {
+        "code" : {
+          "type" : "string",
+          "description" : "Alert code"
+        },
+        "email" : {
+          "type" : "string",
+          "example" : "test@gmail.com",
+          "description" : "Alert email"
+        },
+        "password" : {
+          "type" : "string",
+          "example" : "XurenRknsc",
+          "description" : "Email password"
+        },
+        "confirmPassword" : {
+          "type" : "string",
+          "example" : "XurenRknsc",
+          "description" : "Email password"
+        },
+        "name" : {
+          "type" : "string",
+          "example" : "Test alert",
+          "description" : "Alert name"
+        },
+        "features" : {
+          "type" : "object",
+          "description" : "Feature",
+          "additionalProperties" : {
+            "type" : "object"
+          }
+        },
+        "alertingData" : {
+          "$ref" : "#/definitions/Alert Detail"
+        },
+        "smtpData" : {
+          "$ref" : "#/definitions/Smtp Data"
+        },
+        "callhomeLevel" : {
+          "type" : "string"
+        }
+      },
+      "description" : "Alerts associated with customers"
+    },
+    "Metrics" : {
+      "type" : "object",
+      "required" : [ "metrics", "start" ],
+      "properties" : {
+        "metrics" : {
+          "type" : "array",
+          "description" : "metrics",
+          "items" : {
+            "type" : "string"
+          }
+        },
+        "start" : {
+          "type" : "integer",
+          "format" : "int64",
+          "description" : "Start time"
+        },
+        "end" : {
+          "type" : "integer",
+          "format" : "int64",
+          "description" : "End time"
+        },
+        "nodePrefix" : {
+          "type" : "string",
+          "description" : "Node prefix"
+        },
+        "nodeName" : {
+          "type" : "string",
+          "description" : "Node name"
+        }
+      },
+      "description" : "Metrics details"
+    },
+    "Release data" : {
+      "type" : "object",
+      "properties" : {
+        "state" : {
+          "type" : "string",
+          "example" : "ACTIVE",
+          "description" : "Release state",
+          "enum" : [ "ACTIVE", "DISABLED", "DELETED" ]
+        },
+        "notes" : {
+          "type" : "array",
+          "description" : "Release notes",
+          "items" : {
+            "type" : "string"
+          }
+        },
+        "filePath" : {
+          "type" : "string",
+          "description" : "Release file path"
+        },
+        "imageTag" : {
+          "type" : "string",
+          "description" : "Release image tag"
+        }
+      },
+      "description" : "Release data"
+    },
+    "ReleaseFormData" : {
+      "type" : "object",
+      "required" : [ "version" ],
+      "properties" : {
+        "version" : {
+          "type" : "string"
+        }
+      }
+    },
+    "Configs entry" : {
+      "type" : "object",
+      "properties" : {
+        "inherited" : {
+          "type" : "boolean",
+          "description" : "Is config inherited"
+        },
+        "key" : {
+          "type" : "string",
+          "description" : "Config key"
+        },
+        "value" : {
+          "type" : "string",
+          "description" : "Config value"
+        }
+      },
+      "description" : "Configs entry"
+    },
+    "Runtime config data" : {
+      "type" : "object",
+      "properties" : {
+        "scopedConfigList" : {
+          "type" : "array",
+          "description" : "list of scoped config",
+          "items" : {
+            "$ref" : "#/definitions/Scoped config"
+          }
+        }
+      },
+      "description" : "Runtime config data"
+    },
+    "Scoped config" : {
+      "type" : "object",
+      "properties" : {
+        "type" : {
+          "type" : "string",
+          "description" : "Scope type",
+          "enum" : [ "GLOBAL", "CUSTOMER", "UNIVERSE", "PROVIDER" ]
+        },
+        "uuid" : {
+          "type" : "string",
+          "format" : "uuid",
+          "description" : "Scope UIID"
+        },
+        "mutableScope" : {
+          "type" : "boolean",
+          "description" : "Is scope mutable"
+        },
+        "configEntries" : {
+          "type" : "array",
+          "description" : "List of configs",
+          "items" : {
+            "$ref" : "#/definitions/Configs entry"
+          }
+        }
+      },
+      "description" : "Scoped config"
+    },
+    "Availability Zones" : {
+      "type" : "object",
+      "required" : [ "code", "name" ],
+      "properties" : {
+        "code" : {
+          "type" : "string",
+          "description" : "Az code"
+        },
+        "name" : {
+          "type" : "string",
+          "description" : "Az name"
+        },
+        "subnet" : {
+          "type" : "string",
+          "description" : "Az subnet"
+        }
+      },
+      "description" : "Availability Zones."
+    },
+    "AvailabilityZoneFormData" : {
+      "type" : "object",
+      "required" : [ "availabilityZones" ],
+      "properties" : {
+        "availabilityZones" : {
+          "type" : "array",
+          "description" : "Availability zones",
+          "items" : {
+            "$ref" : "#/definitions/Availability Zones"
+          }
+        }
+      }
+    },
+    "RegionFormData" : {
+      "type" : "object",
+      "required" : [ "code", "destVpcId", "hostVpcId", "hostVpcRegion", "latitude", "longitude", "name", "ybImage" ],
+      "properties" : {
+        "code" : {
+          "type" : "string"
+        },
+        "name" : {
+          "type" : "string"
+        },
+        "ybImage" : {
+          "type" : "string"
+        },
+        "hostVpcRegion" : {
+          "type" : "string"
+        },
+        "hostVpcId" : {
+          "type" : "string"
+        },
+        "destVpcId" : {
+          "type" : "string"
+        },
+        "latitude" : {
+          "type" : "number",
+          "format" : "double"
+        },
+        "longitude" : {
+          "type" : "number",
+          "format" : "double"
+        }
+      }
+    },
+    "Generic error response from Yugawware Platform API" : {
+      "type" : "object",
+      "required" : [ "success" ],
+      "properties" : {
+        "success" : {
+          "type" : "boolean"
+        },
+        "error" : {
+          "type" : "string",
+          "example" : "There was a problem creating universe",
+          "description" : "User visible unstructurred error message"
+        }
+      }
+    },
+    "Users" : {
+      "type" : "object",
+      "required" : [ "email" ],
+      "properties" : {
+        "uuid" : {
+          "type" : "string",
+          "format" : "uuid",
+          "description" : "User uuid",
+          "readOnly" : true
+        },
+        "customerUUID" : {
+          "type" : "string",
+          "format" : "uuid",
+          "description" : "Customer uuid",
+          "readOnly" : true
+        },
+        "email" : {
+          "type" : "string",
+          "example" : "username1@email.com",
+          "description" : "User email id"
+        },
+        "creationDate" : {
+          "type" : "string",
+          "format" : "date-time",
+          "example" : "2021-06-17 15:00:05",
+          "description" : "Creation time",
+          "readOnly" : true
+        },
         "authTokenIssueDate" : {
           "type" : "string",
           "format" : "date-time",
@@ -7301,21 +6496,6 @@
         }
       },
       "description" : "Users associated customers."
-    },
-    "YWSuccess" : {
-      "type" : "object",
-      "properties" : {
-        "success" : {
-          "type" : "boolean",
-          "description" : "Has API success",
-          "readOnly" : true
-        },
-        "message" : {
-          "type" : "string",
-          "description" : "API response mssage.",
-          "readOnly" : true
-        }
-      }
     },
     "User Register" : {
       "type" : "object",
@@ -7351,927 +6531,6 @@
         }
       },
       "description" : "User registration data"
-    },
-    "YWTask" : {
-=======
-          "description" : "Region uuid",
-          "readOnly" : true
-        },
-        "code" : {
-          "type" : "string",
-          "example" : "us-west-2",
-          "description" : "Cloud provider region code",
-          "readOnly" : true
-        },
-        "name" : {
-          "type" : "string",
-          "example" : "TODO",
-          "description" : "Cloud provider region name"
-        },
-        "ybImage" : {
-          "type" : "string",
-          "example" : "TODO",
-          "description" : "The AMI to be used in this region."
-        },
-        "longitude" : {
-          "type" : "number",
-          "format" : "double",
-          "example" : -120.01,
-          "description" : "Longitude of this region",
-          "readOnly" : true
-        },
-        "latitude" : {
-          "type" : "number",
-          "format" : "double",
-          "example" : 37.22,
-          "description" : "Latitude of this region",
-          "readOnly" : true
-        },
-        "zones" : {
-          "type" : "array",
-          "items" : {
-            "$ref" : "#/definitions/AvailabilityZone"
-          }
-        },
-        "details" : {
-          "$ref" : "#/definitions/RegionDetails"
-        },
-        "securityGroupId" : {
-          "type" : "string"
-        },
-        "vnetName" : {
-          "type" : "string"
-        },
-        "config" : {
-          "type" : "object",
-          "additionalProperties" : {
-            "type" : "string"
-          }
-        }
-      },
-      "description" : "Region within a given provider. Typically this will map to a single cloud provider region"
-    },
-    "RegionDetails" : {
->>>>>>> 1dcaa530
-      "type" : "object",
-      "required" : [ "sg_id", "vnet" ],
-      "properties" : {
-<<<<<<< HEAD
-        "taskUUID" : {
-          "type" : "string",
-          "format" : "uuid",
-          "description" : "Task UUID",
-          "readOnly" : true
-        },
-        "resourceUUID" : {
-          "type" : "string",
-          "format" : "uuid",
-          "description" : "UUID of the resource being modified  by the task",
-          "readOnly" : true
-        }
-      }
-    },
-    "Provider" : {
-      "type" : "object",
-      "required" : [ "hostedZoneId", "hostedZoneName", "regions" ],
-      "properties" : {
-        "uuid" : {
-          "type" : "string",
-          "format" : "uuid",
-          "description" : "Provide uuid",
-          "readOnly" : true
-        },
-        "code" : {
-          "type" : "string",
-          "description" : "Cloud Provider code"
-        },
-        "name" : {
-          "type" : "string",
-          "description" : "Cloud Provider code"
-        },
-        "active" : {
-          "type" : "boolean",
-          "description" : "Cloud Provider code",
-          "readOnly" : true
-        },
-        "customerUUID" : {
-          "type" : "string",
-          "format" : "uuid",
-          "description" : "Cloud Provider code",
-          "readOnly" : true
-        },
-        "regions" : {
-          "type" : "array",
-          "items" : {
-            "$ref" : "#/definitions/Region"
-          }
-        },
-        "keyPairName" : {
-          "type" : "string",
-          "description" : "Transient property - only present in mutate API request"
-        },
-        "sshPrivateKeyContent" : {
-          "type" : "string",
-          "description" : "Transient property - only present in mutate API request"
-        },
-        "sshUser" : {
-          "type" : "string",
-          "description" : "Transient property - only present in mutate API request"
-        },
-        "airGapInstall" : {
-          "type" : "boolean",
-          "description" : "Transient property - only present in mutate API request"
-        },
-        "sshPort" : {
-          "type" : "integer",
-          "format" : "int32",
-          "description" : "Transient property - only present in mutate API request"
-        },
-        "hostVpcId" : {
-          "type" : "string",
-          "description" : "Transient property - only present in mutate API request"
-        },
-        "hostVpcRegion" : {
-          "type" : "string",
-          "description" : "Transient property - only present in mutate API request"
-        },
-        "customHostCidrs" : {
-          "type" : "array",
-          "description" : "Transient property - only present in mutate API request",
-          "items" : {
-            "type" : "string"
-          }
-        },
-        "destVpcId" : {
-          "type" : "string",
-          "description" : "Transient property - only present in mutate API request"
-        },
-        "hostedZoneName" : {
-          "type" : "string"
-        },
-        "hostedZoneId" : {
-          "type" : "string"
-        },
-        "config" : {
-          "type" : "object",
-          "additionalProperties" : {
-            "type" : "string"
-          }
-        }
-      }
-    },
-    "UniverseResource" : {
-      "type" : "object",
-      "properties" : {
-        "pricePerHour" : {
-          "type" : "number",
-          "format" : "double",
-          "description" : "Price per hour"
-        },
-        "ebsPricePerHour" : {
-          "type" : "number",
-          "format" : "double",
-          "description" : "EBS price per hour"
-        },
-        "numCores" : {
-          "type" : "number",
-          "format" : "double",
-          "description" : "Numbers of cores"
-        },
-        "memSizeGB" : {
-          "type" : "number",
-          "format" : "double",
-          "description" : "Memory GB"
-        },
-        "volumeCount" : {
-          "type" : "integer",
-          "format" : "int32",
-          "description" : "Volume count"
-        },
-        "volumeSizeGB" : {
-          "type" : "integer",
-          "format" : "int32",
-          "description" : "Volume in GB"
-        },
-        "numNodes" : {
-          "type" : "integer",
-          "format" : "int32",
-          "description" : "Numbers of node"
-        },
-        "gp3FreePiops" : {
-          "type" : "integer",
-          "format" : "int32",
-          "description" : "gp3 free piops"
-        },
-        "gp3FreeThroughput" : {
-          "type" : "integer",
-          "format" : "int32",
-          "description" : "gp3 free throughput"
-        },
-        "azList" : {
-          "type" : "array",
-          "description" : "Azs",
-          "uniqueItems" : true,
-          "items" : {
-            "type" : "string"
-          }
-        }
-      },
-      "description" : "Universe Resource"
-    },
-    "Cloud specific info" : {
-=======
-        "sg_id" : {
-          "type" : "string"
-        },
-        "vnet" : {
-          "type" : "string"
-        }
-      }
-    },
-    "ArrayNode" : {
-      "type" : "object",
-      "required" : [ "array", "bigDecimal", "bigInteger", "binary", "boolean", "containerNode", "double", "float", "floatingPointNumber", "int", "integralNumber", "long", "missingNode", "nodeType", "null", "number", "object", "pojo", "short", "textual", "valueNode" ],
-      "properties" : {
-        "nodeType" : {
-          "type" : "string",
-          "enum" : [ "ARRAY", "BINARY", "BOOLEAN", "MISSING", "NULL", "NUMBER", "OBJECT", "POJO", "STRING" ]
-        },
-        "array" : {
-          "type" : "boolean"
-        },
-        "float" : {
-          "type" : "boolean"
-        },
-        "object" : {
-          "type" : "boolean"
-        },
-        "valueNode" : {
-          "type" : "boolean"
-        },
-        "containerNode" : {
-          "type" : "boolean"
-        },
-        "missingNode" : {
-          "type" : "boolean"
-        },
-        "pojo" : {
-          "type" : "boolean"
-        },
-        "number" : {
-          "type" : "boolean"
-        },
-        "integralNumber" : {
-          "type" : "boolean"
-        },
-        "floatingPointNumber" : {
-          "type" : "boolean"
-        },
-        "short" : {
-          "type" : "boolean"
-        },
-        "int" : {
-          "type" : "boolean"
-        },
-        "long" : {
-          "type" : "boolean"
-        },
-        "double" : {
-          "type" : "boolean"
-        },
-        "bigDecimal" : {
-          "type" : "boolean"
-        },
-        "bigInteger" : {
-          "type" : "boolean"
-        },
-        "textual" : {
-          "type" : "boolean"
-        },
-        "boolean" : {
-          "type" : "boolean"
-        },
-        "binary" : {
-          "type" : "boolean"
-        },
-        "null" : {
-          "type" : "boolean"
-        }
-      }
-    },
-    "Customer Config" : {
->>>>>>> 1dcaa530
-      "type" : "object",
-      "required" : [ "data" ],
-      "properties" : {
-<<<<<<< HEAD
-        "private_ip" : {
-          "type" : "string",
-          "description" : "Private IP"
-        },
-        "public_ip" : {
-          "type" : "string",
-          "description" : "Public IP"
-        },
-        "public_dns" : {
-          "type" : "string",
-          "description" : "Public DNS"
-        },
-        "private_dns" : {
-          "type" : "string",
-          "description" : "Private DNS"
-        },
-        "instance_type" : {
-          "type" : "string",
-          "description" : "Instance type"
-        },
-        "subnet_id" : {
-          "type" : "string",
-          "description" : "Subnet IP"
-        },
-        "az" : {
-          "type" : "string",
-          "description" : "AZ"
-        },
-        "region" : {
-          "type" : "string",
-          "description" : "Region"
-        },
-        "cloud" : {
-          "type" : "string",
-          "description" : "Cloud"
-        },
-        "assignPublicIP" : {
-          "type" : "boolean",
-          "description" : "Public IP assigned"
-        },
-        "useTimeSync" : {
-          "type" : "boolean",
-          "description" : "Is use time sync enable"
-        },
-        "mount_roots" : {
-          "type" : "string",
-          "description" : "Mount roots"
-        }
-      },
-      "description" : "Cloud specific information"
-    },
-    "Cluster" : {
-      "type" : "object",
-      "required" : [ "clusterType", "index", "placementInfo", "userIntent", "uuid" ],
-      "properties" : {
-        "uuid" : {
-          "type" : "string",
-          "format" : "uuid"
-        },
-        "clusterType" : {
-          "type" : "string",
-          "enum" : [ "PRIMARY", "ASYNC" ]
-        },
-        "userIntent" : {
-          "$ref" : "#/definitions/UserIntent"
-        },
-        "placementInfo" : {
-          "$ref" : "#/definitions/PlacementInfo"
-        },
-        "index" : {
-          "type" : "integer",
-          "format" : "int32"
-        },
-        "regions" : {
-          "type" : "array",
-          "readOnly" : true,
-          "items" : {
-            "$ref" : "#/definitions/Region"
-          }
-        }
-      }
-    },
-    "Communication ports" : {
-      "type" : "object",
-      "properties" : {
-        "masterHttpPort" : {
-          "type" : "integer",
-          "format" : "int32",
-          "description" : "HTTP port for master table"
-        },
-        "masterRpcPort" : {
-          "type" : "integer",
-          "format" : "int32",
-          "description" : "RCP port for master table"
-        },
-        "tserverHttpPort" : {
-          "type" : "integer",
-          "format" : "int32",
-          "description" : "HTTP port for tserver"
-        },
-        "tserverRpcPort" : {
-          "type" : "integer",
-          "format" : "int32",
-          "description" : "RPC port for tserver"
-        },
-        "redisServerHttpPort" : {
-          "type" : "integer",
-          "format" : "int32",
-          "description" : "HTTP port for redis"
-        },
-        "redisServerRpcPort" : {
-          "type" : "integer",
-          "format" : "int32",
-          "description" : "RPC port for redis"
-        },
-        "yqlServerHttpPort" : {
-          "type" : "integer",
-          "format" : "int32",
-          "description" : "HTTP port for yql"
-        },
-        "yqlServerRpcPort" : {
-          "type" : "integer",
-          "format" : "int32",
-          "description" : "RPC port for yql"
-        },
-        "ysqlServerHttpPort" : {
-          "type" : "integer",
-          "format" : "int32",
-          "description" : "HTTP port for ysql"
-        },
-        "ysqlServerRpcPort" : {
-          "type" : "integer",
-          "format" : "int32",
-          "description" : "RPC port for ysql"
-        },
-        "nodeExporterPort" : {
-          "type" : "integer",
-          "format" : "int32",
-          "description" : "Node exporter port"
-=======
-        "configUUID" : {
-          "type" : "string",
-          "format" : "uuid",
-          "description" : "Config UUID",
-          "readOnly" : true
-        },
-        "configName" : {
-          "type" : "string",
-          "example" : "backup20-01-2021",
-          "description" : "Config name"
-        },
-        "customerUUID" : {
-          "type" : "string",
-          "format" : "uuid",
-          "description" : "Customer UUID",
-          "readOnly" : true
-        },
-        "type" : {
-          "type" : "string",
-          "example" : "STORAGE",
-          "description" : "Config type",
-          "enum" : [ "STORAGE", "ALERTS", "CALLHOME", "PASSWORD_POLICY", "OTHER" ]
-        },
-        "name" : {
-          "type" : "string",
-          "example" : "S3",
-          "description" : "Name"
-        },
-        "data" : {
-          "example" : "{\"AWS_ACCESS_KEY_ID\": \"AK****************ZD\"}",
-          "description" : "Configuration data",
-          "$ref" : "#/definitions/JsonNode"
-        },
-        "universeDetails" : {
-          "example" : "{\"name\": \"jd-aws-21-6-21-test4\"}",
-          "description" : "Universe details",
-          "$ref" : "#/definitions/ArrayNode"
-        },
-        "inUse" : {
-          "type" : "boolean",
-          "description" : "True if there is an in use reference to the object"
-        }
-      },
-      "description" : "Customers Configuration"
-    },
-    "JsonNode" : {
-      "type" : "object",
-      "required" : [ "array", "bigDecimal", "bigInteger", "binary", "boolean", "containerNode", "double", "float", "floatingPointNumber", "int", "integralNumber", "long", "missingNode", "nodeType", "null", "number", "object", "pojo", "short", "textual", "valueNode" ],
-      "properties" : {
-        "float" : {
-          "type" : "boolean"
-        },
-        "nodeType" : {
-          "type" : "string",
-          "enum" : [ "ARRAY", "BINARY", "BOOLEAN", "MISSING", "NULL", "NUMBER", "OBJECT", "POJO", "STRING" ]
-        },
-        "object" : {
-          "type" : "boolean"
-        },
-        "valueNode" : {
-          "type" : "boolean"
-        },
-        "containerNode" : {
-          "type" : "boolean"
-        },
-        "missingNode" : {
-          "type" : "boolean"
-        },
-        "pojo" : {
-          "type" : "boolean"
-        },
-        "number" : {
-          "type" : "boolean"
-        },
-        "integralNumber" : {
-          "type" : "boolean"
-        },
-        "floatingPointNumber" : {
-          "type" : "boolean"
-        },
-        "short" : {
-          "type" : "boolean"
-        },
-        "int" : {
-          "type" : "boolean"
-        },
-        "long" : {
-          "type" : "boolean"
-        },
-        "double" : {
-          "type" : "boolean"
-        },
-        "bigDecimal" : {
-          "type" : "boolean"
-        },
-        "bigInteger" : {
-          "type" : "boolean"
-        },
-        "textual" : {
-          "type" : "boolean"
-        },
-        "boolean" : {
-          "type" : "boolean"
-        },
-        "binary" : {
-          "type" : "boolean"
-        },
-        "array" : {
-          "type" : "boolean"
-        },
-        "null" : {
-          "type" : "boolean"
->>>>>>> 1dcaa530
-        }
-      },
-      "description" : "Communication ports"
-    },
-<<<<<<< HEAD
-    "Device info" : {
-      "type" : "object",
-      "properties" : {
-        "volumeSize" : {
-          "type" : "integer",
-          "format" : "int32",
-          "description" : "he size of each volume in each instance"
-        },
-        "numVolumes" : {
-          "type" : "integer",
-          "format" : "int32",
-          "description" : "Number of volumes to be mounted on this instance at the default path"
-=======
-    "YWSuccess" : {
-      "type" : "object",
-      "required" : [ "message", "success" ],
-      "properties" : {
-        "success" : {
-          "type" : "boolean"
-        },
-        "message" : {
-          "type" : "string"
-        }
-      }
-    },
-    "RegionFormData" : {
-      "type" : "object",
-      "required" : [ "code", "destVpcId", "hostVpcId", "hostVpcRegion", "latitude", "longitude", "name", "ybImage" ],
-      "properties" : {
-        "code" : {
-          "type" : "string"
-        },
-        "name" : {
-          "type" : "string"
-        },
-        "ybImage" : {
-          "type" : "string"
-        },
-        "hostVpcRegion" : {
-          "type" : "string"
-        },
-        "hostVpcId" : {
-          "type" : "string"
-        },
-        "destVpcId" : {
-          "type" : "string"
-        },
-        "latitude" : {
-          "type" : "number",
-          "format" : "double"
-        },
-        "longitude" : {
-          "type" : "number",
-          "format" : "double"
-        }
-      }
-    },
-    "Generic error response from Yugawware Platform API" : {
-      "type" : "object",
-      "required" : [ "success" ],
-      "properties" : {
-        "success" : {
-          "type" : "boolean"
-        },
-        "error" : {
-          "type" : "string",
-          "example" : "There was a problem creating universe",
-          "description" : "User visible unstructurred error message"
-        }
-      }
-    },
-    "Customer" : {
-      "type" : "object",
-      "required" : [ "code", "creationDate", "customerId", "features", "name", "universeUUIDs", "uuid" ],
-      "properties" : {
-        "uuid" : {
-          "type" : "string",
-          "format" : "uuid"
-        },
-        "code" : {
-          "type" : "string"
->>>>>>> 1dcaa530
-        },
-        "diskIops" : {
-          "type" : "integer",
-          "format" : "int32",
-          "description" : "Desired iops for the volumes mounted on this instance"
-        },
-<<<<<<< HEAD
-        "throughput" : {
-          "type" : "integer",
-          "format" : "int32",
-          "description" : "Desired throughput for the volumes mounted on this instance"
-        },
-        "storageClass" : {
-          "type" : "string",
-          "description" : "Name of storage class"
-        },
-        "mountPoints" : {
-          "type" : "string",
-          "description" : "Comma separated list of mount points for the devices in each instance"
-        },
-        "storageType" : {
-          "type" : "string",
-          "description" : "The type of storage used for this instance",
-          "enum" : [ "IO1", "GP2", "GP3", "Scratch", "Persistent", "StandardSSD_LRS", "Premium_LRS", "UltraSSD_LRS" ]
-        }
-      },
-      "description" : "Device information"
-    },
-    "Encryption at rest config" : {
-      "type" : "object",
-      "properties" : {
-        "encryptionAtRestEnabled" : {
-          "type" : "boolean",
-          "description" : "Whether a universe is currently encrypted at rest or not"
-        },
-        "kmsConfigUUID" : {
-          "type" : "string",
-          "format" : "uuid",
-          "description" : "KMS configuration"
-        },
-        "opType" : {
-          "type" : "string",
-          "description" : "Whether to enable/disable/rotate universe key/encryption at rest",
-          "enum" : [ "ENABLE", "DISABLE", "UNDEFINED" ]
-        },
-        "type" : {
-          "type" : "string",
-          "description" : "Whether to generate a data key or just retrieve the CMK arn",
-          "enum" : [ "CMK", "DATA_KEY" ]
-        }
-      },
-      "description" : "Encryption at rest config"
-    },
-    "Extra dependencies" : {
-      "type" : "object",
-      "properties" : {
-        "installNodeExporter" : {
-          "type" : "boolean",
-          "description" : "Is install node exporter required"
-        }
-      },
-      "description" : "Extra dependencies"
-    },
-    "Node details" : {
-      "type" : "object",
-      "properties" : {
-        "nodeIdx" : {
-          "type" : "integer",
-          "format" : "int32",
-          "description" : "Node id"
-        },
-        "nodeName" : {
-          "type" : "string",
-          "description" : "Node name"
-        },
-        "nodeUuid" : {
-          "type" : "string",
-          "format" : "uuid",
-          "description" : "Node UUID"
-        },
-        "cloudInfo" : {
-          "description" : "Cloud information",
-          "$ref" : "#/definitions/Cloud specific info"
-        },
-        "azUuid" : {
-          "type" : "string",
-          "format" : "uuid",
-          "description" : "Az UUID"
-        },
-        "placementUuid" : {
-          "type" : "string",
-          "format" : "uuid",
-          "description" : "Placement UUID"
-        },
-        "machineImage" : {
-          "type" : "string",
-          "description" : "Machine image"
-        },
-        "state" : {
-          "type" : "string",
-          "description" : "Node state",
-          "enum" : [ "ToBeAdded", "ToJoinCluster", "Provisioned", "SoftwareInstalled", "UpgradeSoftware", "UpdateGFlags", "Live", "Stopping", "Starting", "Stopped", "Unreachable", "ToBeRemoved", "Removing", "Removed", "Adding", "BeingDecommissioned", "Decommissioned", "UpdateCert", "ToggleTls", "Resizing" ]
-        },
-        "isMaster" : {
-          "type" : "boolean",
-          "description" : "True if this node is a master"
-        },
-        "masterHttpPort" : {
-          "type" : "integer",
-          "format" : "int32",
-          "description" : "Master HTTP port"
-        },
-        "masterRpcPort" : {
-          "type" : "integer",
-          "format" : "int32",
-          "description" : "Master RCP port"
-        },
-        "isTserver" : {
-          "type" : "boolean",
-          "description" : "True if this node is a tserver"
-        },
-        "tserverHttpPort" : {
-          "type" : "integer",
-          "format" : "int32",
-          "description" : "Tserver HTTP port"
-        },
-        "tserverRpcPort" : {
-          "type" : "integer",
-          "format" : "int32",
-          "description" : "Tserver RPC port"
-        },
-        "isRedisServer" : {
-          "type" : "boolean",
-          "description" : "True if this node is a redis server"
-        },
-        "redisServerHttpPort" : {
-          "type" : "integer",
-          "format" : "int32",
-          "description" : "Redis HTTP port"
-        },
-        "redisServerRpcPort" : {
-          "type" : "integer",
-          "format" : "int32",
-          "description" : "Redis RPC port"
-        },
-        "isYqlServer" : {
-          "type" : "boolean",
-          "description" : "True if this node is a Yql"
-        },
-        "yqlServerHttpPort" : {
-          "type" : "integer",
-          "format" : "int32",
-          "description" : "Yql HTTP port"
-        },
-        "yqlServerRpcPort" : {
-          "type" : "integer",
-          "format" : "int32",
-          "description" : "Yql RPC port"
-        },
-        "isYsqlServer" : {
-          "type" : "boolean",
-          "description" : "True if this node is a Ysql"
-        },
-        "ysqlServerHttpPort" : {
-          "type" : "integer",
-          "format" : "int32",
-          "description" : "Ysql HTTP port"
-        },
-        "ysqlServerRpcPort" : {
-          "type" : "integer",
-          "format" : "int32",
-          "description" : "Ysql RPC port"
-        },
-        "nodeExporterPort" : {
-          "type" : "integer",
-          "format" : "int32",
-          "description" : "Node exporter port"
-        },
-        "cronsActive" : {
-          "type" : "boolean",
-          "description" : "True if cronjobs were properly configured for this node"
-        }
-      },
-      "description" : "Node details"
-    },
-    "PlacementAZ" : {
-      "type" : "object",
-      "required" : [ "isAffinitized", "name", "numNodesInAZ", "replicationFactor", "subnet", "uuid" ],
-      "properties" : {
-        "uuid" : {
-          "type" : "string",
-          "format" : "uuid"
-        },
-        "name" : {
-          "type" : "string"
-        },
-        "replicationFactor" : {
-          "type" : "integer",
-          "format" : "int32"
-        },
-        "subnet" : {
-          "type" : "string"
-        },
-        "numNodesInAZ" : {
-          "type" : "integer",
-          "format" : "int32"
-        },
-        "isAffinitized" : {
-          "type" : "boolean"
-        }
-      }
-    },
-    "PlacementCloud" : {
-      "type" : "object",
-      "required" : [ "code", "regionList", "uuid" ],
-      "properties" : {
-        "uuid" : {
-          "type" : "string",
-          "format" : "uuid"
-        },
-        "code" : {
-          "type" : "string"
-        },
-        "regionList" : {
-          "type" : "array",
-          "items" : {
-            "$ref" : "#/definitions/PlacementRegion"
-          }
-        }
-      }
-    },
-    "PlacementInfo" : {
-      "type" : "object",
-      "required" : [ "cloudList" ],
-      "properties" : {
-        "cloudList" : {
-          "type" : "array",
-          "items" : {
-            "$ref" : "#/definitions/PlacementCloud"
-          }
-        }
-      }
-    },
-    "PlacementRegion" : {
-      "type" : "object",
-      "required" : [ "azList", "code", "name", "uuid" ],
-=======
-        "creationDate" : {
-          "type" : "string",
-          "format" : "date-time"
-        },
-        "features" : {
-          "$ref" : "#/definitions/JsonNode"
-        },
-        "universeUUIDs" : {
-          "type" : "array",
-          "uniqueItems" : true,
-          "items" : {
-            "type" : "string",
-            "format" : "uuid"
-          }
-        },
-        "customerId" : {
-          "type" : "integer",
-          "format" : "int64"
-        }
-      }
     },
     "Alert" : {
       "type" : "object",
@@ -8404,267 +6663,71 @@
         }
       }
     },
-    "AlertPagedResponse" : {
-      "type" : "object",
-      "required" : [ "entities", "hasNext", "hasPrev", "totalCount" ],
-      "properties" : {
-        "entities" : {
+    "AlertRoute" : {
+      "type" : "object",
+      "required" : [ "customerUUID", "defaultRoute", "name", "uuid" ],
+      "properties" : {
+        "uuid" : {
+          "type" : "string",
+          "format" : "uuid"
+        },
+        "customerUUID" : {
+          "type" : "string",
+          "format" : "uuid"
+        },
+        "name" : {
+          "type" : "string"
+        },
+        "receivers" : {
+          "type" : "array",
+          "readOnly" : true,
+          "items" : {
+            "type" : "string",
+            "format" : "uuid"
+          }
+        },
+        "defaultRoute" : {
+          "type" : "boolean"
+        }
+      }
+    },
+    "AlertRouteFormData" : {
+      "type" : "object",
+      "required" : [ "defaultRoute", "name", "receivers" ],
+      "properties" : {
+        "name" : {
+          "type" : "string"
+        },
+        "defaultRoute" : {
+          "type" : "boolean"
+        },
+        "receivers" : {
           "type" : "array",
           "items" : {
-            "$ref" : "#/definitions/Alert"
-          }
-        },
-        "hasNext" : {
-          "type" : "boolean"
-        },
-        "hasPrev" : {
-          "type" : "boolean"
-        },
-        "totalCount" : {
-          "type" : "integer",
-          "format" : "int32"
-        }
-      }
-    },
-    "AlertPagedApiQuery" : {
-      "type" : "object",
-      "required" : [ "direction", "filter", "limit", "needTotalCount", "offset", "sortBy" ],
-      "properties" : {
-        "filter" : {
-          "$ref" : "#/definitions/AlertApiFilter"
-        },
-        "sortBy" : {
-          "type" : "string",
-          "enum" : [ "CREATE_TIME", "SEVERITY" ]
-        },
-        "direction" : {
-          "type" : "string",
-          "enum" : [ "ASC", "DESC" ]
-        },
-        "offset" : {
-          "type" : "integer",
-          "format" : "int32"
-        },
-        "limit" : {
-          "type" : "integer",
-          "format" : "int32"
-        },
-        "needTotalCount" : {
-          "type" : "boolean"
-        }
-      }
-    },
-    "AlertDefinitionGroup" : {
-      "type" : "object",
-      "required" : [ "active", "createTime", "customerUUID", "description", "durationSec", "name", "routeUUID", "target", "targetType", "template", "thresholdUnit", "thresholds", "uuid" ],
+            "type" : "string",
+            "format" : "uuid"
+          }
+        }
+      }
+    },
+    "AlertReceiver" : {
+      "type" : "object",
+      "required" : [ "name", "params", "routes", "uuid" ],
       "properties" : {
         "uuid" : {
-          "type" : "string",
-          "format" : "uuid"
-        },
-        "customerUUID" : {
           "type" : "string",
           "format" : "uuid"
         },
         "name" : {
           "type" : "string"
         },
-        "description" : {
-          "type" : "string"
-        },
-        "createTime" : {
-          "type" : "string",
-          "format" : "date-time"
-        },
-        "targetType" : {
-          "type" : "string",
-          "enum" : [ "CUSTOMER", "UNIVERSE" ]
-        },
-        "target" : {
-          "$ref" : "#/definitions/AlertDefinitionGroupTarget"
-        },
-        "thresholds" : {
-          "type" : "object",
-          "additionalProperties" : {
-            "$ref" : "#/definitions/AlertDefinitionGroupThreshold"
-          }
-        },
-        "thresholdUnit" : {
-          "type" : "string",
-          "enum" : [ "PERCENT", "MILLISECOND" ]
-        },
-        "template" : {
-          "type" : "string",
-          "enum" : [ "REPLICATION_LAG", "CLOCK_SKEW", "MEMORY_CONSUMPTION" ]
-        },
-        "durationSec" : {
-          "type" : "integer",
-          "format" : "int32"
-        },
-        "active" : {
-          "type" : "boolean"
-        },
-        "routeUUID" : {
-          "type" : "string",
-          "format" : "uuid"
-        }
-      }
-    },
-    "AlertDefinitionGroupTarget" : {
-      "type" : "object",
-      "required" : [ "all", "uuids" ],
-      "properties" : {
-        "all" : {
-          "type" : "boolean"
-        },
-        "uuids" : {
+        "params" : {
+          "$ref" : "#/definitions/AlertReceiverParams"
+        },
+        "routes" : {
           "type" : "array",
           "uniqueItems" : true,
           "items" : {
-            "type" : "string",
-            "format" : "uuid"
-          }
-        }
-      }
-    },
-    "AlertDefinitionGroupThreshold" : {
-      "type" : "object",
-      "required" : [ "condition", "threshold" ],
-      "properties" : {
-        "condition" : {
-          "type" : "string",
-          "enum" : [ "GREATER_THAN", "LESS_THAN" ]
-        },
-        "threshold" : {
-          "type" : "number",
-          "format" : "double"
-        }
-      }
-    },
-    "AlertDefinitionTemplateApiFilter" : {
-      "type" : "object",
-      "required" : [ "name", "targetType" ],
-      "properties" : {
-        "name" : {
-          "type" : "string"
-        },
-        "targetType" : {
-          "type" : "string",
-          "enum" : [ "CUSTOMER", "UNIVERSE" ]
-        }
-      }
-    },
-    "AlertDefinitionGroupPagedResponse" : {
-      "type" : "object",
-      "required" : [ "entities", "hasNext", "hasPrev", "totalCount" ],
-      "properties" : {
-        "entities" : {
-          "type" : "array",
-          "items" : {
-            "$ref" : "#/definitions/AlertDefinitionGroup"
-          }
-        },
-        "hasNext" : {
-          "type" : "boolean"
-        },
-        "hasPrev" : {
-          "type" : "boolean"
-        },
-        "totalCount" : {
-          "type" : "integer",
-          "format" : "int32"
-        }
-      }
-    },
-    "AlertDefinitionGroupApiFilter" : {
-      "type" : "object",
-      "required" : [ "active", "name", "routeUuid", "targetType", "template", "uuids" ],
-      "properties" : {
-        "uuids" : {
-          "type" : "array",
-          "uniqueItems" : true,
-          "items" : {
-            "type" : "string",
-            "format" : "uuid"
-          }
-        },
-        "name" : {
-          "type" : "string"
-        },
-        "active" : {
-          "type" : "boolean"
-        },
-        "targetType" : {
-          "type" : "string",
-          "enum" : [ "CUSTOMER", "UNIVERSE" ]
-        },
-        "template" : {
-          "type" : "string",
-          "enum" : [ "REPLICATION_LAG", "CLOCK_SKEW", "MEMORY_CONSUMPTION" ]
-        },
-        "routeUuid" : {
-          "type" : "string",
-          "format" : "uuid"
-        }
-      }
-    },
-    "AlertDefinitionGroupPagedApiQuery" : {
-      "type" : "object",
-      "required" : [ "direction", "filter", "limit", "needTotalCount", "offset", "sortBy" ],
-      "properties" : {
-        "filter" : {
-          "$ref" : "#/definitions/AlertDefinitionGroupApiFilter"
-        },
-        "sortBy" : {
-          "type" : "string",
-          "enum" : [ "NAME", "ACTIVE", "TARGET_TYPE", "CREATE_TIME", "ALERT_COUNT" ]
-        },
-        "direction" : {
-          "type" : "string",
-          "enum" : [ "ASC", "DESC" ]
-        },
-        "offset" : {
-          "type" : "integer",
-          "format" : "int32"
-        },
-        "limit" : {
-          "type" : "integer",
-          "format" : "int32"
-        },
-        "needTotalCount" : {
-          "type" : "boolean"
-        }
-      }
-    },
-    "AlertReceiver" : {
-      "type" : "object",
-      "required" : [ "name", "params", "routes", "uuid" ],
->>>>>>> 1dcaa530
-      "properties" : {
-        "uuid" : {
-          "type" : "string",
-          "format" : "uuid"
-        },
-<<<<<<< HEAD
-        "code" : {
-          "type" : "string"
-        },
-        "name" : {
-          "type" : "string"
-=======
-        "name" : {
-          "type" : "string"
-        },
-        "params" : {
-          "$ref" : "#/definitions/AlertReceiverParams"
->>>>>>> 1dcaa530
-        },
-        "routes" : {
-          "type" : "array",
-          "items" : {
-<<<<<<< HEAD
-            "$ref" : "#/definitions/PlacementAZ"
-=======
             "$ref" : "#/definitions/AlertRoute"
           }
         },
@@ -8694,7 +6757,7 @@
             "type" : "boolean"
           },
           "smtpData" : {
-            "$ref" : "#/definitions/SmtpData"
+            "$ref" : "#/definitions/Smtp Data"
           }
         }
       } ]
@@ -8727,490 +6790,139 @@
           },
           "iconUrl" : {
             "type" : "string"
->>>>>>> 1dcaa530
           }
         }
       } ]
     },
-    "AlertRoute" : {
-      "type" : "object",
-      "required" : [ "customerUUID", "defaultRoute", "name", "uuid" ],
-      "properties" : {
-        "uuid" : {
-          "type" : "string",
-          "format" : "uuid"
-        },
-        "customerUUID" : {
+    "AlertReceiverFormData" : {
+      "type" : "object",
+      "required" : [ "alertReceiverUUID", "name", "params" ],
+      "properties" : {
+        "alertReceiverUUID" : {
           "type" : "string",
           "format" : "uuid"
         },
         "name" : {
           "type" : "string"
         },
-        "receivers" : {
+        "params" : {
+          "$ref" : "#/definitions/AlertReceiverParams"
+        }
+      }
+    },
+    "AlertPagedResponse" : {
+      "type" : "object",
+      "required" : [ "entities", "hasNext", "hasPrev", "totalCount" ],
+      "properties" : {
+        "entities" : {
           "type" : "array",
-          "readOnly" : true,
           "items" : {
-            "type" : "string",
-            "format" : "uuid"
-          }
-        },
-        "defaultRoute" : {
+            "$ref" : "#/definitions/Alert"
+          }
+        },
+        "hasNext" : {
           "type" : "boolean"
-        }
-      }
-    },
-<<<<<<< HEAD
-    "Universe task" : {
-      "type" : "object",
-      "required" : [ "tableDetails", "tableType", "tableUUID" ],
-      "properties" : {
-        "errorString" : {
-          "type" : "string",
-          "description" : "Error message"
-        },
-        "nodeExporterUser" : {
-          "type" : "string",
-          "description" : "Node exporter user"
-        },
-        "deviceInfo" : {
-          "description" : "Device information",
-          "$ref" : "#/definitions/Device info"
-        },
-        "universeUUID" : {
-          "type" : "string",
-          "format" : "uuid",
-          "description" : "Associate universe UUID"
-        },
-        "expectedUniverseVersion" : {
-          "type" : "integer",
-          "format" : "int32",
-          "description" : "Universe version"
-        },
-        "cmkArn" : {
-          "type" : "string",
-          "description" : "Amazon Resource Name (ARN) of the CMK"
-        },
-        "encryptionAtRestConfig" : {
-          "description" : "Encryption at rest configation",
-          "$ref" : "#/definitions/Encryption at rest config"
-        },
-        "nodeDetailsSet" : {
-          "type" : "array",
-          "description" : "Node details",
-          "uniqueItems" : true,
-          "items" : {
-            "$ref" : "#/definitions/Node details"
-          }
-        },
-        "communicationPorts" : {
-          "description" : "Communication ports",
-          "$ref" : "#/definitions/Communication ports"
-        },
-        "extraDependencies" : {
-          "description" : "Extra dependencies",
-          "$ref" : "#/definitions/Extra dependencies"
-        },
-        "firstTry" : {
-          "type" : "boolean",
-          "description" : "Whether this task has been tried before or not"
-        },
-        "tableUUID" : {
-          "type" : "string",
-          "format" : "uuid"
-        },
-        "tableType" : {
-          "type" : "string",
-          "enum" : [ "YQL_TABLE_TYPE", "REDIS_TABLE_TYPE", "PGSQL_TABLE_TYPE", "TRANSACTION_STATUS_TABLE_TYPE" ]
-        },
-        "tableDetails" : {
-          "$ref" : "#/definitions/Table details"
-=======
-    "SmtpData" : {
-      "type" : "object",
-      "required" : [ "emailFrom", "smtpPassword", "smtpPort", "smtpServer", "smtpUsername", "useSSL", "useTLS" ],
-      "properties" : {
-        "smtpServer" : {
-          "type" : "string"
-        },
-        "smtpPort" : {
+        },
+        "hasPrev" : {
+          "type" : "boolean"
+        },
+        "totalCount" : {
           "type" : "integer",
           "format" : "int32"
-        },
-        "emailFrom" : {
-          "type" : "string"
-        },
-        "smtpUsername" : {
-          "type" : "string"
-        },
-        "smtpPassword" : {
-          "type" : "string"
-        },
-        "useSSL" : {
+        }
+      }
+    },
+    "AlertPagedApiQuery" : {
+      "type" : "object",
+      "required" : [ "direction", "filter", "limit", "needTotalCount", "offset", "sortBy" ],
+      "properties" : {
+        "filter" : {
+          "$ref" : "#/definitions/AlertApiFilter"
+        },
+        "sortBy" : {
+          "type" : "string",
+          "enum" : [ "CREATE_TIME", "SEVERITY" ]
+        },
+        "direction" : {
+          "type" : "string",
+          "enum" : [ "ASC", "DESC" ]
+        },
+        "offset" : {
+          "type" : "integer",
+          "format" : "int32"
+        },
+        "limit" : {
+          "type" : "integer",
+          "format" : "int32"
+        },
+        "needTotalCount" : {
           "type" : "boolean"
-        },
-        "useTLS" : {
-          "type" : "boolean"
-        }
-      }
-    },
-    "AlertReceiverFormData" : {
-      "type" : "object",
-      "required" : [ "alertReceiverUUID", "name", "params" ],
-      "properties" : {
-        "alertReceiverUUID" : {
+        }
+      }
+    },
+    "AlertDefinitionGroup" : {
+      "type" : "object",
+      "required" : [ "active", "createTime", "customerUUID", "description", "durationSec", "name", "routeUUID", "target", "targetType", "template", "thresholdUnit", "thresholds", "uuid" ],
+      "properties" : {
+        "uuid" : {
+          "type" : "string",
+          "format" : "uuid"
+        },
+        "customerUUID" : {
           "type" : "string",
           "format" : "uuid"
         },
         "name" : {
           "type" : "string"
         },
-        "params" : {
-          "$ref" : "#/definitions/AlertReceiverParams"
->>>>>>> 1dcaa530
-        }
-      },
-      "description" : "Universe task"
-    },
-    "AlertRouteFormData" : {
-      "type" : "object",
-      "required" : [ "defaultRoute", "name", "receivers" ],
-      "properties" : {
-        "name" : {
+        "description" : {
           "type" : "string"
         },
-        "defaultRoute" : {
-          "type" : "boolean"
-        },
-        "receivers" : {
-          "type" : "array",
-          "items" : {
-            "type" : "string",
-            "format" : "uuid"
-          }
-        }
-      }
-    },
-    "AsyncReplicationConfig" : {
-      "type" : "object",
-      "required" : [ "active", "sourceTableID", "sourceUniverseUUID", "targetTableID", "targetUniverseUUID" ],
-      "properties" : {
-        "sourceTableID" : {
-          "type" : "string"
-        },
-        "sourceUniverseUUID" : {
-          "type" : "string",
-          "format" : "uuid"
-        },
-        "targetTableID" : {
-          "type" : "string"
-        },
-        "targetUniverseUUID" : {
-          "type" : "string",
-          "format" : "uuid"
+        "createTime" : {
+          "type" : "string",
+          "format" : "date-time"
+        },
+        "targetType" : {
+          "type" : "string",
+          "enum" : [ "CUSTOMER", "UNIVERSE" ]
+        },
+        "target" : {
+          "$ref" : "#/definitions/AlertDefinitionGroupTarget"
+        },
+        "thresholds" : {
+          "type" : "object",
+          "additionalProperties" : {
+            "$ref" : "#/definitions/AlertDefinitionGroupThreshold"
+          }
+        },
+        "thresholdUnit" : {
+          "type" : "string",
+          "enum" : [ "PERCENT", "MILLISECOND" ]
+        },
+        "template" : {
+          "type" : "string",
+          "enum" : [ "REPLICATION_LAG", "CLOCK_SKEW", "MEMORY_CONSUMPTION" ]
+        },
+        "durationSec" : {
+          "type" : "integer",
+          "format" : "int32"
         },
         "active" : {
           "type" : "boolean"
-        }
-      }
-    },
-    "Cloud specific info" : {
-      "type" : "object",
-      "properties" : {
-        "private_ip" : {
-          "type" : "string",
-          "description" : "Private IP"
-        },
-        "public_ip" : {
-          "type" : "string",
-          "description" : "Public IP"
-        },
-        "public_dns" : {
-          "type" : "string",
-          "description" : "Public DNS"
-        },
-        "private_dns" : {
-          "type" : "string",
-          "description" : "Private DNS"
-        },
-        "instance_type" : {
-          "type" : "string",
-          "description" : "Instance type"
-        },
-        "subnet_id" : {
-          "type" : "string",
-          "description" : "Subnet IP"
-        },
-        "az" : {
-          "type" : "string",
-          "description" : "AZ"
-        },
-        "region" : {
-          "type" : "string",
-          "description" : "Region"
-        },
-        "cloud" : {
-          "type" : "string",
-          "description" : "Cloud"
-        },
-        "assignPublicIP" : {
-          "type" : "boolean",
-          "description" : "Public IP assigned"
-        },
-<<<<<<< HEAD
-        "instanceTags" : {
-          "type" : "object",
-          "additionalProperties" : {
-            "type" : "string"
-          }
-        }
-      }
-    },
-    "UniverseResp" : {
-      "type" : "object",
-      "properties" : {
-        "universeUUID" : {
-          "type" : "string",
-          "description" : "Universe UUID"
-        },
-        "name" : {
-          "type" : "string",
-          "description" : "Universe name"
-        },
-        "creationDate" : {
-          "type" : "string",
-          "description" : "Creation time"
-        },
-        "version" : {
-          "type" : "integer",
-          "format" : "int32",
-          "description" : "Version"
-        },
-        "dnsName" : {
-          "type" : "string",
-          "description" : "DNS name"
-        },
-        "universeDetails" : {
-          "type" : "object",
-          "description" : "Universe Details",
-          "additionalProperties" : {
-            "type" : "object"
-          }
-        },
-        "universeConfig" : {
-          "type" : "object",
-          "description" : "Universe config",
-          "additionalProperties" : {
-            "type" : "string"
-          }
-        },
-        "taskUUID" : {
-          "type" : "string",
-          "format" : "uuid",
-          "description" : "Task UUID"
-        },
-        "sampleAppCommandTxt" : {
-          "type" : "string",
-          "description" : "Sample command"
-        },
-        "pricePerHour" : {
-          "type" : "number",
-          "format" : "double",
-          "description" : "Price"
-        }
-      },
-      "description" : "Universe Resp"
-    },
-    "Alert" : {
-      "type" : "object",
-      "required" : [ "acknowledgedTime", "createTime", "customerUUID", "definitionUuid", "errCode", "groupType", "groupUuid", "labels", "message", "resolvedTime", "sendEmail", "severity", "state", "targetState", "uuid" ],
-=======
-        "useTimeSync" : {
-          "type" : "boolean",
-          "description" : "Is use time sync enable"
-        },
-        "mount_roots" : {
-          "type" : "string",
-          "description" : "Mount roots"
-        }
-      },
-      "description" : "Cloud specific information"
-    },
-    "Cluster" : {
-      "type" : "object",
-      "required" : [ "clusterType", "index", "placementInfo", "userIntent", "uuid" ],
->>>>>>> 1dcaa530
-      "properties" : {
-        "uuid" : {
-          "type" : "string",
-          "format" : "uuid"
-        },
-        "clusterType" : {
-          "type" : "string",
-          "enum" : [ "PRIMARY", "ASYNC" ]
-        },
-<<<<<<< HEAD
-        "createTime" : {
-          "type" : "string",
-          "format" : "date-time"
-        },
-        "acknowledgedTime" : {
-          "type" : "string",
-          "format" : "date-time"
-        },
-        "resolvedTime" : {
-          "type" : "string",
-          "format" : "date-time"
-        },
-        "errCode" : {
-          "type" : "string"
-        },
-        "severity" : {
-          "type" : "string",
-          "enum" : [ "SEVERE", "WARNING" ]
-        },
-        "message" : {
-          "type" : "string"
-        },
-        "state" : {
-          "type" : "string",
-          "enum" : [ "CREATED", "ACTIVE", "ACKNOWLEDGED", "RESOLVED" ]
-        },
-        "targetState" : {
-          "type" : "string",
-          "enum" : [ "CREATED", "ACTIVE", "ACKNOWLEDGED", "RESOLVED" ]
-        },
-        "sendEmail" : {
+        },
+        "routeUUID" : {
+          "type" : "string",
+          "format" : "uuid"
+        }
+      }
+    },
+    "AlertDefinitionGroupTarget" : {
+      "type" : "object",
+      "required" : [ "all", "uuids" ],
+      "properties" : {
+        "all" : {
           "type" : "boolean"
         },
-        "definitionUuid" : {
-          "type" : "string",
-          "format" : "uuid"
-        },
-        "groupUuid" : {
-          "type" : "string",
-          "format" : "uuid"
-        },
-        "groupType" : {
-          "type" : "string",
-          "enum" : [ "CUSTOMER", "UNIVERSE" ]
-        },
-        "labels" : {
-          "type" : "array",
-          "items" : {
-            "$ref" : "#/definitions/AlertLabel"
-          }
-=======
-        "userIntent" : {
-          "$ref" : "#/definitions/UserIntent"
-        },
-        "placementInfo" : {
-          "$ref" : "#/definitions/PlacementInfo"
-        },
-        "index" : {
-          "type" : "integer",
-          "format" : "int32"
-        },
-        "regions" : {
-          "type" : "array",
-          "readOnly" : true,
-          "items" : {
-            "$ref" : "#/definitions/Region"
-          }
-        }
-      }
-    },
-    "Communication ports" : {
-      "type" : "object",
-      "properties" : {
-        "masterHttpPort" : {
-          "type" : "integer",
-          "format" : "int32",
-          "description" : "HTTP port for master table"
-        },
-        "masterRpcPort" : {
-          "type" : "integer",
-          "format" : "int32",
-          "description" : "RCP port for master table"
-        },
-        "tserverHttpPort" : {
-          "type" : "integer",
-          "format" : "int32",
-          "description" : "HTTP port for tserver"
-        },
-        "tserverRpcPort" : {
-          "type" : "integer",
-          "format" : "int32",
-          "description" : "RPC port for tserver"
-        },
-        "redisServerHttpPort" : {
-          "type" : "integer",
-          "format" : "int32",
-          "description" : "HTTP port for redis"
-        },
-        "redisServerRpcPort" : {
-          "type" : "integer",
-          "format" : "int32",
-          "description" : "RPC port for redis"
-        },
-        "yqlServerHttpPort" : {
-          "type" : "integer",
-          "format" : "int32",
-          "description" : "HTTP port for yql"
-        },
-        "yqlServerRpcPort" : {
-          "type" : "integer",
-          "format" : "int32",
-          "description" : "RPC port for yql"
-        },
-        "ysqlServerHttpPort" : {
-          "type" : "integer",
-          "format" : "int32",
-          "description" : "HTTP port for ysql"
-        },
-        "ysqlServerRpcPort" : {
-          "type" : "integer",
-          "format" : "int32",
-          "description" : "RPC port for ysql"
-        },
-        "nodeExporterPort" : {
-          "type" : "integer",
-          "format" : "int32",
-          "description" : "Node exporter port"
->>>>>>> 1dcaa530
-        }
-      },
-      "description" : "Communication ports"
-    },
-<<<<<<< HEAD
-    "AlertLabel" : {
-      "type" : "object",
-      "required" : [ "key", "name", "value" ],
-      "properties" : {
-        "key" : {
-          "$ref" : "#/definitions/AlertLabelKey"
-        },
-        "value" : {
-          "type" : "string"
-        },
-        "name" : {
-          "type" : "string"
-        }
-      }
-    },
-    "AlertLabelKey" : {
-      "type" : "object",
-      "required" : [ "name" ],
-      "properties" : {
-        "name" : {
-          "type" : "string"
-        }
-      }
-    },
-    "AlertApiFilter" : {
-      "type" : "object",
-      "required" : [ "groupType", "groupUuid", "severity", "states", "targetStates", "uuids" ],
-      "properties" : {
         "uuids" : {
           "type" : "array",
           "uniqueItems" : true,
@@ -9218,45 +6930,44 @@
             "type" : "string",
             "format" : "uuid"
           }
-        },
-        "groupUuid" : {
-          "type" : "string",
-          "format" : "uuid"
-        },
-        "severity" : {
-          "type" : "string",
-          "enum" : [ "SEVERE", "WARNING" ]
-        },
-        "groupType" : {
+        }
+      }
+    },
+    "AlertDefinitionGroupThreshold" : {
+      "type" : "object",
+      "required" : [ "condition", "threshold" ],
+      "properties" : {
+        "condition" : {
+          "type" : "string",
+          "enum" : [ "GREATER_THAN", "LESS_THAN" ]
+        },
+        "threshold" : {
+          "type" : "number",
+          "format" : "double"
+        }
+      }
+    },
+    "AlertDefinitionTemplateApiFilter" : {
+      "type" : "object",
+      "required" : [ "name", "targetType" ],
+      "properties" : {
+        "name" : {
+          "type" : "string"
+        },
+        "targetType" : {
           "type" : "string",
           "enum" : [ "CUSTOMER", "UNIVERSE" ]
-        },
-        "states" : {
-          "type" : "array",
-          "uniqueItems" : true,
-          "items" : {
-            "type" : "string",
-            "enum" : [ "CREATED", "ACTIVE", "ACKNOWLEDGED", "RESOLVED" ]
-          }
-        },
-        "targetStates" : {
-          "type" : "array",
-          "uniqueItems" : true,
-          "items" : {
-            "type" : "string",
-            "enum" : [ "CREATED", "ACTIVE", "ACKNOWLEDGED", "RESOLVED" ]
-          }
-        }
-      }
-    },
-    "AlertPagedResponse" : {
+        }
+      }
+    },
+    "AlertDefinitionGroupPagedResponse" : {
       "type" : "object",
       "required" : [ "entities", "hasNext", "hasPrev", "totalCount" ],
       "properties" : {
         "entities" : {
           "type" : "array",
           "items" : {
-            "$ref" : "#/definitions/Alert"
+            "$ref" : "#/definitions/AlertDefinitionGroup"
           }
         },
         "hasNext" : {
@@ -9268,139 +6979,13 @@
         "totalCount" : {
           "type" : "integer",
           "format" : "int32"
-=======
-    "Device info" : {
-      "type" : "object",
-      "properties" : {
-        "volumeSize" : {
-          "type" : "integer",
-          "format" : "int32",
-          "description" : "he size of each volume in each instance"
-        },
-        "numVolumes" : {
-          "type" : "integer",
-          "format" : "int32",
-          "description" : "Number of volumes to be mounted on this instance at the default path"
-        },
-        "diskIops" : {
-          "type" : "integer",
-          "format" : "int32",
-          "description" : "Desired iops for the volumes mounted on this instance"
-        },
-        "throughput" : {
-          "type" : "integer",
-          "format" : "int32",
-          "description" : "Desired throughput for the volumes mounted on this instance"
-        },
-        "storageClass" : {
-          "type" : "string",
-          "description" : "Name of storage class"
-        },
-        "mountPoints" : {
-          "type" : "string",
-          "description" : "Comma separated list of mount points for the devices in each instance"
-        },
-        "storageType" : {
-          "type" : "string",
-          "description" : "The type of storage used for this instance",
-          "enum" : [ "IO1", "GP2", "GP3", "Scratch", "Persistent", "StandardSSD_LRS", "Premium_LRS", "UltraSSD_LRS" ]
->>>>>>> 1dcaa530
-        }
-      },
-      "description" : "Device information"
-    },
-<<<<<<< HEAD
-    "AlertPagedApiQuery" : {
-      "type" : "object",
-      "required" : [ "direction", "filter", "limit", "needTotalCount", "offset", "sortBy" ],
-      "properties" : {
-        "filter" : {
-          "$ref" : "#/definitions/AlertApiFilter"
-        },
-        "sortBy" : {
-          "type" : "string",
-          "enum" : [ "CREATE_TIME", "SEVERITY" ]
-        },
-        "direction" : {
-          "type" : "string",
-          "enum" : [ "ASC", "DESC" ]
-        },
-        "offset" : {
-          "type" : "integer",
-          "format" : "int32"
-        },
-        "limit" : {
-          "type" : "integer",
-          "format" : "int32"
-        },
-        "needTotalCount" : {
-          "type" : "boolean"
-        }
-      }
-    },
-    "AlertDefinitionGroup" : {
-      "type" : "object",
-      "required" : [ "active", "createTime", "customerUUID", "description", "durationSec", "name", "routeUUID", "target", "targetType", "template", "thresholdUnit", "thresholds", "uuid" ],
-      "properties" : {
-        "uuid" : {
-          "type" : "string",
-          "format" : "uuid"
-        },
-        "customerUUID" : {
-          "type" : "string",
-          "format" : "uuid"
-        },
-        "name" : {
-          "type" : "string"
-        },
-        "description" : {
-          "type" : "string"
-        },
-        "createTime" : {
-          "type" : "string",
-          "format" : "date-time"
-        },
-        "targetType" : {
-          "type" : "string",
-          "enum" : [ "CUSTOMER", "UNIVERSE" ]
-        },
-        "target" : {
-          "$ref" : "#/definitions/AlertDefinitionGroupTarget"
-        },
-        "thresholds" : {
-          "type" : "object",
-          "additionalProperties" : {
-            "$ref" : "#/definitions/AlertDefinitionGroupThreshold"
-          }
-        },
-        "thresholdUnit" : {
-          "type" : "string",
-          "enum" : [ "PERCENT", "MILLISECOND" ]
-        },
-        "template" : {
-          "type" : "string",
-          "enum" : [ "REPLICATION_LAG", "CLOCK_SKEW", "MEMORY_CONSUMPTION" ]
-        },
-        "durationSec" : {
-          "type" : "integer",
-          "format" : "int32"
-        },
-        "active" : {
-          "type" : "boolean"
-        },
-        "routeUUID" : {
-          "type" : "string",
-          "format" : "uuid"
-        }
-      }
-    },
-    "AlertDefinitionGroupTarget" : {
-      "type" : "object",
-      "required" : [ "all", "uuids" ],
-      "properties" : {
-        "all" : {
-          "type" : "boolean"
-        },
+        }
+      }
+    },
+    "AlertDefinitionGroupApiFilter" : {
+      "type" : "object",
+      "required" : [ "active", "name", "routeUuid", "targetType", "template", "uuids" ],
+      "properties" : {
         "uuids" : {
           "type" : "array",
           "uniqueItems" : true,
@@ -9408,69 +6993,6 @@
             "type" : "string",
             "format" : "uuid"
           }
-        }
-      }
-    },
-    "AlertDefinitionGroupThreshold" : {
-      "type" : "object",
-      "required" : [ "condition", "threshold" ],
-      "properties" : {
-        "condition" : {
-          "type" : "string",
-          "enum" : [ "GREATER_THAN", "LESS_THAN" ]
-        },
-        "threshold" : {
-          "type" : "number",
-          "format" : "double"
-        }
-      }
-    },
-    "AlertDefinitionTemplateApiFilter" : {
-      "type" : "object",
-      "required" : [ "name", "targetType" ],
-      "properties" : {
-        "name" : {
-          "type" : "string"
-        },
-        "targetType" : {
-          "type" : "string",
-          "enum" : [ "CUSTOMER", "UNIVERSE" ]
-        }
-      }
-    },
-    "AlertDefinitionGroupPagedResponse" : {
-      "type" : "object",
-      "required" : [ "entities", "hasNext", "hasPrev", "totalCount" ],
-      "properties" : {
-        "entities" : {
-          "type" : "array",
-          "items" : {
-            "$ref" : "#/definitions/AlertDefinitionGroup"
-          }
-        },
-        "hasNext" : {
-          "type" : "boolean"
-        },
-        "hasPrev" : {
-          "type" : "boolean"
-        },
-        "totalCount" : {
-          "type" : "integer",
-          "format" : "int32"
-        }
-      }
-    },
-    "AlertDefinitionGroupApiFilter" : {
-      "type" : "object",
-      "required" : [ "active", "name", "routeUuid", "targetType", "template", "uuids" ],
-      "properties" : {
-        "uuids" : {
-          "type" : "array",
-          "uniqueItems" : true,
-          "items" : {
-            "type" : "string",
-            "format" : "uuid"
-          }
         },
         "name" : {
           "type" : "string"
@@ -9520,715 +7042,6 @@
         }
       }
     },
-    "AlertReceiver" : {
-      "type" : "object",
-      "required" : [ "name", "params", "routes", "uuid" ],
-      "properties" : {
-        "uuid" : {
-          "type" : "string",
-          "format" : "uuid"
-=======
-    "Encryption at rest config" : {
-      "type" : "object",
-      "properties" : {
-        "encryptionAtRestEnabled" : {
-          "type" : "boolean",
-          "description" : "Whether a universe is currently encrypted at rest or not"
-        },
-        "kmsConfigUUID" : {
-          "type" : "string",
-          "format" : "uuid",
-          "description" : "KMS configuration"
-        },
-        "opType" : {
-          "type" : "string",
-          "description" : "Whether to enable/disable/rotate universe key/encryption at rest",
-          "enum" : [ "ENABLE", "DISABLE", "UNDEFINED" ]
-        },
-        "type" : {
-          "type" : "string",
-          "description" : "Whether to generate a data key or just retrieve the CMK arn",
-          "enum" : [ "CMK", "DATA_KEY" ]
-        }
-      },
-      "description" : "Encryption at rest config"
-    },
-    "Extra dependencies" : {
-      "type" : "object",
-      "properties" : {
-        "installNodeExporter" : {
-          "type" : "boolean",
-          "description" : "Is install node exporter required"
-        }
-      },
-      "description" : "Extra dependencies"
-    },
-    "Node details" : {
-      "type" : "object",
-      "properties" : {
-        "nodeIdx" : {
-          "type" : "integer",
-          "format" : "int32",
-          "description" : "Node id"
-        },
-        "nodeName" : {
-          "type" : "string",
-          "description" : "Node name"
-        },
-        "nodeUuid" : {
-          "type" : "string",
-          "format" : "uuid",
-          "description" : "Node UUID"
-        },
-        "cloudInfo" : {
-          "description" : "Cloud information",
-          "$ref" : "#/definitions/Cloud specific info"
-        },
-        "azUuid" : {
-          "type" : "string",
-          "format" : "uuid",
-          "description" : "Az UUID"
-        },
-        "placementUuid" : {
-          "type" : "string",
-          "format" : "uuid",
-          "description" : "Placement UUID"
-        },
-        "machineImage" : {
-          "type" : "string",
-          "description" : "Machine image"
-        },
-        "state" : {
-          "type" : "string",
-          "description" : "Node state",
-          "enum" : [ "ToBeAdded", "ToJoinCluster", "Provisioned", "SoftwareInstalled", "UpgradeSoftware", "UpdateGFlags", "Live", "Stopping", "Starting", "Stopped", "Unreachable", "ToBeRemoved", "Removing", "Removed", "Adding", "BeingDecommissioned", "Decommissioned", "UpdateCert", "ToggleTls", "Resizing" ]
-        },
-        "isMaster" : {
-          "type" : "boolean",
-          "description" : "True if this node is a master"
-        },
-        "masterHttpPort" : {
-          "type" : "integer",
-          "format" : "int32",
-          "description" : "Master HTTP port"
-        },
-        "masterRpcPort" : {
-          "type" : "integer",
-          "format" : "int32",
-          "description" : "Master RCP port"
-        },
-        "isTserver" : {
-          "type" : "boolean",
-          "description" : "True if this node is a tserver"
-        },
-        "tserverHttpPort" : {
-          "type" : "integer",
-          "format" : "int32",
-          "description" : "Tserver HTTP port"
-        },
-        "tserverRpcPort" : {
-          "type" : "integer",
-          "format" : "int32",
-          "description" : "Tserver RPC port"
-        },
-        "isRedisServer" : {
-          "type" : "boolean",
-          "description" : "True if this node is a redis server"
-        },
-        "redisServerHttpPort" : {
-          "type" : "integer",
-          "format" : "int32",
-          "description" : "Redis HTTP port"
-        },
-        "redisServerRpcPort" : {
-          "type" : "integer",
-          "format" : "int32",
-          "description" : "Redis RPC port"
-        },
-        "isYqlServer" : {
-          "type" : "boolean",
-          "description" : "True if this node is a Yql"
->>>>>>> 1dcaa530
-        },
-        "yqlServerHttpPort" : {
-          "type" : "integer",
-          "format" : "int32",
-          "description" : "Yql HTTP port"
-        },
-<<<<<<< HEAD
-        "params" : {
-          "$ref" : "#/definitions/AlertReceiverParams"
-        },
-        "routes" : {
-          "type" : "array",
-          "uniqueItems" : true,
-          "items" : {
-            "$ref" : "#/definitions/AlertRoute"
-          }
-        },
-        "customer_uuid" : {
-          "type" : "string",
-          "format" : "uuid"
-        }
-      }
-    },
-    "AlertReceiverEmailParams" : {
-      "allOf" : [ {
-        "$ref" : "#/definitions/AlertReceiverParams"
-      }, {
-        "type" : "object",
-        "required" : [ "defaultRecipients", "defaultSmtpSettings", "recipients", "smtpData" ],
-        "properties" : {
-          "defaultRecipients" : {
-            "type" : "boolean"
-          },
-          "recipients" : {
-            "type" : "array",
-            "items" : {
-              "type" : "string"
-            }
-          },
-          "defaultSmtpSettings" : {
-            "type" : "boolean"
-          },
-          "smtpData" : {
-            "$ref" : "#/definitions/Smtp Data"
-          }
-        }
-      } ]
-    },
-    "AlertReceiverParams" : {
-      "type" : "object",
-      "required" : [ "textTemplate", "titleTemplate" ],
-      "discriminator" : "targetType",
-      "properties" : {
-        "titleTemplate" : {
-          "type" : "string"
-        },
-        "textTemplate" : {
-          "type" : "string"
-        }
-      }
-    },
-    "AlertReceiverSlackParams" : {
-      "allOf" : [ {
-        "$ref" : "#/definitions/AlertReceiverParams"
-      }, {
-        "type" : "object",
-        "required" : [ "channel", "iconUrl", "webhookUrl" ],
-        "properties" : {
-          "channel" : {
-            "type" : "string"
-          },
-          "webhookUrl" : {
-            "type" : "string"
-          },
-          "iconUrl" : {
-            "type" : "string"
-          }
-        }
-      } ]
-    },
-    "AlertRoute" : {
-      "type" : "object",
-      "required" : [ "customerUUID", "defaultRoute", "name", "uuid" ],
-      "properties" : {
-        "uuid" : {
-          "type" : "string",
-          "format" : "uuid"
-        },
-        "customerUUID" : {
-          "type" : "string",
-          "format" : "uuid"
-        },
-        "name" : {
-          "type" : "string"
-        },
-        "receivers" : {
-          "type" : "array",
-          "readOnly" : true,
-          "items" : {
-            "type" : "string",
-            "format" : "uuid"
-          }
-        },
-        "defaultRoute" : {
-          "type" : "boolean"
-        }
-      }
-    },
-    "Smtp Data" : {
-      "type" : "object",
-      "properties" : {
-        "smtpServer" : {
-          "type" : "string",
-          "example" : "smtp.gmail.com",
-          "description" : "SMTP server"
-        },
-        "smtpPort" : {
-          "type" : "integer",
-          "format" : "int32",
-          "example" : 465,
-          "description" : "SMTP port number"
-        },
-        "emailFrom" : {
-          "type" : "string",
-          "example" : "test@gmail.com",
-          "description" : "SMTP email id"
-        },
-        "smtpUsername" : {
-          "type" : "string",
-          "example" : "testsmtp",
-          "description" : "SMTP email username"
-        },
-        "smtpPassword" : {
-          "type" : "string",
-          "example" : "XurenRknsc",
-          "description" : "SMTP password"
-        },
-        "useSSL" : {
-          "type" : "boolean",
-          "example" : true,
-          "description" : "Use SMTP SSL"
-        },
-        "useTLS" : {
-          "type" : "boolean",
-          "example" : false,
-          "description" : "Use SMTP TLS"
-=======
-        "yqlServerRpcPort" : {
-          "type" : "integer",
-          "format" : "int32",
-          "description" : "Yql RPC port"
-        },
-        "isYsqlServer" : {
-          "type" : "boolean",
-          "description" : "True if this node is a Ysql"
-        },
-        "ysqlServerHttpPort" : {
-          "type" : "integer",
-          "format" : "int32",
-          "description" : "Ysql HTTP port"
-        },
-        "ysqlServerRpcPort" : {
-          "type" : "integer",
-          "format" : "int32",
-          "description" : "Ysql RPC port"
-        },
-        "nodeExporterPort" : {
-          "type" : "integer",
-          "format" : "int32",
-          "description" : "Node exporter port"
-        },
-        "cronsActive" : {
-          "type" : "boolean",
-          "description" : "True if cronjobs were properly configured for this node"
-        }
-      },
-      "description" : "Node details"
-    },
-    "NodeDetailsResp" : {
-      "type" : "object",
-      "properties" : {
-        "nodeIdx" : {
-          "type" : "integer",
-          "format" : "int32",
-          "description" : "Node id"
-        },
-        "nodeName" : {
-          "type" : "string",
-          "description" : "Node name"
-        },
-        "nodeUuid" : {
-          "type" : "string",
-          "format" : "uuid",
-          "description" : "Node UUID"
-        },
-        "cloudInfo" : {
-          "description" : "Cloud information",
-          "$ref" : "#/definitions/Cloud specific info"
-        },
-        "azUuid" : {
-          "type" : "string",
-          "format" : "uuid",
-          "description" : "Az UUID"
-        },
-        "placementUuid" : {
-          "type" : "string",
-          "format" : "uuid",
-          "description" : "Placement UUID"
-        },
-        "machineImage" : {
-          "type" : "string",
-          "description" : "Machine image"
-        },
-        "state" : {
-          "type" : "string",
-          "description" : "Node state",
-          "enum" : [ "ToBeAdded", "ToJoinCluster", "Provisioned", "SoftwareInstalled", "UpgradeSoftware", "UpdateGFlags", "Live", "Stopping", "Starting", "Stopped", "Unreachable", "ToBeRemoved", "Removing", "Removed", "Adding", "BeingDecommissioned", "Decommissioned", "UpdateCert", "ToggleTls", "Resizing" ]
-        },
-        "isMaster" : {
-          "type" : "boolean",
-          "description" : "True if this node is a master"
-        },
-        "masterHttpPort" : {
-          "type" : "integer",
-          "format" : "int32",
-          "description" : "Master HTTP port"
-        },
-        "masterRpcPort" : {
-          "type" : "integer",
-          "format" : "int32",
-          "description" : "Master RCP port"
-        },
-        "isTserver" : {
-          "type" : "boolean",
-          "description" : "True if this node is a tserver"
-        },
-        "tserverHttpPort" : {
-          "type" : "integer",
-          "format" : "int32",
-          "description" : "Tserver HTTP port"
-        },
-        "tserverRpcPort" : {
-          "type" : "integer",
-          "format" : "int32",
-          "description" : "Tserver RPC port"
-        },
-        "isRedisServer" : {
-          "type" : "boolean",
-          "description" : "True if this node is a redis server"
-        },
-        "redisServerHttpPort" : {
-          "type" : "integer",
-          "format" : "int32",
-          "description" : "Redis HTTP port"
-        },
-        "redisServerRpcPort" : {
-          "type" : "integer",
-          "format" : "int32",
-          "description" : "Redis RPC port"
-        },
-        "isYqlServer" : {
-          "type" : "boolean",
-          "description" : "True if this node is a Yql"
-        },
-        "yqlServerHttpPort" : {
-          "type" : "integer",
-          "format" : "int32",
-          "description" : "Yql HTTP port"
-        },
-        "yqlServerRpcPort" : {
-          "type" : "integer",
-          "format" : "int32",
-          "description" : "Yql RPC port"
-        },
-        "isYsqlServer" : {
-          "type" : "boolean",
-          "description" : "True if this node is a Ysql"
-        },
-        "ysqlServerHttpPort" : {
-          "type" : "integer",
-          "format" : "int32",
-          "description" : "Ysql HTTP port"
-        },
-        "ysqlServerRpcPort" : {
-          "type" : "integer",
-          "format" : "int32",
-          "description" : "Ysql RPC port"
-        },
-        "nodeExporterPort" : {
-          "type" : "integer",
-          "format" : "int32",
-          "description" : "Node exporter port"
-        },
-        "cronsActive" : {
-          "type" : "boolean",
-          "description" : "True if cronjobs were properly configured for this node"
-        },
-        "allowedActions" : {
-          "type" : "array",
-          "readOnly" : true,
-          "uniqueItems" : true,
-          "items" : {
-            "type" : "string",
-            "enum" : [ "ADD", "REMOVE", "START", "STOP", "DELETE", "QUERY", "RELEASE", "START_MASTER" ]
-          }
-        }
-      }
-    },
-    "PlacementAZ" : {
-      "type" : "object",
-      "required" : [ "isAffinitized", "name", "numNodesInAZ", "replicationFactor", "subnet", "uuid" ],
-      "properties" : {
-        "uuid" : {
-          "type" : "string",
-          "format" : "uuid"
-        },
-        "name" : {
-          "type" : "string"
-        },
-        "replicationFactor" : {
-          "type" : "integer",
-          "format" : "int32"
-        },
-        "subnet" : {
-          "type" : "string"
-        },
-        "numNodesInAZ" : {
-          "type" : "integer",
-          "format" : "int32"
-        },
-        "isAffinitized" : {
-          "type" : "boolean"
->>>>>>> 1dcaa530
-        }
-      },
-      "description" : "Customers features and Universe UUID."
-    },
-<<<<<<< HEAD
-    "AlertReceiverFormData" : {
-      "type" : "object",
-      "required" : [ "alertReceiverUUID", "name", "params" ],
-      "properties" : {
-        "alertReceiverUUID" : {
-          "type" : "string",
-          "format" : "uuid"
-        },
-        "name" : {
-          "type" : "string"
-        },
-        "params" : {
-          "$ref" : "#/definitions/AlertReceiverParams"
-        }
-      }
-    },
-    "AlertRouteFormData" : {
-      "type" : "object",
-      "required" : [ "defaultRoute", "name", "receivers" ],
-      "properties" : {
-        "name" : {
-          "type" : "string"
-        },
-        "defaultRoute" : {
-          "type" : "boolean"
-        },
-        "receivers" : {
-          "type" : "array",
-          "items" : {
-            "type" : "string",
-            "format" : "uuid"
-          }
-        }
-      }
-    },
-    "ArrayNode" : {
-      "type" : "object",
-      "required" : [ "array", "bigDecimal", "bigInteger", "binary", "boolean", "containerNode", "double", "float", "floatingPointNumber", "int", "integralNumber", "long", "missingNode", "nodeType", "null", "number", "object", "pojo", "short", "textual", "valueNode" ],
-      "properties" : {
-        "array" : {
-          "type" : "boolean"
-=======
-    "PlacementCloud" : {
-      "type" : "object",
-      "required" : [ "code", "regionList", "uuid" ],
-      "properties" : {
-        "uuid" : {
-          "type" : "string",
-          "format" : "uuid"
-        },
-        "code" : {
-          "type" : "string"
-        },
-        "regionList" : {
-          "type" : "array",
-          "items" : {
-            "$ref" : "#/definitions/PlacementRegion"
-          }
-        }
-      }
-    },
-    "PlacementInfo" : {
-      "type" : "object",
-      "required" : [ "cloudList" ],
-      "properties" : {
-        "cloudList" : {
-          "type" : "array",
-          "items" : {
-            "$ref" : "#/definitions/PlacementCloud"
-          }
-        }
-      }
-    },
-    "PlacementRegion" : {
-      "type" : "object",
-      "required" : [ "azList", "code", "name", "uuid" ],
-      "properties" : {
-        "uuid" : {
-          "type" : "string",
-          "format" : "uuid"
-        },
-        "code" : {
-          "type" : "string"
->>>>>>> 1dcaa530
-        },
-        "nodeType" : {
-          "type" : "string",
-          "enum" : [ "ARRAY", "BINARY", "BOOLEAN", "MISSING", "NULL", "NUMBER", "OBJECT", "POJO", "STRING" ]
-        },
-<<<<<<< HEAD
-        "null" : {
-          "type" : "boolean"
-        },
-        "float" : {
-          "type" : "boolean"
-        },
-        "object" : {
-          "type" : "boolean"
-        },
-        "containerNode" : {
-          "type" : "boolean"
-        },
-        "valueNode" : {
-          "type" : "boolean"
-        },
-        "missingNode" : {
-          "type" : "boolean"
-        },
-        "pojo" : {
-          "type" : "boolean"
-        },
-        "number" : {
-          "type" : "boolean"
-        },
-        "integralNumber" : {
-          "type" : "boolean"
-        },
-        "floatingPointNumber" : {
-          "type" : "boolean"
-        },
-        "short" : {
-          "type" : "boolean"
-        },
-        "int" : {
-          "type" : "boolean"
-        },
-        "long" : {
-          "type" : "boolean"
-        },
-        "double" : {
-          "type" : "boolean"
-        },
-        "bigDecimal" : {
-          "type" : "boolean"
-        },
-        "bigInteger" : {
-          "type" : "boolean"
-        },
-        "textual" : {
-          "type" : "boolean"
-        },
-        "boolean" : {
-          "type" : "boolean"
-        },
-        "binary" : {
-          "type" : "boolean"
-        }
-      }
-    },
-    "Customer Config" : {
-      "type" : "object",
-      "required" : [ "data" ],
-      "properties" : {
-        "configUUID" : {
-          "type" : "string",
-          "format" : "uuid",
-          "description" : "Config UUID",
-          "readOnly" : true
-        },
-        "configName" : {
-          "type" : "string",
-          "example" : "backup20-01-2021",
-          "description" : "Config name"
-        },
-        "customerUUID" : {
-          "type" : "string",
-          "format" : "uuid",
-          "description" : "Customer UUID",
-          "readOnly" : true
-        },
-        "type" : {
-          "type" : "string",
-          "example" : "STORAGE",
-          "description" : "Config type",
-          "enum" : [ "STORAGE", "ALERTS", "CALLHOME", "PASSWORD_POLICY", "OTHER" ]
-        },
-        "name" : {
-          "type" : "string",
-          "example" : "S3",
-          "description" : "Name"
-        },
-        "data" : {
-          "example" : "{\"AWS_ACCESS_KEY_ID\": \"AK****************ZD\"}",
-          "description" : "Configuration data",
-          "$ref" : "#/definitions/JsonNode"
-        },
-        "inUse" : {
-          "type" : "boolean",
-          "description" : "True if there is an in use reference to the object"
-        },
-        "universeDetails" : {
-          "example" : "{\"name\": \"jd-aws-21-6-21-test4\"}",
-          "description" : "Universe details",
-          "$ref" : "#/definitions/ArrayNode"
-        }
-      },
-      "description" : "Customers Configuration"
-    },
-    "Availability Zones" : {
-      "type" : "object",
-      "required" : [ "code", "name" ],
-      "properties" : {
-        "code" : {
-          "type" : "string",
-          "description" : "Az code"
-        },
-        "name" : {
-          "type" : "string",
-          "description" : "Az name"
-        },
-        "subnet" : {
-          "type" : "string",
-          "description" : "Az subnet"
-        }
-      },
-      "description" : "Availability Zones."
-    },
-    "AvailabilityZoneFormData" : {
-      "type" : "object",
-      "required" : [ "availabilityZones" ],
-      "properties" : {
-        "availabilityZones" : {
-          "type" : "array",
-          "description" : "Availability zones",
-          "items" : {
-            "$ref" : "#/definitions/Availability Zones"
-          }
-        }
-      }
-    },
-    "CustomerLoginFormData" : {
-      "type" : "object",
-      "required" : [ "email", "password" ],
-      "properties" : {
-        "email" : {
-          "type" : "string"
-        },
-        "password" : {
-          "type" : "string"
-        }
-      }
-    },
     "NodeInstance" : {
       "type" : "object",
       "required" : [ "details" ],
@@ -10270,289 +7083,10 @@
           "type" : "string",
           "example" : "{\"ip\":\"1.1.1.1\",\"sshUser\":\"centos\"}",
           "description" : "Node details"
-=======
-        "azList" : {
-          "type" : "array",
-          "items" : {
-            "$ref" : "#/definitions/PlacementAZ"
-          }
-        }
-      }
-    },
-    "Universe task" : {
-      "type" : "object",
-      "required" : [ "tableDetails", "tableType", "tableUUID" ],
-      "properties" : {
-        "errorString" : {
-          "type" : "string",
-          "description" : "Error message"
-        },
-        "nodeExporterUser" : {
-          "type" : "string",
-          "description" : "Node exporter user"
-        },
-        "deviceInfo" : {
-          "description" : "Device information",
-          "$ref" : "#/definitions/Device info"
-        },
-        "universeUUID" : {
-          "type" : "string",
-          "format" : "uuid",
-          "description" : "Associate universe UUID"
-        },
-        "expectedUniverseVersion" : {
-          "type" : "integer",
-          "format" : "int32",
-          "description" : "Universe version"
-        },
-        "cmkArn" : {
-          "type" : "string",
-          "description" : "Amazon Resource Name (ARN) of the CMK"
-        },
-        "encryptionAtRestConfig" : {
-          "description" : "Encryption at rest configation",
-          "$ref" : "#/definitions/Encryption at rest config"
-        },
-        "nodeDetailsSet" : {
-          "type" : "array",
-          "description" : "Node details",
-          "uniqueItems" : true,
-          "items" : {
-            "$ref" : "#/definitions/Node details"
-          }
-        },
-        "communicationPorts" : {
-          "description" : "Communication ports",
-          "$ref" : "#/definitions/Communication ports"
-        },
-        "extraDependencies" : {
-          "description" : "Extra dependencies",
-          "$ref" : "#/definitions/Extra dependencies"
-        },
-        "firstTry" : {
-          "type" : "boolean",
-          "description" : "Whether this task has been tried before or not"
-        },
-        "tableUUID" : {
-          "type" : "string",
-          "format" : "uuid"
-        },
-        "tableType" : {
-          "type" : "string",
-          "enum" : [ "YQL_TABLE_TYPE", "REDIS_TABLE_TYPE", "PGSQL_TABLE_TYPE", "TRANSACTION_STATUS_TABLE_TYPE" ]
-        },
-        "tableDetails" : {
-          "$ref" : "#/definitions/Table details"
-        },
-        "targetAsyncReplicationRelationships" : {
-          "type" : "array",
-          "description" : "Async replication relationships as the target universe",
-          "readOnly" : true,
-          "items" : {
-            "$ref" : "#/definitions/AsyncReplicationConfig"
-          }
-        },
-        "sourceAsyncReplicationRelationships" : {
-          "type" : "array",
-          "description" : "Async replication relationships as the source universe",
-          "readOnly" : true,
-          "items" : {
-            "$ref" : "#/definitions/AsyncReplicationConfig"
-          }
-        }
-      },
-      "description" : "Universe task"
-    },
-    "UniverseDefinitionTaskParamsResp" : {
-      "type" : "object",
-      "required" : [ "allowInsecure", "backupInProgress", "capability", "clientRootCA", "clusters", "currentClusterType", "importedState", "itestS3PackagePath", "nextClusterIndex", "nodePrefix", "remotePackagePath", "resetAZConfig", "rootAndClientRootCASame", "rootCA", "setTxnTableWaitCountFlag", "universePaused", "updateInProgress", "updateSucceeded", "userAZSelected" ],
-      "properties" : {
-        "errorString" : {
-          "type" : "string",
-          "description" : "Error message"
-        },
-        "nodeExporterUser" : {
-          "type" : "string",
-          "description" : "Node exporter user"
-        },
-        "deviceInfo" : {
-          "description" : "Device information",
-          "$ref" : "#/definitions/Device info"
-        },
-        "universeUUID" : {
-          "type" : "string",
-          "format" : "uuid",
-          "description" : "Associate universe UUID"
-        },
-        "expectedUniverseVersion" : {
-          "type" : "integer",
-          "format" : "int32",
-          "description" : "Universe version"
-        },
-        "cmkArn" : {
-          "type" : "string",
-          "description" : "Amazon Resource Name (ARN) of the CMK"
-        },
-        "encryptionAtRestConfig" : {
-          "description" : "Encryption at rest configation",
-          "$ref" : "#/definitions/Encryption at rest config"
-        },
-        "nodeDetailsSet" : {
-          "type" : "array",
-          "readOnly" : true,
-          "uniqueItems" : true,
-          "items" : {
-            "$ref" : "#/definitions/NodeDetailsResp"
-          }
-        },
-        "communicationPorts" : {
-          "description" : "Communication ports",
-          "$ref" : "#/definitions/Communication ports"
-        },
-        "extraDependencies" : {
-          "description" : "Extra dependencies",
-          "$ref" : "#/definitions/Extra dependencies"
-        },
-        "firstTry" : {
-          "type" : "boolean",
-          "description" : "Whether this task has been tried before or not"
-        },
-        "clusters" : {
-          "type" : "array",
-          "items" : {
-            "$ref" : "#/definitions/Cluster"
-          }
-        },
-        "currentClusterType" : {
-          "type" : "string",
-          "enum" : [ "PRIMARY", "ASYNC" ]
-        },
-        "nodePrefix" : {
-          "type" : "string"
-        },
-        "rootCA" : {
-          "type" : "string",
-          "format" : "uuid"
-        },
-        "clientRootCA" : {
-          "type" : "string",
-          "format" : "uuid"
-        },
-        "rootAndClientRootCASame" : {
-          "type" : "boolean"
-        },
-        "userAZSelected" : {
-          "type" : "boolean"
-        },
-        "resetAZConfig" : {
-          "type" : "boolean"
-        },
-        "updateInProgress" : {
-          "type" : "boolean"
-        },
-        "backupInProgress" : {
-          "type" : "boolean"
-        },
-        "updateSucceeded" : {
-          "type" : "boolean"
-        },
-        "universePaused" : {
-          "type" : "boolean"
-        },
-        "nextClusterIndex" : {
-          "type" : "integer",
-          "format" : "int32"
-        },
-        "allowInsecure" : {
-          "type" : "boolean"
-        },
-        "setTxnTableWaitCountFlag" : {
-          "type" : "boolean"
-        },
-        "itestS3PackagePath" : {
-          "type" : "string"
-        },
-        "remotePackagePath" : {
-          "type" : "string"
-        },
-        "importedState" : {
-          "type" : "string",
-          "enum" : [ "NONE", "STARTED", "MASTERS_ADDED", "TSERVERS_ADDED", "IMPORTED" ]
-        },
-        "capability" : {
-          "type" : "string",
-          "enum" : [ "READ_ONLY", "EDITS_ALLOWED" ]
-        },
-        "targetAsyncReplicationRelationships" : {
-          "type" : "array",
-          "description" : "Async replication relationships as the target universe",
-          "readOnly" : true,
-          "items" : {
-            "$ref" : "#/definitions/AsyncReplicationConfig"
-          }
-        },
-        "sourceAsyncReplicationRelationships" : {
-          "type" : "array",
-          "description" : "Async replication relationships as the source universe",
-          "readOnly" : true,
-          "items" : {
-            "$ref" : "#/definitions/AsyncReplicationConfig"
-          }
-        }
-      }
-    },
-    "UniverseResourceDetails" : {
-      "type" : "object",
-      "required" : [ "azList", "ebsPricePerHour", "gp3FreePiops", "gp3FreeThroughput", "memSizeGB", "numCores", "numNodes", "pricePerHour", "volumeCount", "volumeSizeGB" ],
-      "properties" : {
-        "pricePerHour" : {
-          "type" : "number",
-          "format" : "double"
-        },
-        "ebsPricePerHour" : {
-          "type" : "number",
-          "format" : "double"
-        },
-        "numCores" : {
-          "type" : "number",
-          "format" : "double"
-        },
-        "memSizeGB" : {
-          "type" : "number",
-          "format" : "double"
-        },
-        "volumeCount" : {
-          "type" : "integer",
-          "format" : "int32"
-        },
-        "volumeSizeGB" : {
-          "type" : "integer",
-          "format" : "int32"
-        },
-        "numNodes" : {
-          "type" : "integer",
-          "format" : "int32"
-        },
-        "gp3FreePiops" : {
-          "type" : "integer",
-          "format" : "int32"
-        },
-        "gp3FreeThroughput" : {
-          "type" : "integer",
-          "format" : "int32"
-        },
-        "azList" : {
-          "type" : "array",
-          "uniqueItems" : true,
-          "items" : {
-            "type" : "string"
-          }
->>>>>>> 1dcaa530
         }
       },
       "description" : "Node instance attched to provider and zones"
     },
-<<<<<<< HEAD
     "NodeInstanceData" : {
       "type" : "object",
       "required" : [ "instanceName", "instanceType", "ip", "region", "sshUser", "zone" ],
@@ -10617,1622 +7151,6 @@
           "enum" : [ "ADD", "REMOVE", "START", "STOP", "DELETE", "QUERY", "RELEASE", "START_MASTER" ]
         }
       }
-    },
-    "EditProviderRequest" : {
-      "type" : "object",
-      "required" : [ "config", "hostedZoneId" ],
-      "properties" : {
-        "hostedZoneId" : {
-          "type" : "string"
-        },
-        "config" : {
-          "type" : "object",
-          "additionalProperties" : {
-            "type" : "string"
-          }
-        }
-      }
-    },
-    "KubernetesProviderFormData" : {
-      "type" : "object",
-      "required" : [ "code", "config", "name", "region", "regionList" ],
-      "properties" : {
-        "code" : {
-          "type" : "string",
-          "enum" : [ "unknown", "aws", "gcp", "azu", "docker", "onprem", "kubernetes", "local", "other" ]
-        },
-        "name" : {
-          "type" : "string"
-        },
-        "config" : {
-          "type" : "object",
-          "additionalProperties" : {
-            "type" : "string"
-          }
-        },
-        "region" : {
-          "type" : "string"
-        },
-        "regionList" : {
-          "type" : "array",
-          "items" : {
-            "$ref" : "#/definitions/RegionData"
-          }
-        }
-      }
-    },
-    "RegionData" : {
-      "type" : "object",
-      "required" : [ "code", "config", "latitude", "longitude", "name", "zoneList" ],
-      "properties" : {
-        "code" : {
-          "type" : "string"
-=======
-    "UniverseResp" : {
-      "type" : "object",
-      "required" : [ "creationDate", "dnsName", "name", "pricePerHour", "resources", "sampleAppCommandTxt", "taskUUID", "universeConfig", "universeDetails", "universeUUID", "version" ],
-      "properties" : {
-        "universeUUID" : {
-          "type" : "string",
-          "format" : "uuid"
-        },
-        "name" : {
-          "type" : "string"
-        },
-        "creationDate" : {
-          "type" : "string"
-        },
-        "version" : {
-          "type" : "integer",
-          "format" : "int32"
-        },
-        "dnsName" : {
-          "type" : "string"
-        },
-        "resources" : {
-          "$ref" : "#/definitions/UniverseResourceDetails"
-        },
-        "universeDetails" : {
-          "$ref" : "#/definitions/UniverseDefinitionTaskParamsResp"
-        },
-        "universeConfig" : {
-          "type" : "object",
-          "additionalProperties" : {
-            "type" : "string"
-          }
-        },
-        "taskUUID" : {
-          "type" : "string",
-          "format" : "uuid"
-        },
-        "sampleAppCommandTxt" : {
-          "type" : "string"
-        },
-        "pricePerHour" : {
-          "type" : "number",
-          "format" : "double"
-        }
-      }
-    },
-    "UserIntent" : {
-      "type" : "object",
-      "required" : [ "accessKeyCode", "assignPublicIP", "awsArnString", "deviceInfo", "enableClientToNodeEncrypt", "enableExposingService", "enableIPV6", "enableNodeToNodeEncrypt", "enableVolumeEncryption", "enableYEDIS", "enableYSQL", "instanceTags", "instanceType", "masterGFlags", "numNodes", "preferredRegion", "provider", "providerType", "regionList", "replicationFactor", "tserverGFlags", "universeName", "useHostname", "useTimeSync", "ybSoftwareVersion" ],
-      "properties" : {
-        "universeName" : {
-          "type" : "string"
-        },
-        "provider" : {
-          "type" : "string"
-        },
-        "providerType" : {
-          "type" : "string",
-          "enum" : [ "unknown", "aws", "gcp", "azu", "docker", "onprem", "kubernetes", "local", "other" ]
-        },
-        "replicationFactor" : {
-          "type" : "integer",
-          "format" : "int32"
-        },
-        "regionList" : {
-          "type" : "array",
-          "items" : {
-            "type" : "string",
-            "format" : "uuid"
-          }
-        },
-        "preferredRegion" : {
-          "type" : "string",
-          "format" : "uuid"
-        },
-        "instanceType" : {
-          "type" : "string"
-        },
-        "numNodes" : {
-          "type" : "integer",
-          "format" : "int32"
-        },
-        "ybSoftwareVersion" : {
-          "type" : "string"
-        },
-        "accessKeyCode" : {
-          "type" : "string"
-        },
-        "deviceInfo" : {
-          "$ref" : "#/definitions/Device info"
-        },
-        "assignPublicIP" : {
-          "type" : "boolean"
-        },
-        "useTimeSync" : {
-          "type" : "boolean"
-        },
-        "enableYSQL" : {
-          "type" : "boolean"
-        },
-        "enableYEDIS" : {
-          "type" : "boolean"
-        },
-        "enableNodeToNodeEncrypt" : {
-          "type" : "boolean"
-        },
-        "enableClientToNodeEncrypt" : {
-          "type" : "boolean"
-        },
-        "enableVolumeEncryption" : {
-          "type" : "boolean"
-        },
-        "enableIPV6" : {
-          "type" : "boolean"
-        },
-        "enableExposingService" : {
-          "type" : "string",
-          "enum" : [ "NONE", "EXPOSED", "UNEXPOSED" ]
-        },
-        "awsArnString" : {
-          "type" : "string"
-        },
-        "useHostname" : {
-          "type" : "boolean"
-        },
-        "masterGFlags" : {
-          "type" : "object",
-          "additionalProperties" : {
-            "type" : "string"
-          }
-        },
-        "tserverGFlags" : {
-          "type" : "object",
-          "additionalProperties" : {
-            "type" : "string"
-          }
-        },
-        "instanceTags" : {
-          "type" : "object",
-          "additionalProperties" : {
-            "type" : "string"
-          }
-        }
-      }
-    },
-    "CustomerLoginFormData" : {
-      "type" : "object",
-      "required" : [ "email", "password" ],
-      "properties" : {
-        "email" : {
-          "type" : "string"
-        },
-        "password" : {
-          "type" : "string"
-        }
-      }
-    },
-    "AvailabilityZoneData" : {
-      "type" : "object",
-      "required" : [ "code", "name", "subnet" ],
-      "properties" : {
-        "code" : {
-          "type" : "string"
-        },
-        "name" : {
-          "type" : "string"
-        },
-        "subnet" : {
-          "type" : "string"
-        }
-      }
-    },
-    "AvailabilityZoneFormData" : {
-      "type" : "object",
-      "required" : [ "availabilityZones" ],
-      "properties" : {
-        "availabilityZones" : {
-          "type" : "array",
-          "items" : {
-            "$ref" : "#/definitions/AvailabilityZoneData"
-          }
-        }
-      }
-    },
-    "NodeInstance" : {
-      "type" : "object",
-      "required" : [ "details" ],
-      "properties" : {
-        "nodeUuid" : {
-          "type" : "string",
-          "format" : "uuid",
-          "description" : "Node instance UUID",
-          "readOnly" : true
->>>>>>> 1dcaa530
-        },
-        "instanceTypeCode" : {
-          "type" : "string",
-          "example" : "c5large",
-          "description" : "Node instance type code"
-        },
-<<<<<<< HEAD
-        "latitude" : {
-          "type" : "number",
-          "format" : "double"
-        },
-        "longitude" : {
-          "type" : "number",
-          "format" : "double"
-        },
-        "zoneList" : {
-          "type" : "array",
-          "items" : {
-            "$ref" : "#/definitions/ZoneData"
-          }
-        },
-        "config" : {
-          "type" : "object",
-          "additionalProperties" : {
-            "type" : "string"
-          }
-=======
-        "nodeName" : {
-          "type" : "string",
-          "example" : "India node",
-          "description" : "Node instance node name"
-        },
-        "instanceName" : {
-          "type" : "string",
-          "example" : "Mumbai instance",
-          "description" : "Node instance instance name"
-        },
-        "zoneUuid" : {
-          "type" : "string",
-          "format" : "uuid",
-          "description" : "Node instance zone UUID"
-        },
-        "inUse" : {
-          "type" : "boolean",
-          "description" : "Node instance is in used or not"
-        },
-        "details" : {
-          "$ref" : "#/definitions/NodeInstanceData"
-        },
-        "detailsJson" : {
-          "type" : "string",
-          "example" : "{\"ip\":\"1.1.1.1\",\"sshUser\":\"centos\"}",
-          "description" : "Node details"
->>>>>>> 1dcaa530
-        }
-      },
-      "description" : "Node instance attched to provider and zones"
-    },
-<<<<<<< HEAD
-    "ZoneData" : {
-      "type" : "object",
-      "required" : [ "code", "config", "name" ],
-      "properties" : {
-        "code" : {
-          "type" : "string"
-        },
-        "name" : {
-          "type" : "string"
-        },
-        "config" : {
-          "type" : "object",
-          "additionalProperties" : {
-            "type" : "string"
-          }
-        }
-      }
-    },
-    "Release data" : {
-      "type" : "object",
-      "properties" : {
-        "state" : {
-          "type" : "string",
-          "example" : "ACTIVE",
-          "description" : "Release state",
-          "enum" : [ "ACTIVE", "DISABLED", "DELETED" ]
-        },
-        "notes" : {
-          "type" : "array",
-          "description" : "Release notes",
-          "items" : {
-            "type" : "string"
-          }
-        },
-        "filePath" : {
-          "type" : "string",
-          "description" : "Release file path"
-        },
-        "imageTag" : {
-          "type" : "string",
-          "description" : "Release image tag"
-        }
-      },
-      "description" : "Release data"
-    },
-    "ReleaseFormData" : {
-      "type" : "object",
-      "required" : [ "version" ],
-      "properties" : {
-        "version" : {
-          "type" : "string"
-        }
-      }
-    },
-    "Alert Detail" : {
-      "type" : "object",
-      "properties" : {
-        "alertingEmail" : {
-          "type" : "string",
-          "example" : "test@gmail.com",
-          "description" : "Alert email id"
-        },
-        "sendAlertsToYb" : {
-          "type" : "boolean",
-          "description" : "Is alert has sent to YB"
-        },
-        "checkIntervalMs" : {
-          "type" : "integer",
-          "format" : "int64",
-          "description" : "Alert interval"
-        },
-        "statusUpdateIntervalMs" : {
-          "type" : "integer",
-          "format" : "int64",
-          "description" : "Status update of alert interval"
-        },
-        "reportOnlyErrors" : {
-          "type" : "boolean",
-          "description" : "Is alert is just for error"
-        },
-        "reportBackupFailures" : {
-          "type" : "boolean",
-          "description" : "Is alert needed for backup failure"
-        },
-        "enableClockSkew" : {
-          "type" : "boolean",
-          "description" : "Is Clock skew is enabled"
-        }
-      },
-      "description" : "Alerts associated with customers"
-    },
-    "Customer Detail" : {
-      "type" : "object",
-      "required" : [ "code", "name" ],
-=======
-    "NodeInstanceData" : {
-      "type" : "object",
-      "required" : [ "instanceName", "instanceType", "ip", "region", "sshUser", "zone" ],
-      "properties" : {
-        "ip" : {
-          "type" : "string",
-          "example" : "1.1.1.1",
-          "description" : "IP address of node instance"
-        },
-        "sshUser" : {
-          "type" : "string",
-          "example" : "centos",
-          "description" : "SSH user of node instance"
-        },
-        "region" : {
-          "type" : "string",
-          "example" : "south-east",
-          "description" : "Region of node instance"
-        },
-        "zone" : {
-          "type" : "string",
-          "example" : "south-east",
-          "description" : "Zone of node instance"
-        },
-        "instanceType" : {
-          "type" : "string",
-          "example" : "c5large",
-          "description" : "Instance type of node instance"
-        },
-        "instanceName" : {
-          "type" : "string",
-          "example" : "Mumbai instance",
-          "description" : "Instance name of node instance"
-        },
-        "nodeName" : {
-          "type" : "string",
-          "example" : "India node",
-          "description" : "Node name of node instance"
-        }
-      },
-      "description" : "Detail of node instance"
-    },
-    "NodeActionFormData" : {
-      "type" : "object",
-      "required" : [ "nodeAction" ],
-      "properties" : {
-        "nodeAction" : {
-          "type" : "string",
-          "enum" : [ "ADD", "REMOVE", "START", "STOP", "DELETE", "QUERY", "RELEASE", "START_MASTER" ]
-        }
-      }
-    },
-    "NodeInstanceFormData" : {
-      "type" : "object",
-      "required" : [ "nodes" ],
-      "properties" : {
-        "nodes" : {
-          "type" : "array",
-          "description" : "Node instances",
-          "items" : {
-            "$ref" : "#/definitions/NodeInstanceData"
-          }
-        }
-      }
-    },
-    "EditProviderRequest" : {
-      "type" : "object",
-      "required" : [ "config", "hostedZoneId" ],
-      "properties" : {
-        "hostedZoneId" : {
-          "type" : "string"
-        },
-        "config" : {
-          "type" : "object",
-          "additionalProperties" : {
-            "type" : "string"
-          }
-        }
-      }
-    },
-    "KubernetesProviderFormData" : {
-      "type" : "object",
-      "required" : [ "code", "config", "name", "region", "regionList" ],
-      "properties" : {
-        "code" : {
-          "type" : "string",
-          "enum" : [ "unknown", "aws", "gcp", "azu", "docker", "onprem", "kubernetes", "local", "other" ]
-        },
-        "name" : {
-          "type" : "string"
-        },
-        "config" : {
-          "type" : "object",
-          "additionalProperties" : {
-            "type" : "string"
-          }
-        },
-        "region" : {
-          "type" : "string"
-        },
-        "regionList" : {
-          "type" : "array",
-          "items" : {
-            "$ref" : "#/definitions/RegionData"
-          }
-        }
-      }
-    },
-    "RegionData" : {
-      "type" : "object",
-      "required" : [ "code", "config", "latitude", "longitude", "name", "zoneList" ],
-      "properties" : {
-        "code" : {
-          "type" : "string"
-        },
-        "name" : {
-          "type" : "string"
-        },
-        "latitude" : {
-          "type" : "number",
-          "format" : "double"
-        },
-        "longitude" : {
-          "type" : "number",
-          "format" : "double"
-        },
-        "zoneList" : {
-          "type" : "array",
-          "items" : {
-            "$ref" : "#/definitions/ZoneData"
-          }
-        },
-        "config" : {
-          "type" : "object",
-          "additionalProperties" : {
-            "type" : "string"
-          }
-        }
-      }
-    },
-    "ZoneData" : {
-      "type" : "object",
-      "required" : [ "code", "config", "name" ],
-      "properties" : {
-        "code" : {
-          "type" : "string"
-        },
-        "name" : {
-          "type" : "string"
-        },
-        "config" : {
-          "type" : "object",
-          "additionalProperties" : {
-            "type" : "string"
-          }
-        }
-      }
-    },
-    "CertificateInfo" : {
-      "type" : "object",
-      "required" : [ "certType", "certificate", "checksum", "customCertInfo", "customServerCertInfo", "customerUUID", "expiryDate", "inUse", "label", "privateKey", "startDate", "universeDetails", "uuid" ],
->>>>>>> 1dcaa530
-      "properties" : {
-        "uuid" : {
-          "type" : "string",
-          "description" : "User uuid",
-          "readOnly" : true
-        },
-        "code" : {
-          "type" : "string",
-          "example" : "admin",
-          "description" : "Customer code"
-        },
-<<<<<<< HEAD
-        "name" : {
-          "type" : "string",
-          "example" : "sridhar",
-          "description" : "Name of customer"
-        },
-        "creationDate" : {
-          "type" : "string",
-          "format" : "date-time",
-          "example" : "2021-06-17 15:00:05",
-          "description" : "Creation time",
-          "readOnly" : true
-        },
-        "features" : {
-          "description" : "Features",
-          "readOnly" : true,
-          "$ref" : "#/definitions/JsonNode"
-        },
-        "universeUUIDs" : {
-          "type" : "array",
-          "example" : "[\"c3595ca7-68a3-47f0-b1b2-1725886d5ed5\", \"9e0bb733-556c-4935-83dd-6b742a2c32e6\"]",
-          "description" : "Associated Universe Id's",
-          "readOnly" : true,
-          "items" : {
-            "type" : "string",
-            "format" : "uuid"
-          }
-        },
-        "customerId" : {
-          "type" : "integer",
-          "format" : "int32",
-          "description" : "Customer id",
-          "readOnly" : true
-        },
-        "alertingData" : {
-          "description" : "Alerts",
-          "readOnly" : true,
-          "$ref" : "#/definitions/Alert Detail"
-        },
-        "smtpData" : {
-          "description" : "SMTP",
-          "readOnly" : true,
-          "$ref" : "#/definitions/Smtp Data"
-        },
-        "callhomeLevel" : {
-          "type" : "string",
-          "example" : "MEDIUM",
-          "description" : "Call home level",
-          "readOnly" : true
-=======
-        "label" : {
-          "type" : "string"
-        },
-        "startDate" : {
-          "type" : "string",
-          "format" : "date-time"
-        },
-        "expiryDate" : {
-          "type" : "string",
-          "format" : "date-time"
-        },
-        "privateKey" : {
-          "type" : "string"
-        },
-        "certificate" : {
-          "type" : "string"
-        },
-        "certType" : {
-          "type" : "string",
-          "enum" : [ "SelfSigned", "CustomCertHostPath", "CustomServerCert" ]
-        },
-        "checksum" : {
-          "type" : "string"
-        },
-        "customCertInfo" : {
-          "$ref" : "#/definitions/CustomCertInfo"
-        },
-        "universeDetails" : {
-          "$ref" : "#/definitions/ArrayNode"
-        },
-        "inUse" : {
-          "type" : "boolean"
-        },
-        "customServerCertInfo" : {
-          "$ref" : "#/definitions/CustomServerCertInfo"
->>>>>>> 1dcaa530
-        }
-      },
-      "description" : "Customers features and Universe UUID."
-    },
-<<<<<<< HEAD
-    "Customer" : {
-      "type" : "object",
-      "required" : [ "code", "name" ],
-      "properties" : {
-        "uuid" : {
-          "type" : "string",
-          "format" : "uuid",
-          "description" : "Customer uuid",
-          "readOnly" : true
-        },
-        "code" : {
-          "type" : "string",
-          "example" : "admin",
-          "description" : "Customer code"
-        },
-        "name" : {
-          "type" : "string",
-          "example" : "sridhar",
-          "description" : "Name of customer"
-        },
-        "creationDate" : {
-          "type" : "string",
-          "format" : "date-time",
-          "example" : "2021-06-17 15:00:05",
-          "description" : "Creation time",
-          "readOnly" : true
-        },
-        "features" : {
-          "description" : "Features",
-          "readOnly" : true,
-          "$ref" : "#/definitions/JsonNode"
-        },
-        "universeUUIDs" : {
-          "type" : "array",
-          "example" : "[\"c3595ca7-68a3-47f0-b1b2-1725886d5ed5\", \"9e0bb733-556c-4935-83dd-6b742a2c32e6\"]",
-          "description" : "Universe UUIDs",
-          "readOnly" : true,
-          "uniqueItems" : true,
-          "items" : {
-            "type" : "string",
-            "format" : "uuid"
-          }
-        },
-        "customerId" : {
-          "type" : "integer",
-          "format" : "int64",
-          "example" : 1,
-          "description" : "Customer id",
-          "readOnly" : true
-=======
-    "CustomCertInfo" : {
-      "type" : "object",
-      "required" : [ "clientCertPath", "clientKeyPath", "nodeCertPath", "nodeKeyPath", "rootCertPath" ],
-      "properties" : {
-        "nodeCertPath" : {
-          "type" : "string"
-        },
-        "nodeKeyPath" : {
-          "type" : "string"
-        },
-        "rootCertPath" : {
-          "type" : "string"
-        },
-        "clientCertPath" : {
-          "type" : "string"
-        },
-        "clientKeyPath" : {
-          "type" : "string"
->>>>>>> 1dcaa530
-        }
-      },
-      "description" : "Customers features and Universe UUID."
-    },
-<<<<<<< HEAD
-    "Alerts" : {
-      "type" : "object",
-      "required" : [ "alertingData", "callhomeLevel", "smtpData" ],
-      "properties" : {
-        "code" : {
-          "type" : "string",
-          "description" : "Alert code"
-        },
-        "email" : {
-          "type" : "string",
-          "example" : "test@gmail.com",
-          "description" : "Alert email"
-        },
-        "password" : {
-          "type" : "string",
-          "example" : "XurenRknsc",
-          "description" : "Email password"
-        },
-        "confirmPassword" : {
-          "type" : "string",
-          "example" : "XurenRknsc",
-          "description" : "Email password"
-        },
-        "name" : {
-          "type" : "string",
-          "example" : "Test alert",
-          "description" : "Alert name"
-        },
-        "features" : {
-          "type" : "object",
-          "description" : "Feature",
-          "additionalProperties" : {
-            "type" : "object"
-          }
-        },
-        "alertingData" : {
-          "$ref" : "#/definitions/Alert Detail"
-        },
-        "smtpData" : {
-          "$ref" : "#/definitions/Smtp Data"
-        },
-        "callhomeLevel" : {
-          "type" : "string"
-        }
-      },
-      "description" : "Alerts associated with customers"
-    },
-    "FeatureUpdateFormData" : {
-      "type" : "object",
-      "required" : [ "features" ],
-      "properties" : {
-        "features" : {
-          "$ref" : "#/definitions/JsonNode"
-        }
-      }
-    },
-    "Metrics" : {
-      "type" : "object",
-      "required" : [ "metrics", "start" ],
-      "properties" : {
-        "metrics" : {
-          "type" : "array",
-          "description" : "metrics",
-=======
-    "CustomServerCertInfo" : {
-      "type" : "object",
-      "required" : [ "serverCert", "serverKey" ],
-      "properties" : {
-        "serverCert" : {
-          "type" : "string"
-        },
-        "serverKey" : {
-          "type" : "string"
-        }
-      }
-    },
-    "Release data" : {
-      "type" : "object",
-      "properties" : {
-        "state" : {
-          "type" : "string",
-          "example" : "ACTIVE",
-          "description" : "Release state",
-          "enum" : [ "ACTIVE", "DISABLED", "DELETED" ]
-        },
-        "notes" : {
-          "type" : "array",
-          "description" : "Release notes",
->>>>>>> 1dcaa530
-          "items" : {
-            "type" : "string"
-          }
-        },
-<<<<<<< HEAD
-        "start" : {
-          "type" : "integer",
-          "format" : "int64",
-          "description" : "Start time"
-        },
-        "end" : {
-          "type" : "integer",
-          "format" : "int64",
-          "description" : "End time"
-        },
-        "nodePrefix" : {
-          "type" : "string",
-          "description" : "Node prefix"
-        },
-        "nodeName" : {
-          "type" : "string",
-          "description" : "Node name"
-=======
-        "filePath" : {
-          "type" : "string",
-          "description" : "Release file path"
-        },
-        "imageTag" : {
-          "type" : "string",
-          "description" : "Release image tag"
-        }
-      },
-      "description" : "Release data"
-    },
-    "ReleaseFormData" : {
-      "type" : "object",
-      "required" : [ "version" ],
-      "properties" : {
-        "version" : {
-          "type" : "string"
->>>>>>> 1dcaa530
-        }
-      },
-      "description" : "Metrics details"
-    },
-    "Column details" : {
-      "type" : "object",
-      "properties" : {
-        "columnOrder" : {
-          "type" : "integer",
-          "format" : "int32",
-          "description" : "Column order"
-        },
-        "name" : {
-          "type" : "string",
-          "description" : "Column name"
-        },
-        "type" : {
-          "type" : "string",
-          "description" : "Column type",
-          "enum" : [ "TINYINT", "SMALLINT", "INT", "BIGINT", "VARCHAR", "BOOLEAN", "FLOAT", "DOUBLE_PRECISION", "BLOB", "TIMESTAMP", "DECIMAL", "VARINT", "INET", "LIST", "MAP", "SET", "UUID", "TIMEUUID", "FROZEN", "DATE", "TIME", "JSONB", "USER_DEFINED_TYPE" ]
-        },
-        "keyType" : {
-          "type" : "string",
-          "description" : "Column key type",
-          "enum" : [ "TINYINT", "SMALLINT", "INT", "BIGINT", "VARCHAR", "BOOLEAN", "FLOAT", "DOUBLE_PRECISION", "BLOB", "TIMESTAMP", "DECIMAL", "VARINT", "INET", "LIST", "MAP", "SET", "UUID", "TIMEUUID", "FROZEN", "DATE", "TIME", "JSONB", "USER_DEFINED_TYPE" ]
-        },
-        "valueType" : {
-          "type" : "string",
-          "description" : "Column value name",
-          "enum" : [ "TINYINT", "SMALLINT", "INT", "BIGINT", "VARCHAR", "BOOLEAN", "FLOAT", "DOUBLE_PRECISION", "BLOB", "TIMESTAMP", "DECIMAL", "VARINT", "INET", "LIST", "MAP", "SET", "UUID", "TIMEUUID", "FROZEN", "DATE", "TIME", "JSONB", "USER_DEFINED_TYPE" ]
-        },
-        "isPartitionKey" : {
-          "type" : "boolean",
-          "description" : "True if this column is a partition key"
-        },
-        "isClusteringKey" : {
-          "type" : "boolean",
-          "description" : "True if this column is a clustering key"
-        },
-        "sortOrder" : {
-          "type" : "string",
-          "description" : "SortOrder for this column",
-          "enum" : [ "NONE", "ASC", "DESC" ]
-        }
-      },
-      "description" : "Column details"
-    },
-    "Table details" : {
-      "type" : "object",
-      "properties" : {
-        "tableName" : {
-          "type" : "string",
-          "description" : "Table name"
-        },
-        "keyspace" : {
-          "type" : "string",
-          "description" : "Keyspace that this table belongs to"
-        },
-        "ttlInSeconds" : {
-          "type" : "integer",
-          "format" : "int64",
-          "description" : "The default table-level time to live"
-        },
-        "columns" : {
-          "type" : "array",
-          "description" : "Details of the columns that make up the table",
-          "items" : {
-            "$ref" : "#/definitions/Column details"
-          }
-        },
-        "cqlcreateKeyspaceString" : {
-          "type" : "string",
-          "description" : "CQL create keyspace detail"
-        },
-        "cqluseKeyspaceString" : {
-          "type" : "string",
-          "description" : "CQL use keyspace detail"
-        },
-        "cqlcreateTableString" : {
-          "type" : "string",
-          "description" : "CQL create table detail"
-        }
-      },
-      "description" : "Table details"
-    },
-    "Bulk import params" : {
-      "type" : "object",
-      "required" : [ "s3Bucket" ],
-      "properties" : {
-        "errorString" : {
-          "type" : "string",
-          "description" : "Error message"
-        },
-        "nodeExporterUser" : {
-          "type" : "string",
-          "description" : "Node exporter user"
-        },
-        "deviceInfo" : {
-          "description" : "Device information",
-          "$ref" : "#/definitions/Device info"
-        },
-        "universeUUID" : {
-          "type" : "string",
-          "format" : "uuid",
-          "description" : "Associate universe UUID"
-        },
-        "expectedUniverseVersion" : {
-          "type" : "integer",
-          "format" : "int32",
-          "description" : "Universe version"
-        },
-        "cmkArn" : {
-          "type" : "string",
-          "description" : "Amazon Resource Name (ARN) of the CMK"
-        },
-        "encryptionAtRestConfig" : {
-          "description" : "Encryption at rest configation",
-          "$ref" : "#/definitions/Encryption at rest config"
-        },
-        "nodeDetailsSet" : {
-          "type" : "array",
-          "description" : "Node details",
-          "uniqueItems" : true,
-          "items" : {
-            "$ref" : "#/definitions/Node details"
-          }
-        },
-        "communicationPorts" : {
-          "description" : "Communication ports",
-          "$ref" : "#/definitions/Communication ports"
-        },
-        "extraDependencies" : {
-          "description" : "Extra dependencies",
-          "$ref" : "#/definitions/Extra dependencies"
-        },
-        "firstTry" : {
-          "type" : "boolean",
-          "description" : "Whether this task has been tried before or not"
-        },
-        "keyspace" : {
-          "type" : "string",
-          "description" : "Key space"
-        },
-        "tableName" : {
-          "type" : "string",
-          "description" : "Table name"
-        },
-        "tableUUID" : {
-          "type" : "string",
-          "format" : "uuid",
-          "description" : "Table UUID"
-        },
-        "sse" : {
-          "type" : "boolean",
-          "description" : "Is SSE"
-        },
-        "s3Bucket" : {
-          "type" : "string",
-          "description" : "S3 bucket URL"
-        },
-        "instanceCount" : {
-          "type" : "integer",
-          "format" : "int32",
-          "description" : "Instance count"
-        },
-        "targetAsyncReplicationRelationships" : {
-          "type" : "array",
-          "description" : "Async replication relationships as the target universe",
-          "readOnly" : true,
-          "items" : {
-            "$ref" : "#/definitions/AsyncReplicationConfig"
-          }
-        },
-        "sourceAsyncReplicationRelationships" : {
-          "type" : "array",
-          "description" : "Async replication relationships as the source universe",
-          "readOnly" : true,
-          "items" : {
-            "$ref" : "#/definitions/AsyncReplicationConfig"
-          }
-        }
-      },
-      "description" : "Bulk import params"
-    },
-    "Backup table params" : {
-      "type" : "object",
-      "required" : [ "actionType", "storageConfigUUID" ],
-      "properties" : {
-        "errorString" : {
-          "type" : "string",
-          "description" : "Error message"
-        },
-        "nodeExporterUser" : {
-          "type" : "string",
-          "description" : "Node exporter user"
-        },
-        "deviceInfo" : {
-          "description" : "Device information",
-          "$ref" : "#/definitions/Device info"
-        },
-        "universeUUID" : {
-          "type" : "string",
-          "format" : "uuid",
-          "description" : "Associate universe UUID"
-        },
-        "expectedUniverseVersion" : {
-          "type" : "integer",
-          "format" : "int32",
-          "description" : "Universe version"
-        },
-        "cmkArn" : {
-          "type" : "string",
-          "description" : "Amazon Resource Name (ARN) of the CMK"
-        },
-        "encryptionAtRestConfig" : {
-          "description" : "Encryption at rest configation",
-          "$ref" : "#/definitions/Encryption at rest config"
-        },
-        "nodeDetailsSet" : {
-          "type" : "array",
-          "description" : "Node details",
-          "uniqueItems" : true,
-          "items" : {
-            "$ref" : "#/definitions/Node details"
-          }
-        },
-        "communicationPorts" : {
-          "description" : "Communication ports",
-          "$ref" : "#/definitions/Communication ports"
-        },
-        "extraDependencies" : {
-          "description" : "Extra dependencies",
-          "$ref" : "#/definitions/Extra dependencies"
-        },
-        "firstTry" : {
-          "type" : "boolean",
-          "description" : "Whether this task has been tried before or not"
-        },
-        "keyspace" : {
-          "type" : "string",
-          "description" : "Key space"
-        },
-        "tableName" : {
-          "type" : "string",
-          "description" : "Table name"
-        },
-        "tableUUID" : {
-          "type" : "string",
-          "format" : "uuid",
-          "description" : "Table UUID"
-        },
-        "sse" : {
-          "type" : "boolean",
-          "description" : "Is SSE"
-        },
-        "storageConfigUUID" : {
-          "type" : "string",
-          "format" : "uuid",
-          "description" : "Storage config UUID"
-        },
-        "kmsConfigUUID" : {
-          "type" : "string",
-          "format" : "uuid",
-          "description" : "KMS config UUID"
-        },
-        "storageLocation" : {
-          "type" : "string",
-          "description" : "Storage location"
-        },
-        "actionType" : {
-          "type" : "string",
-          "description" : "Action type",
-          "enum" : [ "CREATE", "RESTORE", "RESTORE_KEYS", "DELETE" ]
-        },
-        "backupType" : {
-          "type" : "string",
-          "description" : "Backup type",
-          "enum" : [ "YQL_TABLE_TYPE", "REDIS_TABLE_TYPE", "PGSQL_TABLE_TYPE", "TRANSACTION_STATUS_TABLE_TYPE" ]
-        },
-        "tableNameList" : {
-          "type" : "array",
-          "description" : "Tables",
-          "items" : {
-            "type" : "string"
-          }
-        },
-        "tableUUIDList" : {
-          "type" : "array",
-          "description" : "Tables UUID's",
-          "items" : {
-            "type" : "string",
-            "format" : "uuid"
-          }
-        },
-        "backupList" : {
-          "type" : "array",
-          "description" : "Backups",
-          "items" : {
-            "$ref" : "#/definitions/Backup table params"
-          }
-        },
-        "schedulingFrequency" : {
-          "type" : "integer",
-          "format" : "int64",
-          "description" : "Frequency for running the backup in milliseconds"
-        },
-        "cronExpression" : {
-          "type" : "string",
-          "description" : "Cron expression in case a recurring backup"
-        },
-        "timeBeforeDelete" : {
-          "type" : "integer",
-          "format" : "int64",
-          "description" : "Time in millisecs before deleting the backup from the storage"
-        },
-        "enableVerboseLogs" : {
-          "type" : "boolean",
-          "description" : "Is verbose logging is enable"
-        },
-        "transactionalBackup" : {
-          "type" : "boolean",
-          "description" : "Is backup be transactional across tables"
-        },
-        "parallelism" : {
-          "type" : "integer",
-          "format" : "int32",
-          "description" : "The number of concurrent commands to run on nodes over SSH"
-        },
-        "scheduleUUID" : {
-          "type" : "string",
-          "format" : "uuid",
-          "description" : "Schedule UUID"
-        },
-        "targetAsyncReplicationRelationships" : {
-          "type" : "array",
-          "description" : "Async replication relationships as the target universe",
-          "readOnly" : true,
-          "items" : {
-            "$ref" : "#/definitions/AsyncReplicationConfig"
-          }
-        },
-        "sourceAsyncReplicationRelationships" : {
-          "type" : "array",
-          "description" : "Async replication relationships as the source universe",
-          "readOnly" : true,
-          "items" : {
-            "$ref" : "#/definitions/AsyncReplicationConfig"
-          }
-        }
-      },
-      "description" : "Backup table params"
-    },
-    "TableInfo" : {
-      "type" : "object",
-      "properties" : {
-        "tableUUID" : {
-          "type" : "string",
-          "format" : "uuid",
-          "description" : "Table UUID",
-          "readOnly" : true
-        },
-        "keySpace" : {
-          "type" : "string",
-          "description" : "Key space"
-        },
-        "tableType" : {
-          "type" : "string",
-          "description" : "Table type",
-          "enum" : [ "YQL_TABLE_TYPE", "REDIS_TABLE_TYPE", "PGSQL_TABLE_TYPE", "TRANSACTION_STATUS_TABLE_TYPE" ]
-        },
-        "tableName" : {
-          "type" : "string",
-          "description" : "Table name"
-        },
-        "relationType" : {
-          "type" : "string",
-          "description" : "Relation type",
-          "enum" : [ "SYSTEM_TABLE_RELATION", "USER_TABLE_RELATION", "INDEX_TABLE_RELATION" ]
-        },
-        "sizeBytes" : {
-          "type" : "number",
-          "format" : "double",
-          "description" : "Size in bytes",
-          "readOnly" : true
-        }
-      }
-    },
-    "Schedule" : {
-      "type" : "object",
-      "properties" : {
-        "scheduleUUID" : {
-          "type" : "string",
-          "format" : "uuid",
-          "description" : "Schedule UUID",
-          "readOnly" : true
-        },
-        "customerUUID" : {
-          "type" : "string",
-          "format" : "uuid",
-          "description" : "Customer UUID",
-          "readOnly" : true
-        },
-        "failureCount" : {
-          "type" : "integer",
-          "format" : "int32",
-          "description" : "Number of failed schedule",
-          "readOnly" : true
-        },
-        "frequency" : {
-          "type" : "integer",
-          "format" : "int64",
-          "description" : "Frequency of schedule"
-        },
-        "taskParams" : {
-          "description" : "Schedule params",
-          "$ref" : "#/definitions/JsonNode"
-        },
-        "taskType" : {
-          "type" : "string",
-          "description" : "Schedule Type",
-          "enum" : [ "CloudBootstrap", "CloudCleanup", "CreateCassandraTable", "CreateUniverse", "ReadOnlyClusterCreate", "ReadOnlyClusterDelete", "CreateKubernetesUniverse", "DestroyUniverse", "PauseUniverse", "ResumeUniverse", "DestroyKubernetesUniverse", "DeleteTable", "BackupUniverse", "MultiTableBackup", "EditUniverse", "EditKubernetesUniverse", "KubernetesProvision", "ImportIntoTable", "UpgradeUniverse", "CreateRootVolumes", "ReplaceRootVolume", "ChangeInstanceType", "PersistResizeNode", "UpdateNodeDetails", "UpgradeKubernetesUniverse", "DeleteNodeFromUniverse", "StopNodeInUniverse", "StartNodeInUniverse", "AddNodeToUniverse", "RemoveNodeFromUniverse", "ReleaseInstanceFromUniverse", "SetUniverseKey", "SetKubernetesUniverseKey", "CreateKMSConfig", "DeleteKMSConfig", "UpdateDiskSize", "StartMasterOnNode", "SyncDBStateWithPlatform", "AnsibleClusterServerCtl", "AnsibleConfigureServers", "AnsibleDestroyServer", "PauseServer", "ResumeServer", "AnsibleSetupServer", "PrecheckNode", "AnsibleUpdateNodeInfo", "BulkImport", "ChangeMasterConfig", "CreateTable", "DeleteNode", "DeleteBackup", "UpdateNodeProcess", "DeleteTableFromUniverse", "LoadBalancerStateChange", "ModifyBlackList", "ManipulateDnsRecordTask", "RemoveUniverseEntry", "SetFlagInMemory", "SetNodeState", "SwamperTargetsFileUpdate", "UniverseUpdateSucceeded", "UpdateAndPersistGFlags", "UpdatePlacementInfo", "UpdateSoftwareVersion", "WaitForDataMove", "WaitForLoadBalance", "WaitForMasterLeader", "WaitForServer", "WaitForTServerHeartBeats", "DeleteClusterFromUniverse", "InstanceActions", "WaitForServerReady", "CloudAccessKeyCleanup", "CloudAccessKeySetup", "CloudInitializer", "CloudProviderCleanup", "CloudRegionCleanup", "CloudRegionSetup", "CloudSetup", "BackupTable", "BackupUniverseKeys", "RestoreUniverseKeys", "WaitForLeadersOnPreferredOnly", "EnableEncryptionAtRest", "DisableEncryptionAtRest", "DestroyEncryptionAtRest", "KubernetesCommandExecutor", "KubernetesWaitForPod", "KubernetesCheckNumPod", "CopyEncryptionKeyFile", "WaitForEncryptionKeyInMemory", "UnivSetCertificate", "CreateAlertDefinitions", "UniverseSetTlsParams", "AsyncReplicationPlatformSync", "ResetUniverseVersion" ]
-        },
-        "status" : {
-          "type" : "string",
-          "description" : "Status of schedule",
-          "enum" : [ "Active", "Paused", "Stopped" ]
-        },
-        "cronExpression" : {
-          "type" : "string",
-          "description" : "Cron expression for schedule"
-        }
-      },
-      "description" : "Scheduled backup"
-    },
-    "Multi table backup request params" : {
-      "type" : "object",
-      "required" : [ "actionType", "storageConfigUUID" ],
-      "properties" : {
-        "errorString" : {
-          "type" : "string",
-          "description" : "Error message"
-        },
-        "nodeExporterUser" : {
-          "type" : "string",
-          "description" : "Node exporter user"
-        },
-        "deviceInfo" : {
-          "description" : "Device information",
-          "$ref" : "#/definitions/Device info"
-        },
-        "universeUUID" : {
-          "type" : "string",
-          "format" : "uuid",
-          "description" : "Associate universe UUID"
-        },
-        "expectedUniverseVersion" : {
-          "type" : "integer",
-          "format" : "int32",
-          "description" : "Universe version"
-        },
-        "cmkArn" : {
-          "type" : "string",
-          "description" : "Amazon Resource Name (ARN) of the CMK"
-        },
-        "encryptionAtRestConfig" : {
-          "description" : "Encryption at rest configation",
-          "$ref" : "#/definitions/Encryption at rest config"
-        },
-        "nodeDetailsSet" : {
-          "type" : "array",
-          "description" : "Node details",
-          "uniqueItems" : true,
-          "items" : {
-            "$ref" : "#/definitions/Node details"
-          }
-        },
-        "communicationPorts" : {
-          "description" : "Communication ports",
-          "$ref" : "#/definitions/Communication ports"
-        },
-        "extraDependencies" : {
-          "description" : "Extra dependencies",
-          "$ref" : "#/definitions/Extra dependencies"
-        },
-        "firstTry" : {
-          "type" : "boolean",
-          "description" : "Whether this task has been tried before or not"
-        },
-        "keyspace" : {
-          "type" : "string",
-          "description" : "Key space"
-        },
-        "tableName" : {
-          "type" : "string",
-          "description" : "Table name"
-        },
-        "tableUUID" : {
-          "type" : "string",
-          "format" : "uuid",
-          "description" : "Table UUID"
-        },
-        "sse" : {
-          "type" : "boolean",
-          "description" : "Is SSE"
-        },
-        "storageConfigUUID" : {
-          "type" : "string",
-          "format" : "uuid",
-          "description" : "Storage config UUID"
-        },
-        "kmsConfigUUID" : {
-          "type" : "string",
-          "format" : "uuid",
-          "description" : "KMS config UUID"
-        },
-        "storageLocation" : {
-          "type" : "string",
-          "description" : "Storage location"
-        },
-        "actionType" : {
-          "type" : "string",
-          "description" : "Action type",
-          "enum" : [ "CREATE", "RESTORE", "RESTORE_KEYS", "DELETE" ]
-        },
-        "backupType" : {
-          "type" : "string",
-          "description" : "Backup type",
-          "enum" : [ "YQL_TABLE_TYPE", "REDIS_TABLE_TYPE", "PGSQL_TABLE_TYPE", "TRANSACTION_STATUS_TABLE_TYPE" ]
-        },
-        "tableNameList" : {
-          "type" : "array",
-          "description" : "Tables",
-          "items" : {
-            "type" : "string"
-          }
-        },
-        "tableUUIDList" : {
-          "type" : "array",
-          "description" : "Table UUID List",
-          "items" : {
-            "type" : "string",
-            "format" : "uuid"
-          }
-        },
-        "backupList" : {
-          "type" : "array",
-          "description" : "Backups",
-          "items" : {
-            "$ref" : "#/definitions/Backup table params"
-          }
-        },
-        "schedulingFrequency" : {
-          "type" : "integer",
-          "format" : "int64",
-          "description" : "Frequency for running the backup in milliseconds"
-        },
-        "cronExpression" : {
-          "type" : "string",
-          "description" : "Cron expression in case a recurring backup"
-        },
-        "timeBeforeDelete" : {
-          "type" : "integer",
-          "format" : "int64",
-          "description" : "Time in millisecs before deleting the backup from the storage"
-        },
-        "enableVerboseLogs" : {
-          "type" : "boolean",
-          "description" : "Is verbose logging is enable"
-        },
-        "transactionalBackup" : {
-          "type" : "boolean",
-          "description" : "Is backup be transactional across tables"
-        },
-        "parallelism" : {
-          "type" : "integer",
-          "format" : "int32",
-          "description" : "The number of concurrent commands to run on nodes over SSH"
-        },
-        "scheduleUUID" : {
-          "type" : "string",
-          "format" : "uuid",
-          "description" : "Schedule UUID"
-        },
-        "customerUUID" : {
-          "type" : "string",
-          "format" : "uuid",
-          "description" : "Customer UUID"
-        },
-        "targetAsyncReplicationRelationships" : {
-          "type" : "array",
-          "description" : "Async replication relationships as the target universe",
-          "readOnly" : true,
-          "items" : {
-            "$ref" : "#/definitions/AsyncReplicationConfig"
-          }
-        },
-        "sourceAsyncReplicationRelationships" : {
-          "type" : "array",
-          "description" : "Async replication relationships as the source universe",
-          "readOnly" : true,
-          "items" : {
-            "$ref" : "#/definitions/AsyncReplicationConfig"
-          }
-        }
-      },
-      "description" : "Backup table params"
-    },
-<<<<<<< HEAD
-    "CertificateInfo" : {
-      "type" : "object",
-      "required" : [ "certType", "certificate", "checksum", "customCertInfo", "customServerCertInfo", "customerUUID", "expiryDate", "inUse", "label", "privateKey", "startDate", "universeDetails", "uuid" ],
-      "properties" : {
-        "uuid" : {
-          "type" : "string",
-          "format" : "uuid"
-        },
-        "customerUUID" : {
-          "type" : "string",
-          "format" : "uuid"
-        },
-        "label" : {
-          "type" : "string"
-        },
-        "startDate" : {
-          "type" : "string",
-          "format" : "date-time"
-        },
-        "expiryDate" : {
-          "type" : "string",
-          "format" : "date-time"
-        },
-        "privateKey" : {
-          "type" : "string"
-        },
-        "certificate" : {
-          "type" : "string"
-        },
-        "certType" : {
-          "type" : "string",
-          "enum" : [ "SelfSigned", "CustomCertHostPath", "CustomServerCert" ]
-        },
-        "checksum" : {
-          "type" : "string"
-        },
-        "customCertInfo" : {
-          "$ref" : "#/definitions/CustomCertInfo"
-        },
-        "inUse" : {
-          "type" : "boolean"
-        },
-        "universeDetails" : {
-          "$ref" : "#/definitions/ArrayNode"
-        },
-        "customServerCertInfo" : {
-          "$ref" : "#/definitions/CustomServerCertInfo"
-        }
-      }
-    },
-    "CustomCertInfo" : {
-      "type" : "object",
-      "required" : [ "clientCertPath", "clientKeyPath", "nodeCertPath", "nodeKeyPath", "rootCertPath" ],
-      "properties" : {
-        "nodeCertPath" : {
-          "type" : "string"
-        },
-        "nodeKeyPath" : {
-          "type" : "string"
-        },
-        "rootCertPath" : {
-          "type" : "string"
-        },
-        "clientCertPath" : {
-          "type" : "string"
-        },
-        "clientKeyPath" : {
-          "type" : "string"
-        }
-      }
-    },
-    "CustomServerCertInfo" : {
-      "type" : "object",
-      "required" : [ "serverCert", "serverKey" ],
-      "properties" : {
-        "serverCert" : {
-          "type" : "string"
-        },
-        "serverKey" : {
-          "type" : "string"
-        }
-      }
-=======
-    "Configs entry" : {
-      "type" : "object",
-      "properties" : {
-        "inherited" : {
-          "type" : "boolean",
-          "description" : "Is config inherited"
-        },
-        "key" : {
-          "type" : "string",
-          "description" : "Config key"
-        },
-        "value" : {
-          "type" : "string",
-          "description" : "Config value"
-        }
-      },
-      "description" : "Configs entry"
-    },
-    "Runtime config data" : {
-      "type" : "object",
-      "properties" : {
-        "scopedConfigList" : {
-          "type" : "array",
-          "description" : "list of scoped config",
-          "items" : {
-            "$ref" : "#/definitions/Scoped config"
-          }
-        }
-      },
-      "description" : "Runtime config data"
-    },
-    "Scoped config" : {
-      "type" : "object",
-      "properties" : {
-        "type" : {
-          "type" : "string",
-          "description" : "Scope type",
-          "enum" : [ "GLOBAL", "CUSTOMER", "UNIVERSE", "PROVIDER" ]
-        },
-        "uuid" : {
-          "type" : "string",
-          "format" : "uuid",
-          "description" : "Scope UIID"
-        },
-        "mutableScope" : {
-          "type" : "boolean",
-          "description" : "Is scope mutable"
-        },
-        "configEntries" : {
-          "type" : "array",
-          "description" : "List of configs",
-          "items" : {
-            "$ref" : "#/definitions/Configs entry"
-          }
-        }
-      },
-      "description" : "Scoped config"
->>>>>>> 1dcaa530
     }
   },
   "externalDocs" : {
