---
title: Explore Security
headerTitle: Security
linkTitle: Security
description: Overview of security in YugabyteDB.
<<<<<<< HEAD
headcontent: Secure your YugabyteDB universes
image: /images/section_icons/index/secure.png
=======
headcontent: Security in YugabyteDB.
>>>>>>> a381ec8b
aliases:
  - /preview/explore/security/
menu:
  preview:
    identifier: explore-security
    parent: explore
    weight: 300
type: docs
---

Like PostgreSQL, YugabyteDB provides security in multiple ways:

* **Authentication** - limit access to the database to clients with proper credentials

* **Authorization** - create users and roles, and grant privileges to restrict activities that the users and roles can perform

* **Encryption** - encrypt the database, as well as all network communication between servers

* **Auditing** - conduct session- and object-level auditing

* **Network access restriction** - limit connections to the database using RPC binding

## Authentication

Using client authentication, you can define how the database server establishes the identity of the client, and whether the client application (or the user who runs the client application) is allowed to connect with the database user name that was requested. YugabyteDB offers a number of different client authentication methods, all of which can be configured using the YB-TServer [`--ysql_hba_conf_csv`](../../../reference/configuration/yb-tserver/#ysql-hba-conf-csv) configuration flag.

The methods include the following:

* **Password** - authenticate using MD5 or SCRAM-SHA-256.

  MD5 is the default password encryption for YugabyteDB clusters. To set SCRAM-SHA-256 authentication, you must set the YB-TServer `--ysql_hba_conf_csv` flag to `scram-sha-256`.

* **LDAP** - use external LDAP services to perform client authentication.

* **Host-based** - authenticate local and remote clients based on IP address and using TLS certificates.

  The default YugabyteDB `listen_addresses` setting accepts connections only from localhost. To allow remote connections, you must add client authentication records to the YB-TServer `--ysql_hba_conf_csv` flag.

* **Trust** - authorize specific local connections. `trust` authentication is used by default.

You can choose the method to use to authenticate a particular client connection based on the client host address, the database they are connecting to, and user credentials.

YugabyteDB stores authentication credentials internally in the YB-Master system tables. The authentication mechanisms available to clients depend on what is supported and exposed by the YSQL, YCQL, and YEDIS APIs.

Read more about [how to enable authentication in YugabyteDB](../../../secure/authentication/).

## Authorization

YugabyteDB provides role-based access control (RBAC), consisting of a collection of privileges on resources given to roles.

Read more about [authorization in YugabyteDB](../../../secure/authorization/).

### Roles

Roles are essential for implementing and administering access control on a YugabyteDB cluster. Roles can represent individual users or a group of users, and encapsulate a set of privileges that can be assigned to other roles (or users). You can modify roles to grant users or applications the minimum required privileges based on the operations they need to perform against the database. Typically, you create an administrator role first, and the administrator then creates additional roles for users.

For example, to create a role `engineering` for an engineering team in an organization, do the following:

```plpgsql
yugabyte=# CREATE ROLE engineering;
```

Roles that have `LOGIN` privileges are users. So to create a user `john`, do the following:

```plpgsql
yugabyte=# CREATE ROLE john LOGIN PASSWORD 'PasswdForJohn';
```

You can then grant the `engineering` role to the user `john` as follows:

```plpgsql
yugabyte=# GRANT engineering TO john;
```

### Privileges

You grant privileges explicitly to roles to access objects in the database using the `GRANT` statement. You can, for example, assign read access to one role, data modify access to another role, and alter table access to a third.

By default, only the owner has privileges on new objects; you must grant privileges to other roles explicitly.

For example, if you want all members of engineering to be able to read data from a table called `integration_tests`, you would use the `GRANT` statement to grant `SELECT` (or read) access to the `engineering` role. This can be done as follows:

```plpgsql
yugabyte=# GRANT SELECT ON ALL TABLE integration_tests to engineering;
yugabyte=# GRANT USAGE ON SCHEMA public TO engineering;
```

You can verify that the `engineering` role has `SELECT` privileges as follows:

```sql
yugabyte=# \z
```

The output should look similar to below, where you see that the `engineering` role has `SELECT` privileges on the `data` resource.

```output
 Schema |       Name        | Type  |     Access privileges     | Column privileges | Policies
--------+-------------------+-------+---------------------------+-------------------+----------
 public | integration_tests | table | yugabyte=arwdDxt/yugabyte+|                   |
        |                   |       | engineering=r/yugabyte   +|                   |
```

The access privileges "arwdDxt" include all privileges for the user `yugabyte` (superuser), while the role `engineering` has only "r" (read) privileges. For details on the `GRANT` statement, refer to [GRANT](../../../api/ysql/the-sql-language/statements/dcl_grant).

### Row-level access

In addition to database access permissions available through the `ROLE` and `GRANT` privilege system, YugabyteDB provides a more granular level of security where tables can have row security policies that restrict the rows that users can access.

Row-level Security (RLS) restricts rows that can be returned by normal queries or inserted, updated, or deleted by DML commands. RLS policies can be created specific to a `DML` command or with `ALL` commands. They can also be used to create policies on a particular role or multiple roles.

By default, tables do not have any RLS policies defined, so that if a user has access privileges to a table, all rows within the table are available to query and update.

RLS policies are defined for tables using the `ALTER TABLE` statement. For example:

```sql
yugabyte=# ALTER TABLE employees ENABLE ROW LEVEL SECURITY;
```

### Column-level access

You can use column-level security in YugabyteDB to restrict users to viewing only a particular column or set of columns in a table. You do this by creating a view that includes only the columns that the user needs access to using the `CREATE VIEW` command, and then grant privileges to roles for the view. For example:

```sql
yugabyte=# CREATE VIEW emp_info as select empno, ename, address from emploees;
yugabyte=# GRANT SELECT on emp_info to ybadmin;
```

This creates a view called `emp_info` with three columns from the table `employees`, and grants access to the `ybadmin` role.

## Encryption

YugabyteDB supports both encryption in transit (that is, the network communication between servers), and encryption at rest (that is, encryption of the database itself). Yugabyte further provides column-level encryption to protect sensitive data in tables.

### Encryption in transit

[TLS encryption](https://en.wikipedia.org/wiki/Transport_Layer_Security) ensures that network communication between servers is secure. You can configure YugabyteDB to use TLS to encrypt intra-cluster and client to server network communication. Servers are secured using TLS certificates, which can be from a public CA or self-signed.

You should enable encryption in transit for YugabyteDB clusters and clients to ensure privacy and the integrity of data transferred over the network.

Server-to-server encryption is enabled using the `--use_node_to_node_encryption` flag.

Client-to-server encryption requires that server-to-server encryption be enabled, and is enabled using the `--use_client_to_server_encryption` flag.

Read more about enabling [Encryption in transit](../../../secure/tls-encryption/) in YugabyteDB.

### Encryption at rest

[Encryption at rest](https://en.wikipedia.org/wiki/Data_at_rest#Encryption) ensures that data at rest (that is, stored on disk), is protected. You can configure YugabyteDB with a user-generated symmetric key to perform cluster-wide encryption.

Read more about enabling [Encryption at rest](../../../secure/encryption-at-rest) in YugabyteDB.

### Column-level encryption

YugabyteDB provides column-level encryption to restrict access to sensitive data such as addresses and credit card details. YugabyteDB uses the PostgreSQL `pgcrypto` extension to enable column level encryption. The `PGP_SYM_ENCRYPT` and `PGP_SYM_DECRYPT` functions of `pgcrypto` are used to encrypt and decrypt column data.

To encrypt column data, you use the `PGP_SYM_ENCRYPT` function when inserting data into a table. For example:

```sql
yugabyte=# insert into employees values (1, 'joe', '56 grove st',  20000, PGP_SYM_ENCRYPT('AC-22001', 'AES_KEY'));
```

Read more about enabling [column-level encryption](../../../secure/column-level-encryption/) in YugabyteDB.

## Auditing

Use audit logging to produce audit logs needed to comply with government, financial, or ISO certifications. YugabyteDB YSQL uses the PostgreSQL Audit Extension (`pgAudit`) to provide detailed session and object audit logging via YugabyteDB YB-TServer logging.

You enable audit logging using the `--ysql_pg_conf_csv` YB-TServer flag.

Read more about [audit logging](../../../secure/audit-logging/) in YugabyteDB.

### Session logging

Session logging is enabled on a per user session basis. You can enable session logging for all `DML` and `DDL` statements and log all relations in `DML` statements.

For example, to enable session-level audit logging for all `DDL` statements for a YugabyteDB cluster:

```sql
yugabyte=# set pgaudit.log = 'read, ddl';
```

Read more about [Session-Level Audit Logging in YSQL](../../../secure/audit-logging/session-audit-logging-ysql/).

### Object logging

Object logging logs statements that affect a particular relation, and is intended to be a finer-grained replacement for session-level logging. It may not make sense to use them in conjunction, but you could, for example, use session logging to capture each statement and then supplement that with object logging to get more detail about specific relations.

YugabyteDB implements object-level audit logging by reusing the PostgreSQL role system. The `pgaudit.role` setting defines the role that will be used for audit logging. A relation (such as `TABLE` or `VIEW`) will be audit logged when the audit role has permissions for the command executed or inherits the permissions from another role. This allows you to effectively have multiple audit roles even though there is a single master role in any context.

For example, to enable object logging for the `auditor` role:

```sql
yugabyte=# set pgaudit.role = 'auditor';
```

Read more about [Object-Level Audit Logging in YSQL](../../../secure/audit-logging/object-audit-logging-ysql/).

## Restricting network access

Ensure that YugabyteDB runs in a trusted network environment, such that:

* Servers running YugabyteDB services are directly accessible only by the servers running the application and database administrators.

* Only servers running applications can connect to YugabyteDB services on the RPC ports. Access to the [YugabyteDB ports](../../../reference/configuration/default-ports/) should be denied to all others.

In addition, you can limit the interfaces on which YugabyteDB instances listen for incoming connections. To specify just the required interfaces when starting `yb-master` and `yb-tserver`, use the `--rpc_bind_addresses` YB-TServer flag. Do not bind to the loopback address. Refer to the [Admin Reference](../../../reference/configuration/yb-tserver/) for more information on using these flags.<|MERGE_RESOLUTION|>--- conflicted
+++ resolved
@@ -3,12 +3,7 @@
 headerTitle: Security
 linkTitle: Security
 description: Overview of security in YugabyteDB.
-<<<<<<< HEAD
 headcontent: Secure your YugabyteDB universes
-image: /images/section_icons/index/secure.png
-=======
-headcontent: Security in YugabyteDB.
->>>>>>> a381ec8b
 aliases:
   - /preview/explore/security/
 menu:
