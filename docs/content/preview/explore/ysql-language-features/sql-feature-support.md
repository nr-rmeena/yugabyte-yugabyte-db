--- conflicted
+++ resolved
@@ -70,13 +70,8 @@
 | Not Null | ✓ | [Not Null constraint](../../indexes-constraints/other-constraints/#not-null-constraint) |
 | Primary Key | ✓ | [Primary keys](../../indexes-constraints/primary-key-ysql/) |
 | Foreign Key | ✓ | [Foreign keys](../../indexes-constraints/foreign-key-ysql/) |
-<<<<<<< HEAD
 | Default Value | ✓ (Partial)| |
 | Deferrable Foreign Key constraints | ✓ (Partial) | |
-=======
-| Default Value | ✓ | |
-| Deferrable Foreign Key constraints | ✓ | |
->>>>>>> e2574040
 | Deferrable Primary Key and Unique constraints | ✗ | |
 | Exclusion constraints| ✗ | |
 
