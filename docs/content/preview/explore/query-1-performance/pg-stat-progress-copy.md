--- conflicted
+++ resolved
@@ -12,11 +12,7 @@
 type: docs
 ---
 
-<<<<<<< HEAD
-Yugabyte supports the PostgreSQL `pg_stat_progress_copy` view to report the progress of the [COPY](../../../api/ysql/the-sql-language/statements/cmd_copy/) command execution. Whenever COPY is running, the `pg_stat_progress_copy` view will contain one row for each backend that is currently running a COPY command.
-=======
-YugabyteDB supports the PostgreSQL `pg_stat_progress_copy` view to report the progress of the COPY command execution. Whenever COPY is running, the `pg_stat_progress_copy` view contains one row for each backend that is currently running a COPY command.
->>>>>>> aa402dda
+YugabyteDB supports the PostgreSQL `pg_stat_progress_copy` view to report the progress of the COPY command execution. Whenever [COPY](../../../api/ysql/the-sql-language/statements/cmd_copy/) is running, the `pg_stat_progress_copy` view contains one row for each backend that is currently running a COPY command.
 
 The following table describes the view columns:
 
@@ -42,15 +38,9 @@
 
 The definition of `tuples_processed` column is different in YugabyteDB in comparison to PostgreSQL.
 
-<<<<<<< HEAD
-For the COPY command in YugabyteDB, an option `ROWS_PER_TRANSACTION` is added which defines the transaction size to be used by the COPY command. For example, if the total tuples to be copied are 5000 and `ROWS_PER_TRANSACTION` is set to 1000, then the database will create 5 transactions and each transaction will insert 1000 rows. If there is an error during the execution of the copy command, then some tuples can be persisted based on the already completed transaction.
-
-Because the COPY command is divided into multiple transactions, `tuples_processed` tracks the rows for which the transaction has already completed.
-=======
 In YugabyteDB, the `ROWS_PER_TRANSACTION` option is added to the COPY command, defining the transaction size to be used. For example, if the total tuples to be copied is 5000 and `ROWS_PER_TRANSACTION` is set to 1000, the database creates 5 transactions and each transaction inserts 1000 rows. If there is an error during execution, then some tuples can be persisted based on the already completed transaction.
 
 Because each COPY is divided into multiple transactions, `tuples_processed` tracks the rows that the transaction has already completed.
->>>>>>> aa402dda
 
 For more information, refer to [ROWS_PER_TRANSACTION](../../../api/ysql/the-sql-language/statements/cmd_copy/#rows-per-transaction).
 
@@ -58,11 +48,7 @@
 
 In YugabyteDB, the `pg_stat_progress_copy` view includes the column `yb_status` to indicate the status of the COPY command.
 
-<<<<<<< HEAD
-If a COPY command is terminated due to any error, then it is possible that some tuples are persisted as explained in the [`tuples_processed`](#definition-of-tuples-processed) section. In such scenarios, `tuples_processed` shows a non-zero count and `yb_status` will show that the COPY command was terminated due to an error. In PostgreSQL, it is not required as copy is one single transaction. For YugabyteDB, `yb_status` column helps finding if the copy successfully completed or not.
-=======
-If a `COPY` command terminates due to any error, then it's possible that some tuples are persisted as explained in the [`tuples_processed`](#definition-of-tuples-processed) section. In this case, `tuples_processed` shows a non-zero count and `yb_status` shows that the `COPY` command was terminated due to an error. This is helpful for discovering whether the copy completed or not. This is unnecessary in PostgreSQL, where copy is a single transaction.
->>>>>>> aa402dda
+If a COPY command terminates due to any error, then it's possible that some tuples are persisted as explained in the [`tuples_processed`](#definition-of-tuples-processed) section. In this case, `tuples_processed` shows a non-zero count and `yb_status` shows that the COPY command was terminated due to an error. This is helpful for discovering whether the copy completed or not. This is unnecessary in PostgreSQL, where copy is a single transaction.
 
 `yb_status` can have the following values:
 
@@ -74,11 +60,7 @@
 
 The `pg_stat_progress_copy` view retains copy command information after the copy operation has completed.
 
-<<<<<<< HEAD
-In PostgreSQL, after the COPY command is finished then the row containing details of the copy command is _removed_ from the view. In YugabyteDB, information is _retained_ in the view after the copy has finished. Also, information is retained only for the last executed copy command on that connection.
-=======
-In PostgreSQL, when the `COPY` command finishes, the row containing details of the copy command is _removed_ from the view. In YugabyteDB, the information is _retained_ in the view after the copy has finished. The information is retained only for the last executed copy command on that connection.
->>>>>>> aa402dda
+In PostgreSQL, when the COPY command finishes, the row containing details of the copy command is _removed_ from the view. In YugabyteDB, the information is _retained_ in the view after the copy has finished. The information is retained only for the last executed copy command on that connection.
 
 This is required for YugabyteDB, because if the COPY command finishes due to an error, then you would like to know how many rows were reliably persisted to the disk.
 
