---
title: Prometheus Integration
headerTitle: Prometheus Integration
linkTitle: Prometheus Integration
description: Learn about exporting YugabyteDB metrics and monitoring the cluster with Prometheus.
menu:
  preview:
    identifier: observability-4-kubernetes
    parent: explore-observability
    weight: 235
type: docs
---

<ul class="nav nav-tabs-alt nav-tabs-yb">

  <li >
    <a href="../macos/" class="nav-link">
      <i class="fab fa-apple" aria-hidden="true"></i>
      macOS
    </a>
  </li>

  <li >
    <a href="../linux/" class="nav-link">
      <i class="fab fa-linux" aria-hidden="true"></i>
      Linux
    </a>
  </li>

  <li >
    <a href="../docker/" class="nav-link">
      <i class="fab fa-docker" aria-hidden="true"></i>
      Docker
    </a>
  </li>
<!--
  <li >
    <a href="../kubernetes/" class="nav-link active">
      <i class="fas fa-cubes" aria-hidden="true"></i>
      Kubernetes
    </a>
  </li>
-->
</ul>

You can monitor your local YugabyteDB cluster with a local instance of [Prometheus](https://prometheus.io/), a popular standard for time-series monitoring of cloud native infrastructure. YugabyteDB services and APIs expose metrics in the Prometheus format at the `/prometheus-metrics` endpoint.

For details on the metrics targets for YugabyteDB, see [Prometheus monitoring](../../../../reference/configuration/default-ports/#prometheus-monitoring).

<<<<<<< HEAD
If you haven't installed YugabyteDB yet, do so first by following the [Quick Start](../../../../quick-start/#install-yugabytedb) guide.
=======
If you haven't installed YugabyteDB, follow the [Quick Start](../../../../quick-start/) guide.
>>>>>>> 4648af63

## 1. Create universe

If you have a previously running local universe, destroy it using the following.

```sh
$ kubectl delete -f yugabyte-statefulset.yaml
```

Start a new local cluster - by default, this will create a three-node universe with a replication factor of `3`.

```sh
$ kubectl apply -f yugabyte-statefulset.yaml
```

## Step 6. Clean up (optional)

Optionally, you can shut down the local cluster created in Step 1.

```sh
$ kubectl delete -f yugabyte-statefulset.yaml
```

Further, to destroy the persistent volume claims (**you will lose all the data if you do this**), run:

```sh
kubectl delete pvc -l app=yb-master
kubectl delete pvc -l app=yb-tserver
```<|MERGE_RESOLUTION|>--- conflicted
+++ resolved
@@ -47,11 +47,7 @@
 
 For details on the metrics targets for YugabyteDB, see [Prometheus monitoring](../../../../reference/configuration/default-ports/#prometheus-monitoring).
 
-<<<<<<< HEAD
-If you haven't installed YugabyteDB yet, do so first by following the [Quick Start](../../../../quick-start/#install-yugabytedb) guide.
-=======
 If you haven't installed YugabyteDB, follow the [Quick Start](../../../../quick-start/) guide.
->>>>>>> 4648af63
 
 ## 1. Create universe
 
