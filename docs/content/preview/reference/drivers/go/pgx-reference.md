--- conflicted
+++ resolved
@@ -7,11 +7,7 @@
 menu:
   preview:
     name: Go Drivers
-<<<<<<< HEAD
-    identifier: ref-postgres-pgx-driver
-=======
     identifier: ref-pgx-go-driver
->>>>>>> 404f9b46
     parent: drivers
     weight: 600
 isTocNested: true
