---
title: Go Drivers
linkTitle: Go Drivers
description: Go Drivers for YSQL
headcontent: Go Drivers for YSQL
image: /images/section_icons/sample-data/s_s1-sampledata-3x.png
menu:
  preview:
    name: Go Drivers
    identifier: ref-pq-go-driver
    parent: drivers
<<<<<<< HEAD
    weight: 600
type: docs
=======
    weight: 620
isTocNested: true
showAsideToc: true
>>>>>>> 5eb9864f
---

<ul class="nav nav-tabs-alt nav-tabs-yb">
  <li >
    <a href="/preview/reference/drivers/go/yb-pgx-reference/" class="nav-link">
      <i class="icon-postgres" aria-hidden="true"></i>
       YugabyteDB PGX Driver
    </a>
  </li>

  <li >
    <a href="/preview/reference/drivers/go/pgx-reference/" class="nav-link">
      <i class="icon-postgres" aria-hidden="true"></i>
      PGX Driver
    </a>
  </li>

  <li >
    <a href="/preview/reference/drivers/go/pq-reference/" class="nav-link active">
      <i class="icon-postgres" aria-hidden="true"></i>
      PQ Driver
    </a>
  </li>

</ul>

The [PQ driver](https://github.com/lib/pq/) is a popular driver for PostgreSQL which can used for connecting to YugabyteDB YSQL as well.

This driver allows Go programmers to connect to YugabyteDB database to execute DMLs and DDLs using
the standard `database/sql` package.

## Fundamentals of PQ Driver

Learn how to establish a connection to YugabyteDB database and begin simple CRUD operations using
the steps in the [Build an application](../../../../quick-start/build-apps/go/ysql-pq) page under the
Quick start section.

Let us break down the quick start example and understand how to perform the common tasks required
for Go App development using the PQ driver.

### Import the driver package

Import the PQ driver package by adding the following import statement in your Go code.

```go
import (
  _ "github.com/lib/pq"
)
```

### Connect to YugabyteDB database

Go Apps can connect to the YugabyteDB database using the `sql.Open()` function.
All the functions or structs required for working with YugabyteDB database are part of `sql` package.

Use the `sql.Open()` function for getting connection object for the YugabyteDB database which can be
used for performing DDLs and DMLs against the database.

The connection details can be specified either as string params or via an url in the format given below:

```go
postgresql://username:password@hostname:port/database
```

Code snippet for connecting to YugabyteDB:

```go
psqlInfo := fmt.Sprintf("host=%s port=%d user=%s password=%s dbname=%s",
                        host, port, user, password, dbname)
// Other connection configs are read from the standard environment variables:
// PGSSLMODE, PGSSLROOTCERT, and so on.
db, err := sql.Open("postgres", psqlInfo)
defer db.Close()
if err != nil {
    log.Fatal(err)
}
```

| Parameters | Description | Default |
| :---------- | :---------- | :------ |
| host  | hostname of the YugabyteDB instance | localhost
| port |  Listen port for YSQL | 5433
| user | user for connecting to the database | yugabyte
| password | password for connecting to the database | yugabyte
| dbname | database name | yugabyte

### Create table

Execute an SQL statement like the DDL `CREATE TABLE ...` using the `Exec()` function on the `db`
instance.

The CREATE DDL statement:

```sql
CREATE TABLE employee (id int PRIMARY KEY, name varchar, age int, language varchar)
```

Code snippet:

```go
var createStmt = `CREATE TABLE employee (id int PRIMARY KEY,
                                         name varchar,
                                         age int,
                                         language varchar)`;
if _, err := db.Exec(createStmt); err != nil {
    log.Fatal(err)
}
```

The `db.Exec()` function also returns an `error` object which, if not `nil`, needs to handled in
your code.

Read more on designing [Database schemas and tables](../../../../explore/ysql-language-features/databases-schemas-tables/).

### Read and write data

#### Insert data

To write data into YugabyteDB, execute the `INSERT` statement using the same `db.Exec()` function.

The INSERT DML statement:

```sql
INSERT INTO employee(id, name, age, language) VALUES (1, 'John', 35, 'Go')
```

Code snippet:

```go
var insertStmt string = "INSERT INTO employee(id, name, age, language)" +
    " VALUES (1, 'John', 35, 'Go')";
if _, err := db.Exec(insertStmt); err != nil {
    log.Fatal(err)
}
```

#### Query data

To query data from YugabyteDB tables, execute the `SELECT` statement using the function `Query()` on `db` instance.

Query results are returned as `rows` which can be iterated using `rows.next()` method.
Use `rows.Scan()` for reading the data.

The SELECT DML statement:

```sql
SELECT * from employee;
```

Code snippet:

```go
var name string
var age int
var language string
rows, err := db.Query(`SELECT name, age, language FROM employee WHERE id = 1`)
if err != nil {
    log.Fatal(err)
}
defer rows.Close()
fmt.Printf("Query for id=1 returned: ");
for rows.Next() {
    err := rows.Scan(&name, &age, &language)
    if err != nil {
       log.Fatal(err)
    }
    fmt.Printf("Row[%s, %d, %s]\n", name, age, language)
}
err = rows.Err()
if err != nil {
    log.Fatal(err)
}
```

### Configure SSL/TLS

To build a Go application that communicates securely over SSL with YugabyteDB database,
you need the root certificate (`ca.crt`) of the YugabyteDB Cluster.
To generate these certificates and install them while launching the cluster, follow the instructions in
[Create server certificates](../../../../secure/tls-encryption/server-certificates/).

For a YugabyteDB Managed cluster, or a YugabyteDB cluster with SSL/TLS enabled, set the SSL-related
environment variables as below at the client side.

```sh
$ export PGSSLMODE=verify-ca
$ export PGSSLROOTCERT=~/root.crt  # Here, the CA certificate file is downloaded as `root.crt` under home directory. Modify your path accordingly.
```

| Environment Variable | Description |
| :---------- | :---------- |
| PGSSLMODE |  SSL mode used for the connection |
| PGSSLROOTCERT | Server CA Certificate |

#### SSL modes

| SSL Mode | Client Driver Behavior | YugabyteDB Support |
| :------- | :--------------------- | ------------------ |
| disable  | SSL Disabled | Supported
| allow    | SSL enabled only if server requires SSL connection | Not supported
| prefer (default) | SSL enabled only if server requires SSL connection | Not supported
| require | SSL enabled for data encryption and Server identity is not verified | Supported
| verify-ca | SSL enabled for data encryption and Server CA is verified | Supported
| verify-full | SSL enabled for data encryption. Both CA and hostname of the certificate are verified | Supported

### Transaction and isolation levels

YugabyteDB supports transactions for inserting and querying data from the tables. YugabyteDB
supports different [isolation levels](../../../../architecture/transactions/isolation-levels/) for
maintaining strong consistency for concurrent data access.

The PQ driver provides `db.Begin()` function to start a transaction.
Another function `conn.BeginEx()` can create a transaction with a specified isolation level.`

```go
tx, err := db.Begin()
if err != nil {
  log.Fatal(err)
}

...

_, err = stmt.Exec()
if err != nil {
  log.Fatal(err)
}

err = stmt.Close()
if err != nil {
  log.Fatal(err)
}

err = txn.Commit()
if err != nil {
  log.Fatal(err)
}
```<|MERGE_RESOLUTION|>--- conflicted
+++ resolved
@@ -9,14 +9,8 @@
     name: Go Drivers
     identifier: ref-pq-go-driver
     parent: drivers
-<<<<<<< HEAD
-    weight: 600
+    weight: 620
 type: docs
-=======
-    weight: 620
-isTocNested: true
-showAsideToc: true
->>>>>>> 5eb9864f
 ---
 
 <ul class="nav nav-tabs-alt nav-tabs-yb">
