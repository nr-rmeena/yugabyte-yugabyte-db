---
title: Integrate with third-party tools in YugabyteDB Aeon
headerTitle: Integrations
linkTitle: Integrations
description: Set up links to third-party tools in YugabyteDB Aeon.
headcontent: Set up links to third-party tools
menu:
  preview_yugabyte-cloud:
    identifier: managed-integrations
    parent: cloud-monitor
    weight: 600
type: docs
---

You can export cluster metrics and logs to third-party tools for analysis and customization.

To export either metrics or logs from a cluster:

1. [Create an export configuration](#configure-integrations) for the integration you want to use. A configuration defines the sign in credentials and settings for the tool that you want to export to.

<<<<<<< HEAD
1. Using the configuration you created, connect your cluster.
=======
- [Datadog](https://docs.datadoghq.com/)
- [Grafana Cloud](https://grafana.com/docs/grafana-cloud/)
- [Sumo Logic](https://www.sumologic.com)
- [Prometheus](https://prometheus.io/docs/introduction/overview/) {{<tags/feature/tp>}}
- [VictoriaMetrics](https://docs.victoriametrics.com/) {{<tags/feature/tp>}}
>>>>>>> e036cfc6

    - [Export metrics](../metrics-export/)
    - [Export logs](../logging-export/)

    While the connection is active, metrics or logs are automatically streamed to the tool.

## Available integrations

Currently, you can export data to the following tools.

| Integration | Log export | Metric export |
| :---------- | :--------- | :------------ |
| [Datadog](https://docs.datadoghq.com/) | Database query logs<br>Database audit logs | [Yes](https://docs.datadoghq.com/integrations/yugabytedb_managed/#data-collected) |
| [Grafana Cloud](https://grafana.com/docs/grafana-cloud/) | | [Yes](https://grafana.com/grafana/dashboards/12620-yugabytedb/) |
| [Sumo Logic](https://www.sumologic.com) | | Yes |
| [Prometheus](https://prometheus.io/docs/introduction/overview/) {{<badge/tp>}} | | Yes |
| [VictoriaMetrics](https://docs.victoriametrics.com/) {{<badge/tp>}} | | Yes |
| [Google Cloud Storage](https://cloud.google.com/storage) (GCS) | Database audit logs | |

## Configure integrations

Create and manage export configurations on the **Integrations** page.

![Integrations](/images/yb-cloud/managed-integrations.png)

The page lists the configured and available third-party integrations.

Exporting cluster metrics and logs counts against your data transfer allowance. This may incur additional costs for network transfer, especially for cross-region and internet-based transfers, if usage exceeds your cluster allowance. Refer to [Data transfer costs](../../cloud-admin/cloud-billing-costs/#data-transfer-costs).

### Manage integrations

You can add and delete export configurations for the following tools. You can't delete a configuration that is assigned to a cluster.

{{< tabpane text=true >}}

  {{% tab header="Datadog" lang="datadog" %}}

The Datadog integration requires the following:

- Datadog account
- Datadog [API key](https://docs.datadoghq.com/account_management/api-app-keys/)

To create an export configuration, do the following:

1. On the **Integrations** page, click **Configure** for the **Datadog** integration or, if a configuration is already available, **Add Configuration**.
1. Enter a name for the configuration.
1. Enter your Datadog [API key](https://docs.datadoghq.com/account_management/api-app-keys/).
1. Choose the Datadog site to connect to, or choose Self-hosted and enter your URL.
1. Optionally, click **Download** to download the Datadog [dashboard](https://docs.datadoghq.com/dashboards/) template. You can import this JSON format template into your Datadog account and use it as a starting point for visualizing your cluster data in Datadog.
1. Click **Test Configuration** to make sure your connection is working.
1. Click **Create Configuration**.

  {{% /tab %}}

  {{% tab header="Grafana Cloud" lang="grafana" %}}

The Grafana Cloud integration requires the following:

- Grafana Cloud account and stack. For best performance and lower data transfer costs, deploy your stack in the region closest to your cluster. For a list of supported regions, see the [Grafana Cloud documentation](https://grafana.com/docs/grafana-cloud/account-management/regional-availability/).
- Access policy token. You need to create an Access policy with metrics:write scope, and then add a token. For more information, see [Grafana Cloud Access Policies](https://grafana.com/docs/grafana-cloud/account-management/authentication-and-permissions/access-policies/authorize-services/) in the Grafana documentation.

To create an export configuration, do the following:

1. On the **Integrations** page, click **Configure** for the **Grafana Cloud** integration or, if a configuration is already available, **Add Configuration**.
1. Enter a name for the configuration.
1. Enter your organization name. This is displayed in the URL when you connect to your Grafana Cloud Portal (for example, `https://grafana.com/orgs/<organization-name>`).
1. Enter your Grafana Cloud [Access policy token](#grafana-cloud).
1. Enter your Grafana Cloud instance ID and zone. Obtain these by navigating to the Grafana Cloud portal, selecting your stack, and on the Grafana tile, clicking **Details**. They are displayed under **Instance Details**.
1. Optionally, click **Download** to download the Grafana Cloud dashboard template. You can [import this JSON format template](https://grafana.com/docs/grafana-cloud/visualizations/dashboards/manage-dashboards/#export-and-import-dashboards) into your Grafana account and use it as a starting point for visualizing your cluster data in Grafana. The dashboard is also available from the [Grafana Dashboards](https://grafana.com/grafana/dashboards/19887-yugabytedb-managed-clusters/) page.
1. Click **Test Configuration** to make sure your connection is working.
1. Click **Create Configuration**.

  {{% /tab %}}

  {{% tab header="Sumo Logic" lang="sumo" %}}

The Sumo Logic integration requires the following:

- Create an [access ID and access key](https://help.sumologic.com/docs/manage/security/access-keys/) on the **Preferences** page under your profile name.
- [Installation token](https://help.sumologic.com/docs/manage/security/installation-tokens/). These are available under **Administration > Security > Installation Tokens**.
- To use the dashboard template, [install the YugabyteDB app](https://help.sumologic.com/docs/get-started/apps-integrations/) (coming soon) in your Sumo Logic account.

To create an export configuration, do the following:

1. On the **Integrations** page, click **Configure** for the **Sumo Logic** integration or, if a configuration is already available, **Add Configuration**.
1. Enter a name for the configuration.
1. Enter your installation token, access ID, and access key.
1. Optionally, click **Download** to download the Sumo Logic dashboard template. After you install the [YugabyteDB app](https://help.sumologic.com/docs/get-started/apps-integrations/) (coming soon) in your Sumo Logic account, you can import this JSON format template and use it as a starting point for visualizing your cluster data.
1. Click **Test Configuration** to make sure your connection is working.
1. Click **Create Configuration**.

  {{% /tab %}}

  {{% tab header="Prometheus" lang="prometheus" %}}

Prometheus integration is {{<tags/feature/tp>}} and only available for clusters deployed on AWS.

The Prometheus integration requires the following:

- Prometheus instance
  - deployed in a VPC on AWS
  - [OLTP Receiver](https://prometheus.io/docs/prometheus/latest/querying/api/#otlp-receiver) feature flag enabled
  - publically-accessible endpoint URL that resolves to the private IP of the Prometheus instance; the DNS for the endpoint must be in a public hosted zone in AWS.
  - VPC hosting the Prometheus instance has the following Inbound Security Group rules:
    - Allow HTTP inbound traffic on port 80 for Prometheus endpoint URL (HTTP)
    - Allow HTTPS inbound traffic on port 443 for Prometheus endpoint URL (HTTPS)

    See [Control traffic to your AWS resources using security groups](https://docs.aws.amazon.com/vpc/latest/userguide/vpc-security-groups.html) in the AWS documentation.

- YugabyteDB Aeon cluster from which you want to export metrics
  - the cluster is [deployed in VPCs](../../cloud-basics/cloud-vpcs/cloud-add-vpc/) on AWS
  - each region VPC is peered with the VPC hosting Prometheus. See [Peer VPCs](../../cloud-basics/cloud-vpcs/cloud-add-vpc-aws/).

  As each region of a cluster deployed in AWS has its own VPC, make sure that all the VPCs are peered and allow inbound access from Prometheus; this also applies to regions you add or change after deployment, and to read replicas. For information on VPC networking in YugabyteDB Aeon, see [VPC network overview](../../cloud-basics/cloud-vpcs/cloud-vpc-intro/).

To create an export configuration, do the following:

1. On the **Integrations** page, click **Configure** for the **Prometheus** integration or, if a configuration is already available, **Add Configuration**.
1. Enter a name for the configuration.
1. Enter the endpoint URL of the Prometheus instance.

    The URL must be in the form

    ```sh
    http://<prometheus-endpoint-host-address>/api/v1/otlp
    ```

1. Click **Create Configuration**.

  {{% /tab %}}

  {{% tab header="VictoriaMetrics" lang="victoria" %}}

VictoriaMetrics integration is {{<tags/feature/tp>}} and only available for clusters deployed on AWS.

The VictoriaMetrics integration requires the following:

- VictoriaMetrics instance
  - deployed in a VPC on AWS
  - publically-accessible endpoint URL that resolves to the private IP of the VictoriaMetrics instance; the DNS for the endpoint must be in a public hosted zone in AWS. The URL must be in the form as described in [How to use OpenTelemetry metrics with VictoriaMetrics](https://docs.victoriametrics.com/guides/getting-started-with-opentelemetry/).
  - VPC hosting the VictoriaMetrics instance has the following Inbound Security Group rules:
    - Allow HTTP inbound traffic on port 80 for VictoriaMetrics endpoint URL (HTTP)
    - Allow HTTPS inbound traffic on port 443 for VictoriaMetrics endpoint URL (HTTPS)

    See [Control traffic to your AWS resources using security groups](https://docs.aws.amazon.com/vpc/latest/userguide/vpc-security-groups.html) in the AWS documentation.

- YugabyteDB Aeon cluster from which you want to export metrics
  - the cluster is [deployed in VPCs](../../cloud-basics/cloud-vpcs/cloud-add-vpc/) on AWS
  - each region VPC is peered with the VPC hosting VictoriaMetrics. See [Peer VPCs](../../cloud-basics/cloud-vpcs/cloud-add-vpc-aws/).

  As each region of a cluster deployed in AWS has its own VPC, make sure that all the VPCs are peered and allow inbound access from VictoriaMetrics; this also applies to regions you add or change after deployment, and to read replicas. For information on VPC networking in YugabyteDB Aeon, see [VPC network overview](../../cloud-basics/cloud-vpcs/cloud-vpc-intro/).

To create an export configuration, do the following:

1. On the **Integrations** page, click **Configure** for the **VictoriaMetrics** integration or, if a configuration is already available, **Add Configuration**.
1. Enter a name for the configuration.
1. Enter the endpoint URL of the VictoriaMetrics instance.

    The URL must be in the form

    ```sh
    http://<victoria-metrics-endpoint-host-address>/opentelemetry
    ```

1. Click **Create Configuration**.

  {{% /tab %}}

  {{% tab header="GCS" lang="gcs" %}}

The GCS integration requires the following:

- A service account that has been granted the `logging.logWriter` permission.
- Service account credentials. These credentials are used to authorize your use of the storage. This is the key file (JSON) that you downloaded when creating credentials for the service account. For more information, refer to [Create credentials for a service account](https://developers.google.com/workspace/guides/create-credentials#create_credentials_for_a_service_account) in the Google documentation.

To create an export configuration, do the following:

1. On the **Integrations** page, click **Configure** for the **Google Cloud Storage** integration or, if a configuration is already available, **Add Configuration**.
1. Enter a name for the configuration.
1. Upload the JSON key file.
1. Click **Test Configuration** to make sure your connection is working.
1. Click **Create Configuration**.

  {{% /tab %}}

{{< /tabpane >}}

To view the configurations, click the **View** button for the integration.

To delete a configuration, click **View** and choose **Delete**.

Note that you can't modify an existing integration configuration. If you need to change an integration (for example, to replace or update an API key) for a particular tool, do the following:

1. Create a new configuration for the integration with the updated information.
1. Assign the new configuration to your clusters.
1. Unassign the old configuration from clusters.
1. Delete the old configuration.

## Next steps

- [Export metrics from a cluster](../metrics-export/)
- [Export logs from a cluster](../logging-export/)<|MERGE_RESOLUTION|>--- conflicted
+++ resolved
@@ -18,15 +18,7 @@
 
 1. [Create an export configuration](#configure-integrations) for the integration you want to use. A configuration defines the sign in credentials and settings for the tool that you want to export to.
 
-<<<<<<< HEAD
 1. Using the configuration you created, connect your cluster.
-=======
-- [Datadog](https://docs.datadoghq.com/)
-- [Grafana Cloud](https://grafana.com/docs/grafana-cloud/)
-- [Sumo Logic](https://www.sumologic.com)
-- [Prometheus](https://prometheus.io/docs/introduction/overview/) {{<tags/feature/tp>}}
-- [VictoriaMetrics](https://docs.victoriametrics.com/) {{<tags/feature/tp>}}
->>>>>>> e036cfc6
 
     - [Export metrics](../metrics-export/)
     - [Export logs](../logging-export/)
