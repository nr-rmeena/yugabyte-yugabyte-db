---
title: Private service endpoints
headerTitle:
linkTitle: Private service endpoints
description: Manage cluster private service endpoints.
headcontent: Connect clusters to applications using a private link service
menu:
  preview_yugabyte-cloud:
    identifier: cloud-add-endpoint
    parent: cloud-vpcs
    weight: 35
type: docs
---

<<<<<<< HEAD
A private service endpoint (PSE) is used to connect a YugabyteDB Managed cluster that is deployed in a VPC with other services on the same cloud provider - typically one that hosts an application that you want to have access to your cluster. The PSE on your cluster connects to an endpoint on a VPC hosting your application over a private connection. Unlike VPC peering, when connected to a VPC using a private link, you do not need to add an IP allow list to your cluster.
=======
A private service endpoint (PSE) is used to connect a YugabyteDB Managed cluster that is deployed in a Virtual Private Cloud (VPC) with other services on the same cloud provider - typically a VPC hosting the application that you want to access your cluster. The PSE on your cluster connects to an endpoint on the VPC hosting your application over a privately linked service.

![VPC network using PSE](/images/yb-cloud/managed-pse-diagram.png)

## Overview

While cloud providers refer to the components of a private link service in different ways, these components serve the same purposes.

| YBM | AWS&nbsp;PrivateLink | Azure&nbsp;Private&nbsp;Link | Description |
| :--- | :--- | :--- | :--- |
| VPC | VPC | VNet | Secure virtual network created on a cloud provider. |
| PSE | [Endpoint service](https://docs.aws.amazon.com/vpc/latest/privatelink/concepts.html#concepts-endpoint-services) | [Private Link service](https://learn.microsoft.com/en-us/azure/private-link/private-link-service-overview) | The endpoints on your cluster that you make available to the private link. |
| Application VPC endpoint | [Interface VPC endpoint](https://docs.aws.amazon.com/vpc/latest/privatelink/concepts.html#concepts-vpc-endpoints) | [Private endpoint](https://learn.microsoft.com/en-us/azure/private-link/private-endpoint-overview) | The endpoints on the application VPC corresponding to the PSEs on your cluster.
| Security principal | [AWS principal](https://docs.aws.amazon.com/vpc/latest/privatelink/configure-endpoint-service.html#add-remove-permissions) (ARN) | [Subscription ID](https://learn.microsoft.com/en-us/azure/azure-portal/get-subscription-tenant-id#find-your-azure-subscription) | Cloud provider account with permissions to manage endpoints. |
>>>>>>> c735ca27

Setting up a private link to connect your cluster to your application VPC involves the following tasks:

1. Deploy your cluster in a VPC. You must create a VPC and deploy your cluster before you can configure the PSE.
1. Create a PSE in each region of your cluster. The PSE is an endpoint service, and you activate it by granting access to a security principal on your application VPC.

    In the case of AWS, a security principal is an AWS principal, in the form of Amazon resource names (ARNs).

    For Azure, a security principal is a subscription ID of the service you want to have access.

1. On the cloud provider, create an interface VPC endpoint (AWS) or a private endpoint (Azure) on the VPC (VNet) hosting your application. You create an endpoint for each region in your cluster.

## Limitations

- Currently, PSEs are supported for [AWS PrivateLink](https://docs.aws.amazon.com/vpc/latest/privatelink/what-is-privatelink.html) and [Azure Private Link](https://learn.microsoft.com/en-us/azure/private-link/).
- Currently, PSEs must be created and managed using [ybm CLI](../../../managed-automation/managed-cli/).
- You can't use smart driver load balancing features when connecting to clusters over a private link. See [YugabyteDB smart drivers for YSQL](../../../../drivers-orms/smart-drivers/).

## Prerequisites

Before you can create a PSE, you need to do the following:

1. Create a VPC. Refer to [Create a VPC](../cloud-add-vpc/#create-a-vpc). Make sure your VPC is in the same region as the application VPC to which you will connect your endpoint.
1. Deploy a YugabyteDB cluster in the VPC. Refer to [Create a cluster](../../create-clusters/).

To use ybm CLI, you need to do the following:

- Create an API key. Refer to [API keys](../../../managed-automation/managed-apikeys/).
- Install and configure ybm CLI. Refer to [Install and configure](../../../managed-automation/managed-cli/managed-cli-overview/).

Note that, unlike VPC peering, when connected to an application VPC using a private link, you do not need to add an [IP allow list](../../../cloud-secure-clusters/add-connections/) to your cluster.

## Get started

{{< sections/2-boxes >}}
  {{< sections/bottom-image-box
    title="Set up an AWS PrivateLink"
    description="Add PSEs to your cluster and create interface endpoints on your application VPC in AWS."
    buttonText="Setup Guide"
    buttonUrl="../managed-endpoint-aws/"
  >}}

  {{< sections/bottom-image-box
    title="Set up an Azure Private Link"
    description="Add a PSE to your cluster and create a private endpoint on your application VNet in Azure."
    buttonText="Setup Guide"
    buttonUrl="../managed-endpoint-azure/"
  >}}
{{< /sections/2-boxes >}}<|MERGE_RESOLUTION|>--- conflicted
+++ resolved
@@ -12,10 +12,7 @@
 type: docs
 ---
 
-<<<<<<< HEAD
-A private service endpoint (PSE) is used to connect a YugabyteDB Managed cluster that is deployed in a VPC with other services on the same cloud provider - typically one that hosts an application that you want to have access to your cluster. The PSE on your cluster connects to an endpoint on a VPC hosting your application over a private connection. Unlike VPC peering, when connected to a VPC using a private link, you do not need to add an IP allow list to your cluster.
-=======
-A private service endpoint (PSE) is used to connect a YugabyteDB Managed cluster that is deployed in a Virtual Private Cloud (VPC) with other services on the same cloud provider - typically a VPC hosting the application that you want to access your cluster. The PSE on your cluster connects to an endpoint on the VPC hosting your application over a privately linked service.
+A private service endpoint (PSE) is used to connect a YugabyteDB Managed cluster that is deployed in a Virtual Private Cloud (VPC) with other services on the same cloud provider - typically a VPC hosting the application that you want to access your cluster. The PSE on your cluster connects to an endpoint on the VPC hosting your application over a private connection.
 
 ![VPC network using PSE](/images/yb-cloud/managed-pse-diagram.png)
 
@@ -29,7 +26,6 @@
 | PSE | [Endpoint service](https://docs.aws.amazon.com/vpc/latest/privatelink/concepts.html#concepts-endpoint-services) | [Private Link service](https://learn.microsoft.com/en-us/azure/private-link/private-link-service-overview) | The endpoints on your cluster that you make available to the private link. |
 | Application VPC endpoint | [Interface VPC endpoint](https://docs.aws.amazon.com/vpc/latest/privatelink/concepts.html#concepts-vpc-endpoints) | [Private endpoint](https://learn.microsoft.com/en-us/azure/private-link/private-endpoint-overview) | The endpoints on the application VPC corresponding to the PSEs on your cluster.
 | Security principal | [AWS principal](https://docs.aws.amazon.com/vpc/latest/privatelink/configure-endpoint-service.html#add-remove-permissions) (ARN) | [Subscription ID](https://learn.microsoft.com/en-us/azure/azure-portal/get-subscription-tenant-id#find-your-azure-subscription) | Cloud provider account with permissions to manage endpoints. |
->>>>>>> c735ca27
 
 Setting up a private link to connect your cluster to your application VPC involves the following tasks:
 
