---
title: Audit account activity
linkTitle: Audit account activity
description: Monitor activity in YugabyteDB Managed.
headcontent: Monitor account and cluster activity in YugabyteDB Managed
image: /images/section_icons/deploy/enterprise.png
menu:
  preview_yugabyte-cloud:
    identifier: cloud-activity
    parent: cloud-secure-clusters
    weight: 500
type: docs
---

Audit your account activity using the **Activity** tab on the **Admin** page, which lists the source, activity, user, and time of the activity.

Cluster activity is also displayed on the cluster [**Activity** tab](../../cloud-monitor/monitor-activity).

You must be signed in as an Admin user; Developer users cannot view the account activity.

![Activity tab](/images/yb-cloud/cloud-admin-activity.png)

To view activity details and associated messages, click the right arrow in the list to display the **Activity Details** sheet.

To filter the activity list, enter a search term. You can also filter the list by Source, Activity, and Date range.

## Logged activity

The following table lists the activity that is logged.

| Source | Activity |
<<<<<<< HEAD
| :----- | :------- |
| Cluster | Create Cluster<br>Delete Cluster<br>Edit Cluster<br>Upgrade Cluster<br>Pause Cluster<br>Resume Cluster |
| Read Replica | Create read replica<br>Edit read replica<br>Delete read replica |
=======
| --- | --- |
>>>>>>> 79cdbf5a
| Allow List | Create Allow List<br>Delete Allow List |
| API Key | Create API Key<br>Expire API Key<br>Revoke API Key |
| Backup | Create Backup<br>Delete Backup<br>Restore Backup |
| Backup Schedule | Add Backup Schedule<br>Edit Backup Schedule<br>Delete Backup Schedule |
| Billing | Add Billing<br>Edit Billing |
| Cluster | Create Cluster<br>Delete Cluster<br>Edit Cluster<br>Upgrade Cluster<br>Pause Cluster<br>Resume Cluster |
| Login Types | Edit Login Types |
| Maintenance | Edit Maintenance Window<br>Edit Maintenance Exclusion<br>Schedule Maintenance Event |
| Payment | Add Payment<br>Edit Payment<br>Delete Payment |
| User | Add User<br>Edit User<br>Remove User<br>Activate user |
| VPC | Create VPC<br>Delete VPC |
| VPC Peering | Create VPC Peering<br>Delete VPC Peering |<|MERGE_RESOLUTION|>--- conflicted
+++ resolved
@@ -29,13 +29,7 @@
 The following table lists the activity that is logged.
 
 | Source | Activity |
-<<<<<<< HEAD
 | :----- | :------- |
-| Cluster | Create Cluster<br>Delete Cluster<br>Edit Cluster<br>Upgrade Cluster<br>Pause Cluster<br>Resume Cluster |
-| Read Replica | Create read replica<br>Edit read replica<br>Delete read replica |
-=======
-| --- | --- |
->>>>>>> 79cdbf5a
 | Allow List | Create Allow List<br>Delete Allow List |
 | API Key | Create API Key<br>Expire API Key<br>Revoke API Key |
 | Backup | Create Backup<br>Delete Backup<br>Restore Backup |
@@ -45,6 +39,7 @@
 | Login Types | Edit Login Types |
 | Maintenance | Edit Maintenance Window<br>Edit Maintenance Exclusion<br>Schedule Maintenance Event |
 | Payment | Add Payment<br>Edit Payment<br>Delete Payment |
+| Read Replica | Create read replica<br>Edit read replica<br>Delete read replica |
 | User | Add User<br>Edit User<br>Remove User<br>Activate user |
 | VPC | Create VPC<br>Delete VPC |
 | VPC Peering | Create VPC Peering<br>Delete VPC Peering |