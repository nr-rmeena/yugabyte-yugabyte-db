---
title: FAQs about YugabyteDB API compatibility
headerTitle: API FAQ
linkTitle: API FAQ
description: Answers to common questions about YugabyteDB APIs and compatibility.
headcontent: Answers to common questions about YugabyteDB APIs and compatibility
aliases:
  - /faq/cassandra/
  - /preview/faq/cassandra/
menu:
  preview_faq:
    identifier: faq-api-compatibility
    parent: faq
    weight: 20
type: docs
rightNav:
  hideH3: true
  hideH4: true
---

### Contents

##### General

- [What client APIs are supported by YugabyteDB?](#what-client-apis-are-supported-by-yugabytedb)
- [When should I pick YCQL over YSQL?](#when-should-i-pick-ycql-over-ysql)
- [What is the difference between ysqlsh and psql?](#what-is-the-difference-between-ysqlsh-and-psql)
- [What is the status of the YEDIS API?](#what-is-the-status-of-the-yedis-api)

##### API compatibility

- [What does API compatibility mean exactly?](#what-does-api-compatibility-mean-exactly)
- [Why are YugabyteDB APIs compatible with popular DB languages?](#why-are-yugabytedb-apis-compatible-with-popular-db-languages)

##### YSQL compatibility with PostgreSQL

- [What is the extent of compatibility with PostgreSQL?](#what-is-the-extent-of-compatibility-with-postgresql)
- [Can I insert data using YCQL, but read using YSQL, or vice versa?](#can-i-insert-data-using-ycql-but-read-using-ysql-or-vice-versa)

##### YCQL compatibility with Apache Cassandra QL

- [Features present in YCQL but not present in CQL](#features-present-in-ycql-but-not-present-in-cql)
- [Features present in both YCQL and CQL but YCQL provides stricter guarantees](#features-present-in-ycql-but-not-present-in-cql)
- [CQL features that are either unnecessary or disallowed in YCQL](#cql-features-that-are-either-unnecessary-or-disallowed-in-ycql)
- [Do INSERTs do "upserts" by default? How do I insert data only if it is absent?](#do-inserts-do-upserts-by-default-how-do-i-insert-data-only-if-it-is-absent)
- [Can I have collection data types in the partition key? Will I be able to do partial matches on that collection data type?](#can-i-have-collection-data-types-in-the-partition-key-will-i-be-able-to-do-partial-matches-on-that-collection-data-type)
- [What is the difference between a `COUNTER` data type and `INTEGER` data type?](#what-is-the-difference-between-a-counter-data-type-and-integer-data-type)
- [How is 'USING TIMESTAMP' different in YugabyteDB?](#how-is-using-timestamp-different-in-yugabytedb)

## General

### What client APIs are supported by YugabyteDB?

YugabyteDB supports two flavors of distributed SQL.

#### Yugabyte SQL (YSQL)

[YSQL](../../api/ysql/) is a fully-relational SQL API that is wire compatible with the SQL language in PostgreSQL. It is best fit for RDBMS workloads that need horizontal write scalability and global data distribution while also using relational modeling features such as JOINs, distributed transactions and referential integrity (such as foreign keys). Get started by [exploring YSQL features](../../quick-start/explore/ysql/).

#### Yugabyte Cloud QL (YCQL)

[YCQL](../../api/ycql/) is a semi-relational SQL API that is best fit for internet-scale OLTP and HTAP applications needing massive data ingestion and blazing-fast queries. It supports distributed transactions, strongly consistent secondary indexes and a native JSON column type. YCQL has its roots in the Cassandra Query Language. Get started by [exploring YCQL features](../../api/ycql/quick-start/).

{{< note title="Note" >}}

The YugabyteDB APIs are isolated and independent from one another today. This means that the data inserted or managed by one API cannot be queried by the other API. Additionally, there is no common way to access the data across the APIs (external frameworks such as [Presto](../../integrations/presto/) can help for basic cases).

**The net impact is that you need to select an API first before undertaking detailed database schema/query design and implementation.**

{{< /note >}}

### When should I pick YCQL over YSQL?

You should pick YCQL over YSQL if your application:

- Does not require fully-relational data modeling constructs, such as foreign keys and JOINs. Note that strongly-consistent secondary indexes and unique constraints are supported by YCQL.
- Needs to serve low-latency (sub-millisecond) queries.
- Needs TTL-driven automatic data expiration.
- Needs to integrate with stream processors, such as Apache Spark and KSQL.

If you have a specific use case in mind, share it in our [Slack community]({{<slack-invite>}}) and the community can help you decide the best approach.

### What is the difference between ysqlsh and psql?

The YSQL shell (`ysqlsh`) is functionally similar to PostgreSQL's `psql` , but uses different default values for some variables (for example, the default user, default database, and the path to TLS certificates). This is done for the user's convenience. In the Yugabyte `bin` directory, the deprecated `psql` alias opens the `ysqlsh` CLI. For more details, see [ysqlsh](../../admin/ysqlsh/).

### What is the status of the YEDIS API?

In the near-term, Yugabyte is not actively working on new feature or driver enhancements to the [YEDIS](../../yedis/) API other than bug fixes and stability improvements. Current focus is on [YSQL](../../api/ysql/) and [YCQL](../../api/ycql/).

For key-value workloads that need persistence, elasticity and fault-tolerance, YCQL (with the notion of keyspaces, tables, role-based access control, and more) is often a great fit, especially if the application is new rather than an existing one already written in Redis. The YCQL drivers are also more clustering aware, and hence YCQL is expected to perform better than YEDIS for equivalent scenarios. In general, our new feature development (support for data types, built-ins, TLS, backups, and more), correctness testing (using Jepsen), and performance optimization is in the YSQL and YCQL areas.

## API compatibility

### What does API compatibility mean exactly?

API compatibility refers to the fact that the database APIs offered by YugabyteDB servers implement the same wire protocol and modeling/query language as that of an existing database. Because [client drivers](../../drivers-orms/), [command line shells](../../admin/), [IDE integrations](../../tools/), and other [ecosystem integrations](../../integrations/) of the existing database rely on this wire protocol and modeling/query language, they are expected to work with YugabyteDB without major modifications.

{{< note title="Note" >}}
The [YSQL](../../api/ysql/) API is compatible with PostgreSQL. This means PostgreSQL client drivers, psql command line shell, IDE integrations such as TablePlus and DBWeaver, and more can be used with YugabyteDB. The same concept applies to [YCQL](../../api/ycql/) in the context of the Apache Cassandra Query Language.
{{< /note >}}

### Why are YugabyteDB APIs compatible with popular DB languages?

- YugabyteDB's API compatibility is aimed at accelerating developer onboarding. By integrating well with the existing ecosystem, YugabyteDB ensures that developers can get started quickly using a language they are already comfortable with.

- YugabyteDB's API compatibility is not aimed at lift-and-shift porting of existing applications written for the original language. This is because existing applications are not written to take advantage of the distributed, strongly-consistent storage architecture that YugabyteDB provides. For such existing applications, you should modify your previously monolithic PostgreSQL and/or non-transactional Cassandra data access logic as you migrate to YugabyteDB.

## YSQL compatibility with PostgreSQL

### What is the extent of compatibility with PostgreSQL?

As highlighted in [Distributed PostgreSQL on a Google Spanner Architecture – Query Layer](https://www.yugabyte.com/blog/distributed-postgresql-on-a-google-spanner-architecture-query-layer/), YSQL reuses the open source PostgreSQL query layer (written in C) as much as possible and as a result is wire-compatible with PostgreSQL dialect and client drivers. Specifically, YSQL is based on PostgreSQL v11.2. Following are some of the currently supported features:

- DDL statements: CREATE, DROP, and TRUNCATE tables
- Data types: All primitive types including numeric types (integers and floats), text data types, byte arrays, date-time types, UUID, SERIAL, as well as JSONB
- DML statements: INSERT, UPDATE, SELECT, and DELETE. Bulk of core SQL including JOINs, WHERE clauses, GROUP BY, ORDER BY, LIMIT, OFFSET, and SEQUENCES
- Transactions: ABORT, ROLLBACK, BEGIN, END, and COMMIT
- Expressions: Rich set of PostgreSQL built-in functions and operators
- Other Features: VIEWs, EXPLAIN, PREPARE-BIND-EXECUTE, and JDBC support

For more information, refer to [SQL features](../../explore/ysql-language-features).

YugabyteDB's goal is to remain as compatible with PostgreSQL as much as possible. If you see a feature currently missing, please file a [GitHub issue](https://github.com/yugabyte/yugabyte-db/issues) for us.

### Can I insert data using YCQL, but read using YSQL, or vice versa?

The YugabyteDB APIs are currently isolated and independent from one another. Data inserted or managed by one API cannot be queried by the other API. Additionally, Yugabyte does not provide a way to access the data across the APIs. An external framework, such as Presto, might be helpful for basic use cases. For an example that joins YCQL and YSQL data, see the blog post about [Presto on YugabyteDB: Interactive OLAP SQL Queries Made Easy](https://www.yugabyte.com/blog/presto-on-yugabyte-db-interactive-olap-sql-queries-made-easy-facebook/).

Allowing YCQL tables to be accessed from the PostgreSQL-compatible YSQL API as foreign tables using foreign data wrappers (FDW) is on the roadmap. You can comment or increase the priority of the associated [GitHub](https://github.com/yugabyte/yugabyte-db/issues/830) issue.

## YCQL compatibility with Apache Cassandra QL

YCQL is compatible with v3.4 of Apache Cassandra QL (CQL). Following questions highlight how YCQL differs from CQL.

### Features present in YCQL but not present in CQL

1. Strongly-consistent reads and writes for a single row as an absolute guarantee. This is because YugabyteDB is a Consistent & Partition-tolerant (CP) database as opposed to Apache Cassandra which is an Available & Partition-tolerant (AP) database. [Official Jepsen tests](https://www.yugabyte.com/blog/yugabyte-db-1-2-passes-jepsen-testing/) prove this correctness aspect under extreme failure conditions.
1. [JSONB](../../develop/learn/data-types/) column type for modeling document data
1. [Distributed transactions](../../develop/learn/acid-transactions/) for multi-row ACID transactions.

### Features present in both YCQL and CQL but YCQL provides stricter guarantees

1. [Secondary indexes](../../develop/learn/data-modeling/) are by default strongly consistent because internally they use distributed transactions.
1. [INTEGER](../../api/ycql/type_int/) and [COUNTER](../../api/ycql/type_int/) data types are equivalent and both can be incremented without any lightweight transactions.
1. Timeline-consistent tunably-stale reads that maintain ordering guarantees from either a follower replica in the primary cluster or a observer replica in the read replica cluster.

### CQL features that are either unnecessary or disallowed in YCQL

1. Lightweight transactions for compare-and-set operations, such as incrementing integers, are unnecessary because YCQL achieves single-row linearizability by default.
1. Tunable write consistency is disallowed in YCQL because writes are committed at quorum using Raft replication protocol.

<<<<<<< HEAD
For additional information, see [The Truth Behind Tunable Consistency, Lightweight Transactions, and Secondary Indexes](https://blog.yugabyte.com/apache-cassandra-lightweight-transactions-secondary-indexes-tunable-consistency/).
=======
This [blog](https://www.yugabyte.com/blog/apache-cassandra-lightweight-transactions-secondary-indexes-tunable-consistency/) goes into the details of YCQL vs Apache Cassandra architecture and is recommended for further reading.
>>>>>>> 3769e268

### Do INSERTs do "upserts" by default? How do I insert data only if it is absent?

By default, inserts overwrite data on primary key collisions. So INSERTs do an upsert. This an intended CQL feature. In order to insert data only if the primary key is not already present,  add a clause "IF NOT EXISTS" to the INSERT statement. This will cause the INSERT fail if the row exists.

Following is an example from CQL:

```sql
INSERT INTO mycompany.users (id, lastname, firstname)
   VALUES (100, 'Smith', 'John')
IF NOT EXISTS;
```

### Can I have collection data types in the partition key? Will I be able to do partial matches on that collection data type?

Yes, you can have collection data types as primary keys as long as they are marked FROZEN. Collection types that are marked `FROZEN` do not support partial matches.

### What is the difference between a `COUNTER` data type and `INTEGER` data type?

Unlike Apache Cassandra, YugabyteDB COUNTER type is almost the same as INTEGER types. There is no need of lightweight transactions requiring 4 round trips to perform increments in YugabyteDB - these are efficiently performed with just one round trip.

### How is 'USING TIMESTAMP' different in YugabyteDB?

In Apache Cassandra, the highest timestamp provided always wins. For example:

INSERT with timestamp far in the future:

```sql
> INSERT INTO table (c1, c2, c3) VALUES (1, 2, 3) USING TIMESTAMP 1607681258727447;
> SELECT * FROM table;
```

```output
 c1 | c2 | c3
----+----+----
  1 |  2 |  3
```

INSERT at the current timestamp does not overwrite previous value which was written at a higher timestamp:

```sql
> INSERT INTO table (c1, c2, c3) VALUES (1, 2, 4);
> SELECT * FROM table;
```

```output
 c1 | c2 | c3
----+----+----
  1 |  2 |  3
```

On the other hand in Yugabyte, for efficiency purposes INSERTs and UPDATEs without the `USING TIMESTAMP` clause always overwrite the older values. On the other hand, if you have the `USING TIMESTAMP` clause, then appropriate timestamp ordering is performed. Example:

```sql
> INSERT INTO table (c1, c2, c3) VALUES (1, 2, 3) USING TIMESTAMP 1000;
> SELECT * FROM table;
```

```output
 c1 | c2 | c3
----+----+----
  1 |  2 |  3
```

INSERT with timestamp far in the future, this would overwrite old value.

```sql
> INSERT INTO table (c1, c2, c3) VALUES (1, 2, 4) USING TIMESTAMP 1607681258727447;
> SELECT * FROM table;
```

```output
 c1 | c2 | c3
----+----+----
  1 |  2 |  4
```

INSERT without 'USING TIMESTAMP' will always overwrite.

```sql
> INSERT INTO table (c1, c2, c3) VALUES (1, 2, 5);
> SELECT * FROM table;
```

```output
 c1 | c2 | c3
----+----+----
  1 |  2 |  5
```<|MERGE_RESOLUTION|>--- conflicted
+++ resolved
@@ -150,11 +150,7 @@
 1. Lightweight transactions for compare-and-set operations, such as incrementing integers, are unnecessary because YCQL achieves single-row linearizability by default.
 1. Tunable write consistency is disallowed in YCQL because writes are committed at quorum using Raft replication protocol.
 
-<<<<<<< HEAD
 For additional information, see [The Truth Behind Tunable Consistency, Lightweight Transactions, and Secondary Indexes](https://blog.yugabyte.com/apache-cassandra-lightweight-transactions-secondary-indexes-tunable-consistency/).
-=======
-This [blog](https://www.yugabyte.com/blog/apache-cassandra-lightweight-transactions-secondary-indexes-tunable-consistency/) goes into the details of YCQL vs Apache Cassandra architecture and is recommended for further reading.
->>>>>>> 3769e268
 
 ### Do INSERTs do "upserts" by default? How do I insert data only if it is absent?
 
