---
title: YugabyteDB documentation
description: Yugabyte documentation is the best source to learn the most in-depth information about YugabyteDB, YugabyteDB Managed, and YugabyteDB Anywhere.
<<<<<<< HEAD
headcontent: v2.13 — the preview release series
=======
headcontent: v2.15 — the preview release series
type: list
>>>>>>> a5893cba
image: /images/ybsymbol_original.png
weight: 1
type: indexpage
---

<div class="row">

  <div class="col-12 col-md-6">
    <a class="section-link icon-offset" href="quick-start/">
      <div class="head">
        <img class="icon" src="/images/section_icons/index/quick_start.png" aria-hidden="true" />
        <div class="title">Quick Start</div>
      </div>
      <div class="body">
        Get started in 5 minutes on macOS, Linux, Docker, and Kubernetes
      </div>
    </a>
  </div>

  <div class="col-12 col-md-6">
    <a class="section-link icon-offset" href="explore/">
      <div class="head">
        <img class="icon" src="/images/section_icons/index/explore.png" aria-hidden="true" />
        <div class="title">Explore</div>
      </div>
      <div class="body">
          See core YugabyteDB features in action
      </div>
    </a>
  </div>

 <!-- <div class="col-12 col-md-6">
    <a class="section-link icon-offset" href="migrate/">
      <div class="head">
        <img class="icon" src="/images/section_icons/explore/high_performance.png" aria-hidden="true" />
        <div class="title">Migrate</div>
      </div>
      <div class="body">
        Migrate data and applications from other databases to YugabyteDB
      </div>
    </a>
  </div> -->

  <!-- <div class="col-12 col-md-6">
    <a class="section-link icon-offset" href="deploy/">
      <div class="head">
        <img class="icon" src="/images/section_icons/index/deploy.png" aria-hidden="true" />
        <div class="title">Deploy</div>
      </div>
      <div class="body">
          Deploy multi-node clusters on any public cloud or private data center
      </div>
    </a>
  </div>

 <div class="col-12 col-md-6">
    <a class="section-link icon-offset" href="benchmark/">
      <div class="head">
        <img class="icon" src="/images/section_icons/explore/high_performance.png" aria-hidden="true" />
        <div class="title">Benchmark</div>
      </div>
      <div class="body">
        Run performance, correctness, and data density benchmarks
      </div>
    </a>
  </div>

  <div class="col-12 col-md-6">
    <a class="section-link icon-offset" href="secure/">
      <div class="head">
        <img class="icon" src="/images/section_icons/index/secure.png" aria-hidden="true" />
        <div class="title">Secure</div>
      </div>
      <div class="body">
          Secure YugabyteDB with authentication, authorization, and encryption
      </div>
    </a>
  </div>

  <div class="col-12 col-md-6">
    <a class="section-link icon-offset" href="manage/">
      <div class="head">
        <img class="icon" src="/images/section_icons/quick_start/sample_apps.png" aria-hidden="true" />
        <div class="title">Manage</div>
      </div>
      <div class="body">
          Perform backup and restore, migrate data, run diagnostics, change cluster configuration
      </div>
    </a>
  </div> -->

  <div class="col-12 col-md-6">
    <a class="section-link icon-offset" href="yugabyte-cloud/cloud-quickstart/">
        <div class="head">
            <img class="icon" src="/images/section_icons/index/icon-native-cloud.png" aria-hidden="true" />
            <div class="title">YugabyteDB Managed</div>
        </div>
        <div class="body">
          Fully managed YugabyteDB-as-a-Service running on public clouds
        </div>
    </a>
  </div>

  <div class="col-12 col-md-6">
    <a class="section-link icon-offset" href="yugabyte-platform/overview/">
      <div class="head">
        <img class="icon" src="/images/section_icons/index/deploy.png" aria-hidden="true" />
        <div class="title">YugabyteDB Anywhere</div>
      </div>
      <div class="body">
        Build your own YugabyteDB-as-a-Service on any cloud or Kubernetes infrastructure
      </div>
    </a>
  </div>

  <div class="col-12 col-md-6">
    <a class="section-link icon-offset" href="develop/">
      <div class="head">
        <img class="icon" src="/images/section_icons/index/develop.png" aria-hidden="true" />
        <div class="title">Develop</div>
      </div>
      <div class="body">
        Develop applications powered by YugabyteDB
      </div>
    </a>
  </div>

   <div class="col-12 col-md-6">
    <a class="section-link icon-offset" href="integrations/apache-kafka/">
      <div class="head">
        <img class="icon" src="/images/section_icons/develop/ecosystem-integrations.png" aria-hidden="true" />
        <div class="title">Integrations</div>
      </div>
      <div class="body">
        Integrate YugabyteDB with Apache Kafka, Apache Spark, JanusGraph, KairosDB, Hasura, Spring, and more
      </div>
    </a>
  </div>

  <!-- <div class="col-12 col-md-6">
    <a class="section-link icon-offset" href="troubleshoot/">
      <div class="head">
        <img class="icon" src="/images/section_icons/index/troubleshoot.png" aria-hidden="true" />
        <div class="title">Troubleshoot</div>
      </div>
      <div class="body">
        Troubleshoot YugabyteDB
      </div>
    </a>
  </div> -->

  <div class="col-12 col-md-6">
    <a class="section-link icon-offset" href="architecture/">
      <div class="head">
        <img class="icon" src="/images/section_icons/index/architecture.png" aria-hidden="true" />
        <div class="title">Architecture</div>
      </div>
      <div class="body">
        Learn how YugabyteDB works
      </div>
    </a>
  </div>

  <!-- <div class="col-12 col-md-6">
    <a class="section-link icon-offset" href="api/">
      <div class="head">
        <img class="icon" src="/images/section_icons/index/api.png" aria-hidden="true" />
        <div class="articles">2 chapters</div>
        <div class="title">API reference</div>
      </div>
      <div class="body">
          Reference for the YSQL and YCQL APIs
      </div>
    </a>
  </div>

  <div class="col-12 col-md-6">
    <a class="section-link icon-offset" href="admin/">
      <div class="head">
        <img class="icon" src="/images/section_icons/index/admin.png" aria-hidden="true" />
        <div class="title">CLI reference</div>
      </div>
      <div class="body">
        Admin commands and utilities reference
      </div>
    </a>
  </div>

 <div class="col-12 col-md-6">
    <a class="section-link icon-offset" href="reference/configuration">
      <div class="head">
        <img class="icon" src="/images/section_icons/reference/configuration/sample_apps.png" aria-hidden="true" />
        <div class="title">Configuration reference</div>
      </div>
      <div class="body">
        Reference for configuring YB-TServer and YB-Master services
      </div>
    </a>
  </div>

  <div class="col-12 col-md-6">
    <a class="section-link icon-offset" href="reference/drivers/">
      <div class="head">
        <img class="icon" src="/images/section_icons/reference/connectors/ecosystem-integrations.png" aria-hidden="true" />
        <div class="title">Drivers</div>
      </div>
      <div class="body">
        Drivers for powering applications with YugabyteDB
      </div>
    </a>
  </div>

  <div class="col-12 col-md-6">
    <a class="section-link icon-offset" href="reference/connectors/">
      <div class="head">
        <img class="icon" src="/images/section_icons/reference/connectors/ecosystem-integrations.png" aria-hidden="true" />
        <div class="title">Connectors</div>
      </div>
      <div class="body">
        Connectors for integrating with YugabyteDB
      </div>
    </a>
  </div>

  <div class="col-12 col-md-6">
    <a class="section-link icon-offset" href="tools/">
      <div class="head">
        <img class="icon" src="/images/section_icons/troubleshoot/troubleshoot.png" aria-hidden="true" />
        <div class="articles">6 chapters</div>
        <div class="title">Third party tools</div>
      </div>
      <div class="body">
        GUI tools for developing and managing YugabyteDB databases
      </div>
    </a>
  </div>

  <div class="col-12 col-md-6">
    <a class="section-link icon-offset" href="sample-data/">
      <div class="head">
        <img class="icon" src="/images/section_icons/sample-data/s_s1-sampledata-3x.png" aria-hidden="true" />
        <div class="articles">4 chapters</div>
        <div class="title">Sample datasets</div>
      </div>
      <div class="body">
        Sample datasets for use with YugabyteDB
      </div>
    </a>
  </div> -->

  <!-- <div class="col-12 col-md-6">
    <a class="section-link icon-offset" href="releases/whats-new">
      <div class="head">
        <img class="icon" src="/images/section_icons/quick_start/install.png" aria-hidden="true" />
        <div class="title">Releases</div>
      </div>
      <div class="body">
        What's new in the latest and current stable releases
      </div>
    </a>
  </div> -->

  <!-- <div class="col-12 col-md-6">
    <a class="section-link icon-offset" href="releases/earlier-releases/">
      <div class="head">
        <img class="icon" src="/images/section_icons/quick_start/install.png" aria-hidden="true" />
        <div class="title">Earlier releases</div>
      </div>
      <div class="body">
        Release notes for current and earlier releases
      </div>
    </a>
  </div>

  <div class="col-12 col-md-6">
    <a class="section-link icon-offset" href="comparisons/">
      <div class="head">
        <img class="icon" src="/images/section_icons/index/comparisons.png" aria-hidden="true" />
        <div class="title">Comparisons</div>
      </div>
      <div class="body">
        Comparisons with common operational databases
      </div>
    </a>
  </div>

  <div class="col-12 col-md-6">
    <a class="section-link icon-offset" href="faq/general">
      <div class="head">
        <img class="icon" src="/images/section_icons/introduction/core_features.png" aria-hidden="true" />
        <div class="title">FAQs</div>
      </div>
      <div class="body">
        Frequently asked questions about YugabyteDB, operations, API compatibility, and YugabyteDB Anywhere
      </div>
    </a>
  </div> -->

  <div class="col-12 col-md-6">
    <a class="section-link icon-offset" href="contribute/">
      <div class="head">
        <img class="icon" src="/images/section_icons/index/introduction.png" aria-hidden="true" />
        <div class="title">Get involved</div>
      </div>
      <div class="body">
        Learn how you can become a contributor
      </div>
    </a>
  </div>

  <!-- <div class="col-12 col-md-6">
    <a class="section-link icon-offset" href="/preview/contribute/core-database/">
      <div class="head">
        <img class="icon" src="/images/section_icons/index/introduction.png" aria-hidden="true" />
        <div class="title">Core database</div>
      </div>
      <div class="body">
        Contribute to the core database
      </div>
    </a>
  </div> -->

</div><|MERGE_RESOLUTION|>--- conflicted
+++ resolved
@@ -1,12 +1,7 @@
 ---
 title: YugabyteDB documentation
 description: Yugabyte documentation is the best source to learn the most in-depth information about YugabyteDB, YugabyteDB Managed, and YugabyteDB Anywhere.
-<<<<<<< HEAD
-headcontent: v2.13 — the preview release series
-=======
 headcontent: v2.15 — the preview release series
-type: list
->>>>>>> a5893cba
 image: /images/ybsymbol_original.png
 weight: 1
 type: indexpage
