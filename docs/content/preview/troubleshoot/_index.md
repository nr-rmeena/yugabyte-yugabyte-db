---
title: Troubleshoot YugabyteDB
headerTitle: Troubleshoot YugabyteDB
linkTitle: Troubleshoot
description: Diagnose and solve YugabyteDB cluster and node issues
image: /images/section_icons/index/troubleshoot.png
menu:
  preview:
    identifier: troubleshoot
    parent: launch-and-manage
type: indexpage
cascade:
  unversioned: true
---

Typically, troubleshooting involves a number of steps that are rather consistent regardless of the particular situation. These steps include the following:

1. Verify that YugabyteDB is running: you need to ensure that the expected YugabyteDB processes are running on the current node. At a minimum, the YB-TServer process must be running to be able to connect to the node with a client or application.

    Additionally, depending on the setup, you might expect a YB-Master process to run on this node.

    For more information, see [Check processes](../troubleshoot/nodes/check-processes/).

2. Check [cluster-level issues](../troubleshoot/cluster/) and their solutions.

3. Check logs: you should inspect the YugabyteDB logs for additional details on your issue. For more information, see [Inspect logs](../troubleshoot/nodes/check-logs/).

4. Explore knowledge base articles: you can find additional troubleshooting resources and information on Yugabyte [Support page](https://support.yugabyte.com/).

5. File an issue: if you can't find a solution to your problem, file a [GitHub issue](https://github.com/yugabyte/yugabyte-db/issues) describing your specific problem.

{{<index/block>}}

  {{<index/item
    title="Cluster-level issues and performance"
    body="Troubleshoot common YugabyteDB cluster issues and improve cluster performance."
    href="cluster/"
    icon="/images/section_icons/quick_start/create_cluster.png">}}

  {{<index/item
    title="Node-level issues"
    body="Diagnose and solve issues on an individual YugabyteDB node."
    href="nodes/"
    icon="/images/section_icons/architecture/concepts/universe.png">}}

   {{<index/item
    title="YSQL issues"
    body="Solve issues related to YSQL."
    href="nodes/"
    icon="/images/section_icons/api/ysql.png">}}

   {{<index/item
    title="Other issues"
<<<<<<< HEAD
    body="Understand how to address other issues related to YugabyteDB."
=======
    body="Understand how to address other isssues related to YugabyteDB."
>>>>>>> b6979b87
    href="nodes/"
    icon="fa-thin fa-circle-exclamation">}}

{{</index/block>}}<|MERGE_RESOLUTION|>--- conflicted
+++ resolved
@@ -46,16 +46,13 @@
    {{<index/item
     title="YSQL issues"
     body="Solve issues related to YSQL."
+    body="Solve issues related to YSQL."
     href="nodes/"
     icon="/images/section_icons/api/ysql.png">}}
 
    {{<index/item
     title="Other issues"
-<<<<<<< HEAD
     body="Understand how to address other issues related to YugabyteDB."
-=======
-    body="Understand how to address other isssues related to YugabyteDB."
->>>>>>> b6979b87
     href="nodes/"
     icon="fa-thin fa-circle-exclamation">}}
 
