--- conflicted
+++ resolved
@@ -26,13 +26,8 @@
   <div class="col-12 col-md-6 col-lg-12 col-xl-6">
     <a class="section-link icon-offset" href="export-import-data/">
       <div class="head">
-<<<<<<< HEAD
-        <img class="icon" src="/images/section_icons/manage/backup.png" aria-hidden="true" />
-        <div class="title">Export and Import Data</div>
-=======
         <img class="icon" src="/images/section_icons/manage/export_import.png" aria-hidden="true" />
         <div class="title">Export and import</div>
->>>>>>> f3c9be50
       </div>
       <div class="body">
         Export and import data using SQL or CQL scripts.
@@ -43,11 +38,7 @@
     <a class="section-link icon-offset" href="snapshot-ysql/">
       <div class="head">
         <img class="icon" src="/images/section_icons/manage/backup.png" aria-hidden="true" />
-<<<<<<< HEAD
-        <div class="title">Distributed Snapshot and Restore Data</div>
-=======
         <div class="title">Distributed snapshots</div>
->>>>>>> f3c9be50
       </div>
       <div class="body">
         Back up and restore data using distributed snapshots.
@@ -59,13 +50,8 @@
   <div class="col-12 col-md-6 col-lg-12 col-xl-6">
     <a class="section-link icon-offset" href="point-in-time-recovery/">
       <div class="head">
-<<<<<<< HEAD
-        <img class="icon" src="/images/section_icons/manage/enterprise/create_universe.png" aria-hidden="true" />
-        <div class="title">Point-In-Time Recovery</div>
-=======
         <img class="icon" src="/images/section_icons/manage/pitr.png" aria-hidden="true" />
         <div class="title">Point-in-time recovery</div>
->>>>>>> f3c9be50
       </div>
       <div class="body">
         Restore data to a particular point in time.
