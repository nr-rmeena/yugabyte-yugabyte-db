--- conflicted
+++ resolved
@@ -166,8 +166,8 @@
 
 [TRUNCATE](../../api/ysql/the-sql-language/statements/ddl_truncate/) deletes the database files that store the table and is much faster than [DELETE](../../api/ysql/the-sql-language/statements/dml_delete/) which inserts a _delete marker_ for each row in transactions that are later removed from storage during compaction runs.
 
-<<<<<<< HEAD
 ## Number of tables and indexes
+
 Each table and index is split into tablets and each tablet has overhead. See [tablets per server](#tablets-per-server) for limits.
 
 ## Tablets per server
@@ -185,8 +185,9 @@
 - Reduce number of tablets-per-table using [`--ysql_num_shards_per_tserver`](../../reference/configuration/yb-tserver/#yb-num-shards-per-tserver) gflag.
 - Use [`SPLIT INTO`](../api/ysql/the-sql-language/statements/ddl_create_table/#split-into) clause when creating a table.
 - Start with few tablets and use [automatic tablet splitting](../../architecture/docdb-sharding/tablet-splitting/).
-=======
+
 ## Settings for CI and CD integration tests
+
 You can set certain gflags to increase performance using YugabyteDB in CI and CD automated test scenarios as follows:
 
 - Point the gflags `--fs_data_dirs`, and `--fs_wal_dirs` to a RAMDisk directory to make DML, DDL, cluster creation and deletion faster, ensuring that data is not written to disk.
@@ -197,5 +198,4 @@
 Colocation will lower overhead when creating/dropping YSQL tables and writing,reading small amounts of data 
 - Set the flag `--replication_factor=1` for test scenarios, as keeping the data three way replicated (default) is not necessary. Reducing that to 1 reduces space usage and increases performance. 
 For these testing scenarios, perhaps the default of keeping the data 3-way replicated is not necessary. Reducing that down to 1 cuts space usage and increases perf.
-- Use `TRUNCATE table1,table2,table3..tablen;` instead of `CREATE TABLE`, and `DROP TABLE` between test cases. 
->>>>>>> 3c6b4bba
+- Use `TRUNCATE table1,table2,table3..tablen;` instead of `CREATE TABLE`, and `DROP TABLE` between test cases. 