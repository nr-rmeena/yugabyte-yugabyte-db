--- conflicted
+++ resolved
@@ -13,14 +13,7 @@
 type: docs
 ---
 
-<<<<<<< HEAD
-YugabyteDB architecture follows a layered design. It is comprised of two logical layers: Yugabyte Query Layer and DocDB distributed document store, as per the following diagram:
-=======
-YugabyteDB architecture follows a layered design. It is comprised of the following logical layers:
-
-* **Yugabyte Query Layer**
-* **DocDB** distributed document store
->>>>>>> 582ba89e
+YugabyteDB architecture follows a layered design. The logical layers are the Yugabyte Query Layer, and the DocDB distributed document store, as per the following diagram:
 
 ![YugabyteDB Logical Architecture](/images/architecture/yb-arch-new.png)
 
@@ -34,11 +27,7 @@
 
 ## Yugabyte Query Layer
 
-<<<<<<< HEAD
 The [Yugabyte Query Layer](../query-layer/) (YQL) is the upper layer of YugabyteDB. Applications interact directly with YQL using client drivers. This layer deals with the API-specific aspects such as query and command compilation, as well as the run-time (data type representations, built-in operations, and so on). YQL is designed with extensibility in mind, allowing new APIs to be added.
-=======
-The [Yugabyte Query Layer or YQL](../query-layer/) is the upper layer of YugabyteDB. Applications interact directly with YQL using client drivers. This layer deals with the API-specific aspects such as query/command compilation and the run-time (data type representations, built-in operations and more). YQL is built with extensibility in mind, and allows for new APIs to be added.
->>>>>>> 582ba89e
 
 YQL supports two types of distributed SQL APIs: Yugabyte SQL (YSQL) and Yugabyte Cloud QL (YCQL).
 
