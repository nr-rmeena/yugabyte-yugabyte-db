---
title: What's new in the v2.14 LTS release series
headerTitle: What's new in the v2.14 LTS release series
linkTitle: v2.14 series (LTS)
<<<<<<< HEAD
description: Enhancements, changes, and resolved issues in the v2.14 LTS release series recommended for production deployments.
=======
description: Enhancements, changes, and resolved issues in the YugabyteDB v2.14 LTS release series recommended for production database deployments.
aliases:
  - /preview/releases/release-notes/stable-release/
  - /preview/releases/whats-new/stable-release/
>>>>>>> ca6bc635
menu:
  preview_releases:
    identifier: v2.14
    parent: releases
    weight: 2855
rightNav:
  hideH4: true
type: docs
---

Included here are the release notes for all releases in the v2.14 release series. Content will be added as new notable features and changes are available in the patch releases of the v2.14 release series.

For an RSS feed of the release notes for all release series, point your feed reader to the [RSS feed for releases](../../index.xml).

## v2.14.5.0 - November 17, 2022 {#v2.14.5.0}

**Build:** `2.14.5.0-b18`

**Third-party licenses:** [YugabyteDB](https://downloads.yugabyte.com/releases/2.14.5.0/yugabytedb-2.14.5.0-b18-third-party-licenses.html), [YugabyteDB Anywhere](https://downloads.yugabyte.com/releases/2.14.5.0/yugabytedb-anywhere-2.14.5.0-b18-third-party-licenses.html)

### Downloads

<ul class="nav yb-pills">
  <li>
    <a href="https://downloads.yugabyte.com/releases/2.14.5.0/yugabyte-2.14.5.0-b18-darwin-x86_64.tar.gz">
        <i class="fa-brands fa-apple"></i><span>macOS</span>
    </a>
  </li>
  <li>
    <a href="https://downloads.yugabyte.com/releases/2.14.5.0/yugabyte-2.14.5.0-b18-linux-x86_64.tar.gz">
        <i class="fa-brands fa-linux"></i><span>Linux x86</span>
    </a>
  </li>
  <li>
    <a href="https://downloads.yugabyte.com/releases/2.14.5.0/yugabyte-2.14.5.0-b18-el8-aarch64.tar.gz">
        <i class="fa-brands fa-linux"></i><span>Linux ARM</span>
    </a>
  </li>
</ul>

### Docker

```sh
docker pull yugabytedb/yugabyte:2.14.5.0-b18
```

### Improvements

#### YugabyteDB Anywhere

* [PLAT-4413] [PLAT-5831] Add support for EBean's @Encrypted annotation

#### Database

* [[14431](https://github.com/yugabyte/yugabyte-db/issues/14431)] Add a metric "ql_write_latency" to track write latency, similar to ql_read_latency

### Bugs

#### YugabyteDB Anywhere

* [PLAT-5639] Fix deletion of expired scheduled backups
* [PLAT-5825] Raise exception in case node is unreachable via ssh
* [PLAT-5964] Put database name in separate field in metric query response
* [PLAT-5970] Resize node API uses yb.internal.allow_unsupported_instances flag
* [PLAT-5977] Fix range bounded queries for query search bar
* [PLAT-6028] Fix cluster average calculation for metrics with single function
* [PLAT-6186] Map extra K8s secret to YB DB pods in user-specified namespace

#### Database

* [[12190](https://github.com/yugabyte/yugabyte-db/issues/12190)] [[12191](https://github.com/yugabyte/yugabyte-db/issues/12191)] [DocDB] YBOperation.partition_key encoding should respect null value
* [[13367](https://github.com/yugabyte/yugabyte-db/issues/13367)] [YSQL] Avoid using plain text LDAP password via env variable
* [[13465](https://github.com/yugabyte/yugabyte-db/issues/13465)] [YSQL] Enable batch upserts when creating namespace. This provides a significant speedup for the CREATE DATABASE comand, especially in multi-region environments.
* [[13633](https://github.com/yugabyte/yugabyte-db/issues/13633)] [DocDB] Filter snapshot details in server
* [[13808](https://github.com/yugabyte/yugabyte-db/issues/13808)] [DocDB] Backups fail when two same-name namespaces exist, one RUNNING and another DELETED
* [[13815](https://github.com/yugabyte/yugabyte-db/issues/13815)] [YSQL] Enhance passwordcheck with more checks
* [[14128](https://github.com/yugabyte/yugabyte-db/issues/14128)] [DocDB] Track ql_read_latency for SQL too
* [[14201](https://github.com/yugabyte/yugabyte-db/issues/14201)] [YCQL] Fixing partition_hash() with multiple indexes
* [[14289](https://github.com/yugabyte/yugabyte-db/issues/14289)] [DocDB] Include subtransaction_id in value of weak intents
* [[14595](https://github.com/yugabyte/yugabyte-db/issues/14595)] [CDCSDK] TServer crash during snapshot mode
* [[14643](https://github.com/yugabyte/yugabyte-db/issues/14643)] [DocDB] Fix strongly typed bool constants. Metrics would not report quantiles (P95) due to this bug.
* [[14823](https://github.com/yugabyte/yugabyte-db/issues/14823)] [CDCSDK] Change log level of line which indicates fetching next block from WAL in cdcsdk_producer
* [[14846](https://github.com/yugabyte/yugabyte-db/issues/14846)] [CDCSDK] Add support for tablet split for newly added tables

### Known issues

* N/A

## v2.14.4.0 - October 27, 2022 {#v2.14.4.0}

**Build:** `2.14.4.0-b26`

**Third-party licenses:** [YugabyteDB](https://downloads.yugabyte.com/releases/2.14.4.0/yugabytedb-2.14.4.0-b26-third-party-licenses.html), [YugabyteDB Anywhere](https://downloads.yugabyte.com/releases/2.14.4.0/yugabytedb-anywhere-2.14.4.0-b26-third-party-licenses.html)

### Downloads

<ul class="nav yb-pills">
  <li>
    <a href="https://downloads.yugabyte.com/releases/2.14.4.0/yugabyte-2.14.4.0-b26-darwin-x86_64.tar.gz">
        <i class="fa-brands fa-apple"></i><span>macOS</span>
    </a>
  </li>
  <li>
    <a href="https://downloads.yugabyte.com/releases/2.14.4.0/yugabyte-2.14.4.0-b26-linux-x86_64.tar.gz">
        <i class="fa-brands fa-linux"></i><span>Linux x86</span>
    </a>
  </li>
  <li>
    <a href="https://downloads.yugabyte.com/releases/2.14.4.0/yugabyte-2.14.4.0-b26-el8-aarch64.tar.gz">
        <i class="fa-brands fa-linux"></i><span>Linux ARM</span>
    </a>
  </li>
</ul>

### Docker

```sh
docker pull yugabytedb/yugabyte:2.14.4.0-b26
```

### Improvements

#### YugabyteDB Anywhere

* [PLAT-5495] Update create xCluster config target universe filter
* [PLAT-5684] List Delete backups task at universe level
* [PLAT-5705] Improve the command to check the available memory on the DB nodes for software upgrades

#### Database

* [[10774](https://github.com/yugabyte/yugabyte-db/issues/10774)] [YCQL] Refreshing Prepares after Changes (Alter) to Table Schema. This ensures that prepared statements for YCQL get invalidated and refreshed correctly after an ALTER table command.
* [[12919](https://github.com/yugabyte/yugabyte-db/issues/12919)] [YSQL] Populate query termination entry in pg_stat with temp_file_limit errors
* [[12953](https://github.com/yugabyte/yugabyte-db/issues/12953)] [YSQL] Populate query termination entry in pg_stat with OOM and seg fault errors
* [[13609](https://github.com/yugabyte/yugabyte-db/issues/13609)] [YSQL] Adding Geo-distribution helper functions
* [[13860](https://github.com/yugabyte/yugabyte-db/issues/13860)] [YSQL] Import Free correctly LDAPMessage returned by ldap_search_s() in auth.c
* [[13970](https://github.com/yugabyte/yugabyte-db/issues/13970)] [CDCSDK] Alter table support with CDCSDK
* [[14106](https://github.com/yugabyte/yugabyte-db/issues/14106)] [CDCSDK] Add Java level APIs to fetch tablets from the cdc_state table
* [[14136](https://github.com/yugabyte/yugabyte-db/issues/14136)] [YSQL] Enable yb_db_admin to ALTER/DROP/CREATE triggers like a superuser
* [[14446](https://github.com/yugabyte/yugabyte-db/issues/14446)] [YSQL] Enable yb_db_admin to SELECT/INSERT/UPDATE/DELETE rows in tables like a superuser
* [DB-2705] [YSQL] Introduce gflag to control local file access

### Bugs

#### YugabyteDB Anywhere

* [PLAT-430] [PLAT-5783] Update Target name for backup deletion customer task
* [PLAT-4318] [PLAT-5760] [PLAT-5850] Platform UI does not allow to add more nodes in Replica Cluster of On-Premises Data center
* [PLAT-4598] [K8s] Fix simultaneous sacling down and instance type changes in edit universe.
* [PLAT-4654] Edit primary cluster of kubernetes can delete the primary cluster.
* [PLAT-5136] Top K nodes/tables/databases functionality
* [PLAT-5638] Fix failing yqslsh connectivity health checks
* [PLAT-5771] Issues when universe is created with custom ports

#### Database

* [[10194](https://github.com/yugabyte/yugabyte-db/issues/10194)] [YSQL] Dump tablespaces attached to tablegroups
* [[10735](https://github.com/yugabyte/yugabyte-db/issues/10735)] Fix TransactionLoader race on tablet bootstrap vs tablet delete
* [[10921](https://github.com/yugabyte/yugabyte-db/issues/10921)] [CDCSDK] Populate CDC stream cache with newly added table details
* [[10921](https://github.com/yugabyte/yugabyte-db/issues/10921)] [CDCSDK] Support for newly added table to active stream's namespace
* [[10935](https://github.com/yugabyte/yugabyte-db/issues/10935)] [CDCSDK] Add Active time when adding child tablets to cdc_state table
* [[10935](https://github.com/yugabyte/yugabyte-db/issues/10935)] [CDCSDK] Do not update checkpoint if tablet split was not verified
* [[10935](https://github.com/yugabyte/yugabyte-db/issues/10935)] [CDCSDK] Fixing bug which added tables without primary keys to CDCSDK stream metadata
* [[10935](https://github.com/yugabyte/yugabyte-db/issues/10935)] [CDCSDK] Provide tablet split support to CDCSDK Service
* [[12898](https://github.com/yugabyte/yugabyte-db/issues/12898)] [[13317](https://github.com/yugabyte/yugabyte-db/issues/13317)] [YSQL] [Colocation] Fixed KvStoreInfo not loading colocation map. This improves to resiliency of DDLs on tablegroups and colocated tables.
* [[13444](https://github.com/yugabyte/yugabyte-db/issues/13444)] [DocDB] Compact child tablets of a split after a restore
* [[13480](https://github.com/yugabyte/yugabyte-db/issues/13480)] [CDCSDK] Pack all of the changes of an update operation corresponding to a row in one CDC record
* [[13603](https://github.com/yugabyte/yugabyte-db/issues/13603)] [YSQL] Preserving order of UNIQUE CONSTRAINT during ysql_dump. This fixes backup and restore as well as `ysql_dump` for specific schemas (concretely if the schema has an explicit unique constraint with ASC column).
* [[14130](https://github.com/yugabyte/yugabyte-db/issues/14130)] [[14172](https://github.com/yugabyte/yugabyte-db/issues/14172)] [CDCSDK] Remove stale stream entries from cdc_state table, flaky test fix
* [[14144](https://github.com/yugabyte/yugabyte-db/issues/14144)] [YSQL] Disable txid_current() function on Yugabyte code-path
* [[14204](https://github.com/yugabyte/yugabyte-db/issues/14204)] [YCQL] Create "null" and empty JSONB object only once
* [[14288](https://github.com/yugabyte/yugabyte-db/issues/14288)] [DocDB] Fix TSAN issue in snapshot schedules test that restart the cluster
* [[14402](https://github.com/yugabyte/yugabyte-db/issues/14402)] [CDCSDK] Add Java tests for new table additions to existing streams
* [[14424](https://github.com/yugabyte/yugabyte-db/issues/14424)] [YCQL] Persist WHERE predicate in IndexInfo for PartialIndexes
* [[14479](https://github.com/yugabyte/yugabyte-db/issues/14479)] [CDCSDK] Add bool parameter to error out if UpdateCdcReplicatedIndex RPC fails on any TServer
* [[14535](https://github.com/yugabyte/yugabyte-db/issues/14535)] [YSQL] Remove unused field backend_max_mem_bytes

### Known issues

* N/A

## v2.14.3.1 - October 12, 2022 {#v2.14.3.1}

**Build:** `2.14.3.1-b1`

**Third-party licenses:** [YugabyteDB](https://downloads.yugabyte.com/releases/2.14.3.1/yugabytedb-2.14.3.1-b1-third-party-licenses.html), [YugabyteDB Anywhere](https://downloads.yugabyte.com/releases/2.14.3.1/yugabytedb-anywhere-2.14.3.1-b1-third-party-licenses.html)

### Downloads

<ul class="nav yb-pills">
  <li>
    <a href="https://downloads.yugabyte.com/releases/2.14.3.1/yugabyte-2.14.3.1-b1-darwin-x86_64.tar.gz">
        <i class="fa-brands fa-apple"></i><span>macOS</span>
    </a>
  </li>
  <li>
    <a href="https://downloads.yugabyte.com/releases/2.14.3.1/yugabyte-2.14.3.1-b1-linux-x86_64.tar.gz">
        <i class="fa-brands fa-linux"></i><span>Linux x86</span>
    </a>
  </li>
  <li>
    <a href="https://downloads.yugabyte.com/releases/2.14.3.1/yugabyte-2.14.3.1-b1-el8-aarch64.tar.gz">
        <i class="fa-brands fa-linux"></i><span>Linux ARM</span>
    </a>
  </li>
</ul>

### Docker

```sh
docker pull yugabytedb/yugabyte:2.14.3.1-b1
```

### Bugs

#### Database

* [[13111](https://github.com/yugabyte/yugabyte-db/issues/13111)] [DocDB] Enabling tablet splitting on an already loaded cluster with materialized views causes TServer crash (null frontiers in compaction path fix)

### Known issues

* N/A

## v2.14.3.0 - October 7, 2022 {#v2.14.3.0}

**Build:** `2.14.3.0-b33`

**Third-party licenses:** [YugabyteDB](https://downloads.yugabyte.com/releases/2.14.3.0/yugabytedb-2.14.3.0-b33-third-party-licenses.html), [YugabyteDB Anywhere](https://downloads.yugabyte.com/releases/2.14.3.0/yugabytedb-anywhere-2.14.3.0-b33-third-party-licenses.html)

### Downloads

<ul class="nav yb-pills">
  <li>
    <a href="https://downloads.yugabyte.com/releases/2.14.3.0/yugabyte-2.14.3.0-b33-darwin-x86_64.tar.gz">
        <i class="fa-brands fa-apple"></i><span>macOS</span>
    </a>
  </li>
  <li>
    <a href="https://downloads.yugabyte.com/releases/2.14.3.0/yugabyte-2.14.3.0-b33-linux-x86_64.tar.gz">
        <i class="fa-brands fa-linux"></i><span>Linux x86</span>
    </a>
  </li>
  <li>
    <a href="https://downloads.yugabyte.com/releases/2.14.3.0/yugabyte-2.14.3.0-b33-el8-aarch64.tar.gz">
        <i class="fa-brands fa-linux"></i><span>Linux ARM</span>
    </a>
  </li>
</ul>

### Docker

```sh
docker pull yugabytedb/yugabyte:2.14.3.0-b33
```

### New features

#### YugabyteDB Anywhere

N/A

#### Database

N/A

### Improvements

#### YugabyteDB Anywhere

* [PLAT-4179] [xCluster] Show schema name for tables
* [PLAT-4339] Show schema name to YSQL tables on UI
* [PLAT-5106] Upgrade Java dependencies for scan

#### Database

* [[8558](https://github.com/yugabyte/yugabyte-db/issues/8558)] [[14062](https://github.com/yugabyte/yugabyte-db/issues/14062)] [DocDB] Added manual remote bootstrap tool
* [[12394](https://github.com/yugabyte/yugabyte-db/issues/12394)] [YSQL] Simplify PGConn::Connect overloadings
* [[13017](https://github.com/yugabyte/yugabyte-db/issues/13017)] [YSQL] Add metric for rejected connections due to CAC_TOOMANY
* [[13364](https://github.com/yugabyte/yugabyte-db/issues/13364)] [YSQL] [Upgrade] Option to limit upgrade_ysql command to 1 connection
* [[13862](https://github.com/yugabyte/yugabyte-db/issues/13862)] [YSQL] Track active new connection metric
* [[14124](https://github.com/yugabyte/yugabyte-db/issues/14124)] [YSQL] Import Fix buffer overflow when parsing SCRAM verifiers in backend
* [[14125](https://github.com/yugabyte/yugabyte-db/issues/14125)] [YSQL] Import Fix buffer overflow when processing SCRAM final message in libpq
* [[14139](https://github.com/yugabyte/yugabyte-db/issues/14139)] [YQL] Import Ignore attempts to \gset into specially treated variables
* [[14141](https://github.com/yugabyte/yugabyte-db/issues/14141)] [YSQL] Import Require the schema qualification in pg_temp.type_name(arg)
* [[14145](https://github.com/yugabyte/yugabyte-db/issues/14145)] [YSQL] Import Fix choice of comparison operators for cross-type hashed subplans
* [[14147](https://github.com/yugabyte/yugabyte-db/issues/14147)] [YSQL] Import Fix security checks for selectivity estimation functions with RLS

### Bugs

#### YugabyteDB Anywhere

* [PLAT-3951] Add RocksDB compaction tasks metric
* [PLAT-4745] [UI] SSH connection to node failing from platform due to special characters in provider name
* [PLAT-4932] [PLAT-5312] [PLAT-5026] Stop exposing container ports on host interface by default
* [PLAT-5226] Make YBClient use netty 4 to fix TLSv1.3 issue
* [PLAT-5343] Make default alert notification templates more reasonable
* [PLAT-5373] For k8s universes Yedis port is open without AUTH even if Yedis is NOT enabled.
* [PLAT-5464] [PLAT-5301] On-prem Node Pre Check API returns None value
* [PLAT-5552] Added ssh2_key check in try/catch block
* [PLAT-5619] [xCluster] Do not use sudo user for transferring source root cert

#### Database

* [[816](https://github.com/yugabyte/yugabyte-db/issues/816)] [[1588](https://github.com/yugabyte/yugabyte-db/issues/1588)] [DocDB] always sync RocksDB files
* [[11691](https://github.com/yugabyte/yugabyte-db/issues/11691)] [xCluster] Also check for schema name match when setup xCluster replication
* [[12816](https://github.com/yugabyte/yugabyte-db/issues/12816)] [YSQL] Restore of backup created with pg_hint_plan enabled fails
* [[12880](https://github.com/yugabyte/yugabyte-db/issues/12880)] [DocDB] Handle mix of matched and mismatched schema versions
* [[13027](https://github.com/yugabyte/yugabyte-db/issues/13027)] [DocDB] Splitting: Incorrect split_encoded_key re-compute in case of child tablet already registered
* [[13389](https://github.com/yugabyte/yugabyte-db/issues/13389)] [DocDB] Fix initial leader election at table creation time
* [[13611](https://github.com/yugabyte/yugabyte-db/issues/13611)] [DocDB] Disable enable_lease_revocation by default
* [[13708](https://github.com/yugabyte/yugabyte-db/issues/13708)] [YSQL] Don't set ListTabletServersResponsePB::millis_since_heartbeat in case of no heartbeat
* [[13731](https://github.com/yugabyte/yugabyte-db/issues/13731)] [[13887](https://github.com/yugabyte/yugabyte-db/issues/13887)] [YCQL] Fix invalid memory access in Selectivity::Analyze()
* [[13796](https://github.com/yugabyte/yugabyte-db/issues/13796)] [YSQL] Fixed template1 connection crashing when using older initdb
* [[13798](https://github.com/yugabyte/yugabyte-db/issues/13798)] [DocDB] Re-run sys catalog snapshot after failover during initdb
* [[13805](https://github.com/yugabyte/yugabyte-db/issues/13805)] [YCQL] Fix in GetTableSchema to return correct schema version
* [[13861](https://github.com/yugabyte/yugabyte-db/issues/13861)] [YSQL] Upgrade PostgreSQL JDBC to 42.5.0
* [[13880](https://github.com/yugabyte/yugabyte-db/issues/13880)] [YSQL] Exclude orphaned pg_temp_1xxx tables from snapshot creation, clean up orphaned materialized views
* [[14040](https://github.com/yugabyte/yugabyte-db/issues/14040)] [YSQL] fix EXEC_STATUS_SWITCH_CASE macro
* [[14129](https://github.com/yugabyte/yugabyte-db/issues/14129)] [YSQL] Enable `yb_db_admin` to alter system triggers
* [[14155](https://github.com/yugabyte/yugabyte-db/issues/14155)] [YSQL] Fix create database time out regression

### Known issues

* N/A

## v2.14.2.1 - October 21, 2022 {#v2.14.2.1}

**Build:** `2.14.2.1-b1`

**Third-party licenses:** [YugabyteDB](https://downloads.yugabyte.com/releases/2.14.2.1/yugabytedb-2.14.2.1-b1-third-party-licenses.html), [YugabyteDB Anywhere](https://downloads.yugabyte.com/releases/2.14.2.1/yugabytedb-anywhere-2.14.2.1-b1-third-party-licenses.html)

### Downloads

<ul class="nav yb-pills">
  <li>
    <a href="https://downloads.yugabyte.com/releases/2.14.2.1/yugabyte-2.14.2.1-b1-darwin-x86_64.tar.gz">
        <i class="fa-brands fa-apple"></i><span>macOS</span>
    </a>
  </li>
  <li>
    <a href="https://downloads.yugabyte.com/releases/2.14.2.1/yugabyte-2.14.2.1-b1-linux-x86_64.tar.gz">
        <i class="fa-brands fa-linux"></i><span>Linux x86</span>
    </a>
  </li>
  <li>
    <a href="https://downloads.yugabyte.com/releases/2.14.2.1/yugabyte-2.14.2.1-b1-el8-aarch64.tar.gz">
        <i class="fa-brands fa-linux"></i><span>Linux ARM</span>
    </a>
  </li>
</ul>

### Docker

```sh
docker pull yugabytedb/yugabyte:2.14.2.1-b1
```

### Bugs

#### Database

* [[14424](https://github.com/yugabyte/yugabyte-db/issues/14424)] [YCQL] Persist `where` predicate in IndexInfo for PartialIndexes

### Known issues

* N/A

## v2.14.2.0 - September 14, 2022 {#v2.14.2.0}

**Build:** `2.14.2.0-b25`

**Third-party licenses:** [YugabyteDB](https://downloads.yugabyte.com/releases/2.14.2.0/yugabytedb-2.14.2.0-b25-third-party-licenses.html), [YugabyteDB Anywhere](https://downloads.yugabyte.com/releases/2.14.2.0/yugabytedb-anywhere-2.14.2.0-b25-third-party-licenses.html)

### Downloads

<ul class="nav yb-pills">
  <li>
    <a href="https://downloads.yugabyte.com/releases/2.14.2.0/yugabyte-2.14.2.0-b25-darwin-x86_64.tar.gz">
        <i class="fa-brands fa-apple"></i><span>macOS</span>
    </a>
  </li>
  <li>
    <a href="https://downloads.yugabyte.com/releases/2.14.2.0/yugabyte-2.14.2.0-b25-linux-x86_64.tar.gz">
        <i class="fa-brands fa-linux"></i><span>Linux x86</span>
    </a>
  </li>
  <li>
    <a href="https://downloads.yugabyte.com/releases/2.14.2.0/yugabyte-2.14.2.0-b25-el8-aarch64.tar.gz">
        <i class="fa-brands fa-linux"></i><span>Linux ARM</span>
    </a>
  </li>
</ul>

### Docker

```sh
docker pull yugabytedb/yugabyte:2.14.2.0-b25
```

### New features

#### YugabyteDB Anywhere

N/A

#### Database

N/A

### Improvements

#### YugabyteDB Anywhere

* [PLAT-4063] Added ulimit preflight check
* [PLAT-4960] Initial metric collection profiles
* [PLAT-5014] Adding pricingKnown to instance price API
* [PLAT-5265] Add additional AZs in AWS ap-northeast-2 region

#### Database

* [[13617](https://github.com/yugabyte/yugabyte-db/issues/13617)] Import In extensions, don't replace objects not belonging to the extension

### Bugs

#### YugabyteDB Anywhere

* [PLAT-511] Adding ARM node exporter to yugabundle support packages
* [PLAT-4458] [UI] Remove extra space in Edit universe appearing below Use AWS Time Sync
* [PLAT-4494] [xCluster] Unable to delete a failed XClusterConfig
* [PLAT-4754] [DB-2913] Support expanding multi-AZ universe while a AZ is down
* [PLAT-4815] Record old and new gflag values in audit payload for GFlag Upgrade tasks
* [PLAT-4842] Set initial value of ybSoftwareVersion to current version in upgrade form
* [PLAT-4938] Add null checks for removed/released instances
* [PLAT-4954] Added PreValidator Hook for runtime config value
* [PLAT-4960] Remove priority_regex from prometheus config
* [PLAT-4979] Nodes unreachable after switching HA active/standby
* [PLAT-5035] Fix missing scheduleUUID
* [PLAT-5087] Collect PostgreSQL logs in support bundle
* [PLAT-5195] [PLAT-5211] Master flag lists shows incorrect default value, ap-northeast-2 (Korea) region is not available in YB Anywhere Platform
* [PLAT-5207] Fix connectivity issue between YBA and Master with latest JVM version
* [PLAT-5225] Change pricing design for Azure
* [PLAT-5235] SQL admin password validation exception due to missing database

#### Database

* [[7216](https://github.com/yugabyte/yugabyte-db/issues/7216)] [[12490](https://github.com/yugabyte/yugabyte-db/issues/12490)] [[12692](https://github.com/yugabyte/yugabyte-db/issues/12692)] [YSQL] Avoid undefined behavior on postgres shutdown
* [[11769](https://github.com/yugabyte/yugabyte-db/issues/11769)] [YCQL] Fixed TS crash due to NULL PTBindVar::hash_col_
* [[12003](https://github.com/yugabyte/yugabyte-db/issues/12003)] [xCluster] Allow dropping of YSQL tables under replication
* [[12184](https://github.com/yugabyte/yugabyte-db/issues/12184)] [YSQL] Flush and wait for buffered ops before executing statements with non-transactional side-effects in functions and procedures
* [[12480](https://github.com/yugabyte/yugabyte-db/issues/12480)] [DocDB] Check master address in either rpc_bind or broadcast addresses
* [[12539](https://github.com/yugabyte/yugabyte-db/issues/12539)] [DocDB] prometheus-metrics consumes a lot of CPU on servers with a lot of tablets
* [[12795](https://github.com/yugabyte/yugabyte-db/issues/12795)] [DocDB] Refactor compaction metrics for priority thread pool
* [[13025](https://github.com/yugabyte/yugabyte-db/issues/13025)] [DocDB] Tablet is trying to split infinitely
* [[13250](https://github.com/yugabyte/yugabyte-db/issues/13250)] [YSQL] ysql_dump should set up a sequence's current value
* [[13342](https://github.com/yugabyte/yugabyte-db/issues/13342)] [DocDB] Fix issue which fail to restart tserver if crash after tablet split applied
* [[13428](https://github.com/yugabyte/yugabyte-db/issues/13428)] [YSQL] Disable lazy evaluation in a SQL fucntion for Read Committed isolation
* [[13434](https://github.com/yugabyte/yugabyte-db/issues/13434)] [xCluster] Dropping a YSQL table under replication should delete its CDC streams
* [[13504](https://github.com/yugabyte/yugabyte-db/issues/13504)] [YSQL] Count OID query failing for pg_type table
* [[13525](https://github.com/yugabyte/yugabyte-db/issues/13525)] [YSQL] [Upgrade] Upgrade doesn't work if YSQL was initialized by a manual initdb run
* [[13558](https://github.com/yugabyte/yugabyte-db/issues/13558)] [YSQL] Override mem_tracker_tcmalloc_gc_release_bytes for PG backends
* [[13610](https://github.com/yugabyte/yugabyte-db/issues/13610)] [DocDB] Don't replicate write batch with size exceeds rpc message limit, fail the batch instead
* [[13653](https://github.com/yugabyte/yugabyte-db/issues/13653)] [CDCSDK] Deleting stream IDs leads to stale entries in the cdc_state table causing tserver crash
* [[13659](https://github.com/yugabyte/yugabyte-db/issues/13659)] [DocDB] Fix Prepare for the failed transaction
* [[13670](https://github.com/yugabyte/yugabyte-db/issues/13670)] [DocDB] Ensure that we use tserver_tcmalloc_max_total_thread_cache_bytes if it is set
* [[13693](https://github.com/yugabyte/yugabyte-db/issues/13693)] [CDCSDK] Add last_active_time to cdc_state table
* [[13769](https://github.com/yugabyte/yugabyte-db/issues/13769)] [YSQL] Put OverrideTcmallocGcThresholdForPg under TCMALLOC_ENABLED
* [[13770](https://github.com/yugabyte/yugabyte-db/issues/13770)] [CDCSDK] Intents are getting GCed after Tablet LEADER changes
* [[13799](https://github.com/yugabyte/yugabyte-db/issues/13799)] [YSQL] Adjust backward scan factor
* [CDCSDK] Retry for yb-client for a CDC Error and bootstrap option for CDC console client

### Known issues

* N/A

## v2.14.1.0 - August 9, 2022 {#v2.14.1.0}

**Build:** `2.14.1.0-b36`

**Third-party licenses:** [YugabyteDB](https://downloads.yugabyte.com/releases/2.14.1.0/yugabytedb-2.14.1.0-b36-third-party-licenses.html), [YugabyteDB Anywhere](https://downloads.yugabyte.com/releases/2.14.1.0/yugabytedb-anywhere-2.14.1.0-b36-third-party-licenses.html)

### Downloads

<ul class="nav yb-pills">
  <li>
    <a href="https://downloads.yugabyte.com/releases/2.14.1.0/yugabyte-2.14.1.0-b36-darwin-x86_64.tar.gz">
        <i class="fa-brands fa-apple"></i><span>macOS</span>
    </a>
  </li>
  <li>
    <a href="https://downloads.yugabyte.com/releases/2.14.1.0/yugabyte-2.14.1.0-b36-linux-x86_64.tar.gz">
        <i class="fa-brands fa-linux"></i><span>Linux x86</span>
    </a>
  </li>
  <li>
    <a href="https://downloads.yugabyte.com/releases/2.14.1.0/yugabyte-2.14.1.0-b36-el8-aarch64.tar.gz">
        <i class="fa-brands fa-linux"></i><span>Linux ARM</span>
    </a>
  </li>
</ul>

### Docker

```sh
docker pull yugabytedb/yugabyte:2.14.1.0-b36
```

### New features

#### YugabyteDB Anywhere

N/A

#### Database

N/A

### Improvements

#### YugabyteDB Anywhere

* [PLAT-3560] [PLAT-3950] Add ability to run platform as a non-root user
* [PLAT-4121] Add UI for managing HA peer certificates
* [PLAT-4200] Added SSH-2 Keys support in the platform
* [PLAT-4310] Add GET endpoint to return accepted components
* [PLAT-4657] Add advanced master metrics
* [PLAT-4856] Add support for editing User Tags for GCP
* [PLAT-4857] [LDAP] UI support for search+bind
* [PLAT-4890] Add search and bind functionality for Platform LDAP

#### Database

* [[13265](https://github.com/yugabyte/yugabyte-db/issues/13265)] [DocDB] Add option for server level aggregation
* [[13346](https://github.com/yugabyte/yugabyte-db/issues/13346)] [DocDB] Wait for parent to be hidden/deleted before splitting tablet
* [[13441](https://github.com/yugabyte/yugabyte-db/issues/13441)] [CDCSDK] Modifications to send namespace ID as a part of GetDBStreamInfoResponse in Java

### Bugs

#### YugabyteDB Anywhere

* [PLAT-2086] [Platform] Allow retention of platform logs on replicated after upgrades
* [PLAT-2175] Change manual install script execution step for on-premise
* [PLAT-2540] [PLAT-4819] [PLAT-4820] Fix for issue that HA certs are ignored after restart
* [PLAT-2609] [Backups] Handle case when TS Web UI is not available
* [PLAT-3156] [PLAT-4534] [PLAT-4619] Fetch slow query and reset query across all universe nodes with SSH instead of JDBC
* [PLAT-3994] Non-Credential Values Written to GCP GOOGLE_APPLICATION_CREDENTIALS file.
* [PLAT-4187] Fix stdDevTime formula
* [PLAT-4304] [PLAT-4894] Fix and enable support bundle creation on k8s
* [PLAT-4304] Add support bundle for k8s universes
* [PLAT-4381] [PLAT-4790] Removing pricing requirement for GCP
* [PLAT-4460] Edit universe tags is broken
* [PLAT-4484] [PLAT-4486] Allow resuming paused universes with EAR enabled.
* [PLAT-4498] Log an error and skip placement regions not in cluster
* [PLAT-4586] Correctly clean up yb_univ_health_status metric on universe pause/removal/configuration changes
* [PLAT-4602] Add scroll bar in case health check output does not fit
* [PLAT-4650] [PLAT-4658] Rotating CA through UI results in loss of GFlags and sets unexpected flags
* [PLAT-4657] Add missing metrics to priority regex, few metric dashboard fixes
* [PLAT-4694] [PLAT-4891] Mask password field on replicated settings UI
* [PLAT-4696] Temporary Fix for IAM backups deletion and validation
* [PLAT-4810] Enable refresh button on live query tab
* [PLAT-4847] Show cost appropriately when pricing is unknown for a running Universe
* [PLAT-4906] Update LDAP DN for search and bind only if not empty
* [PLAT-4936] Restore Failing with ssh2_enabled

#### Database

* [[12587](https://github.com/yugabyte/yugabyte-db/issues/12587)] [YSQL] Add yb_make_next_ddl_statement_nonbreaking
* [[12613](https://github.com/yugabyte/yugabyte-db/issues/12613)] [CDCSDK] setCheckpoint fail when number of TServers are more than tablet split count
* [[12627](https://github.com/yugabyte/yugabyte-db/issues/12627)] [DocDB] Fix collecting table metrics by metrics snapshotter
* [[12636](https://github.com/yugabyte/yugabyte-db/issues/12636)] [DocDB] Reduce verbosity of GetNamespaceInfo log
* [[12738](https://github.com/yugabyte/yugabyte-db/issues/12738)] Add static libraries based on shared library dependencies during LTO
* [[12858](https://github.com/yugabyte/yugabyte-db/issues/12858)] [YSQL] Implement GC for Postgres backend
* [[12909](https://github.com/yugabyte/yugabyte-db/issues/12909)] [YCQL] [Backups] Support YCQL user defined types in backups
* [[12978](https://github.com/yugabyte/yugabyte-db/issues/12978)] [YSQL] Import Fix bogus casting in BlockIdGetBlockNumber()
* [[13022](https://github.com/yugabyte/yugabyte-db/issues/13022)] [DST] [PITR] Allow ability to restore to different points of time in the past when tablet splitting was ongoing
* [[13060](https://github.com/yugabyte/yugabyte-db/issues/13060)] [YCQL] Disallow IN clause combined with ORDER BY
* [[13116](https://github.com/yugabyte/yugabyte-db/issues/13116)] [DocDB] Changes the default for enable_multi_raft_heartbeat_batch gflag to false
* [[13127](https://github.com/yugabyte/yugabyte-db/issues/13127)] [DocDB] Add field to control waiting for parent deletion in IsTabletSplittingComplete.
* [[13180](https://github.com/yugabyte/yugabyte-db/issues/13180)] [CDCSDK] Fix for EnumCache not getting updated if new enum types are added to the same namespace
* [[13220](https://github.com/yugabyte/yugabyte-db/issues/13220)] [[12937](https://github.com/yugabyte/yugabyte-db/issues/12937)] [YSQL] Fix incorrect max memory calculation
* [[13222](https://github.com/yugabyte/yugabyte-db/issues/13222)] [YSQL] Ensure that the list of aborted sub-txns is not spuriously removed by asynchronous heartbeats
* [[13245](https://github.com/yugabyte/yugabyte-db/issues/13245)] [YSQL] Import Don't use_physical_tlist for an IOS with non-returnable columns.
* [[13280](https://github.com/yugabyte/yugabyte-db/issues/13280)] [DocDB] Fix behavior when outstanding_tablet_split_limit_per_tserver = 0.
* [[13294](https://github.com/yugabyte/yugabyte-db/issues/13294)] [DocDB] Restore some fields from tablet metadata after restoring a snapshot
* [[13341](https://github.com/yugabyte/yugabyte-db/issues/13341)] [DocDB] PITR could restore DB to state that contains records with garbage collected schema packing
* [[13361](https://github.com/yugabyte/yugabyte-db/issues/13361)] Fix backups for YSQL tables only present in DocDB

### Known issues

* N/A

## v2.14.0.0 - July 14, 2022 {#v2.14.0.0}

**Build:** `2.14.0.0-b94`

**Third-party licenses:** [YugabyteDB](https://downloads.yugabyte.com/releases/2.14.0.0/yugabytedb-2.14.0.0-b94-third-party-licenses.html), [YugabyteDB Anywhere](https://downloads.yugabyte.com/releases/2.14.0.0/yugabytedb-anywhere-2.14.0.0-b94-third-party-licenses.html)

### Downloads

<ul class="nav yb-pills">
  <li>
    <a href="https://downloads.yugabyte.com/releases/2.14.0.0/yugabyte-2.14.0.0-b94-darwin-x86_64.tar.gz">
        <i class="fa-brands fa-apple"></i><span>macOS</span>
    </a>
  </li>
  <li>
    <a href="https://downloads.yugabyte.com/releases/2.14.0.0/yugabyte-2.14.0.0-b94-linux-x86_64.tar.gz">
        <i class="fa-brands fa-linux"></i><span>Linux x86</span>
    </a>
  </li>
  <li>
    <a href="https://downloads.yugabyte.com/releases/2.14.0.0/yugabyte-2.14.0.0-b94-el8-aarch64.tar.gz">
        <i class="fa-brands fa-linux"></i><span>Linux ARM</span>
    </a>
  </li>
</ul>

### Docker

```sh
docker pull yugabytedb/yugabyte:2.14.0.0-b94
```

### New features

#### YugabyteDB Anywhere

* [PLAT-2653] [PLAT-4108] YugabyteDB Anywhere support for ARM and AWS/Graviton is now GA
* [PLAT-3709] Add under-replicated masters alert
* [PLAT-3725] Add k8s_parent.py entrypoint script, and use to start DB processes
* [PLAT-4085] Remove Backup V2 Feature Flag
* [PLAT-4140] Remove YB beta for NTP
* [PLAT-4143] Backport NTP Changes to 2.14
* [PLAT-4293] OIDC, including dual login, is now available
* [PLAT-4361] HashiCorp Certificates are now GA, and no longer beta

#### Database

* [[12737](https://github.com/yugabyte/yugabyte-db/issues/12737)] [YSQL] hide superuser connections under normal user
* [[13176](https://github.com/yugabyte/yugabyte-db/issues/13176)] [DocDB] Generate GFlags metadata XML at build time

### Improvements

#### YugabyteDB Anywhere

* [PLAT-2836] Removing dateutil requirement for health checks
* [PLAT-2934] Add user friendly formatting for lag metric
* [PLAT-2967] Add YSQL connection metrics to the platform metrics dashboard
* [PLAT-3194] Redact the default alerts email to prevent phishing attacks
* [PLAT-3749] Add Prometheus expression link to alert details
* [PLAT-3791] Ensure errors in ansible/python and background Java threads are propagated to the task and API error message correctly
* [PLAT-3819] Move health checks to the node + move custom node metrics collection to node health script
* [PLAT-3932] Enable Request ID logging for platform
* [PLAT-4015] Set up NTP for old providers
* [PLAT-4059] [Backup v2] Can we have client side check for "Minimum schedule duration is 1 hour"
* [PLAT-4079] Universe Creation UI Changes for NTP Enhancements
* [PLAT-4151] Update universe status classification logic
* [PLAT-4171] feat Display releases according to region architecture
* [PLAT-4219] feat Display supported releases by provider in upgrade software form
* [PLAT-4222] Fetching releases by provider endpoint
* [PLAT-4267] Update most used GFlags list
* [PLAT-4304] Enable support bundle for on-prem universes
* [PLAT-4357] [OIDC] remove banner that says platform restart required
* [PLAT-4364] Allow custom AMI image upgrade in addition to base image when yb.upgrade.vmImage is set

#### Database

* [[10186](https://github.com/yugabyte/yugabyte-db/issues/10186)] [xCluster] Locality aware mapping for tables with different tablet counts in xCluster
* [[12327](https://github.com/yugabyte/yugabyte-db/issues/12327)] [YSQL] Workaround for FK constraint violation in case of dynamic table split
* [[12548](https://github.com/yugabyte/yugabyte-db/issues/12548)] [YSQL] Make permission error strings more informative
* [[12710](https://github.com/yugabyte/yugabyte-db/issues/12710)] [CDCSDK] CDC Upgrade Path
* [[13146](https://github.com/yugabyte/yugabyte-db/issues/13146)] [CDCSDK] Add CDCSDK checkpoint check before removing transactions from CleanupAbortsTask

### Bugs

#### YugabyteDB Anywhere

* [PLAT-2077] Fix node count inconsistency
* [PLAT-3217] [UI] Default interval of rolling restart delay is not loaded for resize nodes
* [PLAT-3460] Fix under-replicated and leaderless tablet alerts
* [PLAT-3625] Filter target universes dropdown to contain only ready/good universes
* [PLAT-3791] Ensure errors in ansible/python and background Java threads are propagated to the task and API error message correctly
* [PLAT-3953] Fix backup-restore for universes with read replicas
* [PLAT-3982] update log line start pattern for filtering logs
* [PLAT-4029] Fix schedule response to display cron expression.
* [PLAT-4073] Hide Password field while adding users when OIDC is enabled
* [PLAT-4078] Allow the creation of providers with showSetupChrony false via the API
* [PLAT-4115] Install s3cmd correctly on CIS hardened image
* [PLAT-4117] "Use TimeSync" toggle does not disappear for new providers
* [PLAT-4146] [PLAT-4144] [UI] [Backup] We don't list YCQL keyspace if it has a same name as of its YSQL counter part.
* [PLAT-4147] Disable backup button when backup is disabled
* [PLAT-4148] [PLAT-4303] [xCluster] Current Lag is 0 even there is replication is in progress
* [PLAT-4154] Avoid multiple delete expired backup tasks
* [PLAT-4182] Fix health checks on Ubuntu
* [PLAT-4189] [xCluster] Get replication lag using table id
* [PLAT-4194] [HA] Disable version check by default
* [PLAT-4196]The Advanced Restore button is not visible if there are no backups in the universe.
* [PLAT-4201] [Backup]Automatically calculate parallelism for restore modal
* [PLAT-4214] Re-upload health check script to the node after VM image upgrade + upload it on each check to k8s pod.
* [PLAT-4221] Set highest possible value to max_tables_metrics_breakdowns to make sure all per-table metric values are returned if metric name matches regex
* [PLAT-4231] [PLAT-4314] Allow user to login with credentials even if SSO is enabled
* [PLAT-4234] Rollback old behaviour for resource metrics to show avg over time and nodes
* [PLAT-4256] Add default bridge network gateway to trusted proxies in case of replicated
* [PLAT-4266] Fetch runtime configurations with current universe scope in universe details page
* [PLAT-4289] Custom date range setting issue
* [PLAT-4329] Allow read-only user to read backups and schedules
* [PLAT-4331] [xCluster] Table's Current Lag is incorrect value
* [PLAT-4332] [OIDC] SuperAdmin role gets revoked when we log in as superAdmin when OIDC is enabled
* [PLAT-4351] Allow backup admin users to use new backup APIs
* [PLAT-4357] [OIDC] remove banner that says platform restart required
* [PLAT-4410] Fix software upgrade task progress
* [PLAT-4415] Fix health checks for arm builds
* [PLAT-4421] Change lag metrics label to "Unreachable" when metrics array is empty
* [PLAT-4428] Fix intermittent backup deletion failure in GCS
* [PLAT-4495] Fix CQL Live query /rpcz response processing for missing connection_details + IPv6 hostname
* [PLAT-4500] Fix ybp_universe_encryption_key_expiry_days metric to match Prometheus naming convention
* [PLAT-4528] [Backup/Restore] Create backup is failing with YCQL table and index
* [PLAT-4562] [xCluster] Lag value is overlapping on other text.
* [PLAT-4581] Restore is not happening if user uses the existing Keyspace/Database name.
* [UI] Backup/Restore - Delete modal shown under sidebar
* [UI] If a Universe does not have any tables ,the "backup now" button should be disabled
API for tablespaces creation is failing with Invalid Token
Fix issue with saving provided private key

#### Database

* [[8869](https://github.com/yugabyte/yugabyte-db/issues/8869)] [[12584](https://github.com/yugabyte/yugabyte-db/issues/12584)] [YSQL] fix TRUNCATE involving indexes + tablegroups
* [[9588](https://github.com/yugabyte/yugabyte-db/issues/9588)] [[10039](https://github.com/yugabyte/yugabyte-db/issues/10039)] [DST] Ignore intents from aborted sub-transactions of other transactions during conflict resolution
* [[10154](https://github.com/yugabyte/yugabyte-db/issues/10154)] [DocDB] fixed intensive intents cleanup rescheduling in case of concurrent compaction
* [[10333](https://github.com/yugabyte/yugabyte-db/issues/10333)] [DocDB] Use table's HasOutstandingSplits function for splitting + PITR.
* [[10333](https://github.com/yugabyte/yugabyte-db/issues/10333)] [DocDB] Wait for splitting to be done before backfilling.
* [[10360](https://github.com/yugabyte/yugabyte-db/issues/10360)] [DST] PITR - Disable Tablet Splitting during PITR restores
* [[10840](https://github.com/yugabyte/yugabyte-db/issues/10840)] [YSQL] Use column statistics to calculate selectivity to enable accurate row estimations while choosing query plans
* [[11030](https://github.com/yugabyte/yugabyte-db/issues/11030)] [xCluster] [TabletSplitting] Handle master failovers during ProcessSplitTabletResult
* [[11064](https://github.com/yugabyte/yugabyte-db/issues/11064)] [DocDB] Improve split performance by adding TServer flag to prioritize automatic compactions
* [[11132](https://github.com/yugabyte/yugabyte-db/issues/11132)] [DocDB] Add materialized view table type, store materialized view's PG table OID in memory, fix `REFRESH` failure handling.
* [[11343](https://github.com/yugabyte/yugabyte-db/issues/11343)] [YSQL] Avoid wait for RPC response on process termination
* [[11460](https://github.com/yugabyte/yugabyte-db/issues/11460)] [DocDB] Add per-tserver split limits
* [[11461](https://github.com/yugabyte/yugabyte-db/issues/11461)] [DocDB] Allow splitting for SST files that have only 1 block
* [[11617](https://github.com/yugabyte/yugabyte-db/issues/11617)] [YSQL] Prefer custom plans for prepared statements using partitioned tables if partition pruning is possible
* [[11641](https://github.com/yugabyte/yugabyte-db/issues/11641)] [DocDB] Make Follower reads work with Read Committed isolation.
* [[11642](https://github.com/yugabyte/yugabyte-db/issues/11642)] [DocDB] Fix transaction manager shutdown
* [[11715](https://github.com/yugabyte/yugabyte-db/issues/11715)] [YSQL] Fix bug in statement_timeout rollback
* [[11738](https://github.com/yugabyte/yugabyte-db/issues/11738)] [DST] PITR - Block concurrent DDLs during restoration
* [[11846](https://github.com/yugabyte/yugabyte-db/issues/11846)] [DocDB] Simple check to fail PITRs that would roll back a YSQL upgrade
* [[11849](https://github.com/yugabyte/yugabyte-db/issues/11849)] [YSQL] Explicitly indicate aggregate push down in EXPLAIN output
* [[11928](https://github.com/yugabyte/yugabyte-db/issues/11928)] [YSQL] Import Report progress of COPY commands
* [[12004](https://github.com/yugabyte/yugabyte-db/issues/12004)] [YSQL] Explicit locking statement doesn't create a transaction when using READ COMMITTED in YSQL that maps to REPEATABLE READ
* [[12077](https://github.com/yugabyte/yugabyte-db/issues/12077)] [YSQL] Add PG max memory stat to EXPLAIN output
* [[12207](https://github.com/yugabyte/yugabyte-db/issues/12207)] [YSQL] Expand yb_db_admin function permissions
* [[12258](https://github.com/yugabyte/yugabyte-db/issues/12258)] [YSQL] Keep ybctid consistent across all databases for shared insert
* [[12293](https://github.com/yugabyte/yugabyte-db/issues/12293)] [YSQL] Re-enable new copy command default
* [[12386](https://github.com/yugabyte/yugabyte-db/issues/12386)] [xCluster] Fix sanitizer errors in twodc_output_client.cc
* [[12460](https://github.com/yugabyte/yugabyte-db/issues/12460)] [YSQL] Populate idx_scan in pg_stat_user_indexes
* [[12476](https://github.com/yugabyte/yugabyte-db/issues/12476)] [xCluster] [TabletSplitting] Handle parent tablet deletion for xCluster related tablets
* [[12478](https://github.com/yugabyte/yugabyte-db/issues/12478)] [YSQL] Add support for copy options DISABLE_FK_CHECK
* [[12478](https://github.com/yugabyte/yugabyte-db/issues/12478)] [YSQL] Add support for REPLACE copy option
* [[12478](https://github.com/yugabyte/yugabyte-db/issues/12478)] [YSQL] Add support for skipping rows in copy
* [[12478](https://github.com/yugabyte/yugabyte-db/issues/12478)] [YSQL] Skip report error on skipped rows
* [[12482](https://github.com/yugabyte/yugabyte-db/issues/12482)] [DocDB] Adding tserver-side tablet split metrics and logging
* [[12483](https://github.com/yugabyte/yugabyte-db/issues/12483)] [YSQL] Allow `yb_extension` to create pg_trgm and PGAudit extensions.
* [[12483](https://github.com/yugabyte/yugabyte-db/issues/12483)] [YSQL] Allow yb_db_admin to run `REASSIGN OWNED BY`
* [[12484](https://github.com/yugabyte/yugabyte-db/issues/12484)] [[12487](https://github.com/yugabyte/yugabyte-db/issues/12487)] [DST] PITR - Disable PITR on tablegroups
* [[12496](https://github.com/yugabyte/yugabyte-db/issues/12496)] [YSQL] Fix `DROP MATVIEW` failure after snapshot schedule creation
* [[12508](https://github.com/yugabyte/yugabyte-db/issues/12508)] [DST] PITR - Disable drop tablespace on clusters with PITR Schedules
* [[12509](https://github.com/yugabyte/yugabyte-db/issues/12509)] [YSQL] Enable yb_fdw to use orafce extension
* [[12526](https://github.com/yugabyte/yugabyte-db/issues/12526)] [CDCSDK] Delete cdc_state table metadata on dropping a table
* [[12537](https://github.com/yugabyte/yugabyte-db/issues/12537)] [DocDB] Do not retry RPC on Incomplete error.
* [[12605](https://github.com/yugabyte/yugabyte-db/issues/12605)] [YSQL] Prevent non-superusers from reassigning objects owned by superusers.
* [[12611](https://github.com/yugabyte/yugabyte-db/issues/12611)] [YSQL] Enable yb_db_admin to set session authorization
* [[12616](https://github.com/yugabyte/yugabyte-db/issues/12616)] [DocDB] Change drive_fault metrics to use MetricEntity
* [[12624](https://github.com/yugabyte/yugabyte-db/issues/12624)] [YSQL] Set read time on YSQL side in case of non-txn writes (yb_disable_transactional_writes = 1)
* [[12625](https://github.com/yugabyte/yugabyte-db/issues/12625)] [YSQL] increase backfill client timeout to 1d
* [[12661](https://github.com/yugabyte/yugabyte-db/issues/12661)] [Geo] Put use of local transaction tables for YCQL behind GFlag
* [[12673](https://github.com/yugabyte/yugabyte-db/issues/12673)] [DST] PITR - Fix Segmentation fault on replaying snapshot op during tablet bootstrap
* [[12691](https://github.com/yugabyte/yugabyte-db/issues/12691)] [YSQL] Initialize disable_fk_check field
* [[12729](https://github.com/yugabyte/yugabyte-db/issues/12729)] [DocDB] Fix crash while calculating delete marker retention time
* [[12730](https://github.com/yugabyte/yugabyte-db/issues/12730)] [CDCSDK] Set OpId of APPLY Record in the RunningTransaction during tablet bootstrap
* [[12740](https://github.com/yugabyte/yugabyte-db/issues/12740)] [YSQL] Don't store index using per-tuple memory context for temp table
* [[12741](https://github.com/yugabyte/yugabyte-db/issues/12741)] [YSQL] Reset pg_hint_plan state after ExecutorEnd
* [[12744](https://github.com/yugabyte/yugabyte-db/issues/12744)] [CDCSDK] Enum support
* [[12753](https://github.com/yugabyte/yugabyte-db/issues/12753)] backport fix for GitHub issue #12619 into 2.14 branch.
* [[12762](https://github.com/yugabyte/yugabyte-db/issues/12762)] [YCQL] TServer FATAL when running Cassandra stress test
* [[12767](https://github.com/yugabyte/yugabyte-db/issues/12767)] [YSQL] Send list of aborted sub transactions to the status tablet during a savepoint rollback + 2 bug fixes
* [[12775](https://github.com/yugabyte/yugabyte-db/issues/12775)] [YSQL] Show transaction priority of the active transaction in current session
* [[12779](https://github.com/yugabyte/yugabyte-db/issues/12779)] [DocDB] Change enable_automatic_tablet_splitting to false by default.
* [[12783](https://github.com/yugabyte/yugabyte-db/issues/12783)] [YSQL] Set the default temp_file_limit to 1GB
* [[12784](https://github.com/yugabyte/yugabyte-db/issues/12784)] [YSQL] Hard kill all hung PG processes during shutdown
* [[12790](https://github.com/yugabyte/yugabyte-db/issues/12790)] [CDCSDK] Handles errors in enum UDT columns
* [[12799](https://github.com/yugabyte/yugabyte-db/issues/12799)] [YSQL] Import Make relation-enumerating operations be security-restricted operations.
* [[12801](https://github.com/yugabyte/yugabyte-db/issues/12801)] [DocDB] Change default value of automatic_compaction_extra_priority to 0.
* [[12804](https://github.com/yugabyte/yugabyte-db/issues/12804)] [YSQL] Fix read time used by PrecastRequestSender to read rows written by buffered operations
* [[12810](https://github.com/yugabyte/yugabyte-db/issues/12810)] [DocDB] Apply prioritize_tasks_by_disk gflag to entire group_no codepath in PriorityThreadPool
* [[12810](https://github.com/yugabyte/yugabyte-db/issues/12810)] [DocDB] Disable automatic_compaction_extra_priority when auto splits are disabled.
* [[12810](https://github.com/yugabyte/yugabyte-db/issues/12810)] [DocDB] Disable disk prioritization for compactions/flushes by default to improve performance
* [[12814](https://github.com/yugabyte/yugabyte-db/issues/12814)] [CDCSDK] Backfill primitive type in tablet metadata for UDTs on upgrade
* [[12821](https://github.com/yugabyte/yugabyte-db/issues/12821)] [YSQL] Add logic to support status column which indicates the status of the copy command
* [[12822](https://github.com/yugabyte/yugabyte-db/issues/12822)] Handle nullptr consensus round in transaction coordinator's replication handler
* [[12843](https://github.com/yugabyte/yugabyte-db/issues/12843)] [YSQL] Fix fclose bug when fopen does not succeed while changing oom_score_adj
* [[12845](https://github.com/yugabyte/yugabyte-db/issues/12845)] [YSQL] Deactivate TOAST compression for YB relation and change index tuple encoding
* [[12972](https://github.com/yugabyte/yugabyte-db/issues/12972)] [YSQL] Avoid erroring out on rolling back sub transactions of an expired transaction
* [[13006](https://github.com/yugabyte/yugabyte-db/issues/13006)] [xCluster] Fix removing table from alter_universe_replication blocking drop table
* [[13029](https://github.com/yugabyte/yugabyte-db/issues/13029)] [YSQL] Fix corner case of bare Param node pushdown
* [[13042](https://github.com/yugabyte/yugabyte-db/issues/13042)] [DocDB] fixed clearing pending config for aborted CONFIG_CHANGE_OP
* [[13048](https://github.com/yugabyte/yugabyte-db/issues/13048)] [DST] Flush all YSQL system tables metadata together during CREATE DATABASE
* [[13101](https://github.com/yugabyte/yugabyte-db/issues/13101)] [YSQL] Change default setting of flag that restarts postmaster when Postgres backend dies
* [[13138](https://github.com/yugabyte/yugabyte-db/issues/13138)] [YSQL] Upgrade failure to master build 88 and greater or to 2.15.0.1-b1
* [[13195](https://github.com/yugabyte/yugabyte-db/issues/13195)] [DocDB] Increased retryable_request_timeout_secs to 660 seconds
* [[13215](https://github.com/yugabyte/yugabyte-db/issues/13215)] [CDCSDK] Handling TServer crash for accessing uninitialised log object pointer for SetCDCCheckpoint API.
* [CDCSDK] [[13153](https://github.com/yugabyte/yugabyte-db/issues/13153)] wal_retention_secs Flag reset to 0 after Tablet Bootstrap, causing WAL GCed
* [CDCSDK] Add a retry in GetChangesForCDCSDK, where transaction's batch size is large
* [CDCSDK] Data inconsistency in CDC after restart of TServer
* [DocDB] Adds the task_ignore_disk_priority gflag to disable disk prioritization.
* [xCluster] Fix Replication for For Transactions Spanning Multiple Write Batches

### Known issues

* N/A<|MERGE_RESOLUTION|>--- conflicted
+++ resolved
@@ -2,14 +2,7 @@
 title: What's new in the v2.14 LTS release series
 headerTitle: What's new in the v2.14 LTS release series
 linkTitle: v2.14 series (LTS)
-<<<<<<< HEAD
-description: Enhancements, changes, and resolved issues in the v2.14 LTS release series recommended for production deployments.
-=======
-description: Enhancements, changes, and resolved issues in the YugabyteDB v2.14 LTS release series recommended for production database deployments.
-aliases:
-  - /preview/releases/release-notes/stable-release/
-  - /preview/releases/whats-new/stable-release/
->>>>>>> ca6bc635
+description: Enhancements, changes, and resolved issues in the YugabyteDB v2.14 LTS release series recommended for production deployments.
 menu:
   preview_releases:
     identifier: v2.14
