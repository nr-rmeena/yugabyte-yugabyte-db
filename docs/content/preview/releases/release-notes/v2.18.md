--- conflicted
+++ resolved
@@ -24,49 +24,29 @@
 
 For an RSS feed of all release series, point your feed reader to the [RSS feed for releases](../../index.xml).
 
-<<<<<<< HEAD
-## v2.18.4.0 - October 20, 2023 {#v2.18.4.0}
+## v2.18.4.0 - October 25, 2023 {#v2.18.4.0}
 
 **Build:** `2.18.4.0-b52`
 
 **Third-party licenses:** [YugabyteDB](https://downloads.yugabyte.com/releases/2.18.4.0/yugabytedb-2.18.4.0-b52-third-party-licenses.html), [YugabyteDB Anywhere](https://downloads.yugabyte.com/releases/2.18.4.0/yugabytedb-anywhere-2.18.4.0-b1-third-party-licenses.html)
-=======
-## v2.18.3.1 - October 19, 2023 {#v2.18.3.1}
-
-**Build:** `2.18.3.1-b1`
-
-**Third-party licenses:** [YugabyteDB](https://downloads.yugabyte.com/releases/2.18.3.1/yugabytedb-2.18.3.1-b1-third-party-licenses.html), [YugabyteDB Anywhere](https://downloads.yugabyte.com/releases/2.18.3.1/yugabytedb-anywhere-2.18.3.1-b1-third-party-licenses.html)
->>>>>>> 705fab22
 
 ### Downloads
 
 <ul class="nav yb-pills">
  <li>
-<<<<<<< HEAD
    <a href="https://downloads.yugabyte.com/releases/2.18.4.0/yugabyte-2.18.4.0-b52-darwin-x86_64.tar.gz">
-=======
-   <a href="https://downloads.yugabyte.com/releases/2.18.3.1/yugabyte-2.18.3.1-b1-darwin-x86_64.tar.gz">
->>>>>>> 705fab22
      <i class="fa-brands fa-apple"></i>
      <span>macOS</span>
    </a>
  </li>
  <li>
-<<<<<<< HEAD
    <a href="https://downloads.yugabyte.com/releases/2.18.4.0/yugabyte-2.18.4.0-b52-linux-x86_64.tar.gz">
-=======
-   <a href="https://downloads.yugabyte.com/releases/2.18.3.1/yugabyte-2.18.3.1-b1-linux-x86_64.tar.gz">
->>>>>>> 705fab22
      <i class="fa-brands fa-linux"></i>
      <span>Linux x86</span>
    </a>
  </li>
  <li>
-<<<<<<< HEAD
    <a href="https://downloads.yugabyte.com/releases/2.18.4.0/yugabyte-2.18.4.0-b52-el8-aarch64.tar.gz">
-=======
-   <a href="https://downloads.yugabyte.com/releases/2.18.3.1/yugabyte-2.18.3.1-b1-el8-aarch64.tar.gz">
->>>>>>> 705fab22
      <i class="fa-brands fa-linux"></i>
      <span>Linux ARM</span>
    </a>
@@ -76,7 +56,6 @@
 ### Docker
 
 ```sh
-<<<<<<< HEAD
 docker pull yugabytedb/yugabyte:2.18.4.0-b52
 ```
 
@@ -139,14 +118,47 @@
 * [[19428](https://github.com/yugabyte/yugabyte-db/issues/19428)] Return error to client if scan of cdc_state fails
 * [[19434](https://github.com/yugabyte/yugabyte-db/issues/19434)] [CDCSDK] Do not completely fail while fetching tablets if one table hits error
 * [[19440](https://github.com/yugabyte/yugabyte-db/issues/19440)] [DocDB] Fix bug where invalid filter key was passed to Iterator initialization in backwards scans
-=======
+
+### Downloads
+
+## v2.18.3.1 - October 19, 2023 {#v2.18.3.1}
+
+**Build:** `2.18.3.1-b1`
+
+**Third-party licenses:** [YugabyteDB](https://downloads.yugabyte.com/releases/2.18.3.1/yugabytedb-2.18.3.1-b1-third-party-licenses.html), [YugabyteDB Anywhere](https://downloads.yugabyte.com/releases/2.18.3.1/yugabytedb-anywhere-2.18.3.1-b1-third-party-licenses.html)
+
+### Downloads
+
+<ul class="nav yb-pills">
+ <li>
+   <a href="https://downloads.yugabyte.com/releases/2.18.3.1/yugabyte-2.18.3.1-b1-darwin-x86_64.tar.gz">
+     <i class="fa-brands fa-apple"></i>
+     <span>macOS</span>
+   </a>
+ </li>
+ <li>
+   <a href="https://downloads.yugabyte.com/releases/2.18.3.1/yugabyte-2.18.3.1-b1-linux-x86_64.tar.gz">
+     <i class="fa-brands fa-linux"></i>
+     <span>Linux x86</span>
+   </a>
+ </li>
+ <li>
+   <a href="https://downloads.yugabyte.com/releases/2.18.3.1/yugabyte-2.18.3.1-b1-el8-aarch64.tar.gz">
+     <i class="fa-brands fa-linux"></i>
+     <span>Linux ARM</span>
+   </a>
+ </li>
+</ul>
+
+### Docker
+
+```sh
 docker pull yugabytedb/yugabyte:2.18.3.1-b1
 ```
 
 ### Bug Fixes
 
 * [[19440](https://github.com/yugabyte/yugabyte-db/issues/19440)] [DocDB] Fix bug where invalid filter key was passed to Iterator initialization in backward scans
->>>>>>> 705fab22
 
 ## v2.18.3.0 - September 20, 2023 {#v2.18.3.0}
 
