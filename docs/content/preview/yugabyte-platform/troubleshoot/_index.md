--- conflicted
+++ resolved
@@ -55,7 +55,6 @@
     </a>
   </div>
 
-<<<<<<< HEAD
   <div class="col-12 col-md-6 col-lg-12 col-xl-6">
     <a class="section-link icon-offset" href="ldap-issues/">
       <div class="head">
@@ -68,7 +67,4 @@
     </a>
   </div>
 
-
-=======
->>>>>>> f0684dac
 </div>