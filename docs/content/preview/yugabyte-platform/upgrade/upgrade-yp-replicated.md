--- conflicted
+++ resolved
@@ -39,10 +39,6 @@
 
 - Navigate back to **Release History**, locate the release you need, and then click the corresponding **Install**.
 
-<<<<<<< HEAD
-If you have upgraded YugabyteDB Anywhere to version 2.12 or later and xCluster replication for your universe was set up via `yb-admin` instead of the UI, follow the instructions provided in [Synchronize replication after upgrade](../upgrade-yp-xcluster-ybadmin/).
-=======
 If you are performing an upgrade to YugabyteDB Anywhere version 2.14 or later, the process can take some time depending on the amount of data present in YugabyteDB Anywhere.
 
-If you have upgraded YugabyteDB Anywhere to version 2.12 or later and asynchronous replication for your universe was set up via `yb-admin` instead of the UI, follow the instructions provided in [Synchronize replication after upgrade](../upgrade-yp-xcluster-ybadmin/).
->>>>>>> 74d29136
+If you have upgraded YugabyteDB Anywhere to version 2.12 or later and asynchronous replication for your universe was set up via `yb-admin` instead of the UI, follow the instructions provided in [Synchronize replication after upgrade](../upgrade-yp-xcluster-ybadmin/).