--- conflicted
+++ resolved
@@ -10,8 +10,7 @@
     parent: yugabytedb-anywhere
     identifier: overview-yp
     weight: 10
-<<<<<<< HEAD
-type: homepage
+    type: homepage
 resourcesIntro: Quick Links
 resources:
   - title: What's new in YugabyteDB Anywhere
@@ -19,10 +18,6 @@
   - title: YugabyteDB Anywhere FAQ
     url: /preview/faq/yugabyte-platform/
 body_class: yb-page-style
-=======
-type: indexpage
-breadcrumbDisable: true
->>>>>>> 91d16393
 ---
 
 YugabyteDB Anywhere is best fit for mission-critical deployments, such as production or pre-production testing. The YugabyteDB Anywhere UI is used in a highly-available mode, allowing you to create and manage YugabyteDB universes, or clusters, on one or more regions across public cloud and private on-premises data centers.
@@ -33,7 +28,6 @@
 
 YugabyteDB Anywhere offers three levels of user accounts: Super Admin, Admin, and Read-only, with the latter having rather limited access to functionality. Unless otherwise specified, the YugabyteDB Anywhere documentation describes the functionality available to a Super Admin user.
 
-<<<<<<< HEAD
 <div class="row cloud-laptop">
   <div class="col-12 col-md-12 col-lg-6">
     <div class="border two-side">
@@ -44,16 +38,6 @@
         </div>
         <div class="body-content">Request a free 30-day trial of YugabyteDB Anywhere. No credit card required.</div>
         <a class="text-link" href="install-yugabyte-platform/" title="Learn more">Learn more</a>
-=======
-### Get started
-
-<div class="row">
-  <div class="col-12 col-md-6 col-lg-12 col-xl-6">
-    <a class="section-link icon-offset" href="install-yugabyte-platform/install/public-cloud/">
-      <div class="head">
-        <img class="icon" src="/images/section_icons/quick_start/install.png" aria-hidden="true" />
-        <div class="title">Install</div>
->>>>>>> 91d16393
       </div>
       <div class="image">
         <img class="icon" src="/images/homepage/yugabyte-in-cloud.png" title="Yugabyte cloud" aria-hidden="true">
@@ -214,9 +198,5 @@
       </div>
     </div>
   </div>
-<<<<<<< HEAD
 </div>
 
-=======
-</div>
->>>>>>> 91d16393
