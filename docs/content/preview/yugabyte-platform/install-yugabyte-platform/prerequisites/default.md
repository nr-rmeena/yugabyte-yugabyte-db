--- conflicted
+++ resolved
@@ -43,19 +43,17 @@
 
 </ul>
 
-<<<<<<< HEAD
+{{< note title="Replicated end of life" >}}
+
+YugabyteDB Anywhere will end support for Replicated installation at the end of 2024. You can migrate existing Replicated YugabyteDB Anywhere installations using YBA Installer. See [Migrate from Replicated](../../install-software/installer/#migrate-from-replicated).
+
+{{< /note >}}
+
 Installing using Replicated requires the following:
 
 - Ability to install and configure [docker-engine](https://docs.docker.com/engine/).
 - Ability to install and configure [Replicated](https://www.replicated.com/install-options/), which is a containerized application itself and needs to pull containers from its own [Replicated.com container registry](https://help.replicated.com/docs/native/getting-started/docker-registries/).
 - Ability to pull Yugabyte container images from the [Quay.io](https://quay.io/) container registry (this will be done by Replicated automatically).
-=======
-{{< note title="Replicated end of life" >}}
-
-YugabyteDB Anywhere will end support for Replicated installation at the end of 2024. You can migrate existing Replicated YugabyteDB Anywhere installations using YBA Installer. See [Migrate from Replicated](../../install-software/installer/#migrate-from-replicated).
-
-{{< /note >}}
->>>>>>> 5ac824ce
 
 ## Supported Linux distributions
 
