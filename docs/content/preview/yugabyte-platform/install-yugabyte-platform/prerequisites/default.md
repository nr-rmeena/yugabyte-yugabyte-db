--- conflicted
+++ resolved
@@ -46,11 +46,6 @@
 
 YugabyteDB Anywhere is supported on all Linux distributions that Replicated supports. This includes, but is not limited to the following:
 
-<<<<<<< HEAD
-- CentOS (default)
-- Ubuntu 18 and 20, via Replicated
-- Other [requirements for installation by Replicated](https://docs.replicated.com/enterprise/installing-general-requirements).
-=======
 - CentOS 7
 - Alma Linux 8
 - Alma Linux 9
@@ -58,34 +53,14 @@
 - Ubuntu 20
 - RedHat Enterprise Linux 7
 - RedHat Enterprise Linux 8
->>>>>>> a46ea0c5
 
 ## Hardware requirements
 
 A node running YugabyteDB Anywhere is expected to meet the following requirements:
 
-<<<<<<< HEAD
-- 4 cores (minimum) or 8 cores (recommended)
-- 8 GB RAM (minimum) or 10 GB RAM (recommended)
-- 100 GB SSD disk or more
-- x86-64 CPU architecture
-
-### Kubernetes-based installations
-
-A Kubernetes node is expected to meet the following requirements:
-
-- 5 cores (minimum) or 8 cores (recommended)
-
-- 15 GB RAM (minimum)
-
-- 250 GB SSD disk (minimum)
-
-- 64-bit CPU architecture
-=======
 - 4 cores
 - 8 GB memory
 - 200 GB disk space
->>>>>>> a46ea0c5
 
 ## Prepare the host
 
@@ -126,25 +101,4 @@
   - `22` – SSH
 - Ensuring that the attached disk storage (such as persistent EBS volumes on AWS) is 100 GB minimum.
 - Having YugabyteDB Anywhere airgapped install package. Contact Yugabyte Support for more information.
-- Signing the Yugabyte license agreement. Contact Yugabyte Support for more information.
-
-### Kubernetes-based installations
-
-The YugabyteDB Anywhere Helm chart has been tested using the following software versions:
-
-- Kubernetes 1.22
-- Helm 3.10
-
-Before installing YugabyteDB Anywhere, verify that you have the following:
-
-- A Kubernetes cluster with nodes configured according to the [hardware requirements](#kubernetes-based-installations).
-- A client environment with the kubectl and Helm command-line tools configured with a service account or user that has admin access to a  single namespace on the subject Kubernetes cluster.
-- A Kubernetes secret obtained from [Yugabyte](https://www.yugabyte.com/platform/#request-trial-form).
-
-In addition, ensure the following:
-
-- The host can pull container images from the [quay.io](https://quay.io/) container registry. If the host cannot do this, you need to prepare these images in your internal registry by following instructions provided in [Pull and push YugabyteDB Docker images to private container registry](../prepare-environment/kubernetes#pull-and-push-yugabytedb-docker-images-to-private-container-registry).
-- Core dumps are enabled and configured on the underlying Kubernetes node. For details, see [Specify ulimit and remember the location of core dumps](../prepare-environment/kubernetes#specify-ulimit-and-remember-the-location-of-core-dumps).
-- You have the kube-state-metrics add-on version 1.9 in your Kubernetes cluster. For more information, see [Install kube-state-metrics](../prepare-environment/kubernetes#install-kube-state-metrics).
-- A load balancer controller is available in your Kubernetes cluster.
-- A StorageClass is available with the SSD and `WaitForFirstConsumer` preferably set to `allowVolumeExpansion`. For more information, see [Configure storage class](../prepare-environment/kubernetes/#configure-storage-class).+- Signing the Yugabyte license agreement. Contact Yugabyte Support for more information.