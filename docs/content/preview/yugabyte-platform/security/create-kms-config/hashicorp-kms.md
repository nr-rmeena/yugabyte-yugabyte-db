--- conflicted
+++ resolved
@@ -21,29 +21,23 @@
     </a>
   </li>
   <li >
-<<<<<<< HEAD
     <a href="{{< relref "./google-kms.md" >}}" class="nav-link">
       <i class="icon-google" aria-hidden="true"></i>
       Google KMS
     </a>
   </li> 
-
-<li >
-=======
->>>>>>> 0f77a9fd
+  <li >
     <a href="{{< relref "./azure-kms.md" >}}" class="nav-link">
       <i class="icon-azure" aria-hidden="true"></i>
       &nbsp;&nbsp;Azure KMS
     </a>
   </li>  
-
-<li >
+  <li >
     <a href="{{< relref "./hashicorp-kms.md" >}}" class="nav-link active">
       <i class="icon-postgres" aria-hidden="true"></i>
       HashiCorp Vault
     </a>
   </li>
-
 </ul>
 
 Encryption at rest uses universe keys to encrypt and decrypt universe data keys. You can use the YugabyteDB Anywhere UI to create key management service (KMS) configurations for generating the required universe keys for one or more YugabyteDB universes. Encryption at rest in YugabyteDB Anywhere supports the use of [HashiCorp Vault](https://www.vaultproject.io/) as a KMS.
