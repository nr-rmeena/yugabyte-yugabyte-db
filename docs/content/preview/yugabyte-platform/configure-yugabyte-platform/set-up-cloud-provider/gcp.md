--- conflicted
+++ resolved
@@ -103,64 +103,24 @@
 - Startup scripts
 - On-host maintenance
 - Sole tenancy
-<<<<<<< HEAD
-- Confidential VM Service
-
-To create an instance template on Google Cloud console with your desired customizations, do the following:
-
-1. Follow the steps from the Google Cloud console to [create a new instance template](https://cloud.google.com/compute/docs/instance-templates/create-instance-templates).
-
-    Note that not all customizations will be honored when creating a universe on YB Anywhere with the instance template. The following list includes fields that can't be overridden by a GCP instance template:
-
-    - project
-    - zone
-    - Boot disk (Auto- delete, disk type, and disk image)
-    - IP forwarding
-    - instance type
-    - ssh keys
-    - Project wide SSH keys (always blocked)
-    - cloud NAT
-    - subnetwork
-    - volume (type, size, and source (always None))
-
-1. Ensure that the instance template is created under the right project and choose the correct network and subnetwork under **Advanced Options** > **Networking**.
-=======
 - Confidential VM service
 
 For instructions on creating an instance template on Google Cloud, refer to [Create a instance templates](https://cloud.google.com/compute/docs/instance-templates/create-instance-templates) in the Google documentation.
 
-When creating the template, ensure that you create the template under the right project and choose the correct network and sub-network under **Advanced Options** > **Networking**.
+When creating the template, ensure that you create the template under the right project and choose the correct network and subnetwork under **Advanced Options** > **Networking**.
 
 Note that not all template customizations are honored by YugabyteDB Anywhere when creating a universe using a provider with a template. The following properties can't be overridden by an instance template:
-
-<!-- | Field | Description |
-| :---- | :----|
-| project | |
-| zone | |
-| Boot disk (Auto- delete, disk type, and disk image) |
-| canIPForward |Instance property to enable IP forwarding on an existing VM |
-| instance type | |
-| ssh keys | |
-| block project wide ssh (always true) ||
-| cloud NAT ||
-| subnetwork ||
-| volume type ||
-| volume size ||
-| volume source (always None) || -->
 
 - Project
 - Zone
-- Boot disk (Auto-delete, disk type, and disk image)
-- canIPForward
+- Boot disk (Auto- delete, disk type, and disk image)
+- IP forwarding
 - Instance type
-- SSH keys
-- Block project-wide SSH (always true)
+- Ssh keys
+- Project wide SSH keys (always blocked)
 - Cloud NAT
 - Subnetwork
-- Volume type
-- Volume size
-- Volume source (always None)
->>>>>>> 74690265
+- Volume (type, size, and source (always None))
 
 ## Configure GCP
 
