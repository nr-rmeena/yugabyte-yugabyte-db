---
title: YugabyteDB JDBC driver
linkTitle: YugabyteDB JDBC driver
description: YugabyteDB JDBC driver for YSQL
aliases:
  - /preview/integrations/smart-driver/
menu:
  preview:
    identifier: jdbc-driver
    parent: integrations
    weight: 571
type: docs
---

[Yugabyte JDBC driver](https://github.com/yugabyte/pgjdbc) is a distributed JDBC driver for [YSQL](../../api/ysql/) built on the [PostgreSQL JDBC driver](https://github.com/pgjdbc/pgjdbc).
Although the upstream PostgreSQL JDBC driver works with YugabyteDB, the Yugabyte driver enhances YugabyteDB by eliminating the need for external load balancers.
The driver has the following features:

- It is **cluster-aware**, which eliminates the need for an external load balancer.

  The driver package includes a `YBClusterAwareDataSource` class that uses one initial contact point for the YugabyteDB cluster as a means of discovering all the nodes and, if required, refreshing the list of live endpoints with every new connection attempt. The refresh is triggered if stale information (older than 5 minutes) is discovered.

- It is **topology-aware**, which is essential for geographically-distributed applications.

  The driver uses servers that are part of a set of geo-locations specified by topology keys.

## Load balancing

The Yugabyte JDBC driver has the following load balancing features:

- Uniform load balancing

    In this mode, the driver makes the best effort to uniformly distribute the connections to each YugabyteDB server. For example, if a client application creates 100 connections to a YugabyteDB cluster consisting of 10 servers, then the driver creates 10 connections to each server. If the number of connections are not exactly divisible by the number of servers, then a few may have 1 less or 1 more connection than the others. This is the client view of the load, so the servers may not be well balanced if other client applications are not using the Yugabyte JDBC driver.

- Topology-aware load balancing

    Because YugabyteDB clusters can have servers in different regions and availability zones, the YugabyteDB JDBC driver is topology-aware. This means it can be configured to create connections only on servers that are in specific regions and zones. This is beneficial for client applications that need to connect to the geographically nearest regions and availability zone for lower latency; the driver tries to uniformly load only those servers that belong to the specified regions and zone.

The Yugabyte JDBC driver can be configured with popular pooling solutions such as Hikari and Tomcat. Different pools can be configured with different load balancing policies if required. For example, an application can configure one pool with topology awareness for one region and its availability zones, and configure another pool to talk to a completely different region.

## Getting the driver

You have a choice of obtaining the driver from Maven or creating it yourself.

### Obtain the driver from Maven

To get the driver and HikariPool from Maven, add the following lines to your Maven project:

```xml
<dependency>
  <groupId>com.yugabyte</groupId>
  <artifactId>jdbc-yugabytedb</artifactId>
  <version>42.3.0</version>
</dependency>

<!-- https://mvnrepository.com/artifact/com.zaxxer/HikariCP -->
<dependency>
  <groupId>com.zaxxer</groupId>
  <artifactId>HikariCP</artifactId>
  <version>4.0.3</version>
</dependency>
```

### Build the driver

To build the driver locally, follow this procedure:

1. For the build environment, [gpgsuite](https://gpgtools.org/) needs to be present on the machine where the build is performed. Install GPG and create a key.

2. Clone the following repository:

   ```sh
   git clone https://github.com/yugabyte/pgjdbc.git && cd pgjdbc
   ```

3. Checkout the `yugabyte` branch.

   ```sh
   git checkout yugabyte
   ```

4. Build and install into your local Maven folder.

   ```sh
   ./gradlew publishToMavenLocal -x test -x checkstyleMain
   ```

5. Add the following lines to your Maven project:

   ```xml
   <dependency>
     <groupId>com.yugabyte</groupId>
     <artifactId>jdbc-yugabytedb</artifactId>
     <version>42.3.0</version>
   </dependency>
   ```

{{< note title="Note">}}

The driver requires YugabyteDB version 2.7.2.0 or higher, and Java 8 or above.

{{< /note >}}

### Load balancing connection properties

The following connection properties need to be added to enable load balancing:

- load-balance - enable cluster-aware load balancing by setting this property to `true`; disabled by default.
- topology-keys - provide comma-separated geo-location values to enable topology-aware load balancing. Geo-locations can be provided as `cloud.region.zone`.

## Use the driver

The YugabyteDB JDBC driver’s driver class is `com.yugabyte.Driver`.

To use the driver, do the following:

- Pass new connection properties for load balancing in the connection URL or properties pool.

  To enable uniform load balancing across all servers, you set the `load-balance` property to `true` in the URL, as per the following example:

  ```java
  String yburl = "jdbc:yugabytedb://127.0.0.1:5433/yugabyte?user=yugabyte&password=yugabyte&load-balance=true";
  DriverManager.getConnection(yburl);
  ```

  To specify topology keys, you set the `topology-keys` property to comma separated values, as per the following example:

  ```java
  String yburl = "jdbc:yugabytedb://127.0.0.1:5433/yugabyte?user=yugabyte&password=yugabyte&load-balance=true&topology-keys=cloud1.region1.zone1,cloud1.region1.zone2";
  DriverManager.getConnection(yburl);
  ```

- Configure `YBClusterAwareDataSource` for uniform load balancing and then use it to create a connection, as per the following example:

  ```java
  String jdbcUrl = "jdbc:yugabytedb://127.0.0.1:5433/yugabyte";
  YBClusterAwareDataSource ds = new YBClusterAwareDataSource();
  ds.setUrl(jdbcUrl);
  // Set topology keys to enable topology-aware distribution
  ds.setTopologyKeys("cloud1.region1.zone1,cloud1.region2.zone2");
  // Provide more end points to prevent first connection failure
  // if an initial contact point is not available
  ds.setAdditionalEndpoints("127.0.0.2:5433,127.0.0.3:5433");

  Connection conn = ds.getConnection();
  ```

- Configure `YBClusterAwareDataSource` with a pooling solution such as Hikari and then use it to create a connection, as per the following example:

  ```java
  Properties poolProperties = new Properties();
  poolProperties.setProperty("dataSourceClassName", "com.yugabyte.ysql.YBClusterAwareDataSource");
  poolProperties.setProperty("maximumPoolSize", 10);
  poolProperties.setProperty("dataSource.serverName", "127.0.0.1");
  poolProperties.setProperty("dataSource.portNumber", "5433");
  poolProperties.setProperty("dataSource.databaseName", "yugabyte");
  poolProperties.setProperty("dataSource.user", "yugabyte");
  poolProperties.setProperty("dataSource.password", "yugabyte");
  // If you want to provide additional end points
  String additionalEndpoints = "127.0.0.2:5433,127.0.0.3:5433,127.0.0.4:5433,127.0.0.5:5433";
  poolProperties.setProperty("dataSource.additionalEndpoints", additionalEndpoints);
  // If you want to load balance between specific geo locations using topology keys
  String geoLocations = "cloud1.region1.zone1,cloud1.region2.zone2";
  poolProperties.setProperty("dataSource.topologyKeys", geoLocations);

  poolProperties.setProperty("poolName", name);

  HikariConfig config = new HikariConfig(poolProperties);
  config.validate();
  HikariDataSource ds = new HikariDataSource(config);

  Connection conn = ds.getConnection();
  ```

## Try it out

This tutorial shows how to use the Yugabyte JDBC Driver with YugabyteDB. You start by creating a three-node cluster with a replication factor of 3. This tutorial uses the [yb-ctl](../../admin/yb-ctl/#root) utility.
Next, you use [yb-sample-apps](https://github.com/yugabyte/yb-sample-apps/tree/master) to demonstrate the driver's load balancing features and create a Maven project to learn how to use the driver in an application.

{{< note title="Note">}}
The driver requires YugabyteDB version 2.7.2.0 or higher, and Java 8 or above.
{{< /note>}}

### Install YugabyteDB and create a local Cluster

Create a universe with a 3-node RF-3 cluster with some fictitious geo-locations assigned. The placement values used are just tokens and have nothing to do with actual AWS cloud regions and zones.

```sh
$ cd <path-to-yugabytedb-installation>

./bin/yb-ctl create --rf 3 --placement_info "aws.us-west.us-west-2a,aws.us-west.us-west-2a,aws.us-west.us-west-2b"
```

### Check Uniform load balancing using yb-sample-apps

- Download the yb-sample-apps JAR file.

  ```sh
  wget https://github.com/yugabyte/yb-sample-apps/releases/download/v1.4.0/yb-sample-apps.jar
  ```

- Run the SqlInserts workload application, which creates multiple threads that perform read and write operations on a sample table created by the app. Uniform load balancing is enabled by default in all Sql* workloads of the yb-sample-apps, including SqlInserts.

  ```sh
  java -jar yb-sample-apps.jar  \
       --workload SqlInserts \
       --num_threads_read 15 --num_threads_write 15 \
       --nodes 127.0.0.1:5433,127.0.0.2:5433,127.0.0.3:5433
  ```

The application creates 30 connections, 1 for each reader and writer threads. To verify the behavior, wait for the app to create connections and then visit `http://<host>:13000/rpcz` from your browser for each node to see that the connections are equally distributed among the nodes.
This URL presents a list of connections where each element of the list has some information about the connection as shown in the following screenshot. You can count the number of connections from that list, or simply search for the occurrence count of the `host` keyword on that webpage. Each node should have 10 connections.

![Load balancing with host connections](/images/develop/ecosystem-integrations/jdbc-load-balancing.png)

### Check Topology-aware load balancing using yb-sample-apps

For topology-aware load balancing, run the SqlInserts workload application with the `topology-keys1` property set to `aws.us-west.us-west-2a`; only two nodes will be used in this case.

  ```sh
  java -jar yb-sample-apps.jar \
        --workload SqlInserts \
        --nodes 127.0.0.1:5433,127.0.0.2:5433,127.0.0.3:5433 \
        --num_threads_read 15 --num_threads_write 15 \
        --topology_keys aws.us-west.us-west-2a
  ```

To verify the behavior, wait for the app to create connections and then navigate to `http://<host>:13000/rpcz`. The first two nodes should have 15 connections each, and the third node should have zero connections.

## Clean up

When you're done experimenting, run the following command to destroy the local cluster:

```sh
./bin/yb-ctl destroy
```

## Other examples

To access sample applications that use the Yugabyte JDBC driver, visit [YugabyteDB JDBC driver](https://github.com/yugabyte/pgjdbc).

To use the samples, complete the following steps:

<<<<<<< HEAD
- Install YugabyteDB by following instructions provided in [Quick Start Guide](/preview/quick-start/#install-yugabytedb).
=======
- Install YugabyteDB by following instructions provided in [Quick Start](../../quick-start/).
>>>>>>> 4648af63

- Build the examples by running `mvn package`.

- Run the `run.sh` script, as per the following guideline:

  ```sh
  ./run.sh [-v] [-i] -D -<path_to_yugabyte_installation>
  ```

  In the preceding command, replace:

  - *[-v] [-i]* with `-v` if you want to run the script in `VERBOSE` mode.

  - *[-v] [-i]* with `-i` if you want to run the script in `INTERACTIVE` mode.

  - *[-v] [-i]* with `-v -i` if you want to run the script in both `VERBOSE` and `INTERACTIVE` mode at the same time.

  - *<path_to_yugabyte_installation>* with the path to the directory where you installed YugabyteDB.

  The following is an example of a shell command that runs the script:

  ```sh
  ./run.sh -v -i -D ~/yugabyte-2.7.2.0/
  ```

  {{< note title="Note">}}
The driver requires YugabyteDB version 2.7.2.0 or higher.
  {{< /note>}}

  The `run` script starts a YugabyteDB cluster, demonstrates load balancing through Java applications, and then destroys the cluster.

  When started, the script displays a menu with two options: `UniformLoadBalance` and `TopologyAwareLoadBalance`. Choose one of these options to run the corresponding script with its Java application in the background.

## Further Reading

To learn more about the driver, you can read the [architecture documentation](https://github.com/yugabyte/yugabyte-db/blob/master/architecture/design/smart-driver.md).<|MERGE_RESOLUTION|>--- conflicted
+++ resolved
@@ -12,7 +12,7 @@
 type: docs
 ---
 
-[Yugabyte JDBC driver](https://github.com/yugabyte/pgjdbc) is a distributed JDBC driver for [YSQL](../../api/ysql/) built on the [PostgreSQL JDBC driver](https://github.com/pgjdbc/pgjdbc).
+The [YugabyteDB JDBC driver](https://github.com/yugabyte/pgjdbc) is a distributed JDBC driver for [YSQL](../../api/ysql/) built on the [PostgreSQL JDBC driver](https://github.com/pgjdbc/pgjdbc).
 Although the upstream PostgreSQL JDBC driver works with YugabyteDB, the Yugabyte driver enhances YugabyteDB by eliminating the need for external load balancers.
 The driver has the following features:
 
@@ -177,9 +177,9 @@
 This tutorial shows how to use the Yugabyte JDBC Driver with YugabyteDB. You start by creating a three-node cluster with a replication factor of 3. This tutorial uses the [yb-ctl](../../admin/yb-ctl/#root) utility.
 Next, you use [yb-sample-apps](https://github.com/yugabyte/yb-sample-apps/tree/master) to demonstrate the driver's load balancing features and create a Maven project to learn how to use the driver in an application.
 
-{{< note title="Note">}}
+{{< note title="Note" >}}
 The driver requires YugabyteDB version 2.7.2.0 or higher, and Java 8 or above.
-{{< /note>}}
+{{< /note >}}
 
 ### Install YugabyteDB and create a local Cluster
 
@@ -241,11 +241,7 @@
 
 To use the samples, complete the following steps:
 
-<<<<<<< HEAD
-- Install YugabyteDB by following instructions provided in [Quick Start Guide](/preview/quick-start/#install-yugabytedb).
-=======
-- Install YugabyteDB by following instructions provided in [Quick Start](../../quick-start/).
->>>>>>> 4648af63
+- Install YugabyteDB by following the instructions in [Quick Start](../../quick-start/).
 
 - Build the examples by running `mvn package`.
 
