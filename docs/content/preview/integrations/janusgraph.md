--- conflicted
+++ resolved
@@ -15,14 +15,10 @@
 
 ## 1. Start local cluster
 
-<<<<<<< HEAD
-Start a cluster on your [local computer](../../quick-start/#install-yugabytedb). Check that you are able to connect to YugabyteDB using `ycqlsh` by executing the following:
-=======
 Start a cluster on your [local computer](../../quick-start/). Check that you are able to connect to YugabyteDB using `ycqlsh` by executing the following:
->>>>>>> 4648af63
-
-```sh
-$ ycqlsh
+
+```sh
+$ bin/ycqlsh
 ```
 
 ```output
@@ -106,7 +102,7 @@
 ==>null
 ```
 
-```sql
+```sh
 gremlin> g = graph.traversal()
 ```
 
@@ -150,7 +146,7 @@
 ==>v[4120]
 ```
 
-```sql
+```sh
 // Who were the parents of Hercules?
 gremlin> g.V(hercules).out('father', 'mother').values('name')
 ```
@@ -160,7 +156,7 @@
 ==>alcmene
 ```
 
-```sql
+```sh
 // Were the parents of Hercules gods or humans?
 gremlin> g.V(hercules).out('father', 'mother').label()
 ```
@@ -170,7 +166,7 @@
 ==>human
 ```
 
-```sql
+```sh
 // Who did Hercules battle?
 gremlin> g.V(hercules).out('battled').valueMap()
 ```
@@ -181,7 +177,7 @@
 ==>[name:[cerberus]]
 ```
 
-```sql
+```sh
 // Who did Hercules battle after time 1?
 gremlin> g.V(hercules).outE('battled').has('time', gt(1)).inV().values('name')
 ```
@@ -195,7 +191,7 @@
 
 - Who are Pluto's cohabitants?
 
-```sql
+```sh
 gremlin> pluto = g.V().has('name', 'pluto').next()
 ```
 
@@ -203,8 +199,8 @@
 ==>v[8416]
 ```
 
-```sql
-// who are pluto's cohabitants?
+```sh
+// who lives with Pluto?
 gremlin> g.V(pluto).out('lives').in('lives').values('name')
 ```
 
@@ -213,8 +209,8 @@
 ==>cerberus
 ```
 
-```sql
-// pluto can't be his own cohabitant
+```sh
+// Pluto cannot live with himself
 gremlin> g.V(pluto).out('lives').in('lives').where(is(neq(pluto))).values('name')
 ```
 
@@ -222,7 +218,7 @@
 ==>cerberus
 ```
 
-```sql
+```sh
 gremlin> g.V(pluto).as('x').out('lives').in('lives').where(neq('x')).values('name')
 ```
 
@@ -230,10 +226,10 @@
 ==>cerberus
 ```
 
-- Queries about Pluto’s Brothers.
-
-```sql
-// where do pluto's brothers live?
+- Queries about Pluto's Brothers.
+
+```sh
+// where do his brothers live?
 gremlin> g.V(pluto).out('brother').out('lives').values('name')
 ```
 
@@ -242,7 +238,7 @@
 ==>sky
 ```
 
-```sql
+```sh
 // which brother lives in which place?
 gremlin> g.V(pluto).out('brother').as('god').out('lives').as('place').select('god', 'place')
 ```
@@ -252,7 +248,7 @@
 ==>[god:v[8240],place:v[4144]]
 ```
 
-```sql
+```sh
 // what is the name of the brother and the name of the place?
 gremlin> g.V(pluto).out('brother').as('god').out('lives').as('place').select('god', 'place').by('name')
 ```
@@ -266,7 +262,7 @@
 
 Geo-spatial indexes - events that have happened within 50 kilometers of Athens (latitude:37.97 and long:23.72).
 
-```sql
+```sh
 // Show all events that happened within 50 kilometers of Athens (latitude:37.97 and long:23.72).
 gremlin> g.E().has('place', geoWithin(Geoshape.circle(37.97, 23.72, 50)))
 ```
@@ -276,7 +272,7 @@
 ==>e[3yb-36g-7x1-9io][4120-battled->12336]
 ```
 
-```sql
+```sh
 // For these events that happened within 50 kilometers of Athens, show who battled whom.
 gremlin> g.E().has('place', geoWithin(Geoshape.circle(37.97, 23.72, 50))).as('source').inV().as('god2').select('source').outV().as('god1').select('god1', 'god2').by('name')
 ```
