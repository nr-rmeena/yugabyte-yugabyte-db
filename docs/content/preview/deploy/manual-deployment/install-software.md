---
title: Install YugabyteDB software
headerTitle: Install software
linkTitle: 2. Install software
description: Download and install YugabyteDB software to each node
menu:
  preview:
    identifier: deploy-manual-deployment-install-software
    parent: deploy-manual-deployment
    weight: 612
type: docs
---

Install YugabyteDB on each of the nodes using the steps shown below.

## Download

<<<<<<< HEAD
Download the YugabyteDB binary package as described in the [Quick Start section](../../../quick-start/#install-yugabytedb).
=======
Download the YugabyteDB binary package as described in the [Quick Start](../../../quick-start/).
>>>>>>> 4648af63

Copy the YugabyteDB package into each instance and then run the following commands.

```sh
$ tar xvfz yugabyte-<version>-<os>.tar.gz && cd yugabyte-<version>/
```

## Configure

- Run the **post_install.sh** script to make some final updates to the installed software.

```sh
$ ./bin/post_install.sh
```<|MERGE_RESOLUTION|>--- conflicted
+++ resolved
@@ -15,11 +15,7 @@
 
 ## Download
 
-<<<<<<< HEAD
-Download the YugabyteDB binary package as described in the [Quick Start section](../../../quick-start/#install-yugabytedb).
-=======
 Download the YugabyteDB binary package as described in the [Quick Start](../../../quick-start/).
->>>>>>> 4648af63
 
 Copy the YugabyteDB package into each instance and then run the following commands.
 
