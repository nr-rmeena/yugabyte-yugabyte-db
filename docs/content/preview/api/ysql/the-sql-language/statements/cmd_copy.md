---
title: COPY statement [YSQL]
headerTitle: COPY
linkTitle: COPY
description: Transfer data between tables and files with the COPY, COPY TO, and COPY FROM statements.
menu:
  preview:
    identifier: cmd_copy
    parent: statements
aliases:
  - /preview/api/ysql/commands/cmd_copy/
isTocNested: true
showAsideToc: true
---

## Synopsis

Use the `COPY` statement to transfer data between tables and files. `COPY TO` copies from tables to files. `COPY FROM` copies from files to tables. `COPY` outputs the number of rows that were copied.

## Syntax

<ul class="nav nav-tabs nav-tabs-yb">
  <li >
    <a href="#grammar" class="nav-link active" id="grammar-tab" data-toggle="tab" role="tab" aria-controls="grammar" aria-selected="true">
      <i class="fas fa-file-alt" aria-hidden="true"></i>
      Grammar
    </a>
  </li>
  <li>
    <a href="#diagram" class="nav-link" id="diagram-tab" data-toggle="tab" role="tab" aria-controls="diagram" aria-selected="false">
      <i class="fas fa-project-diagram" aria-hidden="true"></i>
      Diagram
    </a>
  </li>
</ul>

<div class="tab-content">
  <div id="grammar" class="tab-pane fade show active" role="tabpanel" aria-labelledby="grammar-tab">
    {{% includeMarkdown "../../syntax_resources/the-sql-language/statements/copy_from,copy_to,copy_option.grammar.md" /%}}
  </div>
  <div id="diagram" class="tab-pane fade" role="tabpanel" aria-labelledby="diagram-tab">
    {{% includeMarkdown "../../syntax_resources/the-sql-language/statements/copy_from,copy_to,copy_option.diagram.md" /%}}
  </div>
</div>

## Semantics

### *table_name*

Specify the table, optionally schema-qualified, to be copied.

### *column_name*

Specify the list of columns to be copied. If not specified, then all columns of the table will be copied.

### *query*

Specify a `SELECT`, `VALUES`, `INSERT`, `UPDATE`, or `DELETE` statement whose results are to be copied. For `INSERT`, `UPDATE`, and `DELETE` statements, a RETURNING clause must be provided.

### *filename*

Specify the path of the file to be copied. An input file name can be an absolute or relative path, but an output file name must be an absolute path. Critically, the file must be located _server-side_ on the local filesystem of the YB-TServer that you connect to.

To work with files that reside on the client, nominate `stdin` as the argument for `FROM` or `stdout` as the argument for `TO`.

Alternatively, you can use the `\copy` metacommand in [`ysqlsh`](../../../../../admin/ysqlsh#copy-table-column-list-query-from-to-filename-program-command-stdin-stdout-pstdin-pstdout-with-option).

### *stdin* and *stdout*

Critically, these input and output channels are defined _client-side_ in the environment of the client where you run  [`ysqlsh`](../../../../../admin/ysqlsh#copy-table-column-list-query-from-to-filename-program-command-stdin-stdout-pstdin-pstdout-with-option) or your preferred programming language. These options request that the data transmission goes via the connection between the client and the server.

If you execute the `COPY TO` or `COPY FROM` statements  from a client program written in a language like Python, then you cannot use ysqlsh features. Rather, you must rely on your chosen language's features to connect `stdin` and `stdout` to the file that you nominate.

However, if  you execute `COPY FROM` using  [`ysqlsh`](../../../../../admin/ysqlsh#copy-table-column-list-query-from-to-filename-program-command-stdin-stdout-pstdin-pstdout-with-option), you have the further option of including the `COPY` invocation at the start of the file that you start as a `.sql` script. Create a test table thus:

```plpgsql
drop table if exists t cascade;
create table t(c1 text primary key, c2 text, c3 text);
```

And prepare `t.sql` thus:

```
copy t(c1, c2, c3) from stdin with (format 'csv', header true);
c1,c2,c3
dog,cat,frog
\.
```

Notice the `\.` terminator. You can simply execute `\i t.sql` at the  [`ysqlsh`](../../../../../admin/ysqlsh#copy-table-column-list-query-from-to-filename-program-command-stdin-stdout-pstdin-pstdout-with-option) prompt to copy in the data.

{{< note title="Some client-side languages have a dedicated exposure of COPY" >}}

For example, the _"psycopg2"_ PostgreSQL driver for Python (and of course this works for YugabyteDB) has dedicated cursor methods for `COPY`.  See <a href="https://www.psycopg.org/docs/usage.html#using-copy-to-and-copy-from" target="_blank">Using COPY TO and COPY FROM <i class="fas fa-external-link-alt"></i></a>

{{< /note >}}

## Examples

The examples below assume a table like this:

```plpgsql
yugabyte=# CREATE TABLE users(id BIGSERIAL PRIMARY KEY, name TEXT);
yugabyte=# INSERT INTO users(name) VALUES ('John Doe'), ('Jane Doe'), ('Dorian Gray');
yugabyte=# SELECT * FROM users;
 id |    name
----+-------------
  3 | Dorian Gray
  2 | Jane Doe
  1 | John Doe
(3 rows)
```

### Export an entire table

Copy the entire table to a CSV file using an absolute path, with column names in the header.

```plpgsql
yugabyte=# COPY users TO '/home/yuga/Desktop/users.txt.sql' DELIMITER ',' CSV HEADER;
```

### Export a partial table using the WHERE clause with column selection

In the following example, a `WHERE` clause is used to filter the rows and only the `name` column.


```plpgsql
yugabyte=# COPY (SELECT name FROM users where name='Dorian Gray') TO '/home/yuga/Desktop/users.txt.sql' DELIMITER
 ',' CSV HEADER;
```

### Import from CSV files

In the following example, the data exported in the previous examples are imported in the `users` table.

```plpgsql
yugabyte=# COPY users FROM '/home/yuga/Desktop/users.txt.sql' DELIMITER ',' CSV HEADER;
```


### Performance tips when importing a large table

When importing a very large table, Yugabyte recommends using many smaller transactions (rather than one large transaction).
This can be achieved natively by using the `ROWS_PER_TRANSACTION` option.

```plpgsql
yugabyte=# COPY large_table FROM '/home/yuga/Desktop/large_table.csv'
               WITH (FORMAT CSV, HEADER, ROWS_PER_TRANSACTION 1000);
```


- If the table does not exist, errors are raised.
- `COPY TO` can only be used with regular tables.
- `COPY FROM` can be used with tables, foreign tables, and views.

Additionally, the following copy options may be useful for speeding up copying, or allowing for faster recovery from a partial state:
* `DISABLE_FK_CHECK` will skip foreign key check when copying new rows to the table.
* `REPLACE`: if the primary / unique key of the new row conflicts with that of the existing row, the new row will replace the existing row in the table.
<<<<<<< HEAD
* `SKIP n`: skips the first `n` rows of the file. Require `n` to be nonnegative.
=======
* `SKIP n`: skips the first n rows of the file. Require `n` to be nonnegative.
>>>>>>> 06488db6
<|MERGE_RESOLUTION|>--- conflicted
+++ resolved
@@ -138,7 +138,7 @@
 ```
 
 
-### Performance tips when importing a large table
+### Performance tips for large tables
 
 When importing a very large table, Yugabyte recommends using many smaller transactions (rather than one large transaction).
 This can be achieved natively by using the `ROWS_PER_TRANSACTION` option.
@@ -153,11 +153,7 @@
 - `COPY TO` can only be used with regular tables.
 - `COPY FROM` can be used with tables, foreign tables, and views.
 
-Additionally, the following copy options may be useful for speeding up copying, or allowing for faster recovery from a partial state:
-* `DISABLE_FK_CHECK` will skip foreign key check when copying new rows to the table.
-* `REPLACE`: if the primary / unique key of the new row conflicts with that of the existing row, the new row will replace the existing row in the table.
-<<<<<<< HEAD
-* `SKIP n`: skips the first `n` rows of the file. Require `n` to be nonnegative.
-=======
-* `SKIP n`: skips the first n rows of the file. Require `n` to be nonnegative.
->>>>>>> 06488db6
+Additionally, the following copy options may help to speed up copying, or allow for faster recovery from a partial state:
+* `DISABLE_FK_CHECK` skips the foreign key check when copying new rows to the table.
+* `REPLACE` replaces the existing row in the table if the new row's primary/unique key conflicts with that of the existing row.
+* `SKIP n` skips the first `n` rows of the file. `n` must be a nonnegative integer.