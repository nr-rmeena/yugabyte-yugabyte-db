--- conflicted
+++ resolved
@@ -8,14 +8,8 @@
                            [ INCREMENT [ BY ] int_literal ] 
                            [ MINVALUE int_literal | NO MINVALUE ] 
                            [ MAXVALUE maxvalue | NO MAXVALUE ] 
-<<<<<<< HEAD
-                           [ START [ WITH ] start ] 
-                           [ RESTART [ [ WITH ] restart ] ] 
-                           [ CACHE cache ] [ [ NO ] CYCLE ] 
-=======
                            [ START [ WITH ] int_literal ] 
                            [ RESTART [ [ WITH ] int_literal ] ] 
                            [ CACHE cache ] 
->>>>>>> 7a55fc93
                            [ OWNED BY table_name.table_column | NONE ]
 ```