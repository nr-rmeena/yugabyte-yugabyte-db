<<<<<<< HEAD
```output.ebnf
create_index ::= CREATE [ UNIQUE ] INDEX [ NONCONCURRENTLY ]  
=======
```ebnf
create_index ::= CREATE [ UNIQUE ] INDEX 
                 [ CONCURRENTLY | NONCONCURRENTLY ]  
>>>>>>> fc0a3fbc
                 [ [ IF NOT EXISTS ] name ] ON [ ONLY ] table_name  
                 [ USING access_method_name ] ( index_elem [ , ... ] ) 
                  [ INCLUDE ( column_name [ , ... ] ) ]  
                 [ TABLESPACE tablespace_name ]  
                 [ WHERE boolean_expression ]

index_elem ::= { column_name | ( expression ) } 
               [ operator_class_name ] [ HASH | ASC | DESC ] 
               [ NULLS { FIRST | LAST } ]
```<|MERGE_RESOLUTION|>--- conflicted
+++ resolved
@@ -1,18 +1,12 @@
-<<<<<<< HEAD
 ```output.ebnf
-create_index ::= CREATE [ UNIQUE ] INDEX [ NONCONCURRENTLY ]  
-=======
-```ebnf
-create_index ::= CREATE [ UNIQUE ] INDEX 
-                 [ CONCURRENTLY | NONCONCURRENTLY ]  
->>>>>>> fc0a3fbc
-                 [ [ IF NOT EXISTS ] name ] ON [ ONLY ] table_name  
-                 [ USING access_method_name ] ( index_elem [ , ... ] ) 
-                  [ INCLUDE ( column_name [ , ... ] ) ]  
-                 [ TABLESPACE tablespace_name ]  
+create_index ::= CREATE [ UNIQUE ] INDEX [ NONCONCURRENTLY ]
+                 [ [ IF NOT EXISTS ] name ] ON [ ONLY ] table_name
+                 [ USING access_method_name ] ( index_elem [ , ... ] )
+                  [ INCLUDE ( column_name [ , ... ] ) ]
+                 [ TABLESPACE tablespace_name ]
                  [ WHERE boolean_expression ]
 
-index_elem ::= { column_name | ( expression ) } 
-               [ operator_class_name ] [ HASH | ASC | DESC ] 
+index_elem ::= { column_name | ( expression ) }
+               [ operator_class_name ] [ HASH | ASC | DESC ]
                [ NULLS { FIRST | LAST } ]
 ```