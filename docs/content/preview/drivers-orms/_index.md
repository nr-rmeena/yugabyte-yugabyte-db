--- conflicted
+++ resolved
@@ -27,17 +27,7 @@
 
 ## Supported libraries
 
-<<<<<<< HEAD
-| Driver/ORM | Support Level | Example apps |
-| :--------- | :------------ | :----------- |
-| [YugabyteDB JDBC Smart Driver](java/yugabyte-jdbc)  [Recommended] | Full | [CRUD Example](java/yugabyte-jdbc) |
-| [Postgres JDBC Driver](java/postgres-jdbc) | Full | [CRUD Example](java/postgres-jdbc)  |
-| [Hibernate](java/hibernate) | Full | [CRUD Example](java/hibernate/#step-1-add-the-hibernate-orm-dependency) |
-| [Ebean](java/ebean)| Full | [CRUD Example](java/ebean)|
-<!-- | MyBatis | Full |  | -->
-=======
 The following libraries are officially supported by YugabyteDB.
->>>>>>> 4209c3fe
 
 ### [Java](java/)
 
@@ -48,6 +38,7 @@
 | [Hibernate](java/hibernate) | ORM | Full | [CRUD](java/hibernate/#step-1-add-the-hibernate-orm-dependency) |
 | [Spring Data YugabyteDB](/preview/integrations/spring-framework/sdyb/) | Framework | Full | [CRUD](/preview/integrations/spring-framework/sdyb/#examples) |
 | Spring Data JPA | Framework | Full | [CRUD](/preview/quick-start/build-apps/java/ysql-spring-data/)|
+| [Ebean](java/ebean)| Full | [CRUD Example](java/ebean)|
 <!-- | Micronaut | Beta |  | -->
 <!-- | Quarkus | Beta |  | -->
 <!-- | MyBatis | Full |  | -->
