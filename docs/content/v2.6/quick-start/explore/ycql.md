---
title: Explore YCQL, the Yugabyte Cloud QL API
headerTitle: 3. Explore Yugabyte Cloud QL
linkTitle: 3. Explore distributed SQL APIs
description: Explore Yugabyte Cloud QL (YCQL), a semi-relational distributed SQL API
image: /images/section_icons/quick_start/explore_ycql.png
menu:
  v2.6:
    parent: quick-start
    name: 3. Explore distributed SQL
    identifier: explore-dsql-2-ycql
    weight: 130
type: docs
---

<ul class="nav nav-tabs-alt nav-tabs-yb">

  <li >
    <a href="../ysql/" class="nav-link">
      <i class="icon-postgres" aria-hidden="true"></i>
      YSQL
    </a>
  </li>

 <li >
    <a href="../ycql/" class="nav-link active">
      <i class="icon-cassandra" aria-hidden="true"></i>
      YCQL
    </a>
  </li>

</ul>

After [creating a local cluster](../../create-local-cluster/macos/), follow the instructions below to explore YugabyteDB's semi-relational [Yugabyte Cloud QL](../../../api/ycql/) API.

[**ycqlsh**](../../../admin/ycqlsh/) is the command line shell for interacting with the YCQL API. You will use ycqlsh for this tutorial.

## 1. Connect with ycqlsh

<ul class="nav nav-tabs nav-tabs-yb">
  <li >
    <a href="#macos" class="nav-link active" id="macos-tab" data-toggle="tab" role="tab" aria-controls="macos" aria-selected="true">
      <i class="fab fa-apple" aria-hidden="true"></i>
      macOS
    </a>
  </li>
  <li>
    <a href="#linux" class="nav-link" id="linux-tab" data-toggle="tab" role="tab" aria-controls="linux" aria-selected="false">
      <i class="fab fa-linux" aria-hidden="true"></i>
      Linux
    </a>
  </li>
  <li>
    <a href="#docker" class="nav-link" id="docker-tab" data-toggle="tab" role="tab" aria-controls="docker" aria-selected="false">
      <i class="fab fa-docker" aria-hidden="true"></i>
      Docker
    </a>
  </li>
  <li >
    <a href="#kubernetes" class="nav-link" id="kubernetes-tab" data-toggle="tab" role="tab" aria-controls="kubernetes" aria-selected="false">
      <i class="fas fa-cubes" aria-hidden="true"></i>
      Kubernetes
    </a>
  </li>
</ul>

<div class="tab-content">
  <div id="macos" class="tab-pane fade show active" role="tabpanel" aria-labelledby="macos-tab">
  {{% includeMarkdown "binary/explore-ycql.md" %}}
  </div>
  <div id="linux" class="tab-pane fade" role="tabpanel" aria-labelledby="linux-tab">
<<<<<<< HEAD
    {{% includeMarkdown "binary/explore-ycql.md" /%}}
=======
  {{% includeMarkdown "binary/explore-ycql.md" %}}
>>>>>>> 71554681
  </div>
  <div id="docker" class="tab-pane fade" role="tabpanel" aria-labelledby="docker-tab">
  {{% includeMarkdown "docker/explore-ycql.md" %}}
  </div>
  <div id="kubernetes" class="tab-pane fade" role="tabpanel" aria-labelledby="kubernetes-tab">
  {{% includeMarkdown "kubernetes/explore-ycql.md" %}}
  </div>
</div>

## 2. Create a table

Create a keyspace called 'myapp'.

```cql
ycqlsh> CREATE KEYSPACE myapp;
```

Create a table named `stock_market'`, which can store stock prices at various timestamps for different stock ticker symbols.

```cql
ycqlsh> CREATE TABLE myapp.stock_market (
  stock_symbol text,
  ts text,
  current_price float,
  PRIMARY KEY (stock_symbol, ts)
);
```

## 3. Insert data

Let us insert some data for a few stock symbols into our newly created 'stock_market' table. You can copy-paste these values directly into your ycqlsh shell.

```cql
ycqlsh> INSERT INTO myapp.stock_market (stock_symbol,ts,current_price) VALUES ('AAPL','2017-10-26 09:00:00',157.41);
INSERT INTO myapp.stock_market (stock_symbol,ts,current_price) VALUES ('AAPL','2017-10-26 10:00:00',157);
```

```cql
ycqlsh> INSERT INTO myapp.stock_market (stock_symbol,ts,current_price) VALUES ('FB','2017-10-26 09:00:00',170.63);
INSERT INTO myapp.stock_market (stock_symbol,ts,current_price) VALUES ('FB','2017-10-26 10:00:00',170.1);
```

```cql
ycqlsh> INSERT INTO myapp.stock_market (stock_symbol,ts,current_price) VALUES ('GOOG','2017-10-26 09:00:00',972.56);
INSERT INTO myapp.stock_market (stock_symbol,ts,current_price) VALUES ('GOOG','2017-10-26 10:00:00',971.91);
```

## 4. Query the table

Query all the values you have inserted into the database for the stock symbol 'AAPL' as follows.

```cql
ycqlsh> SELECT * FROM myapp.stock_market WHERE stock_symbol = 'AAPL';
```

```output
 stock_symbol | ts                  | current_price
--------------+---------------------+---------------
         AAPL | 2017-10-26 09:00:00 |        157.41
         AAPL | 2017-10-26 10:00:00 |           157

(2 rows)
```

Query all the values for `FB` and `GOOG` as follows.

```cql
ycqlsh> SELECT * FROM myapp.stock_market WHERE stock_symbol in ('FB', 'GOOG');
```

```output
 stock_symbol | ts                  | current_price
--------------+---------------------+---------------
           FB | 2017-10-26 09:00:00 |        170.63
           FB | 2017-10-26 10:00:00 |     170.10001
         GOOG | 2017-10-26 09:00:00 |        972.56
         GOOG | 2017-10-26 10:00:00 |     971.90997

(4 rows)
```

{{<tip title="Next step" >}}

[Build an application](../../build-apps/)

{{< /tip >}}<|MERGE_RESOLUTION|>--- conflicted
+++ resolved
@@ -69,11 +69,7 @@
   {{% includeMarkdown "binary/explore-ycql.md" %}}
   </div>
   <div id="linux" class="tab-pane fade" role="tabpanel" aria-labelledby="linux-tab">
-<<<<<<< HEAD
-    {{% includeMarkdown "binary/explore-ycql.md" /%}}
-=======
   {{% includeMarkdown "binary/explore-ycql.md" %}}
->>>>>>> 71554681
   </div>
   <div id="docker" class="tab-pane fade" role="tabpanel" aria-labelledby="docker-tab">
   {{% includeMarkdown "docker/explore-ycql.md" %}}
