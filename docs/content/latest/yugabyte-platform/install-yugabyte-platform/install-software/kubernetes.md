---
title: Install Yugabyte Platform software - Kubernetes
headerTitle: Install Yugabyte Platform software - Kubernetes
linkTitle: Install software
description: Install Yugabyte Platform software in your Kubernetes environment.
menu:
  latest:
    parent: install-yugabyte-platform
    identifier: install-software-2-kubernetes
    weight: 77
isTocNested: true
showAsideToc: true
---

<ul class="nav nav-tabs-alt nav-tabs-yb">

  <li >
    <a href="/latest/yugabyte-platform/install-yugabyte-platform/install-software/default" class="nav-link">
      <i class="fas fa-cloud"></i>
      Default
    </a>
  </li>

  <li>
    <a href="/latest/yugabyte-platform/install-yugabyte-platform/install-software/kubernetes" class="nav-link active">
      <i class="fas fa-cubes" aria-hidden="true"></i>
      Kubernetes
    </a>
  </li>

  <li >
    <a href="/latest/yugabyte-platform/install-yugabyte-platform/install-software/airgapped" class="nav-link">
      <i class="fas fa-unlink"></i>
      Airgapped
    </a>
  </li>

<li >
    <a href="/latest/yugabyte-platform/install-yugabyte-platform/install-software/openshift" class="nav-link">
      <i class="fas fa-cubes"></i> OpenShift </a>
  </li>
<<<<<<< HEAD

</ul>

## Prerequisites

Before you install Yugabyte Platform on a Kubernetes cluster, perform the following:

- Create a yugabyte-helm service account.
- Create a `kubeconfig` file for configuring access to the Kubernetes cluster.

### Create a yugabyte-helm service account

Run the following `kubectl` command to apply the YAML file:

```sh
kubectl apply -f https://raw.githubusercontent.com/YugaByte/charts/master/stable/yugabyte/yugabyte-rbac.yaml
```

The following output should appear:

```
serviceaccount "yugabyte-helm" created
clusterrolebinding "yugabyte-helm" created
```

## Create a `kubeconfig` File for a Kubernetes Cluster

You can create a `kubeconfig` file for a yugabyte-helm service account as follows:

1. Run the following `wget` command to get the Python script for generating the `kubeconfig` file:

    ```sh
    wget https://raw.githubusercontent.com/YugaByte/charts/master/stable/yugabyte/generate_kubeconfig.py
    ```

2. Run the following command to generate the `kubeconfig` file:
=======
>>>>>>> cf276719

</ul>

## Install Yugabyte Platform on a Kubernetes Cluster

You install Yugabyte Platform on a Kubernetes cluster as follows:

1. Create a namespace by executing the following `kubectl create namespace` command:

    ```sh
    kubectl create namespace yb-platform
    ```

2. Apply the Yugabyte Platform secret that you obtained from [Yugabyte](https://www.yugabyte.com/platform/#request-trial-form) by running the following `kubectl create` command:

    ```sh
    $ kubectl create -f yugabyte-k8s-secret.yml -n yb-platform
    ```

    Expect the following output notifying you that the secret was created:

    ```
    secret/yugabyte-k8s-pull-secret created
    ```

3. Run the following `helm repo add` command to clone the [YugabyteDB charts repository](https://charts.yugabyte.com/):

    ```sh
    $ helm repo add yugabytedb https://charts.yugabyte.com
    ```

    A message similar to the following should appear:

    ```
    "yugabytedb" has been added to your repositories
    ```

    To search for the available chart version, run this command:

    ```sh
    $ helm search repo yugabytedb/yugaware -l
    ```

    The latest Helm Chart version and App version will be displayed:

    ```
    NAME               	CHART VERSION	APP VERSION	DESRIPTION
    yugabytedb/yugabyte	2.3.3        	2.3.3.0	YugabyteDB is the high-performance distributed ..
    ```

4. Run the following `helm install` command to install Yugabyte Platform (`yugaware`) Helm chart:

    ```sh
    helm install yw-test yugabytedb/yugaware --version 2.3.3 -n yb-platform --wait
    ```

5. Optionally, set the TLS version for Nginx frontend by using `ssl_protocols` operational directive in the Helm installation, as follows:

    ```sh
    helm install yw-test yugabytedb/yugaware --version 2.3.3 -n yb-platform --wait --set tls.sslProtocols="TLSv1.2"
    ```

6. Use the following command to check the service:

    ```sh
    kubectl get svc -n yb-platform
    ```
    The following output should appear:

    ```
    NAME                  TYPE           CLUSTER-IP     EXTERNAL-IP    PORT(S)                       AGE
    yw-test-yugaware-ui   LoadBalancer   10.111.241.9   34.93.169.64   80:32006/TCP,9090:30691/TCP   2m12s
    ```

## Customization

1. To change CPU & memory resources:

  ```sh
  helm install yw-test yugabytedb/yugaware -n yb-platform \
    --set yugaware.resources.requests.cpu=2 \
    --set yugaware.resources.requests.memory=4Gi \
    --set yugaware.resources.limits.cpu=2 \
    --set yugaware.resources.limits.memory=4Gi
  ```

2. To disable the internet/public facing LB.

  Provide the annotations to YW service for disabling the Public facing LB. Every cloud has different annontations to disable the LB. Use the following docs links to know more.

  1. [GKE](https://cloud.google.com/kubernetes-engine/docs/how-to/internal-load-balancing)
  2. [AKS](https://docs.microsoft.com/en-us/azure/aks/internal-lb)
  3. [EKS](https://docs.aws.amazon.com/eks/latest/userguide/load-balancing.html)

  *Example-*

  For GKE lower then v1.17

  ```sh
  helm install yw-test yugabytedb/yugaware -n yb-platform \
    --set yugaware.service.annotations."cloud\.google\.com\/load-balancer-type"="Internal"
  ```

## Delete the Helm Installation of Yugabyte Platform

To delete the Helm installation, run the following command:

```sh
helm uninstall yw-test -n yb-platform
```<|MERGE_RESOLUTION|>--- conflicted
+++ resolved
@@ -39,45 +39,6 @@
     <a href="/latest/yugabyte-platform/install-yugabyte-platform/install-software/openshift" class="nav-link">
       <i class="fas fa-cubes"></i> OpenShift </a>
   </li>
-<<<<<<< HEAD
-
-</ul>
-
-## Prerequisites
-
-Before you install Yugabyte Platform on a Kubernetes cluster, perform the following:
-
-- Create a yugabyte-helm service account.
-- Create a `kubeconfig` file for configuring access to the Kubernetes cluster.
-
-### Create a yugabyte-helm service account
-
-Run the following `kubectl` command to apply the YAML file:
-
-```sh
-kubectl apply -f https://raw.githubusercontent.com/YugaByte/charts/master/stable/yugabyte/yugabyte-rbac.yaml
-```
-
-The following output should appear:
-
-```
-serviceaccount "yugabyte-helm" created
-clusterrolebinding "yugabyte-helm" created
-```
-
-## Create a `kubeconfig` File for a Kubernetes Cluster
-
-You can create a `kubeconfig` file for a yugabyte-helm service account as follows:
-
-1. Run the following `wget` command to get the Python script for generating the `kubeconfig` file:
-
-    ```sh
-    wget https://raw.githubusercontent.com/YugaByte/charts/master/stable/yugabyte/generate_kubeconfig.py
-    ```
-
-2. Run the following command to generate the `kubeconfig` file:
-=======
->>>>>>> cf276719
 
 </ul>
 
