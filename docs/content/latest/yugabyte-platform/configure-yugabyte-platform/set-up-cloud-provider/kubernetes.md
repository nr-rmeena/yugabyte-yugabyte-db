---
title: Configure the Kubernetes cloud provider
headerTitle: Configure the Kubernetes cloud provider
linkTitle: Configure the cloud provider
description: Configure the Kubernetes cloud provider
aliases:
  - /latest/deploy/enterprise-edition/configure-cloud-providers/kubernetes
menu:
  latest:
    identifier: set-up-cloud-provider-5-kubernetes
    parent: configure-yugabyte-platform
    weight: 20
isTocNested: false
showAsideToc: true
---

<ul class="nav nav-tabs-alt nav-tabs-yb">

  <li>
    <a href="../aws/" class="nav-link">
      <i class="fab fa-aws"></i>
      AWS
    </a>
  </li>

  <li>
    <a href="../gcp/" class="nav-link">
      <i class="fab fa-google" aria-hidden="true"></i>
      GCP
    </a>
  </li>

  <li>
    <a href="../azure/" class="nav-link">
      <i class="icon-azure" aria-hidden="true"></i>
      &nbsp;&nbsp; Azure
    </a>
  </li>

  <li>
    <a href="../kubernetes/" class="nav-link active">
      <i class="fas fa-cubes" aria-hidden="true"></i>
      Kubernetes
    </a>
  </li>

  <li>
    <a href="../vmware-tanzu/" class="nav-link">
      <i class="fas fa-cubes" aria-hidden="true"></i>
      VMware Tanzu
    </a>
  </li>

<li>
    <a href="../openshift/" class="nav-link">
      <i class="fas fa-cubes" aria-hidden="true"></i>OpenShift</a>
  </li>

  <li>
    <a href="../on-premises/" class="nav-link">
      <i class="fas fa-building"></i>
      On-premises
    </a>
  </li>

</ul>

This document describes how to configure the Kubernetes provider for YugabyteDB universes using Yugabyte Platform. If no cloud providers are configured in the Yugabyte Platform console yet, the main Dashboard page prompts you to configure at least one cloud provider.

## Prerequisites

To run YugabyteDB universes on Kubernetes, all you need to provide in the Yugabyte Platform console is your Kubernetes provider credentials. Yugabyte Platform uses those credentials to automatically provision and de-provision the pods that run YugabyteDB.

Before you install YugabyteDB on a Kubernetes cluster, perform the following:

- Create a `yugabyte-platform-universe-management` service account.
- Create a `kubeconfig` file of the earlier-created service account to configure access to the Kubernetes cluster.

### Service account

The secret of a service account can be used to generate a `kubeconfig` file. This account should not be deleted once it is in use by Yugabyte Platform. *namespace* in the service account creation command can be replaced with the desired namespace in which to install YugabyteDB.

Run the following `kubectl` command to apply the YAML file:

```sh
kubectl apply -f https://raw.githubusercontent.com/yugabyte/charts/master/rbac/yugabyte-platform-universe-management-sa.yaml -n <namespace>
```

Expect the following output:

```output
serviceaccount/yugabyte-platform-universe-management created
```

The next step is to grant access to this service account using ClusterRoles and Roles, as well as ClusterRoleBindings and RoleBindings, thus allowing it to manage the YugabyteDB universe's resources for you. 

The namespace in the following commands needs to be replaced with the correct namespace of the previously created service account.

The tasks you can perform depend on your access level.

<<<<<<< HEAD
**Global admin** can grant broad cluster-level admin access by executing the following command:
=======
**Global Admin** can grant broad cluster level admin access by executing the following command:
>>>>>>> 18b570a5

```sh
curl -s https://raw.githubusercontent.com/yugabyte/charts/master/rbac/platform-global-admin.yaml \
  | sed "s/namespace: <serviceaccount_namespace>/namespace: <namespace>"/g \
  | kubectl apply -n <namespace> -f -
```

<<<<<<< HEAD
**Global restricted** can grant access to only the specific cluster roles to create and manage YugabyteDB universes across all the namespaces in a cluster using the following command:
=======
**Global Restricted** can grant access to only the specific cluster roles to create and manage YugabyteDB universes across all the namespaces in a cluster using the following command:
>>>>>>> 18b570a5

```sh
curl -s https://raw.githubusercontent.com/yugabyte/charts/master/rbac/platform-global.yaml \
  | sed "s/namespace: <serviceaccount_namespace>/namespace: <namespace>"/g \
  | kubectl apply -n <namespace> -f -
```

This contains ClusterRoles and ClusterRoleBindings for the required set of permissions.

The following command can be used to validate the service account:

```sh
kubectl auth can-i \
    --as yugabyte-platform-universe-management \
    {get|create|delete|list} \
    {namespaces|poddisruptionbudgets|services|statefulsets|secrets|pods|pvc}
```

<<<<<<< HEAD
**Namespace admin** can grant namespace-level admin access by using the following command:
=======
**Namespace Admin** can grant namespace-level admin access by using the following command:
>>>>>>> 18b570a5

```sh
curl -s https://raw.githubusercontent.com/yugabyte/charts/master/rbac/platform-namespaced-admin.yaml \
  | sed "s/namespace: <serviceaccount_namespace>/namespace: <namespace>"/g \
  | kubectl apply -n <namespace> -f -
```

If you have multiple target namespaces, then you have to apply the YAML in all of them.

The following command can be used to validate the service account:

```sh
kubectl auth can-i \
    --as yugabyte-platform-universe-management \
    {get|create|delete|list|patch} \
    {poddisruptionbudgets|services|statefulsets|secrets|pods|pvc}
```

<<<<<<< HEAD
**Namespace restricted** can grant access to only the specific roles required to create and manage YugabyteDB universes in a particular namespace. Contains Roles and RoleBindings for the required set of permissions.
=======
**Namespace Restricted** can grant access to only the specific roles required to create and manage YugabyteDB universes in a particular namespace. Contains Roles and RoleBindings for the required set of permissions.
>>>>>>> 18b570a5

For example, if your goal is to allow the platform software to manage YugabyteDB universes in the namespaces `yb-db-demo` and `yb-db-us-east4-a` (the target namespaces), then you need to apply in both the target namespaces, as follows:

```sh
curl -s https://raw.githubusercontent.com/yugabyte/charts/master/rbac/platform-namespaced.yaml \
  | sed "s/namespace: <serviceaccount_namespace>/namespace: <namespace>"/g \
  | kubectl apply -n <namespace> -f -
```

The following command can be used to validate the service account:

```sh
kubectl auth can-i \
    --as yugabyte-platform-universe-management \
    --namespace {namespace} \
    {get|delete|list} \
    {poddisruptionbudgets|services|statefulsets|secrets|pods|pvc}
```

### `kubeconfig` file

You can create a `kubeconfig` file for the previously created `yugabyte-platform-universe-management` service account as follows:

1. Run the following `wget` command to get the Python script for generating the `kubeconfig` file:

    ```sh
    wget https://raw.githubusercontent.com/YugaByte/charts/master/stable/yugabyte/generate_kubeconfig.py
    ```

2. Run the following command to generate the `kubeconfig` file:

    ```sh
    python generate_kubeconfig.py -s yugabyte-platform-universe-management -n <namespace>
    ```

    <br>The following output should appear:

    ```output
    Generated the kubeconfig file: /tmp/yugabyte-platform-universe-management.conf
    ```

3. Use this generated `kubeconfig` file as the `kubeconfig` in the Yugabyte Platform Kubernetes provider configuration.

## Select the Kubernetes service

In the Yugabyte Platform UI, navigate to **Configs > Cloud Provider Configuration > Managed Kubernetes Service** and select one of the Kubernetes service providers using the **Type** field, as per the following illustration:<br>

![Kubernetes config](/images/ee/k8s-setup/k8s-configure-empty.png)

## Configure the cloud provider

Continue configuring your Kubernetes provider as follows:

- Specify a meaningful name for your configuration.
- Choose one of the following ways to specify **Kube Config** for an availability zone:
  - Specify at **provider level** in the provider form. If specified, this configuration file is used for all availability zones in all regions.
  - Specify at **zone level** in the region form. This is required for **multi-az** or **multi-region** deployments.
- In the **Service Account** field, provide the name of the service account which has necessary access to manage the cluster (see [Create cluster](../../../../deploy/kubernetes/single-zone/oss/helm-chart/#create-cluster)).
- In the **Image Registry** field, specify from where to pull the YugabyteDB image. Accept the default setting, unless you are hosting the registry.
- Use **Pull Secret File** to upload the pull secret to download the image of the Enterprise YugabyteDB that is in a private repository. Your Yugabyte sales representative should have provided this secret.

## Configure region and zones

Continue configuring your Kubernetes provider by clicking **Add region** and completing the **Add new region** dialog, as follows:

- Use the **Region** field to select the region.

- Use the **Zone** field to select a zone label that should match with your failure domain zone label `failure-domain.beta.kubernetes.io/zone`.

- Optionally, use the **Storage Class** field to enter a comma-delimited value. If you do not specify this value, it would default to standard. You need to ensure that this storage class exists in your Kubernetes cluster.

- Use the **Namespace** field to specify the namespace. If provided service account has the `Cluster Admin` permissions, you are not required to complete this field. The service account used in the provided `kubeconfig` file should have access to this namespace.

- Use **Kube Config** to upload the configuration file. If this file is available at provider level, you are not required to supply it.<br><br>

  ![Add new region](/images/ee/k8s-setup/k8s-az-kubeconfig.png)<br><br>

- Complete the **Overrides** field using one of the provided options. If you do not specify anything, Yugabyte Platform would use defaults specified inside the Helm chart. The following overrides are available:

  - Overrides to add service-level annotations:

    ```yml
    serviceEndpoints:
      - name: "yb-master-service"
        type: "LoadBalancer"
        annotations:
          service.beta.kubernetes.io/aws-load-balancer-internal: "0.0.0.0/0"
        app: "yb-master"
        ports:
          ui: "7000"

      - name: "yb-tserver-service"
        type: "LoadBalancer"
        annotations:
          service.beta.kubernetes.io/aws-load-balancer-internal: "0.0.0.0/0"
        app: "yb-tserver"
        ports:
          ycql-port: "9042"
          yedis-port: "6379"
          ysql-port: "5433"
    ```

  - Overrides to disable LoadBalancer:

    ```yml
    enableLoadBalancer: False
    ```

  - Overrides to change the cluster domain name:

    ```yml
    domainName: my.cluster
    ```

  - Overrides to add annotations at StatefulSet-level:

    ```yml
    networkAnnotation:
      annotation1: 'foo'
      annotation2: 'bar'
    ```

  - Overrides to add custom resource allocation for YB master and TServer pods and it overrides the instance types selected in the Yugabyte universe creation flow:

    ```yml
    resource:
      master:
        requests:
          cpu: 2
          memory: 2Gi
        limits:
          cpu: 2
          memory: 2Gi
      tserver:
        requests:
          cpu: 2
          memory: 4Gi
        limits:
          cpu: 2
          memory: 4Gi
    ```

  - Overrides to enable Istio compatibility (required when Istio is used with Kubernetes):

    ```yml
    istioCompatibility: enabled: true
    ```

  - Overrides to publish Node-IP as the server broadcast address.

    By default, Master and T-Server pod fully-qualified domain names (FQDNs) are used within the cluster as the server broadcast address. To publish the IPs of the nodes on which YugabyteDB TServer pods are deployed, add the following YAML to each zone override configuration:

    ```yml
    tserver:
      extraEnv:
      - name: NODE_IP
        valueFrom:
          fieldRef:
            fieldPath: status.hostIP
      serverBroadcastAddress: "$(NODE_IP)"
      affinity:
        podAntiAffinity:
          requiredDuringSchedulingIgnoredDuringExecution:
          - labelSelector:
              matchExpressions:
              - key: app
                operator: In
                values:
                - "yb-tserver"
            topologyKey: kubernetes.io/hostname

    # Required to esure that the Kubernetes FQDNs are used for
    # internal communication between the nodes and node-to-node
    # TLS certificates are validated correctly.

    gflags:
      master:
        use_private_ip: cloud
      tserver:
        use_private_ip: cloud

    serviceEndpoints:
      - name: "yb-master-ui"
        type: LoadBalancer
        app: "yb-master"
        ports:
          http-ui: "7000"

      - name: "yb-tserver-service"
        type: NodePort
        externalTrafficPolicy: "Local"
        app: "yb-tserver"
        ports:
          tcp-yql-port: "9042"
          tcp-yedis-port: "6379"
          tcp-ysql-port: "5433"
    ```

Continue configuring your Kubernetes provider by clicking **Add Zone**, as per the following illustration:

![Add new region - multiple](/images/ee/k8s-setup/k8s-add-region-flow.png)

Notice that there are might be multiple zones.

Finally, click **Add Region**, and then click **Save** to save the configuration. If successful, you will be redirected to the table view of all configurations.<|MERGE_RESOLUTION|>--- conflicted
+++ resolved
@@ -98,11 +98,7 @@
 
 The tasks you can perform depend on your access level.
 
-<<<<<<< HEAD
-**Global admin** can grant broad cluster-level admin access by executing the following command:
-=======
 **Global Admin** can grant broad cluster level admin access by executing the following command:
->>>>>>> 18b570a5
 
 ```sh
 curl -s https://raw.githubusercontent.com/yugabyte/charts/master/rbac/platform-global-admin.yaml \
@@ -110,11 +106,7 @@
   | kubectl apply -n <namespace> -f -
 ```
 
-<<<<<<< HEAD
-**Global restricted** can grant access to only the specific cluster roles to create and manage YugabyteDB universes across all the namespaces in a cluster using the following command:
-=======
 **Global Restricted** can grant access to only the specific cluster roles to create and manage YugabyteDB universes across all the namespaces in a cluster using the following command:
->>>>>>> 18b570a5
 
 ```sh
 curl -s https://raw.githubusercontent.com/yugabyte/charts/master/rbac/platform-global.yaml \
@@ -133,11 +125,7 @@
     {namespaces|poddisruptionbudgets|services|statefulsets|secrets|pods|pvc}
 ```
 
-<<<<<<< HEAD
-**Namespace admin** can grant namespace-level admin access by using the following command:
-=======
 **Namespace Admin** can grant namespace-level admin access by using the following command:
->>>>>>> 18b570a5
 
 ```sh
 curl -s https://raw.githubusercontent.com/yugabyte/charts/master/rbac/platform-namespaced-admin.yaml \
@@ -156,11 +144,7 @@
     {poddisruptionbudgets|services|statefulsets|secrets|pods|pvc}
 ```
 
-<<<<<<< HEAD
-**Namespace restricted** can grant access to only the specific roles required to create and manage YugabyteDB universes in a particular namespace. Contains Roles and RoleBindings for the required set of permissions.
-=======
 **Namespace Restricted** can grant access to only the specific roles required to create and manage YugabyteDB universes in a particular namespace. Contains Roles and RoleBindings for the required set of permissions.
->>>>>>> 18b570a5
 
 For example, if your goal is to allow the platform software to manage YugabyteDB universes in the namespaces `yb-db-demo` and `yb-db-us-east4-a` (the target namespaces), then you need to apply in both the target namespaces, as follows:
 
