--- conflicted
+++ resolved
@@ -12,11 +12,6 @@
 showAsideToc: true
 ---
 
-<<<<<<< HEAD
-
-
-=======
->>>>>>> 850bceff
 A hierarchy is a specialization of the general notion of a graph—and, as such, it's the simplest kind of graph that still deserves that name. The taxonomy of successive specializations starts with the most general (the _undirected cyclic graph_) and successively descends to the most restricted, a hierarchy. The taxonomy refers to a hierarchy as a _rooted tree_. All this explained in the section [Using a recursive CTE to traverse graphs of all kinds](..//traversing-general-graphs/). 
 
 The representation of a general graph requires an explicit, distinct, representation of the nodes and the edges. Of course, a hierarchy can be represented in this way. But because of how it's restricted, it allows a simpler representation in a SQL database where only the nodes are explicitly represented, in a single table, and where the edges are inferred using a self-referential foreign key. A _"parent ID"_ column (list) references the table's primary key—the _"ID"_ column (list). This is  enforced by a foreign key constraint. (This is referred to as a one-to-many recursive relationship, or one-to-many "pig's ear", in the jargon of entity-relationship modeling.) The ultimate, unique, root of the hierarchy has the _"parent ID"_ set to `NULL`.
@@ -239,11 +234,7 @@
 
 The term of art "path" denotes the list of managers from the ultimate manager through each next direct report down to the current employee. It is easily calculated by using array concatenation as described in the [The&nbsp;||&nbsp;operator](../../../datatypes/type_array/functions-operators/concatenation/#the-160-160-160-160-operator) subsection of the [Array data types and functionality](../../../datatypes/type_array/) major section.
 
-<<<<<<< HEAD
-##### `cr-view-top-down-path.sql`
-=======
 ##### `cr-view-top-down-paths.sql`
->>>>>>> 850bceff
 
 ```plpgsql
 drop view if exists top_down_paths cascade;
