---
title: Statements
description: Statements
summary: Statements
image: /images/section_icons/api/ysql.png
menu:
  latest:
    identifier: api-ysql-commands
    parent: api-ysql
    weight: 4100
aliases:
  - /latest/api/ysql/commands/
isTocNested: true
showAsideToc: true
---

The following SQL statements are supported by the YugaByte Structured Query Language (YSQL).

| Statement | Description |
|-----------|-------------|
<<<<<<< HEAD
| [`ABORT`](txn_abort) | Rollback a transaction |
| [`ALTER DOMAIN`](ddl_alter_domain) | Alter a domain |
| [`ALTER GROUP`](dcl_alter_group) | Alter a group |
| [`ALTER ROLE`](dcl_alter_role) | Alter a role |
| [`ALTER USER`](dcl_alter_user) | Alter a user (role) |
| [`ALTER TABLE`](ddl_alter_table) | Change table definition |
| [`BEGIN TRANSACTION`](txn_begin) | Start a transaction |
| [`COMMIT`](txn_commit) | Commit a transaction |
=======
| [`ABORT`](txn_abort) | Rolls back a transaction |
| [`ALTER DATABASE`](ddl_alter_db) | Changes database definition |
| [`ALTER DOMAIN`](ddl_alter_domain) | Alters a domain |
| [`ALTER TABLE`](ddl_alter_table) | Changes table definition |
| [`BEGIN`](txn_begin) | Starts a transaction |
| [`COMMENT`](ddl_comment) | Adds a comment on a database object |
| [`COMMIT`](txn_commit) | Commits a transaction |
>>>>>>> b745fbb7
| [`COPY`](cmd_copy) | Copy data between tables and files |
| [`CREATE DATABASE`](ddl_create_database) | Create a new database |
| [`CREATE DOMAIN`](ddl_create_domain) | Create a new domain |
| [`CREATE INDEX`](ddl_create_index) | Create a new index |
| [`CREATE GROUP`](dcl_create_group) | Create a new group (role) |
| [`CREATE ROLE`](dcl_create_role) | Create a new role (user or group) |
| [`CREATE USER`](dcl_create_user) | Create a new user (role) |
| [`CREATE SCHEMA`](ddl_create_schema) | Create a new schema (namespace) |
| [`CREATE SEQUENCE`](ddl_create_sequence) | Create a new sequence generator |
| [`CREATE TABLE`](ddl_create_table) | Create a new table |
| [`CREATE TABLE AS`](ddl_create_table_as) | Create a new table |
| [`CREATE TYPE`](ddl_create_type) | Create a new type |
| [`CREATE USER`](dcl_create_user) | Create a new user (role) |
| [`CREATE VIEW`](ddl_create_view) | Create a new view |
| [`DEALLOCATE`](perf_deallocate) | Deallocate a prepared statement |
| [`DELETE`](dml_delete) | Delete rows from a table |
| [`DO`](commands/cmd_doc) | Execute an anonymous code block |
| [`DROP DATABASE`](ddl_drop_database) | Delete a database from the system |
| [`DROP DOMAIN`](ddl_drop_domain) | Delete a domain |
| [`DROP SEQUENCE`](ddl_drop_sequence) | Delete a sequence generator |
| [`DROP TABLE`](ddl_drop_table) | Deletes a table from a database |
| [`DROP TYPE`](ddl_drop_type) | Delete a user-defined type |
| [`END`](txn_end) | Commit a transaction |
| [`EXECUTE`](perf_execute) | Execute a prepared statement |
| [`EXPLAIN`](perf_explain) | Display execution plan for a statement |
| [`INSERT`](dml_insert) | Insert rows into a table |
| [`LOCK`](txn_lock) | Locks a table |
| [`PREPARE`](perf_prepare) | Prepare a statement |
| [`RESET`](cmd_reset) | Reset a parameter to factory settings |
| [`REVOKE`](dcl_revoke) | Remove access privileges |
| [`ROLLBACK`](txn_rollback) | Rollback a transaction |
| [`SELECT`](dml_select) | Select rows from a table |
| [`SET`](cmd_set) | Set a system, session, or transactional parameter |
| [`SET CONSTRAINTS`](txn_set_constraints) | Set constraints on current transaction |
| [`SET TRANSACTION`](txn_set) | Set transaction behaviors |
| [`SHOW`](cmd_show) | Show value of a system, session, or transactional parameter |
| [`SHOW TRANSACTION`](txn_show) | Show properties of a transaction |
| [`TRUNCATE`](ddl_truncate) | Clear all rows from a table |
| [`UPDATE`](dml_update) | Update rows in a table |<|MERGE_RESOLUTION|>--- conflicted
+++ resolved
@@ -18,24 +18,16 @@
 
 | Statement | Description |
 |-----------|-------------|
-<<<<<<< HEAD
-| [`ABORT`](txn_abort) | Rollback a transaction |
-| [`ALTER DOMAIN`](ddl_alter_domain) | Alter a domain |
-| [`ALTER GROUP`](dcl_alter_group) | Alter a group |
-| [`ALTER ROLE`](dcl_alter_role) | Alter a role |
-| [`ALTER USER`](dcl_alter_user) | Alter a user (role) |
-| [`ALTER TABLE`](ddl_alter_table) | Change table definition |
-| [`BEGIN TRANSACTION`](txn_begin) | Start a transaction |
-| [`COMMIT`](txn_commit) | Commit a transaction |
-=======
 | [`ABORT`](txn_abort) | Rolls back a transaction |
 | [`ALTER DATABASE`](ddl_alter_db) | Changes database definition |
 | [`ALTER DOMAIN`](ddl_alter_domain) | Alters a domain |
+| [`ALTER GROUP`](dcl_alter_group) | Alter a group |
+| [`ALTER ROLE`](dcl_alter_role) | Alter a role |
 | [`ALTER TABLE`](ddl_alter_table) | Changes table definition |
+| [`ALTER USER`](dcl_alter_user) | Alter a user (role) |
 | [`BEGIN`](txn_begin) | Starts a transaction |
 | [`COMMENT`](ddl_comment) | Adds a comment on a database object |
 | [`COMMIT`](txn_commit) | Commits a transaction |
->>>>>>> b745fbb7
 | [`COPY`](cmd_copy) | Copy data between tables and files |
 | [`CREATE DATABASE`](ddl_create_database) | Create a new database |
 | [`CREATE DOMAIN`](ddl_create_domain) | Create a new domain |
@@ -55,9 +47,12 @@
 | [`DO`](commands/cmd_doc) | Execute an anonymous code block |
 | [`DROP DATABASE`](ddl_drop_database) | Delete a database from the system |
 | [`DROP DOMAIN`](ddl_drop_domain) | Delete a domain |
+| [`DROP GROUP`](dcl_drop_group) | Delete a group (role) |
+| [`DROP ROLE`](dcl_drop_role) | Delete a role (user or group) |
 | [`DROP SEQUENCE`](ddl_drop_sequence) | Delete a sequence generator |
 | [`DROP TABLE`](ddl_drop_table) | Deletes a table from a database |
 | [`DROP TYPE`](ddl_drop_type) | Delete a user-defined type |
+| [`DROP USER`](dcl_drop_user) | Delete a user (role) |
 | [`END`](txn_end) | Commit a transaction |
 | [`EXECUTE`](perf_execute) | Execute a prepared statement |
 | [`EXPLAIN`](perf_explain) | Display execution plan for a statement |
