---
title: Statements
description: Statements
summary: Statements
image: /images/section_icons/api/ysql.png
menu:
  latest:
    identifier: api-ysql-commands
    parent: api-ysql
    weight: 4100
aliases:
  - /latest/api/ysql/commands/
isTocNested: true
showAsideToc: true
---

The following SQL statements are supported by the YugaByte Structured Query Language (YSQL).

| Statement | Description |
|-----------|-------------|
| [`ABORT`](txn_abort) | Rolls back a transaction |
| [`ALTER DATABASE`](ddl_alter_db) | Changes database definition |
| [`ALTER DOMAIN`](ddl_alter_domain) | Alters a domain |
| [`ALTER TABLE`](ddl_alter_table) | Changes table definition |
| [`BEGIN`](txn_begin) | Starts a transaction |
| [`COMMENT`](ddl_comment) | Adds a comment on a database object |
| [`COMMIT`](txn_commit) | Commits a transaction |
| [`COPY`](cmd_copy) | Copy data between tables and files |
| [`CREATE DATABASE`](ddl_create_database) | Create a new database |
| [`CREATE DOMAIN`](ddl_create_domain) | Create a new domain |
| [`CREATE INDEX`](ddl_create_index) | Create a new index |
| [`CREATE SCHEMA`](ddl_create_schema) | Create a new schema (namespace) |
| [`CREATE SEQUENCE`](ddl_create_sequence) | Create a new sequence generator |
| [`CREATE TABLE`](ddl_create_table) | Create a new table |
| [`CREATE TABLE AS`](ddl_create_table_as) | Create a new table |
| [`CREATE TYPE`](ddl_create_type) | Create a new type |
| [`CREATE USER`](dcl_create_user) | Create a new user (role) |
| [`CREATE VIEW`](ddl_create_view) | Create a new view |
| [`DEALLOCATE`](perf_deallocate) | Deallocate a prepared statement |
| [`DELETE`](dml_delete) | Delete rows from a table |
| [`DROP DATABASE`](ddl_drop_database) | Delete a database from the system |
| [`DROP DOMAIN`](ddl_drop_domain) | Delete a domain |
| [`DROP SEQUENCE`](ddl_drop_sequence) | Delete a sequence generator |
<<<<<<< HEAD
| [`DROP TABLE`](ddl_drop_table) | Deletes a table from a database |
| [`END`](txn_end) | Commits a transaction |
=======
| [`DROP TABLE`](ddl_drop_table) | Delete a table from a database |
| [`DROP TYPE`](ddl_drop_type) | Delete a user-defined type |
| [`END TRANSACTION`](txn_end) | Commit a transaction |
>>>>>>> ba0463f8
| [`EXECUTE`](perf_execute) | Execute a prepared statement |
| [`EXPLAIN`](perf_explain) | Display execution plan for a statement |
| [`INSERT`](dml_insert) | Insert rows into a table |
| [`LOCK`](txn_lock) | Locks a table |
| [`PREPARE`](perf_prepare) | Prepare a statement |
| [`RESET`](cmd_reset) | Reset a parameter to factory settings |
| [`REVOKE`](dcl_revoke) | Remove access privileges |
| [`ROLLBACK`](txn_rollback) | Rollback a transaction |
| [`SELECT`](dml_select) | Select rows from a table |
| [`SET`](cmd_set) | Set a system, session, or transactional parameter |
| [`SET CONSTRAINTS`](txn_set_constraints) | Set constraints on current transaction |
| [`SET TRANSACTION`](txn_set) | Set transaction behaviors |
| [`SHOW`](cmd_show) | Show value of a system, session, or transactional parameter |
| [`SHOW TRANSACTION`](txn_show) | Show properties of a transaction |
| [`TRUNCATE`](ddl_truncate) | Clear all rows from a table |
| [`UPDATE`](dml_update) | Update rows in a table |<|MERGE_RESOLUTION|>--- conflicted
+++ resolved
@@ -41,14 +41,9 @@
 | [`DROP DATABASE`](ddl_drop_database) | Delete a database from the system |
 | [`DROP DOMAIN`](ddl_drop_domain) | Delete a domain |
 | [`DROP SEQUENCE`](ddl_drop_sequence) | Delete a sequence generator |
-<<<<<<< HEAD
 | [`DROP TABLE`](ddl_drop_table) | Deletes a table from a database |
-| [`END`](txn_end) | Commits a transaction |
-=======
-| [`DROP TABLE`](ddl_drop_table) | Delete a table from a database |
 | [`DROP TYPE`](ddl_drop_type) | Delete a user-defined type |
-| [`END TRANSACTION`](txn_end) | Commit a transaction |
->>>>>>> ba0463f8
+| [`END`](txn_end) | Commit a transaction |
 | [`EXECUTE`](perf_execute) | Execute a prepared statement |
 | [`EXPLAIN`](perf_explain) | Display execution plan for a statement |
 | [`INSERT`](dml_insert) | Insert rows into a table |
