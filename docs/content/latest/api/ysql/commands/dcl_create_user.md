---
title: CREATE USER
linkTitle: CREATE USER
description: Users and roles
summary: CREATE USER
menu:
  latest:
    identifier: api-ysql-commands-create-user
    parent: api-ysql-commands
aliases:
  - /latest/api/ysql/commands/dcl_create_user
isTocNested: true
showAsideToc: true
---

## Synopsis

<<<<<<< HEAD
`CREATE USER` is an alias for [`CREATE ROLE`](../dcl_create_role) and is used to create a role.
=======
Use the `CREATE USER` statement, and limited `GRANT` or `REVOKE` statements, to create new roles and set or remove permissions.
>>>>>>> b745fbb7

## Syntax

<ul class="nav nav-tabs nav-tabs-yb">
  <li >
    <a href="#grammar" class="nav-link active" id="grammar-tab" data-toggle="tab" role="tab" aria-controls="grammar" aria-selected="true">
      <i class="fas fa-file-alt" aria-hidden="true"></i>
      Grammar
    </a>
  </li>
  <li>
    <a href="#diagram" class="nav-link" id="diagram-tab" data-toggle="tab" role="tab" aria-controls="diagram" aria-selected="false">
      <i class="fas fa-project-diagram" aria-hidden="true"></i>
      Diagram
    </a>
  </li>
</ul>

<div class="tab-content">
  <div id="grammar" class="tab-pane fade show active" role="tabpanel" aria-labelledby="grammar-tab">
    {{% includeMarkdown "../syntax_resources/commands/create_user,role_option,role_name,password,timestamp,connlimit,uid.grammar.md" /%}}
  </div>
  <div id="diagram" class="tab-pane fade" role="tabpanel" aria-labelledby="diagram-tab">
    {{% includeMarkdown "../syntax_resources/commands/create_user,role_option,role_name,password,timestamp,connlimit,uid.diagram.md" /%}}
  </div>
</div>

## Semantics

<<<<<<< HEAD
See [`CREATE ROLE`](../dcl_create_role) for more details.

## Examples

- Create a sample user with password.

```sql
postgres=# CREATE USER John WITH PASSWORD 'password';
```

- Grant John all permissions on the `postgres` database.

```sql
postgres=# GRANT ALL ON DATABASE postgres TO John;
```

- Remove John's permissions from the `postgres` database.

```sql
postgres=# REVOKE ALL ON DATABASE postgres FROM John;
```

## See also

[`CREATE ROLE`](../dcl_create_role)
[`GRANT`](../dcl_grant)
[`REVOKE`](../dcl_revoke)
[Other YSQL Statements](..)
=======
### *name*

Specify the new database role.

## Examples

### Create a sample role

```sql
postgres=# CREATE USER John;
CREATE ROLE
```

Note that `CREATE ROLE` is returned because `CREATE USER` is an alias for `CREATE ROLE`.
>>>>>>> b745fbb7
<|MERGE_RESOLUTION|>--- conflicted
+++ resolved
@@ -15,11 +15,7 @@
 
 ## Synopsis
 
-<<<<<<< HEAD
 `CREATE USER` is an alias for [`CREATE ROLE`](../dcl_create_role) and is used to create a role.
-=======
-Use the `CREATE USER` statement, and limited `GRANT` or `REVOKE` statements, to create new roles and set or remove permissions.
->>>>>>> b745fbb7
 
 ## Syntax
 
@@ -49,7 +45,6 @@
 
 ## Semantics
 
-<<<<<<< HEAD
 See [`CREATE ROLE`](../dcl_create_role) for more details.
 
 ## Examples
@@ -77,20 +72,4 @@
 [`CREATE ROLE`](../dcl_create_role)
 [`GRANT`](../dcl_grant)
 [`REVOKE`](../dcl_revoke)
-[Other YSQL Statements](..)
-=======
-### *name*
-
-Specify the new database role.
-
-## Examples
-
-### Create a sample role
-
-```sql
-postgres=# CREATE USER John;
-CREATE ROLE
-```
-
-Note that `CREATE ROLE` is returned because `CREATE USER` is an alias for `CREATE ROLE`.
->>>>>>> b745fbb7
+[Other YSQL Statements](..)