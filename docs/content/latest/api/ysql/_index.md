---
title: YSQL
linkTitle: YSQL
description: YugaByte Structured Query Language (YSQL) [Beta]
summary: Reference for the YSQL API
image: /images/section_icons/api/ysql.png
beta: /faq/product/#what-is-the-definition-of-the-beta-feature-tag
menu:
  latest:
    identifier: api-ysql
    parent: api
    weight: 2900
aliases:
  - /latest/api/ysql/
  - /latest/api/postgresql/
isTocNested: true
showAsideToc: true
---

## Introduction

<<<<<<< HEAD
YSQL is a distributed SQL API that is compatible with the SQL dialect of PostgreSQL. Currently, the compatibility is with 11.2 version of PostgreSQL. It is best fit for RDBMS workloads that need horizontal write scalability and global data distribution while also using relational modeling features such as JOINs, distributed transactions and referential integrity (such as foreign keys).
=======
The YugaByte Structured Query Language (YSQL) is the distributed SQL API for YugaByte DB and is compatible with the SQL dialect of PostgreSQL. Currently, YSQL is compatible with PostgreSQL 11.2 version. YugaByte DB and YSQL are optimized for RDBMS workloads that need horizontal write scalability and global data distribution while also using relational modeling features, such as JOINs, distributed transactions, and referential integrity (such as foreign keys).
>>>>>>> b745fbb7

The main components of YSQL include the data definition language (DDL), the data manipulation language (DML), and the data control language (DCL). A number of elements are used to construct these components, including data types, database objects, names and qualifiers, expressions, and comments. Other components are also provided for different purposes such as system control, transaction control, and performance tuning.

## Quick Start

You can explore the basics of the YSQL API using the [Quick Start](../../quick-start/explore-ysql) steps.

## Data definition language (DDL)

DDL statements define the structures in a database, change their definitions, as well as remove them by using CREATE, ALTER, and DROP commands respectively.

| Statement | Description |
|-----------|-------------|
| [`ALTER DATABASE`](commands/ddl_alter_db) | Change database definition |
| [`ALTER TABLE`](commands/ddl_alter_table) | Change table definition |
| [`CREATE DATABASE`](commands/ddl_create_database) | Create a new database |
| [`CREATE INDEX`](commands/ddl_create_index) | Create a new index |
| [`CREATE SCHEMA`](commands/ddl_create_schema) | Create a new schema (namespace) |
| [`CREATE SEQUENCE`](commands/ddl_create_sequence) | Create a new sequence generator |
| [`CREATE TABLE`](commands/ddl_create_table) | Create a new table |
| [`CREATE TABLE AS`](commands/ddl_create_table_as) | Create a new table |
| [`CREATE TYPE`](commands/ddl_create_type) | Create a new type |
| [`CREATE VIEW`](commands/ddl_create_view) | Create a new view |
| [`DROP DATABASE`](commands/ddl_drop_database) | Delete a database from the system |
| [`DROP SEQUENCE`](commands/ddl_drop_sequence) | Delete a sequence generator |
| [`DROP TABLE`](commands/ddl_drop_table) | Delete a table from a database |
| [`DROP TYPE`](commands/ddl_drop_type) | Delete a user-defined type |
| [`TRUNCATE`](commands/ddl_truncate) | Clear all rows from a table |

## Data manipulation language (DML)

DML statements modify the contents of a database.

| Statement | Description |
|-----------|-------------|
| [`DELETE`](commands/dml_delete) | Delete rows from a table |
| [`INSERT`](commands/dml_insert) | Insert rows into a table |
| [`SELECT`](commands/dml_select) | Select rows from a table |
| [`UPDATE`](commands/dml_update) | Update rows in a table |

## Data control language (DCL)

DCL statements protect and prevent the database from corruptions.

| Statement | Description |
|-----------|-------------|
| [`ALTER GROUP`](commands/dcl_alter_group) | Alter a group |
| [`ALTER ROLE`](commands/dcl_alter_role) | Alter a role (user or group) |
| [`ALTER USER`](commands/dcl_alter_user) | Alter a user |
| [`CREATE GROUP`](commands/dcl_create_group) | Create a new group (role) |
| [`CREATE ROLE`](commands/dcl_create_role) | Create a new role (user or group) |
| [`CREATE USER`](commands/dcl_create_user) | Create a new user (role) |
| [`GRANT`](commands/dcl_grant) | Grant permissions |
| [`REVOKE`](commands/dcl_revoke) | Revoke permissions |

## Transaction control language (TCL)

TCL statements manage transactions of operations on the database.

| Statement | Description |
|-----------|-------------|
| [`ABORT`](commands/txn_abort) | Roll back a transaction |
| [`BEGIN`](commands/txn_begin) | Start a transaction |
| [`COMMIT`](commands/txn_commit) | Commit a transaction |
| [`END`](commands/txn_end) | Commit a transaction |
| [`ROLLBACK`](commands/txn_rollback) | Roll back a transaction |
| [`SET CONSTRAINTS`](commands/txn_set_constraints) | Set constraints on current transaction|
| [`SET TRANSACTION`](commands/txn_set) | Set transaction behaviors |
| [`SHOW TRANSACTION`](commands/txn_show) | Show properties of a transaction |

## Session and system control

| Statement | Description |
|-----------|-------------|
| [`RESET`](commands/cmd_reset) | Reset a parameter to factory settings |
| [`SET`](commands/cmd_set) | Set a system, session, or transactional parameter |
| [`SHOW`](commands/cmd_show) | Show value of a system, session, or transactional parameter |

## Performance control

| Statement | Description |
|-----------|-------------|
| [`DEALLOCATE`](commands/perf_deallocate) | Deallocate a prepared statement |
| [`EXECUTE`](commands/perf_execute) | Execute a prepared statement |
| [`EXPLAIN`](commands/perf_explain) | Explain an execution plan for a statement |
| [`PREPARE`](commands/perf_prepare) | Prepare a statement |

## Other statements

| Statement | Description |
|-----------|-------------|
| [`COPY`](commands/cmd_copy) | Copy data between tables and files |
| [`DO`](commands/cmd_doc) | Execute an anonymous code block |

## Language elements

This section lists the main elements of YSQL.

- [Keywords](keywords).
- Names and Qualifiers: Some names are reserved for the system. List of [reserved names](reserved_names).
- Data types: Most PostgreSQL-compatible data types are supported. List of [data types](data-types).
- [Expressions](exprs)
- Database Objects
- Comments<|MERGE_RESOLUTION|>--- conflicted
+++ resolved
@@ -19,11 +19,7 @@
 
 ## Introduction
 
-<<<<<<< HEAD
-YSQL is a distributed SQL API that is compatible with the SQL dialect of PostgreSQL. Currently, the compatibility is with 11.2 version of PostgreSQL. It is best fit for RDBMS workloads that need horizontal write scalability and global data distribution while also using relational modeling features such as JOINs, distributed transactions and referential integrity (such as foreign keys).
-=======
 The YugaByte Structured Query Language (YSQL) is the distributed SQL API for YugaByte DB and is compatible with the SQL dialect of PostgreSQL. Currently, YSQL is compatible with PostgreSQL 11.2 version. YugaByte DB and YSQL are optimized for RDBMS workloads that need horizontal write scalability and global data distribution while also using relational modeling features, such as JOINs, distributed transactions, and referential integrity (such as foreign keys).
->>>>>>> b745fbb7
 
 The main components of YSQL include the data definition language (DDL), the data manipulation language (DML), and the data control language (DCL). A number of elements are used to construct these components, including data types, database objects, names and qualifiers, expressions, and comments. Other components are also provided for different purposes such as system control, transaction control, and performance tuning.
 
@@ -76,6 +72,9 @@
 | [`CREATE GROUP`](commands/dcl_create_group) | Create a new group (role) |
 | [`CREATE ROLE`](commands/dcl_create_role) | Create a new role (user or group) |
 | [`CREATE USER`](commands/dcl_create_user) | Create a new user (role) |
+| [`DROP GROUP`](commands/dcl_drop_group) | Drop a group |
+| [`DROP ROLE`](commands/dcl_drop_role) | Drop a role (user or group) |
+| [`DROP USER`](commands/dcl_drop_user) | Drop a user |
 | [`GRANT`](commands/dcl_grant) | Grant permissions |
 | [`REVOKE`](commands/dcl_revoke) | Revoke permissions |
 
