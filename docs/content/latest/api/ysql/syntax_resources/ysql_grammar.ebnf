(* 'ABORT' *)
abort ::= 'ABORT' [ 'TRANSACTION' | 'WORK' ] ;

(* 'ALTER' 'DATABASE' *)
alter_database ::=
  'ALTER' 'DATABASE' name ( [ [ 'WITH' ]  alter_database_option { alter_database_option } ]
                        | 'RENAME' 'TO' name
                        | 'OWNER' 'TO' ( new_owner | 'CURRENT_USER' | 'SESSION_USER' )
                        | 'SET' 'TABLESPACE' new_tablespace
                        | 'SET' configuration_parameter ( 'TO' | '=' ) ( value | 'DEFAULT' )
                        | 'SET' configuration_parameter 'FROM' 'CURRENT'
                        | 'RESET' configuration_parameter
                        | 'RESET' 'ALL' ) ;

alter_database_option ::=
  ( 'ALLOW_CONNECTIONS' allowconn | 'CONNECTION' 'LIMIT' connlimit | 'IS_TEMPLATE' istemplate ) ;

(* 'ALTER' 'DOMAIN' *)

alter_domain_default ::= 'ALTER' 'DOMAIN' name
    ( 'SET' 'DEFAULT' expression | 'DROP' 'DEFAULT' ) ;

alter_domain_rename ::= 'ALTER' 'DOMAIN' name
    'RENAME' 'TO' name ;

(* 'ALTER' 'GROUP' *)
alter_group ::= 'ALTER' 'GROUP' role_specification ( 'ADD' | 'DROP' ) 'USER' role_name { ',' role_name } ;

alter_group_rename ::= 'ALTER' 'GROUP' role_name 'RENAME' 'TO' new_role_name ;

(* 'ALTER' 'ROLE' *)
alter_role ::= 'ALTER' 'ROLE' role_specification [ [ 'WITH' ] alter_role_option { ',' alter_role_option } ] ;

alter_role_option ::= 'SUPERUSER'
              | 'NOSUPERUSER'
              | 'CREATEDB'
              | 'NOCREATEDB'
              | 'CREATEROLE'
              | 'NOCREATEROLE'
              | 'INHERIT'
              | 'NOINHERIT'
              | 'LOGIN'
              | 'NOLOGIN'
              | 'CONNECTION' 'LIMIT' connlimit
              | [ 'ENCRYPTED' ] 'PASSWORD' ''' password '''
              | 'PASSWORD' 'NULL'
              | 'VALID' 'UNTIL' ''' timestamp ''' ;

role_specification ::= role_name
                     | 'CURRENT_USER'
                     | 'SESSION_USER' ;

alter_role_rename ::= 'ALTER' 'ROLE' role_name 'RENAME' 'TO' new_role_name ;

new_role_name ::= name ;

alter_role_config ::= 'ALTER' 'ROLE' ( role_specification | 'ALL' ) [ 'IN' 'DATABASE' database_name ] config_setting ;

config_setting ::= 'SET' config_param ( 'TO' | '=' ) ( config_value | 'DEFAULT' )
                 | 'SET' config_param 'FROM' 'CURRENT'
                 | 'RESET' config_param
                 | 'RESET' 'ALL' ;

config_param ::= '<Text Literal>' ;
config_value ::= '<Text Literal>' ;

(* 'ALTER' 'TABLE' *)
alter_table ::= 'ALTER' 'TABLE' [ 'ONLY' ] name [ '*' ]
                        alter_table_action { ',' alter_table_action } ;

alter_table_action ::=
  ( 'ADD' [ 'COLUMN' ] column_name data_type
    | 'RENAME' 'TO' table_name
    | 'DROP' [ 'COLUMN' ] column_name [ 'RESTRICT' | 'CASCADE' ]
    | 'ADD' alter_table_constraint
    | 'DROP' 'CONSTRAINT' constraint_name [ 'RESTRICT' | 'CASCADE' ]
    | 'RENAME' [ 'COLUMN' ] column_name 'TO' column_name ) ;

alter_table_constraint ::= [ 'CONSTRAINT' constraint_name ] (
                       'CHECK' '(' expression ')' |
                       'UNIQUE' '(' column_names ')' index_parameters |
                       'FOREIGN' 'KEY' '(' column_names ')' references_clause ) ;

(* 'ALTER' 'USER' *)
alter_user ::= 'ALTER' 'USER' role_specification [ [ 'WITH' ] alter_role_option { ',' alter_role_option } ] ;

alter_user_rename ::= 'ALTER' 'USER' role_name 'RENAME' 'TO' new_role_name ;

alter_user_config ::= 'ALTER' 'USER' ( role_specification | 'ALL' ) [ 'IN' 'DATABASE' database_name ] config_setting ;

(* 'BEGIN' *)
begin = 'BEGIN' [ 'TRANSACTION' | 'WORK' ] { transaction_mode } ;

(* 'COMMENT' *)
comment_on = 'COMMENT' 'ON' (
  'ACCESS' 'METHOD' object_name |
  'AGGREGATE' aggregate_name '(' aggregate_signature ')' |
  'CAST' '(' source_type 'AS' target_type ')' |
  'COLLATION' object_name |
  'COLUMN' relation_name '.' column_name |
  'CONSTRAINT' constraint_name 'ON' table_name |
  'CONSTRAINT' constraint_name 'ON' 'DOMAIN' domain_name |
  'CONVERSION' object_name |
  'DATABASE' object_name |
  'DOMAIN' object_name |
  'EXTENSION' object_name |
  'EVENT' 'TRIGGER' object_name |
  'FOREIGN' 'DATA' 'WRAPPER' object_name |
  'FOREIGN' 'TABLE' object_name |
  'FUNCTION' function_name [ '(' [ [ argmode ] [ argname ] argtype { ',' argtype } ] ')' ] |
  'INDEX' object_name |
  'LARGE' 'OBJECT' large_object_oid |
  'MATERIALIZED' 'VIEW' object_name |
  'OPERATOR' operator_name '(' left_type ',' right_type ')' |
  'OPERATOR' 'CLASS' object_name 'USING' index_method |
  'OPERATOR' 'FAMILY' object_name 'USING' index_method |
  'POLICY' policy_name 'ON' table_name |
  [ 'PROCEDURAL' ] 'LANGUAGE' object_name |
  'PROCEDURE' procedure_name [ '(' [ [ argmode ] [ argname ] argtype { ',' argtype } ] ')' ] |
  'PUBLICATION' object_name |
  'ROLE' object_name |
  'ROUTINE' routine_name [ '(' [ [ argmode ] [ argname ] argtype { ',' argtype } ] ')' ] |
  'RULE' rule_name 'ON' table_name |
  'SCHEMA' object_name |
  'SEQUENCE' object_name |
  'SERVER' object_name |
  'STATISTICS' object_name |
  'SUBSCRIPTION' object_name |
  'TABLE' object_name |
  'TABLESPACE' object_name |
  'TEXT' 'SEARCH' 'CONFIGURATION' object_name |
  'TEXT' 'SEARCH' 'DICTIONARY' object_name |
  'TEXT' 'SEARCH' 'PARSER' object_name |
  'TEXT' 'SEARCH' 'TEMPLATE' object_name |
  'TRANSFORM' 'FOR' type_name 'LANGUAGE' lang_name |
  'TRIGGER' trigger_name 'ON' table_name |
  'TYPE' object_name |
  'VIEW' object_name
) 'IS' ( '<Text Literal>' | 'NULL' ) ;

(* 'COMMIT' 'TRANSACTION' *)
commit ::= 'COMMIT' [ 'TRANSACTION' | 'WORK' ] ;

(* 'COPY' *)
copy_from ::= 'COPY' table_name [ '(' column_name { ',' column_name } ')' ] \
              'FROM' ( 'filename' | 'PROGRAM' 'command' | 'STDIN' )
              [ [ 'WITH' ] '(' option { ',' option } ')' ] ;

copy_to ::= 'COPY' ( table_name [ '(' column_names ')' ] | '(' query ')' ) \
            'TO' ( 'filename' | 'PROGRAM' 'command' | 'STDOUT' )
            [ [ 'WITH' ] '(' option { ',' option } ')' ] ;

copy_option ::=
  ( 'FORMAT' format_name
    | 'OIDS' [ boolean ]
    | 'FREEZE' [ boolean ]
    | 'DELIMITER' 'delimiter_character'
    | 'NULL' 'null_string'
    | 'HEADER' [ boolean ]
    | 'QUOTE' 'quote_character'
    | 'ESCAPE' 'escape_character'
    | 'FORCE_QUOTE' ( '(' column_names ')' | '*' )
    | 'FORCE_NOT_NULL' '(' column_names ')'
    | 'FORCE_NULL' '(' column_names ')'
    | 'ENCODING' 'encoding_name' ) ;

(* 'CREATE' 'AGGREGATE' *)

create_aggregate = create_aggregate_normal
                 | create_aggregate_order_by
                 | create_aggregate_old ;

create_aggregate_normal = 'CREATE' 'AGGREGATE' aggregate_name
                          '(' ( aggregate_arg { ',' aggregate_arg } | '*' ) ')'
                          '(' 'SFUNC' '=' sfunc ',' 'STYPE' '=' state_data_type
                          { ',' aggregate_normal_option } ')' ;

create_aggregate_order_by = 'CREATE' 'AGGREGATE' aggregate_name
                            '(' [ aggregate_arg { ',' aggregate_arg } ]
                            'ORDER' 'BY' aggregate_arg { ',' aggregate_arg } ')'
                            '(' 'SFUNC' '=' sfunc ',' 'STYPE' '=' state_data_type
                            { ',' aggregate_order_by_option } ')' ;

create_aggregate_old = 'CREATE' 'AGGREGATE' aggregate_name
                       '(' 'BASETYPE' '=' base_type ','
                       'SFUNC' '=' sfunc ','
                       'STYPE' '=' state_data_type
                       { ',' aggregate_old_option } ')' ;

aggregate_arg = [ aggregate_argmode ] [ argname ] argtype ;

aggregate_normal_option = 'SSPACE' '=' state_data_size
                        | 'FINALFUNC' '=' ffunc
                        | 'FINALFUNC_EXTRA'
                        | 'FINALFUNC_MODIFY' '=' ( 'READ_ONLY' | 'SHAREABLE' | 'READ_WRITE' )
                        | 'COMBINEFUNC' '=' combinefunc
                        | 'SERIALFUNC' '=' serialfunc
                        | 'DESERIALFUNC' '=' deserialfunc
                        | 'INITCOND' '=' initial_condition
                        | 'MSFUNC' '=' msfunc
                        | 'MINVFUNC' '=' minvfunc
                        | 'MSTYPE' '=' mstate_data_type
                        | 'MSSPACE' '=' mstate_data_size
                        | 'MFINALFUNC' '=' mffunc
                        | 'MFINALFUNC_EXTRA'
                        | 'MFINALFUNC_MODIFY' '=' ( 'READ_ONLY' | 'SHAREABLE' | 'READ_WRITE' )
                        | 'MINITCOND' '=' minitial_condition
                        | 'SORTOP' '=' sort_operator
                        | 'PARALLEL' '=' ( 'SAFE' | 'RESTRICTED' | 'UNSAFE' ) ;

aggregate_order_by_option = 'SSPACE' '=' state_data_size
                          | 'FINALFUNC' '=' ffunc
                          | 'FINALFUNC_EXTRA'
                          | 'FINALFUNC_MODIFY' '=' ( 'READ_ONLY' | 'SHAREABLE' | 'READ_WRITE' )
                          | 'INITCOND' '=' initial_condition
                          | 'PARALLEL' '=' ( 'SAFE' | 'RESTRICTED' | 'UNSAFE' )
                          | 'HYPOTHETICAL' ;

aggregate_old_option = 'SSPACE' '=' state_data_size
                     | 'FINALFUNC' '=' ffunc
                     | 'FINALFUNC_EXTRA'
                     | 'FINALFUNC_MODIFY' '=' ( 'READ_ONLY' | 'SHAREABLE' | 'READ_WRITE' )
                     | 'COMBINEFUNC' '=' combinefunc
                     | 'SERIALFUNC' '=' serialfunc
                     | 'DESERIALFUNC' '=' deserialfunc
                     | 'INITCOND' '=' initial_condition
                     | 'MSFUNC' '=' msfunc
                     | 'MINVFUNC' '=' minvfunc
                     | 'MSTYPE' '=' mstate_data_type
                     | 'MSSPACE' '=' mstate_data_size
                     | 'MFINALFUNC' '=' mffunc
                     | 'MFINALFUNC_EXTRA'
                     | 'MFINALFUNC_MODIFY' '=' ( 'READ_ONLY' | 'SHAREABLE' | 'READ_WRITE' )
                     | 'MINITCOND' '=' minitial_condition
                     | 'SORTOP' '=' sort_operator ;

(* 'CREATE' 'DATABASE' *)

create_database ::= 'CREATE' 'DATABASE' name [ create_database_options ] ;

create_database_options ::=  [ 'WITH' ] [ 'OWNER' [ '=' ] user_name ]  \
                             [ 'TEMPLATE' [ '=' ] template ]  \
                             [ 'ENCODING' [ '=' ] encoding ]  \
                             [ 'LC_COLLATE' [ '=' ] lc_collate ]  \
                             [ 'LC_CTYPE' [ '=' ] lc_ctype ]  \
                             [ 'TABLESPACE' [ '=' ] tablespace_name ]  \
                             [ 'ALLOW_CONNECTIONS' [ '=' ] allowconn ]  \
                             [ 'CONNECTION' 'LIMIT' [ '=' ] connlimit ]  \
                             [ 'IS_TEMPLATE' [ '=' ] istemplate ] ;

create_domain ::= 'CREATE' 'DOMAIN' name [ 'AS' ] data_type
    [ 'DEFAULT' expression ]
    [ { domain_constraint } ] ;

domain_constraint ::= [ 'CONSTRAINT' constraint_name ]
    ( 'NOT' 'NULL' | 'NULL' | 'CHECK' '(' expression ')' ) ;

(* 'CREATE' 'GROUP' *)
create_group ::= 'CREATE' 'GROUP' role_name [ [ 'WITH' ] role_option { ',' role_option } ] ;

(* 'CREATE' 'INDEX' *)
create_index ::= 'CREATE' [ 'UNIQUE' ] 'INDEX' [ [ 'IF' 'NOT' 'EXISTS' ] name ] \
                          'ON' [ 'ONLY' ] table_name '(' index_elem { ',' index_elem } ')' \
                          [ 'INCLUDE' '(' column_name { ',' column_name } ')' ] \
                          [ 'WHERE' predicate ] ;

index_elem ::= ( column_name | '(' expression ')' ) [ opclass ] [ 'ASC' | 'DESC' ] ;

(* 'CREATE' 'ROLE' *)
create_role ::= 'CREATE' 'ROLE' role_name [ [ 'WITH' ] role_option { ',' role_option } ] ;

role_option ::= 'SUPERUSER'
              | 'NOSUPERUSER'
              | 'CREATEDB'
              | 'NOCREATEDB'
              | 'CREATEROLE'
              | 'NOCREATEROLE'
              | 'INHERIT'
              | 'NOINHERIT'
              | 'LOGIN'
              | 'NOLOGIN'
              | 'CONNECTION' 'LIMIT' connlimit
              | [ 'ENCRYPTED' ] 'PASSWORD' ''' password '''
              | 'PASSWORD' 'NULL'
              | 'VALID' 'UNTIL' ''' timestamp '''
              | 'IN' 'ROLE' role_name { ',' role_name }
              | 'IN' 'GROUP' role_name { ',' role_name }
              | 'ROLE' role_name { ',' role_name }
              | 'ADMIN' role_name { ',' role_name }
              | 'USER' role_name { ',' role_name }
              | 'SYSID' uid ;

role_name ::= name ;
password ::= '<Text Literal>' ;
timestamp ::= '<DateTime Literal>' ;
connlimit ::= '<Integer Literal>';
uid ::= '<Text Literal>';

(* 'CREATE' 'SCHEMA' *)
create_schema_name ::= 'CREATE' 'SCHEMA' [ 'IF' 'NOT' 'EXISTS' ] schema_name
                       [ 'AUTHORIZATION' role_specification ]
                       [ schema_element { schema_element } ] ;

create_schema_role ::= 'CREATE' 'SCHEMA' [ 'IF' 'NOT' 'EXISTS']
                       'AUTHORIZATION' role_specification [ schema_element { schema_element } ] ;

(* TODO add ddl_statement, dcl_statement, dml_statement as top level rules *)
schema_element ::= '<YSQL DDL statement>' ;

(* 'CREATE' 'SEQUENCE' *)
create_sequence ::= 'CREATE' 'SEQUENCE' [ 'IF' 'NOT' 'EXISTS' ] sequence_name  sequence_options ;

sequence_name ::= '<Text Literal>' ;

sequence_options ::= [ 'INCREMENT' [ 'BY' ] increment ]
                     [ 'MINVALUE' minvalue | 'NO' 'MINVALUE' ]
                     [ 'MAXVALUE' maxvalue | 'NO' 'MAXVALUE' ]
                     [ 'START' [ 'WITH' ] start ]
                     [ 'CACHE' cache ] ;

increment ::= '<Integer Literal>' ;
minvalue ::= '<Integer Literal>' ;
maxvalue ::= '<Integer Literal>' ;
start ::= '<Integer Literal>' ;
cache ::= '<Integer Literal>' ;

(* 'CREATE' 'TABLE' *)
create_table ::= 'CREATE' 'TABLE' [ 'IF' 'NOT' 'EXISTS' ] table_name
                 '(' [ table_elem { ',' table_elem } ] ')'
                 [ 'WITH' '(' storage_parameters ')' | 'WITHOUT' 'OIDS' ] ;

table_elem ::= ( column_name data_type [ column_constraint { column_constraint } ] ) | table_constraint ;

column_constraint ::= [ 'CONSTRAINT' constraint_name ]
                      (  'NOT' 'NULL'
                         | 'NULL'
                         | 'CHECK' '(' expression ')'
                         | 'DEFAULT' expression
                         | 'UNIQUE' index_parameters
                         | 'PRIMARY' 'KEY'
                         | references_clause ) ;

table_constraint ::= [ 'CONSTRAINT' constraint_name ]
                     ( 'CHECK' '(' expression ')'
                       | 'UNIQUE' '(' column_names ')' index_parameters
                       | 'PRIMARY' 'KEY' '(' column_names ')'
                       | 'FOREIGN' 'KEY' '(' column_names ')' references_clause ) ;

references_clause ::= 'REFERENCES' table_name [ ( column_name { ',' column_name } ) ]
                      [ 'MATCH' 'FULL' | 'MATCH' 'PARTIAL' | 'MATCH' 'SIMPLE' ] \
                      [ 'ON' 'DELETE' key_action ] [ 'ON' 'UPDATE' key_action ] ;

key_action ::= 'NO' 'ACTION' | 'RESTRICT' | 'CASCADE' | 'SET' 'NULL' | 'SET' 'DEFAULT' ;

storage_parameters ::= storage_parameter { ',' storage_parameter } ;

storage_parameter ::= param_name [ '=' param_value] ;

index_parameters ::= [ INCLUDE '(' column_names ')' ]
                     [ WITH '(' storage_parameters ')' ] ;

(* 'CREATE' 'TABLE' 'AS' *)
create_table_as ::= 'CREATE' 'TABLE' [ 'IF' 'NOT' 'EXISTS' ] \
                           table_name [ '(' column_name { ',' column_name } ')' ] \
                           'AS' query [ 'WITH' [ 'NO' ] 'DATA' ] ;


(* CREATE TRIGGER *)
create_trigger = 'CREATE' 'TRIGGER' name
                  ( 'BEFORE' | 'AFTER' | 'INSTEAD' 'OF' ) ( event { 'OR' event } )
                      'ON' table_name
                      [ 'FROM' table_name ] \
                      [ 'NOT' 'DEFERRABLE' ]
                      [ 'FOR' [ 'EACH' ] ( 'ROW' | 'STATEMENT' ) ]
                      [ 'WHEN' '(' condition ')' ] \
                      'EXECUTE' ( 'FUNCTION' | 'PROCEDURE' ) function_name '(' function_arguments ')' ;

event = ( 'INSERT' | 'UPDATE' [ 'OF' column_name { ',' column_name } ] | 'DELETE' | 'TRUNCATE' ) ;

(* 'CREATE' 'TYPE' *)
create_composite_type ::= 'CREATE' 'TYPE' type_name 'AS'
                          '(' [ composite_type_elem { ',' composite_type_elem } ] ')' ;

create_enum_type ::= 'CREATE' 'TYPE' type_name 'AS' 'ENUM'
                     '(' [ label { ',' label } ] ')' ;

create_range_type ::= 'CREATE' 'TYPE' type_name 'AS' 'RANGE'
                      '(' 'SUBTYPE' '=' subtype { ',' range_type_option } ')' ;

create_base_type ::= 'CREATE' 'TYPE' type_name
                     '(' 'INPUT' '=' input_function ',' 'OUTPUT' '=' output_function
                     { ',' base_type_option } ')' ;

create_shell_type ::= 'CREATE' 'TYPE' type_name ;

composite_type_elem ::= attribute_name data_type [ 'COLLATE' collation ] ;

range_type_option ::= 'SUBTYPE_OPCLASS' '=' subtype_operator_class
                      | 'COLLATION' '=' collation
                      | 'CANONICAL' '=' canonical_function
                      | 'SUBTYPE_DIFF' '=' subtype_diff_function ;

base_type_option ::= 'RECEIVE' '=' receive_function
                     | 'SEND' '=' send_function
                     | 'TYPMOD_IN' '=' type_modifier_input_function
                     | 'TYPMOD_OUT' '=' type_modifier_output_function
                     | 'INTERNALLENGTH' '=' ( internallength | 'VARIABLE' )
                     | 'PASSEDBYVALUE'
                     | 'ALIGNMENT' '=' alignment
                     | 'STORAGE' '=' storage
                     | 'LIKE' '=' like_type
                     | 'CATEGORY' '=' category
                     | 'PREFERRED' '=' preferred
                     | 'DEFAULT' '=' default
                     | 'ELEMENT' '=' element
                     | 'DELIMITER' '=' delimiter
                     | 'COLLATABLE' '=' collatable ;

(* 'CREATE' 'USER' *)
create_user ::= 'CREATE' 'USER' role_name [ [ 'WITH' ] role_option { ',' role_option } ] ;

(* 'CREATE' 'VIEW' *)
create_view ::= 'CREATE' [ 'OR' 'REPLACE' ] 'VIEW' qualified_name [ '(' column_list ')' ] 'AS' select ;

(* 'DEALLOCATE' *)
deallocate ::= 'DEALLOCATE' [ 'PREPARE' ] ( name | 'ALL' ) ;

(* 'DELETE' *)
delete ::= [ 'WITH' [ 'RECURSIVE' ] with_query { ',' with_query } ] \
       'DELETE' 'FROM' [ 'ONLY' ] table_name [ '*' ] [ [ 'AS' ] alias ] \
       [ 'WHERE' condition | 'WHERE' 'CURRENT' 'OF' cursor_name ] \
       [ returning_clause ] ;

returning_clause ::= 'RETURNING' ( '*' | ( output_expression [ [ 'AS' ] output_name ] )
                                         { ',' ( output_expression [ [ 'AS' ] output_name ] ) } ) ;

returning_expression ::= output_expression [ [ 'AS' ] output_name ] ;

(* 'DO' *)
do = 'DO' [ 'LANGUAGE' lang_name ] code ;

(* 'DROP' 'AGGREGATE' *)

drop_aggregate = 'DROP' 'AGGREGATE' [ 'IF' 'EXISTS' ] aggregate_name '(' aggregate_signature ')'
                 { ',' aggregate_name '(' aggregate_signature ')' }
                 [ 'CASCADE' | 'RESTRICT' ] ;

aggregate_signature = '*'
                    | aggregate_arg { ',' aggregate_arg }
                    | [ aggregate_arg { ',' aggregate_arg } ]
                      'ORDER' 'BY' aggregate_arg { ',' aggregate_arg } ;

(* 'DROP' 'DATABASE' *)
drop_database ::= 'DROP' 'DATABASE' [ 'IF' 'EXISTS' ] database_name ;

(* 'DROP' 'DOMAIN' *)
drop_domain ::= 'DROP' 'DOMAIN' [ 'IF' 'EXISTS' ] name { ',' name }  [ 'CASCADE' | 'RESTRICT' ] ;

(* 'DROP' 'GROUP' *)
drop_group ::= 'DROP' 'GROUP' [ 'IF' 'EXISTS' ] role_name { ',' role_name } ;

(* 'DROP' 'ROLE' *)
drop_role ::= 'DROP' 'ROLE' [ 'IF' 'EXISTS' ] role_name { ',' role_name } ;

(* 'DROP' 'SEQUENCE' *)
drop_sequence ::= 'DROP' 'SEQUENCE' [ 'IF' 'EXISTS' ] sequence_name [ 'CASCADE' | 'RESTRICT' ] ;

(* 'DROP' 'TABLE' *)
drop_table ::= 'DROP' 'TABLE' [ 'IF' 'EXISTS' ] table_name ;

(* 'DROP' 'TYPE' *)
drop_type ::= 'DROP' 'TYPE' [ 'IF' 'EXISTS' ] type_name { ',' type_name }
              [ 'CASCADE' | 'RESTRICT' ] ;

<<<<<<< HEAD
(* 'DROP' 'USER' *)
drop_user ::= 'DROP' 'USER' [ 'IF' 'EXISTS' ] role_name { ',' role_name } ;
=======
(* 'DROP' 'SEQUENCE' *)
drop_sequence ::= 'DROP' 'SEQUENCE' [ 'IF' 'EXISTS' ] sequence_name [ 'CASCADE' | 'RESTRICT' ] ;

(* DROP TRIGGER *)
drop_trigger = 'DROP' 'TRIGGER' [ 'IF' 'EXISTS' ] name 'ON' table_name [ 'CASCADE' | 'RESTRICT' ] ;

(* 'DROP' 'DOMAIN' *)
drop_domain ::= 'DROP' 'DOMAIN' [ 'IF' 'EXISTS' ] name { ',' name }  [ 'CASCADE' | 'RESTRICT' ] ;
>>>>>>> e250b456

(* 'END' 'TRANSACTION' *)
end ::= 'END' [ 'TRANSACTION' | 'WORK' ] ;

(* 'EXECUTE' *)
execute_statement ::= 'EXECUTE' name [ '(' expression { ',' expression } ')' ] ;

(* 'EXPLAIN' *)
explain := 'EXPLAIN' [ ( [ 'ANALYZE' ] [ 'VERBOSE' ] ) | '(' option { ',' option } ')' ] statement ;

option ::= 'ANALYZE' [ boolean ]
           | 'VERBOSE' [ boolean ]
           | 'COSTS' [ boolean ]
           | 'BUFFERS' [ boolean ]
           | 'TIMING' [ boolean ]
           | 'SUMMARY' [ boolean ]
           | 'FORMAT' ( 'TEXT' | 'XML' | 'JSON' | 'YAML' ) ;

(* 'GRANT' *)
grant_table ::= 'GRANT' ( ( 'SELECT' | 'INSERT' | 'UPDATE' | 'DELETE' | 'TRUNCATE' | 'REFERENCES' | 'TRIGGER' )
    { ',' ( 'SELECT' | 'INSERT' | 'UPDATE' | 'DELETE' | 'TRUNCATE' | 'REFERENCES' | 'TRIGGER' ) }
     | 'ALL' [ 'PRIVILEGES' ] )
    'ON' ( [ 'TABLE' ] table_name { ',' table_name }
         | 'ALL' 'TABLES' 'IN' 'SCHEMA' schema_name { ',' schema_name } )
    'TO' grant_role_spec { ',' grant_role_spec } [ 'WITH' 'GRANT' 'OPTION' ] ;

grant_table_col ::= 'GRANT' ( ( 'SELECT' | 'INSERT' | 'UPDATE' | 'REFERENCES' ) '(' column_names ')'
    { ',' '(' column_names ')' }
     | 'ALL' [ 'PRIVILEGES' ] '(' column_names ')' )
    'ON' ( [ 'TABLE' ] table_name { ',' table_name } )
    'TO' grant_role_spec { ',' grant_role_spec } [ 'WITH' 'GRANT' 'OPTION' ] ;

grant_seq ::= 'GRANT' ( ( 'USAGE' | 'SELECT' | 'UPDATE' ) { ',' ( 'USAGE' | 'SELECT' | 'UPDATE' ) }
     | 'ALL' [ 'PRIVILEGES' ] )
    'ON' ( 'SEQUENCE' sequence_name { ',' sequence_name }
         | 'ALL' 'SEQUENCES' 'IN' 'SCHEMA' schema_name { ',' sequence_name } )
    'TO' grant_role_spec { ',' grant_role_spec } [ 'WITH' 'GRANT' 'OPTION' ] ;

grant_db ::= 'GRANT' ( ( 'CREATE' | 'CONNECT' | 'TEMPORARY' | 'TEMP' ) { ',' ( 'CREATE' | 'CONNECT' | 'TEMPORARY' | 'TEMP' ) }
    | 'ALL' [ 'PRIVILEGES' ] )
    'ON' 'DATABASE' database_name { ',' database_name }
    'TO' grant_role_spec { ',' grant_role_spec } [ 'WITH' 'GRANT' 'OPTION' ] ;

grant_domain ::= 'GRANT' ( 'USAGE' | 'ALL' [ 'PRIVILEGES' ] )
    'ON' 'DOMAIN' domain_name { ',' domain_name }
    'TO' grant_role_spec { ',' grant_role_spec } [ 'WITH' 'GRANT' 'OPTION' ] ;

grant_schema ::= 'GRANT' ( ( 'CREATE' | 'USAGE' ) { ',' ( 'CREATE' | 'USAGE' ) } | 'ALL' [ 'PRIVILEGES' ] )
    'ON' 'SCHEMA' schema_name { ',' schema_name }
    'TO' grant_role_spec { ',' grant_role_spec } [ 'WITH' 'GRANT' 'OPTION' ] ;

grant_type ::= 'GRANT' ( 'USAGE' | 'ALL' [ 'PRIVILEGES' ] )
    'ON' 'TYPE' type_name { ',' type_name }
    'TO' grant_role_spec { ',' grant_role_spec } [ 'WITH' 'GRANT' 'OPTION' ] ;

grant_role ::= 'GRANT' role_name { ',' role_name } 'TO' role_name { ',' role_name }
      [ 'WITH' 'ADMIN' 'OPTION' ] ;

grant_role_spec ::= [ 'GROUP' ] role_name
  | 'PUBLIC'
  | 'CURRENT_USER'
  | 'SESSION_USER' ;

(* 'INSERT' *)

insert ::= [ 'WITH' [ 'RECURSIVE' ] with_query { ',' with_query } ] \
           'INSERT' 'INTO' table_name [ 'AS' alias ] [ '(' column_names ')' ] \
               ( ( 'DEFAULT' 'VALUES' )
               | 'VALUES' '(' column_values ')' { ',' '(' column_values ')' }
               | subquery ) \
               [ 'ON' 'CONFLICT' [ conflict_target ] conflict_action ] \
               [ returning_clause ] ;

column_values ::= ( expression | 'DEFAULT' ) { ',' ( expression | 'DEFAULT' ) } ;


conflict_target ::= '(' ( column_name | expression ) { ',' ( column_name | expression ) } ')'  [ 'WHERE' condition ] | 'ON' 'CONSTRAINT' constraint_name ;

conflict_action ::= 'DO' 'NOTHING' | 'DO' 'UPDATE' 'SET' update_item { ',' update_item } [ 'WHERE' condition ] ;


(* 'LOCK' *)
lock_table ::= 'LOCK' [ 'TABLE' ]
                      ( ( [ 'ONLY' ] name [ '*' ] ) { ',' ( [ 'ONLY' ] name [ '*' ] ) } )
                      [ 'IN' lockmode 'MODE' ] [ 'NOWAIT' ] ;

lockmode ::= ( 'ACCESS' 'SHARE'
               | 'ROW' 'SHARE'
               | 'ROW' 'EXCLUSIVE'
               | 'SHARE' 'UPDATE' 'EXCLUSIVE'
               | 'SHARE'
               | 'SHARE' 'ROW' 'EXCLUSIVE'
               | 'EXCLUSIVE'
               | 'ACCESS' 'EXCLUSIVE' ) ;

(* 'PREPARE' *)
prepare_statement ::= 'PREPARE' name [ '(' data_type { ',' data_type } ')' ] 'AS' statement ;

(* 'RESET' *)
reset_stmt := 'RESET' ( name | 'ALL' ) ;

(* 'REVOKE' *)
revoke_table ::= 'REVOKE' [ 'GRANT' 'OPTION' 'FOR' ]
                     ( ( 'SELECT' | 'INSERT' | 'UPDATE' | 'DELETE' | 'TRUNCATE' | 'REFERENCES' | 'TRIGGER' )
                     { ',' ( 'SELECT' | 'INSERT' | 'UPDATE' | 'DELETE' | 'TRUNCATE' | 'REFERENCES' | 'TRIGGER' ) }
                      | 'ALL' [ 'PRIVILEGES' ] )
                     'ON' ( [ 'TABLE' ] table_name { ',' table_name }
                          | 'ALL' 'TABLES' 'IN' 'SCHEMA' schema_name { ',' schema_name } )
                     'FROM' ( [ 'GROUP' ] role_name | 'PUBLIC' ) { ',' ( [ 'GROUP' ] role_name | 'PUBLIC' ) }
                     [ 'CASCADE' | 'RESTRICT' ] ;

revoke_table_col ::= 'REVOKE' [ 'GRANT' 'OPTION' 'FOR' ]
                         ( ( 'SELECT' | 'INSERT' | 'UPDATE' | 'REFERENCES' ) '(' column_names ')'
                         { ',' '(' column_names ')' } | 'ALL' [ 'PRIVILEGES' ] '(' column_names ')' )
                         'ON' [ 'TABLE' ] table_name { ',' table_name }
                         'FROM' ( [ 'GROUP' ] role_name | 'PUBLIC' ) { ',' ( [ 'GROUP' ] role_name | 'PUBLIC' ) }
                         [ 'CASCADE' | 'RESTRICT' ] ;

revoke_seq ::= 'REVOKE' [ 'GRANT' 'OPTION' 'FOR' ]
                   ( ( 'USAGE' | 'SELECT' | 'UPDATE' ) { ',' ( 'USAGE' | 'SELECT' | 'UPDATE' ) }
                    | 'ALL' [ 'PRIVILEGES' ] )
                   'ON' ( 'SEQUENCE' sequence_name { ',' sequence_name }
                        | 'ALL' 'SEQUENCES' 'IN' 'SCHEMA' schema_name { ',' schema_name } )
                   'FROM' ( [ 'GROUP' ] role_name | 'PUBLIC' ) { ',' ( [ 'GROUP' ] role_name | 'PUBLIC' ) }
                   [ 'CASCADE' | 'RESTRICT' ] ;

revoke_db ::= 'REVOKE' [ 'GRANT' 'OPTION' 'FOR' ]
                  ( ( 'CREATE' | 'CONNECT' | 'TEMPORARY' | 'TEMP' ) { ',' ( 'CREATE' | 'CONNECT' | 'TEMPORARY' | 'TEMP' ) }
                   | 'ALL' [ 'PRIVILEGES' ] )
                  'ON' 'DATABASE' database_name { ',' database_name }
                  'FROM' ( [ 'GROUP' ] role_name | 'PUBLIC' ) { ',' ( [ 'GROUP' ] role_name | 'PUBLIC' ) }
                  [ 'CASCADE' | 'RESTRICT' ] ;

revoke_domain ::= 'REVOKE' [ 'GRANT' 'OPTION' 'FOR' ]
                      ( 'USAGE' | 'ALL' [ 'PRIVILEGES' ] )
                      'ON' 'DOMAIN' domain_name { ',' domain_name }
                      'FROM' ( [ 'GROUP' ] role_name | 'PUBLIC' ) { ',' ( [ 'GROUP' ] role_name | 'PUBLIC' ) }
                      [ 'CASCADE' | 'RESTRICT' ] ;

revoke_schema ::= 'REVOKE' [ 'GRANT' 'OPTION' 'FOR' ]
                      ( ( 'CREATE' | 'USAGE' ) { ',' ( 'CREATE' | 'USAGE' ) } | 'ALL' [ 'PRIVILEGES' ] )
                      'ON' 'SCHEMA' schema_name { ',' schema_name }
                      'FROM' ( [ 'GROUP' ] role_name | 'PUBLIC' ) { ',' ( [ 'GROUP' ] role_name | 'PUBLIC' ) }
                      [ 'CASCADE' | 'RESTRICT' ] ;

revoke_type ::= 'REVOKE' [ 'GRANT' 'OPTION' 'FOR' ]
                    ( 'USAGE' | 'ALL' [ 'PRIVILEGES' ] )
                    'ON' 'TYPE' type_name { ',' type_name }
                    'FROM' ( [ 'GROUP' ] role_name | 'PUBLIC' ) { ',' ( [ 'GROUP' ] role_name | 'PUBLIC' ) }
                    [ 'CASCADE' | 'RESTRICT' ] ;

revoke_role ::= 'REVOKE' [ 'ADMIN' 'OPTION' 'FOR' ]
                    role_name { ',' role_name } 'FROM' role_name { ',' role_name }
                    [ 'CASCADE' | 'RESTRICT' ] ;

(* 'ROLLBACK' *)
rollback ::= 'ROLLBACK' [ 'TRANSACTION' | 'WORK' ] ;

(* 'SELECT' *)
select ::= [ 'WITH' [ 'RECURSIVE' ] ( with_query { ',' with_query } ) ] \
           'SELECT' [ 'ALL' | 'DISTINCT' [ 'ON' ( '(' expression { ',' expression } ')' ) ] ]
               [ '*' | ( ( expression [ [ 'AS' ] name ] )
                         { ',' ( expression [ [ 'AS' ] name ] ) } ) ] \
               [ 'FROM' ( from_item { ','  from_item } ) ]
               [ 'WHERE' condition ] \
               [ 'GROUP' 'BY' ( grouping_element { ',' grouping_element } ) ]
               [ 'HAVING' ( condition { ',' condition } ) ] \
               [ ( 'UNION' | 'INTERSECT' | 'EXCEPT' ) [ 'ALL' | 'DISTINCT' ] select ]
               [ 'ORDER' 'BY' ( order_expr { ',' order_expr } ) ] \
               [ 'LIMIT' [ integer | 'ALL' ] ]
               [ 'OFFSET' integer [ 'ROW' | 'ROWS' ] ] ;

select_expression ::= expression [ [ 'AS' ] name ] ;

order_expr ::= expression [ 'ASC' | 'DESC' | 'USING' operator ] [ 'NULLS' ( 'FIRST' | 'LAST' ) ] ;

(* 'SET' variable *)
set ::= 'SET' [ 'SESSION' | 'LOCAL' ]
        ( configuration_parameter ( 'TO' | '=' ) ( value | 'DEFAULT' )
          | 'TIME' 'ZONE' ( timezone | 'LOCAL' | 'DEFAULT' ) ) ;

(* 'SET' 'CONSTRAINTS' *)
set_constraints ::= 'SET' 'CONSTRAINTS' ( 'ALL' | name { ',' name } ) ( 'DEFERRED' | 'IMMEDIATE' ) ;

(* 'SET' 'TRANSACTION' *)
set_transaction = 'SET' 'TRANSACTION' transaction_mode { transaction_mode } ;

transaction_mode = read_write_mode | isolation_level ;

read_write_mode = 'READ' 'ONLY' | 'READ' 'WRITE' ;

isolation_level = 'ISOLATION' 'LEVEL' ( 'READ' 'UNCOMMITTED'
                                       | 'READ' 'COMMITTED'
                                       | 'REPEATABLE' 'READ'
                                       | 'SERIALIZABLE' );

(* 'SHOW' variable *)
show_stmt ::= 'SHOW' ( name | 'ALL' ) ;

(* 'SHOW' 'TRANSACTION' *)
show_transaction ::= 'SHOW' 'TRANSACTION' 'ISOLATION' 'LEVEL' ;

(* 'TRUNCATE' *)
(*
truncate ::= 'TRUNCATE' [ 'TABLE' ] ( table_expr { ',' table_expr } ) ;
*)

truncate ::= 'TRUNCATE' [ 'TABLE' ]
             ( ( [ 'ONLY' ] name [ '*' ] ) { ',' ( [ 'ONLY' ] name [ '*' ] ) } ) ;

table_expr ::= [ 'ONLY' ] name [ '*' ] ;

(* 'UPDATE' *)
update ::= [ 'WITH' [ 'RECURSIVE' ] with_query { ',' with_query } ] \
       'UPDATE' [ 'ONLY' ] table_name [ '*' ] [ [ 'AS' ] alias ] \
       'SET' update_item { ',' update_item }
       (* [ 'FROM' from_list ] \ *)
       [ 'WHERE' condition | 'WHERE' 'CURRENT' 'OF' cursor_name ] \
       [ returning_clause ] ;

update_item ::= ( column_name '=' column_value
                  | '(' column_names ')' '=' [ 'ROW' ] '(' column_values ')'
                  | '(' column_names ')' '=' '(' query ')' ) ;

column_value ::= expression | 'DEFAULT' ;

(* Supporting rules *)

qualified_name ::= [ [ database_name '.' ] schema_name '.' ] '<Text Literal>' ;

database_name ::= '<Text Literal>' ;

schema_name ::= '<Text Literal>' ;

table_name ::= qualified_name ;

column_name ::= '<Text Literal>' ;

object_name ::= name ;
relation_name ::= qualified_name ;
aggregate_name ::= qualified_name ;
constraint_name ::= qualified_name ;
function_name ::= qualified_name ;
operator_name ::= qualified_name ;
policy_name ::= qualified_name ;
procedure_name ::= qualified_name ;
routine_name ::= qualified_name ;
rule_name ::= qualified_name ;
trigger_name ::= qualified_name ;

domain_name ::= qualified_name ;

index_method ::= '<Text Literal>';

source_type ::= '<Text Literal>' ;

target_type ::= '<Text Literal>' ;

argmode ::= ( 'IN' | 'OUT' | 'INOUT' | 'VARIADIC' ) ;

argname ::= name ;

argtype ::= type_name ;

function_arguments = [ text_literal { ',' text_literal } ] ;

text_literal = '<Text Literal>' ;

large_object_oid ::= '<Integer Literal>' ;

left_type ::= ( qualified_name | 'NONE' ) ;
right_type ::= ( qualified_name | 'NONE' ) ;

type_name ::= name ;
lang_name ::= name ;

name ::= '<Text Literal>' ;

column_names ::= column_name { ',' column_name } ;

condition = expression ;

where_expression ::= boolean_expression ;

expression ::= '<expression>' ;

boolean ::= 'TRUE' | 'FALSE' ;

(* TODO(jason): change the below when issue #1557 is closed or closing *)
collation ::= ( '"default"' | '"C"' | '"POSIX"' | '"ucs_basic"' ) ;

type_name ::= qualified_name ;

attribute_name ::= '<Text Literal>' ;

data_type ::= type_name ;

label ::= '<Text Literal>' ;

subtype ::= type_name ;

operator_class_name ::= qualified_name ;

subtype_operator_class ::= operator_class_name ;

function_name ::= qualified_name ;

canonical_function ::= function_name ;

subtype_diff_function ::= function_name ;

input_function ::= function_name ;

output_function ::= function_name ;

receive_function ::= function_name ;

send_function ::= function_name ;

type_modifier_input_function ::= function_name ;

type_modifier_output_function ::= function_name ;

internallength ::= ( '-2' | '-1' | '<non-negative integer>' ) ;

alignment ::= ( 'CHAR' | 'INT2' | 'INT4' | 'DOUBLE' ) ;

storage ::= ( 'PLAIN' | 'EXTERNAL' | 'EXTENDED' | 'MAIN' ) ;

like_type ::= type_name ;

category ::= '<character>' ;

preferred ::= boolean ;

default ::= '<type value>' ;

element ::= type_name ;

delimiter ::= '<character>' ;

collatable ::= boolean ;

param_name ::= '<Text Literal>' ;

param_value ::= '<Text Literal>' ;

code ::= '<Text Literal>' ;

aggregate_argmode = 'IN' | 'VARIADIC' ;
sfunc = function_name ;
state_data_type = type_name ;
base_type = type_name ;
state_data_size = '<non-negative integer>' ;
ffunc = function_name ;
combinefunc = function_name ;
serialfunc = function_name ;
deserialfunc = function_name ;
initial_condition = '<Text Literal>' ;
msfunc = function_name ;
minvfunc = function_name ;
mstate_data_type = type_name ;
mstate_data_size = '<non-negative integer>' ;
mffunc = function_name ;
minitial_condition = '<Text literal>' ;
sort_operator = operator_name ;<|MERGE_RESOLUTION|>--- conflicted
+++ resolved
@@ -472,19 +472,11 @@
 drop_type ::= 'DROP' 'TYPE' [ 'IF' 'EXISTS' ] type_name { ',' type_name }
               [ 'CASCADE' | 'RESTRICT' ] ;
 
-<<<<<<< HEAD
 (* 'DROP' 'USER' *)
 drop_user ::= 'DROP' 'USER' [ 'IF' 'EXISTS' ] role_name { ',' role_name } ;
-=======
-(* 'DROP' 'SEQUENCE' *)
-drop_sequence ::= 'DROP' 'SEQUENCE' [ 'IF' 'EXISTS' ] sequence_name [ 'CASCADE' | 'RESTRICT' ] ;
 
 (* DROP TRIGGER *)
 drop_trigger = 'DROP' 'TRIGGER' [ 'IF' 'EXISTS' ] name 'ON' table_name [ 'CASCADE' | 'RESTRICT' ] ;
-
-(* 'DROP' 'DOMAIN' *)
-drop_domain ::= 'DROP' 'DOMAIN' [ 'IF' 'EXISTS' ] name { ',' name }  [ 'CASCADE' | 'RESTRICT' ] ;
->>>>>>> e250b456
 
 (* 'END' 'TRANSACTION' *)
 end ::= 'END' [ 'TRANSACTION' | 'WORK' ] ;
