---
<<<<<<< HEAD
title: YugabyteDB APIs - YSQL and YCQL
=======
title: YugabyteDB API reference (for YSQL and YCQL)
>>>>>>> c0e69019
headerTitle: APIs
linkTitle: APIs
description: YugabyteDB API reference for YSQL (PostgreSQL-compatible SQL) and YCQL (Cassandra-compatible query language)
image: /images/section_icons/index/api.png
headcontent: YugabyteDB API reference
aliases:
  - /api/
section: REFERENCE
menu:
  latest:
    identifier: api
    weight: 1100
---


<div class="row">
 <div class="col-12 col-md-6 col-lg-12 col-xl-6">
    <a class="section-link icon-offset" href="./ysql/">
      <div class="head">
        <img class="icon" src="/images/section_icons/api/ysql.png" aria-hidden="true" />
        <div class="title">YSQL</div>
      </div>
      <div class="body">
        Complete reference for Yugabyte Structured Query Language (YSQL) API.
      </div>
    </a>
  </div>
  <div class="col-12 col-md-6 col-lg-12 col-xl-6">
    <a class="section-link icon-offset" href="./ycql/">
      <div class="head">
        <img class="icon" src="/images/section_icons/api/ycql.png" aria-hidden="true" />
        <div class="title">YCQL</div>
      </div>
      <div class="body">
        Complete reference for Yugabyte Cloud Query Language (YCQL) API.
      </div>
    </a>
  </div> 
</div><|MERGE_RESOLUTION|>--- conflicted
+++ resolved
@@ -1,9 +1,5 @@
 ---
-<<<<<<< HEAD
-title: YugabyteDB APIs - YSQL and YCQL
-=======
 title: YugabyteDB API reference (for YSQL and YCQL)
->>>>>>> c0e69019
 headerTitle: APIs
 linkTitle: APIs
 description: YugabyteDB API reference for YSQL (PostgreSQL-compatible SQL) and YCQL (Cassandra-compatible query language)
