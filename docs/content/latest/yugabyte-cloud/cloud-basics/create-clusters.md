--- conflicted
+++ resolved
@@ -22,11 +22,7 @@
 
 {{< note title="Note" >}}
 
-<<<<<<< HEAD
 Before creating a cluster, create a billing profile and add a payment method. Refer to [Manage your billing profile and payment method](../../cloud-admin/cloud-billing-profile/). You do not need a billing profile to create your free cluster.
-=======
-Before creating a standard cluster, create a billing profile and add a payment method. Refer to [Manage your billing profile and payment method](../../cloud-admin/cloud-billing-profile/).
->>>>>>> be377590
 
 If you want to use dedicated VPCs for network isolation and security, you must set up VPC Peering for the cloud provider before you create your cluster. Yugabyte Cloud supports AWC and GCP for peering. Refer to [VPC peering](../../cloud-network/vpc-peers/).
 
