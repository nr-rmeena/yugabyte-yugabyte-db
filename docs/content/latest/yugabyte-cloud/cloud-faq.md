--- conflicted
+++ resolved
@@ -93,11 +93,7 @@
 
 Free clusters are provisioned with an **edge** release, most often from the YugabyteDB [latest release](../../releases/whats-new/latest-release/) series; it may also be a recent stable release.
 
-<<<<<<< HEAD
-By default, new standard clusters are provisioned with a release from the YugabyteDB [stable release](../../releases/whats-new/stable-release/) series. <!--You can choose the edge track when you create the cluster.-->
-=======
-By default, new standard clusters are provisioned with a **stable** release, from the YugabyteDB [stable release](../../releases/whats-new/stable-release/) series. You can choose the edge track when you create the cluster.
->>>>>>> 57a47d6e
+By default, new standard clusters are provisioned with a **stable** release, from the YugabyteDB [stable release](../../releases/whats-new/stable-release/) series. <!--You can choose the edge track when you create the cluster.-->
 
 Once a cluster is created, it is upgraded with releases from the release track that was assigned at creation (that is, either edge or stable).
 
