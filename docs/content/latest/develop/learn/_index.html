---
title: Learn
<<<<<<< HEAD
linkTitle: Learn application development
description: Learn to develop YugaByte DB applications
=======
linkTitle: Learn app development
description: Learn to develop YugaByte DB apps

>>>>>>> 73e966e5
headcontent: 
image: /images/section_icons/develop/learn.png
aliases:
  - /develop/learn/
menu:
  latest:
    identifier: learn
    parent: develop
    weight: 560
---

<div class="row">
  <div class="col-12 col-md-6 col-lg-12 col-xl-6">
    <a class="section-link icon-offset" href="sql-nosql/">
      <div class="head">
        <div class="icon">
          <i class="icon-database-alt2"></i>
        </div>
        <div class="title">SQL vs NoSQL</div>
      </div>
      <div class="body">
        Read more about the workloads YugaByte DB can power.
      </div>
    </a>
  </div>

  <div class="col-12 col-md-6 col-lg-12 col-xl-6">
    <a class="section-link icon-offset" href="data-modeling/">
      <div class="head">
        <img class="icon" src="/images/section_icons/architecture/core_functions/table.png" aria-hidden="true" />
        <div class="title">Data modeling</div>
      </div>
      <div class="body">
          Learn how to optimally model data on YugaByte DB.
      </div>
    </a>
  </div>

    <!--
    <a class="section-link icon-offset" href="conditional-updates/">
      <div class="icon">
        <i class="icon-java-bold"></i>
      </div>
      <div class="text">
        3. Reads and Writes
        <div class="caption">How to perform conditional updates and achieve compare-and-swap operations.</div>
      </div>
    </a>

    <a class="section-link icon-offset" href="conditional-updates/">
      <div class="icon">
        <i class="icon-java-bold"></i>
      </div>
      <div class="text">
        4. Conditional Updates
        <div class="caption">How to perform conditional updates and achieve compare-and-swap operations.</div>
      </div>
    </a>
    -->

  <div class="col-12 col-md-6 col-lg-12 col-xl-6">
    <a class="section-link icon-offset" href="data-types/">
      <div class="head">
        <img class="icon" src="/images/section_icons/explore/json_documents.png" aria-hidden="true" />
        <div class="title">Data types</div>
      </div>
      <div class="body">
          Using various data types, including the JSONB data type
      </div>
    </a>
  </div>

  <div class="col-12 col-md-6 col-lg-12 col-xl-6">
    <a class="section-link icon-offset" href="acid-transactions/">
      <div class="head">
        <img class="icon" src="/images/section_icons/explore/distributed_acid.png" aria-hidden="true" />
        <div class="title">ACID transactions</div>
      </div>
      <div class="body">
          Performing distributed ACID transactions.
      </div>
    </a>
  </div>

  <div class="col-12 col-md-6 col-lg-12 col-xl-6">
    <a class="section-link icon-offset" href="aggregations/">
      <div class="head">
        <div class="icon">
          <i class="fas fa-chart-line"></i>
        </div>
        <div class="title">Aggregations</div>
      </div>
      <div class="body">
          Implementing common aggregation functions.
      </div>
    </a>
  </div>

  <div class="col-12 col-md-6 col-lg-12 col-xl-6">
    <a class="section-link icon-offset" href="batch-operations/">
      <div class="head">
        <div class="icon">
          <i class="fas fa-object-group"></i>
        </div>
        <div class="title">Batch operations</div>
      </div>
      <div class="body">
        Achieve high throughput by batching reads and writes.
      </div>
    </a>
  </div>

  <div class="col-12 col-md-6 col-lg-12 col-xl-6">
    <a class="section-link icon-offset" href="date-and-time/">
      <div class="head">
        <div class="icon">
          <i class="far fa-clock"></i>
        </div>
        <div class="title">Date and time</div>
      </div>
      <div class="body">
        Working with date and time.
      </div>
    </a>
  </div>

  <div class="col-12 col-md-6 col-lg-12 col-xl-6">
    <a class="section-link icon-offset" href="strings-and-text/">
      <div class="head">
        <div class="icon">
          <i class="far fa-file-alt"></i>
        </div>
        <div class="title">Strings and text</div>
      </div>
      <div class="body">
        Manipulating and outputting strings and text.
      </div>
    </a>
  </div>

</div><|MERGE_RESOLUTION|>--- conflicted
+++ resolved
@@ -1,14 +1,7 @@
 ---
 title: Learn
-<<<<<<< HEAD
-linkTitle: Learn application development
+linkTitle: Learn app development
 description: Learn to develop YugaByte DB applications
-=======
-linkTitle: Learn app development
-description: Learn to develop YugaByte DB apps
-
->>>>>>> 73e966e5
-headcontent: 
 image: /images/section_icons/develop/learn.png
 aliases:
   - /develop/learn/
