--- conflicted
+++ resolved
@@ -98,12 +98,8 @@
 The db.url field should be populated with the IPs of all the nodes that are part of the cluster.
 {{< /note >}}
 
-<<<<<<< HEAD
 ### 4. Run the benchmark
 There is a handy script `run_jdbc.sh` that loads and runs all the workloads.
-=======
-## 4. Run individual workloads
->>>>>>> 7fadae73
 
 ```sh
 $ ./run_jdbc.sh --ip <ip>
@@ -191,14 +187,9 @@
       -p maxexecutiontime=180
 ```
 
-<<<<<<< HEAD
 ## Expected results
 
 ### Setup
-=======
-## 5. Expected results
-
->>>>>>> 7fadae73
 When run on a 3-node cluster with each a c5.4xlarge AWS instance (16 cores, 32GB of RAM and 2 EBS volumes) all belonging to the same AZ with the client VM running in the same AZ we get the following results:
 
 ### 1 Million Rows
