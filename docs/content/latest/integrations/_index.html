---
title: Integrations
linkTitle: Integrations
description: Integrate YugabyteDB with Apache Kafka, Apache Spark, JanusGraph, KairosDB, Presto, Metabase, WSO2 IS, Hasura, Spring Framework, Prisma, more
headcontent: YugabyteDB is driver-compatible with PostgreSQL, Apache Cassandra, and Redis clients
image: /images/section_icons/develop/ecosystem-integrations.png
section: INTEGRATIONS
aliases:
menu:
  latest:
    identifier: integrations
    weight: 640
---

<div class="row">
  <div class="col-12 col-md-6 col-lg-12 col-xl-6">
    <a class="section-link icon-offset" href="apache-kafka/">
      <div class="head">
        <img class="icon" src="/images/section_icons/develop/ecosystem/apache-kafka.png" aria-hidden="true" />
        <div class="title">Apache Kafka</div>
      </div>
      <div class="body">
        Distributed streaming platform integrated with the YSQL and YCQL APIs using Kafka Connect.
      </div>
    </a>
  </div>
  <div class="col-12 col-md-6 col-lg-12 col-xl-6">
    <a class="section-link icon-offset" href="apache-spark/java">
      <div class="head">
        <img class="icon" src="/images/section_icons/develop/ecosystem/apache-spark.png" aria-hidden="true" />
        <div class="title">Apache Spark</div>
      </div>
      <div class="body">
        Analytics processing engine integrated with the YCQL API.
      </div>
    </a>
  </div>

  <div class="col-12 col-md-6 col-lg-12 col-xl-6">
    <a class="section-link icon-offset" href="janusgraph/">
      <div class="head">
        <img class="icon" src="/images/section_icons/develop/ecosystem/janusgraph.png" aria-hidden="true" />
        <div class="title">JanusGraph</div>
      </div>
      <div class="body">
          Scalable graph API that uses Cassandra-compatible YugabyteDB as it's underlying distributed database.
      </div>
    </a>
  </div>

  <div class="col-12 col-md-6 col-lg-12 col-xl-6">
    <a class="section-link icon-offset" href="kairosdb/">
      <div class="head">
        <img class="icon" src="/images/section_icons/develop/ecosystem/kairosdb.png" aria-hidden="true" />
        <div class="title">KairosDB</div>
      </div>
      <div class="body">
        Fast time-series metrics API that uses Cassandra-compatible YugabyteDB as its underlying distributed database.
      </div>
    </a>
  </div>

  <div class="col-12 col-md-6 col-lg-12 col-xl-6">
    <a class="section-link icon-offset" href="presto/">
      <div class="head">
        <img class="icon" src="/images/section_icons/develop/ecosystem/presto.png" aria-hidden="true" />
        <div class="title">Presto</div>
      </div>
      <div class="body">
        Ad-hoc interactive SQL queries on top of YugabyteDB.
      </div>
    </a>
  </div>

  <div class="col-12 col-md-6 col-lg-12 col-xl-6">
    <a class="section-link icon-offset" href="metabase/">
      <div class="head">
        <img class="icon" src="/images/section_icons/develop/ecosystem/metabase.png" aria-hidden="true" />
        <div class="title">Metabase</div>
      </div>
      <div class="body">
        Ad-hoc interactive SQL queries on top of PostgreSQL-compatible YugabyteDB.
      </div>
    </a>
  </div>

  <div class="col-12 col-md-6 col-lg-12 col-xl-6">
    <a class="section-link icon-offset" href="wso2/">
      <div class="head">
        <img class="icon" src="/images/section_icons/develop/ecosystem/wso2.png" aria-hidden="true" />
        <div class="title">WSO2</div>
      </div>
      <div class="body">
        Access and identity management for YugabyteDB.
      </div>
    </a>
  </div>

   <div class="col-12 col-md-6 col-lg-12 col-xl-6">
     <a class="section-link icon-offset" href="spring/">
      <div class="head">
        <img class="icon" src="/images/section_icons/develop/ecosystem/spring.png" aria-hidden="true" />      
      <div class="title">Spring Framework</div>
      </div>
      <div class="body">
        Spring Framework support for YugabyteDB.
      </div>
    </a>
  </div>

  <div class="col-12 col-md-6 col-lg-12 col-xl-6">
    <a class="section-link icon-offset" href="prisma/">
      <div class="head">
      <img class="icon" src="/images/develop/graphql/prisma/prisma.png" aria-hidden="true" />
      <div class="title">Prisma</div>
    </div>
    <div class="body">
      Use the Prisma client and service (running in a Docker container) to add data and run queries on a YugabyteDB database. Also, take a quick look at the Prisma ORM functionality.
    </div>
  </a>
  </div>

  <div class="col-12 col-md-6 col-lg-12 col-xl-6">
    <a class="section-link icon-offset" href="hasura/">
      <div class="head">
        <img class="icon" src="/images/develop/graphql/hasura/hasura.png" aria-hidden="true" />
      <div class="title">Hasura</div>
      </div>
      <div class="body">
        Use the Hasura GraphQL engine with YugabyteDB to explore using GraphQL to add data and run queries.
      </div>
    </a>
  </div>

  <div class="col-12 col-md-6 col-lg-12 col-xl-6">
    <a class="section-link icon-offset" href="change-data-capture/cdc-generic/">
      <div class="head">
        <img class="icon" src="/images/section_icons/develop/ecosystem-integrations.png" aria-hidden="true" />
      <div class="title">Change Data Capture</div>
      </div>
      <div class="body">
        Use change data capture (CDC) to asynchronously stream data changes from a YugabyteDB cluster to external systems.
      </div>
    </a>
  </div>

  <div class="col-12 col-md-6 col-lg-12 col-xl-6">
    <a class="section-link icon-offset" href="smart-driver/">
      <div class="head">
        <img class="icon" src="/images/section_icons/develop/ecosystem-integrations.png" aria-hidden="true" />
      <div class="title">Smart Driver</div>
      </div>
      <div class="body">
        Use JDBC Smart Driver for YSQL to power your geographically-distributed applications with an internal load balancer.
      </div>
    </a>
  </div>
<<<<<<< HEAD
  
=======

>>>>>>> f21b3cdd
  <div class="col-12 col-md-6 col-lg-12 col-xl-6">
    <a class="section-link icon-offset" href="liquibase/">
      <div class="head">
        <img class="icon" src="/images/section_icons/develop/ecosystem/liquibase.png" aria-hidden="true" />
      <div class="title">Liquibase</div>
      </div>
      <div class="body">
        Use Liquibase to perform data migration. 
      </div>
    </a>
  </div>
  
   <div class="col-12 col-md-6 col-lg-12 col-xl-6">
     <a class="section-link icon-offset" href="flyway/">
      <div class="head">
        <img class="icon" src="/images/section_icons/develop/ecosystem/flyway.png" aria-hidden="true" />      
      <div class="title">Flyway</div>
      </div>
      <div class="body">
        Perform schema migration using Flyway.
      </div>
    </a>
  </div>
  </div>  
  
  <div class="col-12 col-md-6 col-lg-12 col-xl-6">
    <a class="section-link icon-offset" href="sequelize/">
      <div class="head">
        <img class="icon" src="/images/section_icons/develop/ecosystem/sequelize.png" aria-hidden="true" />
      <div class="title">Sequelize</div>
      </div>
      <div class="body">
        Use Sequelize to enable ORM. 
      </div>
    </a>
  </div>  

</div><|MERGE_RESOLUTION|>--- conflicted
+++ resolved
@@ -155,11 +155,7 @@
       </div>
     </a>
   </div>
-<<<<<<< HEAD
-  
-=======
 
->>>>>>> f21b3cdd
   <div class="col-12 col-md-6 col-lg-12 col-xl-6">
     <a class="section-link icon-offset" href="liquibase/">
       <div class="head">
@@ -182,8 +178,7 @@
         Perform schema migration using Flyway.
       </div>
     </a>
-  </div>
-  </div>  
+  </div> 
   
   <div class="col-12 col-md-6 col-lg-12 col-xl-6">
     <a class="section-link icon-offset" href="sequelize/">
