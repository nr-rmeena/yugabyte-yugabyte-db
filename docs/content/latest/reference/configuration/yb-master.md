--- conflicted
+++ resolved
@@ -365,7 +365,6 @@
 
 Default: `cloud1`
 
-<<<<<<< HEAD
 ##### --placement_uuid
 
 The unique identifier for the cluster.
@@ -373,9 +372,6 @@
 Default: `""`
 
 ##### -- use_private_ip
-=======
-##### --use_private_ip
->>>>>>> 767a2516
 
 Determines when to use private IP addresses. Possible values are `never` (default),`zone`,`cloud` and `region`. Based on the values of the `placement_*` configuration options.
 
