---
title: yb-master configuration
headerTitle: yb-master
linkTitle: yb-master
<<<<<<< HEAD
description: Use the YugabyteDB master server (yb-master) binary and configuration options to manage cluster metadata, tablets and coordinate cluster-wide operations.
=======
description: Configure YugabyteDB YB-Master (yb-master) nodes to manage cluster metadata, tablets, and coordination of cluster-wide operations.
>>>>>>> c0e69019
menu:
  latest:
    identifier: yb-master
    parent: configuration
    weight: 2450
aliases:
  - /latest/admin/yb-master
isTocNested: 3
showAsideToc: true
---

Use the `yb-master` binary and its options to configure the [YB-Master](../../../architecture/concepts/yb-master) server. The `yb-master` executable file is located in the `bin` directory of YugabyteDB home.

## Syntax

```sh
yb-master [ option  ] | [ option ]
```

**Example**

```sh
$ ./bin/yb-master \
--master_addresses 172.151.17.130:7100,172.151.17.220:7100,172.151.17.140:7100 \
--rpc_bind_addresses 172.151.17.130 \
--fs_data_dirs "/home/centos/disk1,/home/centos/disk2" \
--replication_factor=3
```

### Online help

To display the online help, run `yb-master --help` from the YugabyteDB home directory.

```sh
$ ./bin/yb-master --help
```

## Configuration options

- [General](#general-options)
- [YSQL](#ysql-options)
- [Logging](#logging-options)
- [Raft](#raft-options)
  - [Write ahead log (WAL)](#write-ahead-log-wal-options)
- [Sharding](#sharding-options)
- [Geo-distribution](#geo-distribution-options)
- [Security](#security-options)
- [Change data capture (CDC)](#change-data-capture-cdc-options)

---

### General options

##### --version

Shows version and build information, then exits.

##### --flagfile

Specifies the configuration file to load options (flags) from.

##### --master_addresses

Specifies a comma-separated list of all RPC addresses for `yb-master` consensus-configuration.

{{< note title="Note" >}}

The number of comma-separated values should match the total number of YB-Master server (or the replication factor).

{{< /note >}}

Required.

Default: `127.0.0.1:7100`

##### --fs_data_dirs

Specifies a comma-separated list of mount directories, where `yb-master` will add a `yb-data/master` data directory, `master.err`, `master.out`, and `pg_data` directory.

Required.

##### --fs_wal_dirs

Specifies a comma-separated list of directories, where `yb-master` will store write-ahead (WAL) logs. This can be the same as one of the directories listed in `--fs_data_dirs`, but not a subdirectory of a data directory.

Default: Same value as `--fs_data_dirs`

##### --rpc_bind_addresses

Specifies the comma-separated list of the network interface addresses to bind to for RPC connections. Typically, the value is set to the private IP address of the host on which the server is running. When using the default, or explicitly setting the value to `0.0.0.0:7100`, the server will listen on all available network interfaces.

Default: `0.0.0.0:7100`

{{< note title="Note" >}}

In cases where `rpc_bind_addresses` is set to `0.0.0.0` (or not explicitly set, and uses the default) or in cases involving public IP addresses, make sure that [`server_broadcast_addresses`](#server-broadcast-addresses) is correctly set.

{{< /note >}}

##### --server_broadcast_addresses

Specifies the public IP or DNS hostname of the server (with an optional port). This value is used by servers to communicate with one another, depending on the connection policy parameter.

Default: `0.0.0.0:7100`

##### --use_private_ip

Specifies the policy that determines when to use private IP addresses for inter-node communication. Possible values are `never` (default),`zone`,`cloud` and `region`. Based on the values of the [placement (`--placement_*`) configuration options](#placement-options).

Valid values for the policy are:

- `never` — Always use the [`--server_broadcast_addresses`](#server-broadcast-addresses).
- `zone` — Use the private IP inside a zone; use the [`--server_broadcast_addresses`](#server-broadcast-addresses) outside the zone. 
- `region` — Use the private IP address across all zone in a region; use [`--server_broadcast_addresses`](#server-broadcast-addresses) outside the region.

Default: `never`

##### --webserver_interface

Specifies the bind address for web server user interface access.

Default: `0.0.0.0`

##### --webserver_port

Specifies the web server monitoring port.

Default: `7000`

##### --webserver_doc_root

Monitoring web server home.

Default: The `www` directory in the YugabyteDB home directory.

---

### YSQL options

##### --enable_ysql

Enables the YSQL API when value is `true`. Replaces the deprecated `--start_pgsql_proxy` option.

Default: `true`

---

### Logging options

##### --alsologtoemail

Sends log messages to these email addresses in addition to logfiles.

Default: `""`

##### --colorlogtostderr

Color messages logged to `stderr` (if supported by terminal).

Default: `false`

##### --logbuflevel

Buffer log messages logged at this level (or lower).

Valid values: `-1` (don't buffer); `0` (INFO); `1` (WARN); `2` (ERROR); `3` (FATAL)

Default: `0`

##### --logbufsecs

Buffer log messages for at most this many seconds.

Default: `30`

##### --logemaillevel

Email log messages logged at this level, or higher. 

Values: `0` (all); `1` (WARN), `2` (ERROR), `3` (FATAL), `999` (none)

Default: `999`

##### --logmailer

The mailer used to send logging email messages.

Default: `"/bin/mail"

##### --logtostderr

Write log messages to `stderr` instead of `logfiles`.

Default: `false`

##### --log_dir

The directory to write `yb-master` log files.

Default: Same as [`--fs_data_dirs`](#fs-data-dirs)

##### --log_link

Put additional links to the log files in this directory.

Default: `""`

##### --log_prefix

Prepend the log prefix to each log line.

Default:  `true`

##### --max_log_size

The maximum log size, in megabytes (MB). A value of `0` will be silently overridden to `1`.

Default: `1800` (1.8 GB)

##### --minloglevel

The minimum level to log messages. Values are: `0` (INFO), `1` (WARN), `2` (ERROR), `3` (FATAL).

Default: `0` (INFO)

##### --stderrthreshold

Log messages at, or above, this level are copied to `stderr` in addition to log files.

Default: `2`

---

### Raft options

{{< note title="Note" >}}

Ensure that values used for Raft and the write ahead log (WAL) in `yb-master` configurations match the values in `yb-tserver` configurations.

{{< /note >}}

##### --follower_unavailable_considered_failed_sec

The duration, in seconds, after which a follower is considered to be failed because the leader has not received a heartbeat. The follower is then evicted from the configuration and the data is rereplicated elsewhere.

Default: `900` (15 minutes)

{{< note title="Important" >}}

The `--follower_unavailable_considered_failed_sec` value should match the value for [`--log_min_seconds_to_retain`](#log-min-seconds-to-retain).

{{< /note >}}

##### --leader_failure_max_missed_heartbeat_periods

The maximum heartbeat periods that the leader can fail to heartbeat in before the leader is considered to be failed. The total failure timeout, in milliseconds, is [`--raft_heartbeat_interval_ms`](#raft-heartbeat-interval-ms) multiplied by `--leader_failure_max_missed_heartbeat_periods`.

For read replica clusters, set the value to `10` in all `yb-tserver` and `yb-master` configurations.  Because the the data is globally replicated, RPC latencies are higher. Use this option to increase the failure detection interval in such a higher RPC latency deployment.

Default: `6`

##### --raft_heartbeat_interval_ms

The heartbeat interval, in milliseconds, for Raft replication. The leader produces heartbeats to followers at this interval. The followers expect a heartbeat at this interval and consider a leader to have failed if it misses several in a row.

Default: `500`

#### Write ahead log (WAL) options

{{< note title="Note" >}}

Ensure that values used for the write ahead log (WAL) in `yb-master` configurations match the values in `yb-tserver` configurations.

{{< /note >}}

##### --fs_wal_dirs

The directory where the `yb-tserver` retains WAL files. May be the same as one of the directories listed in [`--fs_data_dirs`](#fs-data-dirs), but not a subdirectory of a data directory.

Default: Same as `--fs_data_dirs`

##### --durable_wal_write

If set to `false`, the writes to the WAL are synced to disk every [`interval_durable_wal_write_ms`](#interval-durable-wal-write-mas) milliseconds (ms) or every [`bytes_durable_wal_write_mb`](#bytes-durable-wal-write-mb) megabyte (MB), whichever comes first. This default setting is recommended only for multi-AZ or multi-region deployments where the availability zones (AZs) or regions are independent failure domains and there is not a risk of correlated power loss. For single AZ deployments, this option should be set to `true`.

Default: `false`

##### --interval_durable_wal_write_ms

When [`--durable_wal_write`](#durable-wal-write) is false, writes to the WAL are synced to disk every `--interval_durable_wal_write_ms` or [`--bytes_durable_wal_write_mb`](#bytes-durable-wal-write-mb), whichever comes first.

Default: `1000`

##### --bytes_durable_wal_write_mb

When [`--durable_wal_write`](#durable-wal-write) is `false`, writes to the WAL are synced to disk every `--bytes_durable_wal_write_mb` or `--interval_durable_wal_write_ms`, whichever comes first.

Default: `1`

##### --log_min_seconds_to_retain

The minimum duration, in seconds, to retain WAL segments, regardless of durability requirements. WAL segments can be retained for a longer amount of time, if they are necessary for correct restart. This value should be set long enough such that a tablet server which has temporarily failed can be restarted within the given time period.

Default: `900` (15 minutes)

##### --log_min_segments_to_retain

The minimum number of WAL segments (files) to retain, regardless of durability requirements. The value must be at least `1`.

Default: `2`

##### --log_segment_size_mb

The size, in megabytes (MB), of a WAL segment (file). When the WAL segment reaches the specified size, then a log rollover occurs and a new WAL segment file is created.

Default: `64`

---

### Sharding options

##### --max_clock_skew_usec

The expected maximum clock skew, in microseconds (µs), between any two servers in your deployment.

Default: `50000` (50,000 µs = 50ms)

##### --replication_factor

The number of replicas, or copies of data, to store for each tablet in the universe.

Default: `3`

##### --yb_num_shards_per_tserver

The number of shards per YB-TServer for each YCQL table when a user table is created.

Default: `-1` (server internally sets default value). For servers with two or less CPU cores, then the default value is `4`. For four or more CPU cores, the default value is `8`. Local cluster installations, created using `yb-ctl` and `yb-docker-ctl`, use a value of `2` for this option.

{{< note title="Important" >}}

This value must match on all `yb-master` and `yb-tserver` configurations of a YugabyteDB cluster.

{{< /note >}}

{{< note title="Note" >}}

On a per-table basis, the [`CREATE TABLE ... WITH TABLETS = <num>`](../../../api/ycql/ddl_create_table/#create-a-table-specifying-the-number-of-tablets) clause can be used to override the `yb_num_shards_per_tserver` value.

{{< /note >}}

##### --ysql_num_shards_per_tserver

The number of shards per YB-TServer for each YSQL table when a user table is created.

Default: `8`

{{< note title="Note" >}}

On a per-table basis, the [`CREATE TABLE ...SPLIT INTO`](../../../api/ysql/commands/ddl_create_table/#split-into) clause can be used to override the `ysql_num_shards_per_tserver` value.

{{< /note >}}

---

### Geo-distribution options

Settings related to managing geo-distributed clusters.

##### --placement_zone

The name of the availability zone (AZ), or rack, where this instance is deployed.

Default: `rack1`

##### --placement_region

Name of the region or data center where this instance is deployed.

Default: `datacenter1`

##### --placement_cloud

Name of the cloud where this instance is deployed.

Default: `cloud1`

##### --placement_uuid

The unique identifier for the cluster.

Default: `""`

##### -- use_private_ip

Determines when to use private IP addresses. Possible values are `never` (default),`zone`,`cloud` and `region`. Based on the values of the `placement_*` configuration options.

Default: `never`

---

### Security options

For details on enabling server-to-server encryption, see [Server-server encryption](../../../secure/tls-encryption/server-to-server).

##### --certs_dir

Directory that contains certificate authority, private key, and certificates for this server.

Default: `""` (Uses `<data drive>/yb-data/master/data/certs`.)

##### --allow_insecure_connections

Allow insecure connections. Set to `false` to prevent any process with unencrypted communication from joining a cluster. Note that this option requires the [`use_node_to_node_encryption`](#use-node-to-node-encryption) to be enabled.

Default: `true`

##### --dump_certificate_entries

Dump certificate entries.

Default: `false`

##### --use_node_to_node_encryption

Enable server-server, or node-to-node, encryption between YugabyteDB YB-Master and YB-TServer servers in a cluster or universe. To work properly, all YB-Master servers must also have their [`--use_node_to_node_encryption`](../yb-master/#use-node-to-node-encryption) setting enabled. When enabled, then [`--allow_insecure_connections`](#allow-insecure-connections) must be disabled.

Default: `false`

---

### Change data capture (CDC) options

To learn more about CDC, see [Change data capture (CDC)](../../../architecture/cdc-architecture).

For other CDC configuration options, see [YB-TServer's CDC options](../yb-tserver/#change-data-capture-cdc-options).

##### --cdc_state_table_num_tablets

The number of tablets to use when creating the CDC state table.

Default: `0` (Use the same default number of tablets as for regular tables.)

##### --cdc_wal_retention_time_secs

WAL retention time, in seconds, to be used for tables for which a CDC stream was created. If you change the value, make sure that [`yb-tserver --cdc_wal_retention_time_secs`](../yb-tserver/#cdc-wal-retention-time-secs) is also updated with the same value.

Default: `14400` (4 hours)

## Admin UI

The Admin UI for yb-master is available at http://localhost:7000.

### Home

Home page of the YB-Master server that gives a high level overview of the cluster. Note all YB-Master servers in a cluster show identical information.

![master-home](/images/admin/master-home-binary-with-tables.png)

### Tables

List of tables present in the cluster.

![master-tables](/images/admin/master-tables.png)

### Tablet servers

List of all nodes (aka YB-TServer servers) present in the cluster.

![master-tservers](/images/admin/master-tservers-list-binary-with-tablets.png)

### Debug

List of all utilities available to debug the performance of the cluster.

![master-debug](/images/admin/master-debug.png)<|MERGE_RESOLUTION|>--- conflicted
+++ resolved
@@ -2,11 +2,7 @@
 title: yb-master configuration
 headerTitle: yb-master
 linkTitle: yb-master
-<<<<<<< HEAD
 description: Use the YugabyteDB master server (yb-master) binary and configuration options to manage cluster metadata, tablets and coordinate cluster-wide operations.
-=======
-description: Configure YugabyteDB YB-Master (yb-master) nodes to manage cluster metadata, tablets, and coordination of cluster-wide operations.
->>>>>>> c0e69019
 menu:
   latest:
     identifier: yb-master
