--- conflicted
+++ resolved
@@ -2,11 +2,7 @@
 title: yb-tserver configuration
 headerTitle: yb-tserver
 linkTitle: yb-tserver
-<<<<<<< HEAD
 description: Use the YugabyteDB tablet server (yb-tserver) binary and configuration options to store and manages data for client applications.
-=======
-description: Configure YugabyteDB YB-TServer (yb-tserver) nodes to store and manages data for client applications.
->>>>>>> c0e69019
 menu:
   latest:
     identifier: yb-tserver
