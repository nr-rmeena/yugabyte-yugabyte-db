--- conflicted
+++ resolved
@@ -84,9 +84,6 @@
 - After changing a ulimit setting, the YB-Master and YB-TServer processes must be restarted in order for the new settings to take effect. Check the `/proc/<process pid>` file to see the current settings.
 - Changes made using ulimit may revert following a system restart depending on the system configuration.
 
-<<<<<<< HEAD
-{{< /note >}}
-=======
 {{< /note >}}
 
 Most of these settings can also be applied permanently by adding the following in /etc/security/limits.conf
@@ -116,4 +113,3 @@
 - After changing a ulimit setting in /etc/security/limits.conf, you will need to log out and back in. To update system processes, you may need to restart.
 {{< /note >}}
 
->>>>>>> 73e966e5
