---
title: Upgrade a deployment
headerTitle: Upgrade a deployment
linkTitle: Upgrade a deployment
description: Upgrade a deployment
menu:
  latest:
    identifier: manage-upgrade-deployment
    parent: manage
    weight: 706
isTocNested: true
showAsideToc: true
---

The basic flow is to upgrade each YB-Master and YB-TServer one at a time, verifying after each step from the yb-master Admin UI that the cluster is healthy and the upgraded process is back online.

If you plan to script this in a loop, then a pause of about 60 seconds is recommended before moving from one process or node to another.

{{<tip title="Preserving data and cluster configuration across upgrades" >}}

Your `data/log/conf` directories are generally stored in a separate location which stays the same across the upgrade so that the cluster data, its configuration settings are retained across the upgrade.

{{< /tip >}}

## Install new version of YugabyteDB

Install the new version of YugabyteDB in a new location. For CentOS, this would be something like:

```sh
wget https://downloads.yugabyte.com/yugabyte-$VER.tar.gz
tar xf yugabyte-$VER.tar.gz -C /home/yugabyte/softwareyb-$VER/
cd /home/yugabyte/softwareyb-$VER/
./bin/post_install.sh
```

{{< note title="Note" >}}

If you are using PostgreSQL extensions, make sure to install the extensions in the new YugabyteDB version before upgrading the servers. Follow the steps in [Installing extensions](../../explore/ysql-language-features/pg-extensions/#installing-extensions).

{{< /note >}}

## Upgrade YB-Masters

- Stop the older version of the yb-master process.

```sh
pkill yb-master
```

- Verify that you're on the directory of the new version.

```sh
cd /home/yugabyte/softwareyb-$VER/
```

- Start the newer version of the yb-master process.

- Verify in `http://<any-yb-master>:7000/` that all masters are alive.

- Pause ~60 seconds before upgrading the next yb-master.

## Upgrade YB-TServers

- Stop the older version of the yb-tserver process.

```sh
pkill yb-tserver
```

- Verify that you're on the directory of the new version.

```sh
cd /home/yugabyte/softwareyb-$VER/
```

- Start the newer version of the yb-tserver process.

- Verify in `http://<any-yb-master>:7000/tablet-servers` to see if the new YB-TServer is alive and heart beating.

- Pause ~60 seconds before upgrading the next yb-tserver.

## Upgrade the YSQL system catalog

Similar to PostgreSQL, YugabyteDB stores YSQL system metadata, referred to as the YSQL system catalog, in special tables. The metadata includes information about tables, columns, functions, users, and so on. The tables are stored separately, one for each database in the cluster.

<<<<<<< HEAD
When new features are added to YugabyteDB, objects such as new tables and functions need to be added to the system catalog. When you create a new cluster using the latest release, it is initialized with the most recent pre-packaged YSQL system catalog snapshot.
=======
YSQL system catalog comes as an additional layer to store metadata on top of YugabyteDB software itself. It is accessible through YSQL API and is crucial for the YSQL functionality.
YSQL system catalog upgrades are not required for clusters where YSQL is not enabled. Learn more about configuring [YSQL flags](../../reference/configuration/yb-tserver/#ysql-flags).
>>>>>>> ac03c5e5

However, the YugabyteDB upgrade process only upgrades binaries, and doesn't affect the YSQL system catalog of an existing cluster - it remains in the same state as before the upgrade. To derive the benefits of the latest YSQL features when upgrading, you need to manually upgrade the YSQL system catalog.

The YSQL system catalog is accessible through the YSQL API and is required for YSQL functionality. YSQL system catalog upgrades are not required for clusters where [YSQL is not enabled](../../reference/configuration/yb-tserver/#ysql-flags).

<<<<<<< HEAD
{{< note title="Note" >}}
YSQL system catalog upgrades apply to clusters with YugabyteDB version 2.8 or higher.
{{< /note >}}
=======
The usual YugabyteDB upgrade process involves only upgrading binaries, and it doesn't affect YSQL system catalog of an existing cluster; it remains in the same state as it was before the upgrade.

While a newly created cluster on the latest release is initialized with the most recent pre-packaged YSQL system catalog snapshot, an older cluster might want to manually upgrade YSQL system catalog to the latest state instead, thus getting all the benefits of the latest YSQL features.
>>>>>>> ac03c5e5

### How to upgrade the YSQL system catalog

After completing the YugabyteDB upgrade process, use the [yb-admin](../../admin/yb-admin/) utility to upgrade the YSQL system catalog as follows:

```sh
$ ./bin/yb-admin upgrade_ysql
```

For a successful YSQL upgrade, you will see the following output:

```output
YSQL successfully upgraded to the latest version
```

In certain scenarios, a YSQL upgrade can take longer than 60 seconds, the default timeout value for `yb-admin`. If this happens, run the command with a higher timeout value:

```sh
$ ./bin/yb-admin -timeout_ms 180000 upgrade_ysql
```

Upgrading the YSQL system catalog is an online operation and doesn't require stopping a running cluster. `upgrade_ysql` is idempotent and can be run multiple times without any side effects.

{{< note title="Note" >}}
Concurrent operations in a cluster can lead to various transactional conflicts, catalog version mismatches, and read restart errors. This is expected, and should be addressed by re-running `upgrade_ysql`.
{{< /note >}}<|MERGE_RESOLUTION|>--- conflicted
+++ resolved
@@ -83,26 +83,15 @@
 
 Similar to PostgreSQL, YugabyteDB stores YSQL system metadata, referred to as the YSQL system catalog, in special tables. The metadata includes information about tables, columns, functions, users, and so on. The tables are stored separately, one for each database in the cluster.
 
-<<<<<<< HEAD
 When new features are added to YugabyteDB, objects such as new tables and functions need to be added to the system catalog. When you create a new cluster using the latest release, it is initialized with the most recent pre-packaged YSQL system catalog snapshot.
-=======
-YSQL system catalog comes as an additional layer to store metadata on top of YugabyteDB software itself. It is accessible through YSQL API and is crucial for the YSQL functionality.
-YSQL system catalog upgrades are not required for clusters where YSQL is not enabled. Learn more about configuring [YSQL flags](../../reference/configuration/yb-tserver/#ysql-flags).
->>>>>>> ac03c5e5
 
 However, the YugabyteDB upgrade process only upgrades binaries, and doesn't affect the YSQL system catalog of an existing cluster - it remains in the same state as before the upgrade. To derive the benefits of the latest YSQL features when upgrading, you need to manually upgrade the YSQL system catalog.
 
 The YSQL system catalog is accessible through the YSQL API and is required for YSQL functionality. YSQL system catalog upgrades are not required for clusters where [YSQL is not enabled](../../reference/configuration/yb-tserver/#ysql-flags).
 
-<<<<<<< HEAD
 {{< note title="Note" >}}
 YSQL system catalog upgrades apply to clusters with YugabyteDB version 2.8 or higher.
 {{< /note >}}
-=======
-The usual YugabyteDB upgrade process involves only upgrading binaries, and it doesn't affect YSQL system catalog of an existing cluster; it remains in the same state as it was before the upgrade.
-
-While a newly created cluster on the latest release is initialized with the most recent pre-packaged YSQL system catalog snapshot, an older cluster might want to manually upgrade YSQL system catalog to the latest state instead, thus getting all the benefits of the latest YSQL features.
->>>>>>> ac03c5e5
 
 ### How to upgrade the YSQL system catalog
 
