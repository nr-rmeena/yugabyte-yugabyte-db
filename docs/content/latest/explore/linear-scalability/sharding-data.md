---
title: Sharding Data
headerTitle: Sharding Data Across Nodes
linkTitle: Sharding Data Across Nodes
description: Sharding Data Across Nodes in YugabyteDB
headcontent: Sharding Data Across Nodes in YugabyteDB
menu:
  latest:
    name: Sharding Data
    identifier: explore-transactions-sharding-data-1-ysql
    parent: explore-scalability
    weight: 200
isTocNested: true
showAsideToc: true
---

<!--
<ul class="nav nav-tabs-alt nav-tabs-yb">

  <li >
    <a href="/latest/explore/transactions/scaling-transactions/" class="nav-link active">
      <i class="icon-postgres" aria-hidden="true"></i>
      YSQL
    </a>
  </li>

  <li >
    <a href="/latest/explore/transactions/distributed-transactions-ycql/" class="nav-link">
      <i class="icon-cassandra" aria-hidden="true"></i>
      YCQL
    </a>
  </li>
</ul>
-->

YugabyteDB automatically splits user tables into multiple shards, called *tablets*, using either a [hash](#hash-sharding)- or [range](#range-sharding)- based strategy.

The primary key for each row in the table uniquely determines the tablet the row lives in. This is shown in the following figure.

![Sharding a table into tablets](/images/architecture/partitioning-table-into-tablets.png)

By default, YugabyteDB creates eight tablets per node in the cluster for each table and automatically distributes the data across the various tablets, which in turn are distributed evenly across the nodes. In the [Try it out](#try-it-out) section, you'll explore how automatic sharding is done internally for tables. The system Redis table works in exactly the same way.

## Sharding strategies

Sharding is the process of breaking up large tables into smaller chunks called _shards_ that are spread across multiple servers. Essentially, a shard is a _horizontal data partition_ that contains a subset of the total data set, and hence is responsible for serving a portion of the overall workload. The idea is to distribute data that can’t fit on a single node onto a cluster of database nodes.

Sharding is also referred to as _horizontal partitioning_. The distinction between horizontal and vertical comes from the traditional tabular view of a database. A database can be split vertically&mdash;storing different table columns in a separate database, or horizontally&mdash;storing rows of the same table in multiple database nodes.

YugabyteDB currently supports two ways of sharding data: [hash](#hash-sharding) (also known as _consistent hash_) sharding, and [range](#range-sharding) sharding.

### Hash sharding

With (consistent) hash sharding, a partitioning algorithm distributes data evenly and randomly across shards. The algorithm places each row of the table into a shard determined by computing a consistent hash on the partition column values of that row.

The hash space for hash-sharded YugabyteDB tables is the 2-byte range from `0x0000` to `0xFFFF`. A table may therefore have at most 65,536 tablets. This is expected to be sufficient in practice even for very large data sets or cluster sizes.

For example, for a table with 16 tablets the overall hash space of 0x0000 to 0xFFFF is divided into 16 sub-ranges, one for each tablet: 0x0000 to 0x1000, 0x1000 to 0x2000, and so on up to 0xF000 to 0xFFFF. Read and write operations are processed by converting the primary key into an internal key and its hash value, and determining the tablet to which the operation should be routed.

**Hash sharding is ideal for massively scalable workloads**, as it distributes data evenly across all the nodes in the cluster, while retaining ease of adding nodes into the cluster.

With consistent hash sharding, there are many more shards than the number of nodes and there is an explicit mapping table maintained tracking the assignment of shards to nodes. When adding new nodes, a subset of shards from existing nodes can be efficiently moved into the new nodes without requiring a massive data reassignment.

**A potential downside** of hash sharding is that performing range queries could be inefficient. Examples of range queries are finding rows greater than a lower bound or less than an upper bound (as opposed to point lookups).

#### Hash sharding example

**In YSQL**, create a table with hash sharding:

```sql
CREATE TABLE customers (
    customer_id bpchar NOT NULL,
    company_name character varying(40) NOT NULL,
    contact_name character varying(30),
    contact_title character varying(30),
    address character varying(60),
    city character varying(15),
    region character varying(15),
    postal_code character varying(10),
    country character varying(15),
    phone character varying(24),
    fax character varying(24),
    PRIMARY KEY (customer_id HASH)
);
```

**In YCQL**, you can only create tables with hash sharding, so an explict syntax for setting hash sharding is not necessary.

```sql
CREATE TABLE items (
    supplier_id INT,
    item_id INT,
    supplier_name TEXT STATIC,
    item_name TEXT,
    PRIMARY KEY((supplier_id), item_id)
);
```

### Range sharding

Range sharding involves splitting the rows of a table into _contiguous ranges_, based on the primary key column values. Range-sharded tables usually start out with a single shard. As data is inserted into the table, it is dynamically split into multiple shards because it is not always possible to know the distribution of keys in the table ahead of time.

This type of sharding allows efficiently querying a range of rows by the primary key values. Examples of such a query is to look up all keys that lie between a lower bound and an upper bound.

**Range sharding has a few issues at scale**, including:

* Starting out with a single shard means that _a single node is handling all user queries_.

    <br/><br/>
    This often results in a database “warming” problem, where all queries are handled by a single node even if there are multiple nodes in the cluster. The user would have to wait for enough splits to happen and these shards to get redistributed before all nodes in the cluster are being utilized. This can be a big issue in production workloads. This can be mitigated in some cases where the distribution is keys is known ahead of time by presplitting the table into multiple shards, however this is hard in practice.

* Globally ordering keys across all the shards often generates hot spots, in which some shards get much more activity than others.

    <br/><br/>
    Nodes hosting hot spots are overloaded relative to others. You can mitigate this to some extent with active load balancing, but this does not always work well in practice: by the time hot shards are redistributed across nodes, the workload may have changed and introduced new hot spots.

#### Range sharding example

**In YSQL**, create a table with range sharding:

```sql
CREATE TABLE order_details (
    order_id smallint NOT NULL,
    product_id smallint NOT NULL,
    unit_price real NOT NULL,
    quantity smallint NOT NULL,
    discount real NOT NULL,
    PRIMARY KEY (order_id ASC, product_id),
    FOREIGN KEY (product_id) REFERENCES products,
    FOREIGN KEY (order_id) REFERENCES orders
);
```

**In YCQL**, you can't create tables with range sharding. YCQL tables are always hash sharded.

## Try it out

In this tutorial, you'll explore automatic sharding inside YugabyteDB. First, you'll create some tables to understand how automatic sharding works. Then, you'll insert entries one by one, and examine how the data gets distributed across the various nodes.

This tutorial uses the [yugabyted](../../../reference/configuration/yugabyted) cluster management utility.

### Create a universe

To create a universe, do the following:

1. Let’s begin by creating a single node cluster. Run the following command.

   ```sh
   $ ./bin/yugabyted start \
                     --base_dir=/tmp/ybd1 \
                     --listen=127.0.0.1 \
                     --tserver_flags "memstore_size_mb=1"
   ```

   * `memstore_size_mb=1` sets the total size of memstores on the tablet-servers to `1MB`. This will force a flush of the data to disk when a value greater than 1MB is added, so that you can observe which tablets the data is written to.

1. Add two more nodes to make this a 3-node by joining them with the previous node. You need to pass the memstore_size flag to each of the added YB-TServer servers.

    ```sh
    $ ./bin/yugabyted start \
                      --base_dir=/tmp/ybd2 \
                      --listen=127.0.0.2 \
                      --join=127.0.0.1 \
                      --tserver_flags "memstore_size_mb=1"
    ```

    ```sh
    $ ./bin/yugabyted start \
                      --base_dir=/tmp/ybd3 \
                      --listen=127.0.0.3 \
                      --join=127.0.0.1 \
                      --tserver_flags "memstore_size_mb=1"
    ```

{{< warning title="Warning" >}}
Setting `memstore_size` to such a low value is not recommended in production, and is only being used here to illustrate the point by forcing flushes to happen more quickly.
{{< /warning >}}

### Create a table

Once you've got your nodes set up, you can create a YCQL table. Since you'll be using a workload application in the [YugabyteDB workload generator](https://github.com/yugabyte/yb-sample-apps) to write data into this table, **create the keyspace and table name below exactly as shown**.

```sh
$ ./bin/ycqlsh
```

```sql
ycqlsh> CREATE KEYSPACE ybdemo_keyspace;
```

```sql
ycqlsh> CREATE TABLE ybdemo_keyspace.cassandrakeyvalue (k text PRIMARY KEY, v blob);
```

By default, [yugabyted](../../../reference/configuration/yugabyted) creates one tablet per node per table. So for a 3 node cluster, 3 tablets are created for the above table; one on every node. Every such tablet is replicated 3 times for fault tolerance, so that makes the total number of nodes to be 3*3=9. Every node thus contains 3 tablets, one of which it is the leader and the remaining 2 of which it is the follower. 

### Explore tablets

* **The tablets are evenly balanced across the various nodes**. You can see the number of tablets per node in the Tablet Servers page of the master Admin UI, by going to the [table details page](http://127.0.0.1:7000/tablet-servers). The page should look something like the image below.

    ![Number of tablets in the table](/images/ce/sharding_evenload.png)

    Notice that each node has 3 tablets, and the total number of tablets is 9 as expected. Out of these 3, it is the leader of 1 and follower of other 2.

* **The table has 3 shards, each owning a range of the keyspace**. Navigate to the [table details page](http://127.0.0.1:7000/table?keyspace_name=ybdemo_keyspace&table_name=cassandrakeyvalue) to examine the various tablets. This page should look as follows.

    ![Tablet details of the table](/images/ce/sharding_keyranges.png)

    There are 3 shards as expected, and the key ranges owned by each tablet are shown. This page also shows which node is currently hosting (and is the leader for) each tablet. Note here that tablet balancing across nodes happens on a per-table basis, with each table scaled out to an appropriate number of nodes.

* **Each tablet has a separate directory dedicated to it for data**. List out all the tablet directories and check their sizes, as follows:

1. First get the table-id of the table you created by going to the [table listing page](http://127.0.0.1:7000/tables) and accessing the row corresponding to `ybdemo_keyspace.cassandrakeyvalue`. In this illustration, the table-id is `769f533fbde9425a8520b9cd59efc8b8`.

    ![Id of the created table](/images/ce/sharding_tableid.png)

1. Next, you can view all the tablet directories and their sizes for this table by running the following command. Remember to replace the id with your corresponding id.

    ```sh
    $ du -hs /tmp/ybd*/data/yb-data/tserver/data/rocksdb/table-769f533fbde9425a8520b9cd59efc8b8/* | grep -v '0B'
    ```

    ```output
    28K	/tmp/ybd1/data/yb-data/tserver/data/rocksdb/table-769f533fbde9425a8520b9cd59efc8b8/tablet-0149071638294c5d9328c4121ad33d23
    28K	/tmp/ybd1/data/yb-data/tserver/data/rocksdb/table-769f533fbde9425a8520b9cd59efc8b8/tablet-0df2c7cd87a844c99172ea1ebcd0a3ee
    28K	/tmp/ybd1/data/yb-data/tserver/data/rocksdb/table-769f533fbde9425a8520b9cd59efc8b8/tablet-59b7d53724944725a1e3edfe9c5a1440
    28K	/tmp/ybd2/data/yb-data/tserver/data/rocksdb/table-769f533fbde9425a8520b9cd59efc8b8/tablet-0149071638294c5d9328c4121ad33d23
    28K	/tmp/ybd2/data/yb-data/tserver/data/rocksdb/table-769f533fbde9425a8520b9cd59efc8b8/tablet-0df2c7cd87a844c99172ea1ebcd0a3ee
    28K	/tmp/ybd2/data/yb-data/tserver/data/rocksdb/table-769f533fbde9425a8520b9cd59efc8b8/tablet-59b7d53724944725a1e3edfe9c5a1440
    28K	/tmp/ybd3/data/yb-data/tserver/data/rocksdb/table-769f533fbde9425a8520b9cd59efc8b8/tablet-0149071638294c5d9328c4121ad33d23
    28K	/tmp/ybd3/data/yb-data/tserver/data/rocksdb/table-769f533fbde9425a8520b9cd59efc8b8/tablet-0df2c7cd87a844c99172ea1ebcd0a3ee
    28K	/tmp/ybd3/data/yb-data/tserver/data/rocksdb/table-769f533fbde9425a8520b9cd59efc8b8/tablet-59b7d53724944725a1e3edfe9c5a1440
    ```

    There are nine entries, one corresponding to each tablet with 28K bytes as the size.

### Insert and query a table

In this section, you'll use a sample app to insert a key-value entry with the value size around 10MB. Since the memstores are configured to be 1MB, this causes the data to flush to disk immediately.

The key flags you pass to the sample app are:

* `--num_unique_keys 1` to write exactly one key. Keys are numbers converted to text, and typically start from 0.
* `--num_threads_read 0` to not perform any reads (hence 0 read threads).
* `--num_threads_write 1` creates one writer thread. Since you're not writing a lot of data, a single writer thread is sufficient.
* `--value_size 10000000` to generate the value being written as a random byte string of around 10MB size.
* `--nouuid` to not prefix a UUID to the key. A UUID allows multiple instances of the load tester to run without interfering with each other.

Let's get started:

1. Download the YugabyteDB workload generator JAR file (`yb-sample-apps.jar`):

    ```sh
<<<<<<< HEAD
    $ wget https://github.com/yugabyte/yb-sample-apps/releases/download/1.3.9/yb-sample-apps.jar
=======
    $ wget https://github.com/yugabyte/yb-sample-apps/releases/download/1.3.3/yb-sample-apps.jar
>>>>>>> c09d3c86
    ```

1. Run the `CassandraKeyValue` workload application.

    ```sh
    $ java -jar ./yb-sample-apps.jar --workload CassandraKeyValue \
                                        --nodes 127.0.0.1:9042 \
                                        --nouuid \
                                        --num_unique_keys 1 \
                                        --num_writes 2 \
                                        --num_threads_read 0 \
                                        --num_threads_write 1 \
                                        --value_size 10000000
    ```

    ```output
    0 [main] INFO com.yugabyte.sample.Main  - Starting sample app...
    ...
    38 [main] INFO com.yugabyte.sample.common.CmdLineOpts  - Num unique keys to insert: 1
    38 [main] INFO com.yugabyte.sample.common.CmdLineOpts  - Num keys to update: 1
    38 [main] INFO com.yugabyte.sample.common.CmdLineOpts  - Num keys to read: -1
    38 [main] INFO com.yugabyte.sample.common.CmdLineOpts  - Value size: 10000000
    ...
    4360 [main] INFO com.yugabyte.sample.Main  - The sample app has finished
    ```

1. Check what you've inserted using `ycqlsh`.

    ```sh
    $ ./bin/ycqlsh
    ```

    ```sql
    ycqlsh> SELECT k FROM ybdemo_keyspace.cassandrakeyvalue;
    ```

    ```output
    k
    -------
    key:0

    (1 rows)
    ```

1. Next, check the sizes of the various tablets:

    ```sh
    $ du -hs /tmp/ybd*/data/yb-data/tserver/data/rocksdb/table-769f533fbde9425a8520b9cd59efc8b8/* | grep -v '0B'
    ```

    ```output
    28K	/tmp/ybd2/data/yb-data/tserver/data/rocksdb/table-769f533fbde9425a8520b9cd59efc8b8/tablet-0149071638294c5d9328c4121ad33d23
    9.6M    /tmp/ybd1/data/yb-data/tserver/data/rocksdb/table-769f533fbde9425a8520b9cd59efc8b8/tablet-0df2c7cd87a844c99172ea1ebcd0a3ee
    28K	/tmp/ybd1/data/yb-data/tserver/data/rocksdb/table-769f533fbde9425a8520b9cd59efc8b8/tablet-59b7d53724944725a1e3edfe9c5a1440
    28K	/tmp/ybd2/data/yb-data/tserver/data/rocksdb/table-769f533fbde9425a8520b9cd59efc8b8/tablet-0149071638294c5d9328c4121ad33d23
    9.6M    /tmp/ybd2/data/yb-data/tserver/data/rocksdb/table-769f533fbde9425a8520b9cd59efc8b8/tablet-0df2c7cd87a844c99172ea1ebcd0a3ee
    28K	/tmp/ybd2/data/yb-data/tserver/data/rocksdb/table-769f533fbde9425a8520b9cd59efc8b8/tablet-59b7d53724944725a1e3edfe9c5a1440
    28K	/tmp/ybd3/data/yb-data/tserver/data/rocksdb/table-769f533fbde9425a8520b9cd59efc8b8/tablet-0149071638294c5d9328c4121ad33d23
    9.6M    /tmp/ybd3/data/yb-data/tserver/data/rocksdb/table-769f533fbde9425a8520b9cd59efc8b8/tablet-0df2c7cd87a844c99172ea1ebcd0a3ee
    28K	/tmp/ybd3/data/yb-data/tserver/data/rocksdb/table-769f533fbde9425a8520b9cd59efc8b8/tablet-59b7d53724944725a1e3edfe9c5a1440
    ```

You can see that the key was successfully inserted in one of the tablets leading to a proliferation of size to 9.6 MB. Because this tablet has 3 copies distributed across the 3 nodes, you can see 3 entries of this size.

Here, the key has been written to one of the tablets. In this example, the tablet's UUID is `0df2c7cd87a844c99172ea1ebcd0a3ee`. Check the [table details page](http://127.0.0.1:7000/table?keyspace_name=ybdemo_keyspace&table_name=cassandrakeyvalue) to determine which node this tablet belongs to, and in this case it's `node-1`.

![Tablet ownership with auto-sharding](/images/ce/sharding_tablet.png)

### Automatic sharding when adding nodes

1. Add one more node to the universe for a total of 4 nodes:

    ```sh
    $ ./bin/yugabyted start \
                      --base_dir=/tmp/ybd4 \
                      --listen=127.0.0.4 \
                      --join=127.0.0.1 \
                      --tserver_flags "memstore_size_mb=1"
    ```

1. Check the tablet servers page, to see that the tablets are re-distributed evenly among the 4 nodes:

    ![Auto-sharding when adding one node](/images/ce/sharding_4nodes.png)

1. Add 2 more nodes to the universe, making it a total of 6 nodes:

    ```sh
    $ ./bin/yugabyted start \
                      --base_dir=/tmp/ybd5 \
                      --listen=127.0.0.5 \
                      --join=127.0.0.1 \
                      --tserver_flags "memstore_size_mb=1"
    ```

    ```sh
    $ ./bin/yugabyted start \
                      --base_dir=/tmp/ybd5 \
                      --listen=127.0.0.5 \
                      --join=127.0.0.1 \
                      --tserver_flags "memstore_size_mb=1"
    ```

1. Verify that the tablets are evenly distributed across the 6 nodes. Each node now has 2 tablets.

    ![Auto-sharding when adding three nodes](/images/ce/sharding_6nodes.png)

### [Optional] Clean up

If you're done experimenting, run the following commands to shut down the local cluster:

```sh
$ ./bin/yugabyted destroy \
                  --base_dir=/tmp/ybd1
```

```sh
$ ./bin/yugabyted destroy \
                  --base_dir=/tmp/ybd2
```

```sh
$ ./bin/yugabyted destroy \
                  --base_dir=/tmp/ybd3
```

```sh
$ ./bin/yugabyted destroy \
                  --base_dir=/tmp/ybd4
```

```sh
$ ./bin/yugabyted destroy \
                  --base_dir=/tmp/ybd5
```

```sh
$ ./bin/yugabyted destroy \
                  --base_dir=/tmp/ybd6
```

## Further reading

To learn more about sharding in YugabyteDB, you may wish to read the [architecture documentation](../../../architecture/docdb-sharding/), or the following blog posts:

[How Data Sharding Works in a Distributed SQL Database](https://blog.yugabyte.com/how-data-sharding-works-in-a-distributed-sql-database/)

[Four Data Sharding Strategies We Analyzed in Building a Distributed SQL Database](https://blog.yugabyte.com/four-data-sharding-strategies-we-analyzed-in-building-a-distributed-sql-database/)

[Overcoming MongoDB Sharding and Replication Limitations with YugabyteDB](https://blog.yugabyte.com/overcoming-mongodb-sharding-and-replication-limitations-with-yugabyte-db/)<|MERGE_RESOLUTION|>--- conflicted
+++ resolved
@@ -251,11 +251,7 @@
 1. Download the YugabyteDB workload generator JAR file (`yb-sample-apps.jar`):
 
     ```sh
-<<<<<<< HEAD
     $ wget https://github.com/yugabyte/yb-sample-apps/releases/download/1.3.9/yb-sample-apps.jar
-=======
-    $ wget https://github.com/yugabyte/yb-sample-apps/releases/download/1.3.3/yb-sample-apps.jar
->>>>>>> c09d3c86
     ```
 
 1. Run the `CassandraKeyValue` workload application.
