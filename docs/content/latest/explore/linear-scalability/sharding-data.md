--- conflicted
+++ resolved
@@ -192,11 +192,7 @@
 ycqlsh> CREATE TABLE ybdemo_keyspace.cassandrakeyvalue (k text PRIMARY KEY, v blob);
 ```
 
-<<<<<<< HEAD
 By default, [yugabyted](../../../reference/configuration/yugabyted/) creates one tablet per node per table. So for a 3 node cluster, 3 tablets are created for the above table; one on every node. Every such tablet is replicated 3 times for fault tolerance, so that makes the total number of nodes to be 3*3=9. Every node thus contains 3 tablets, one of which it is the leader and the remaining 2 of which it is the follower.
-=======
-By default, [yugabyted](../../../reference/configuration/yugabyted) creates one tablet per node per table. So for a 3 node cluster, 3 tablets are created for the above table; one on every node. Every such tablet is replicated 3 times for fault tolerance, so that makes the total number of nodes to be 3*3=9. Every node thus contains 3 tablets, one of which it is the leader and the remaining 2 of which it is the follower.
->>>>>>> 31e154c3
 
 ### Explore tablets
 
