--- conflicted
+++ resolved
@@ -35,17 +35,11 @@
 | <span style="font-size:16px">[Data Types](data-types/)</span> | String, numeric, temporal types, `SERIAL` pseudo type, `ENUM`, arrays, composite types |
 | <span style="font-size:16px">[Data Manipulation](data-manipulation/)</span> | `INSERT`, `UPDATE`, `DELETE`, `INSERT ... ON CONFLICT`, and `RETURNING` clauses |
 | <span style="font-size:16px">[Queries and Joins](queries/)</span> | Queries, joins, `FROM`, `GROUP BY`, `HAVING` clauses, common table expressions, recursive queries |
-<<<<<<< HEAD
 | <span style="font-size:16px">[Triggers](triggers/)</span>    | Triggers (on data modification) and event triggers (on schema changes) |
 | <span style="font-size:16px">[Table Partitioning](partitions/)</span> | Declarative table partitioning and constraint exclusion      |
 | <span style="font-size:16px">[Expressions and Operators](expressions-operators/)</span> | Basic operators and boolean, numeric, date expressions       |
-=======
-| <span style="font-size:16px">[Triggers](triggers/)</span> | Triggers (on data modification) and event triggers (on schema changes) |
 | <span style="font-size:16px">[Query Performance](query-1-performance/)</span> | Query optimization via execution plans |
 | <span style="font-size:16px">[Stored Procedures](stored-procedures/)</span> | Support for stored procedures |
-| <span style="font-size:16px">[Triggers](triggers/)</span> | Triggers (on data modification) and event triggers (on schema changes) |
-| <span style="font-size:16px">[Table Partitions](partitions)</span> | List, range and hash partitioning of tables               |
->>>>>>> 5700a262
 
 <!--
 | <span style="font-size:16px">[Functions and operators](functions-operators/)</span> | Conditional expressions, math / string / date / time / window functions and operators  |
