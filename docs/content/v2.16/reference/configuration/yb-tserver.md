--- conflicted
+++ resolved
@@ -359,23 +359,15 @@
 
 ##### --enable_automatic_tablet_splitting
 
-<<<<<<< HEAD
 Enables YugabyteDB to [automatically split tablets](../../../architecture/docdb-sharding/tablet-splitting/#automatic-tablet-splitting).
 
 Default: `false`
 
-Note that this value must match on all `yb-master` and `yb-tserver` configurations of a YugabyteDB cluster.
-=======
-Enables YugabyteDB to [automatically split tablets](../../../architecture/docdb-sharding/tablet-splitting/#automatic-tablet-splitting), based on the specified tablet threshold sizes configured below.
-
-Default: `true`
-
 {{< note title="Important" >}}
 
 This value must match on all `yb-master` and `yb-tserver` configurations of a YugabyteDB cluster.
 
 {{< /note >}}
->>>>>>> c5d89b77
 
 ##### --post_split_trigger_compaction_pool_max_threads
 
