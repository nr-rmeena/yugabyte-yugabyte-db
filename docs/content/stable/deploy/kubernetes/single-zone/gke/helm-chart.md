--- conflicted
+++ resolved
@@ -125,13 +125,8 @@
 **Output:**
 
 ```output
-<<<<<<< HEAD
 NAME                    CHART VERSION   APP VERSION     DESCRIPTION                                       
 yugabytedb/yugabyte     2.8.0           2.8.0.0-b37    YugabyteDB is the high-performance distributed ...
-=======
-NAME                 CHART VERSION  APP VERSION  DESCRIPTION
-yugabytedb/yugabyte  2.6.5          2.6.5.0-b4   YugabyteDB is the high-performance distributed ...
->>>>>>> acb2b95f
 ```
 
 ### Install YugabyteDB
