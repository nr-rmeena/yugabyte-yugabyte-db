--- conflicted
+++ resolved
@@ -54,13 +54,10 @@
 
 Before starting the upgrade process, ensure that the cluster is healthy.
 
-<<<<<<< HEAD
-=======
 1. Make sure that all YB-Master processes are running at `http://<any-yb-master>:7000/`.
 1. Make sure there are no leaderless or under replicated tablets at `http://<any-yb-master>:7000/tablet-replication`.
 1. Make sure that all YB-TServer processes are running and the cluster load is balanced at `http://<any-yb-master>:7000/tablet-servers`.
 
->>>>>>> e939019c
 ![Tablet Servers](/images/manage/upgrade-deployment/tablet-servers.png)
 
 {{< note title="Note" >}}
