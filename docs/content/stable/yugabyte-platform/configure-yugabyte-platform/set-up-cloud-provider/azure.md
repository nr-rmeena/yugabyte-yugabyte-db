---
title: Configure the Microsoft Azure cloud provider
headerTitle: Configure the Microsoft Azure cloud provider
linkTitle: Configure the cloud provider
description: Configure the Microsoft Azure cloud provider
menu:
  stable:
    identifier: set-up-cloud-provider-3-azure
    parent: configure-yugabyte-platform
    weight: 20
isTocNested: true
showAsideToc: true
---

<ul class="nav nav-tabs-alt nav-tabs-yb">

  <li>
    <a href="/latest/yugabyte-platform/configure-yugabyte-platform/set-up-cloud-provider/aws" class="nav-link">
      <i class="fab fa-aws"></i>
      AWS
    </a>
  </li>

  <li>
    <a href="/latest/yugabyte-platform/configure-yugabyte-platform/set-up-cloud-provider/gcp" class="nav-link">
      <i class="fab fa-google" aria-hidden="true"></i>
      GCP
    </a>
  </li>

  <li>
    <a href="/latest/yugabyte-platform/configure-yugabyte-platform/set-up-cloud-provider/azure" class="nav-link active">
      <i class="icon-azure" aria-hidden="true"></i>
      &nbsp;&nbsp; Azure
    </a>
  </li>

  <li>
    <a href="/latest/yugabyte-platform/configure-yugabyte-platform/set-up-cloud-provider/kubernetes" class="nav-link">
      <i class="fas fa-cubes" aria-hidden="true"></i>
      Kubernetes
    </a>
  </li>

  <li>
    <a href="/latest/yugabyte-platform/configure-yugabyte-platform/set-up-cloud-provider/vmware-tanzu" class="nav-link">
      <i class="fas fa-cubes" aria-hidden="true"></i>
      VMware Tanzu
    </a>
  </li>

<li>
    <a href="/latest/yugabyte-platform/configure-yugabyte-platform/set-up-cloud-provider/openshift" class="nav-link">
      <i class="fas fa-cubes" aria-hidden="true"></i>OpenShift</a>
  </li>

  <li>
    <a href="/latest/yugabyte-platform/configure-yugabyte-platform/set-up-cloud-provider/on-premises" class="nav-link">
      <i class="fas fa-building"></i>
      On-premises
    </a>
  </li>

</ul>

You can configure an Azure cloud provider for YugabyteDB clusters using the Yugabyte Platform console.

## Prerequisites

You need to add the following cloud provider credentials via the Yugabyte Platform console:

* Subscription ID
* Tenant ID
* SSH port and user
* Application client ID and secret
* Resource group

Yugabyte Platform uses the credentials to automatically provision and deprovision YugabyteDB instances.

When the configuration is completed, you can see all the resources managed by Yugabyte Platform in your resource group, including virtual machines, network interface, network security groups, public IP addresses, and disks.

## Configure Azure

You configure the Microsoft Azure cloud provider by completing the fields of the configuration page shown in the following illustration:

![Prepare Azure cloud to install Yugabyte Platform](/images/yb-platform/install/azure/platform-azure-prepare-cloud-env-4.png)

- **Provider Name** translates to an internal Yugabyte Platform tag used for organizing cloud providers.
- **Subscription ID** is required for cost management. The virtual machine resources managed by Yugabyte Platform are tagged with this subscription.
- **Resource Group** represents the group in which YugabyteDB nodes compute and network resources are created. Your Azure Active Directory application (client ID and client secret) needs to have `Network Contributor` and `Virtual Machine Contributor` roles assigned for this resource group.
- **Tenant ID** represents the Azure Active Directory tenant ID which belongs to an active subscription. To find your tenant ID, follow instructions provided in [Microsoft Azure: Tenant and application ID values for signing in](https://docs.microsoft.com/en-us/azure/active-directory/develop/howto-create-service-principal-portal#get-tenant-and-app-id-values-for-signing-in).
- **SSH Port** allows you to specify the connection port number if you use custom images. The default port is 54422.
- **SSH User** represents the user name for the **SSH Port**.
- **Client ID** represents the [ID of an application](https://docs.microsoft.com/en-us/azure/active-directory/develop/howto-create-service-principal-portal#option-2-create-a-new-application-secret) registered in your Azure Active Directory.
- **Client Secret** represents the secret of an application registered in your Azure Active Directory.
- **Private DNS zone** lets you use a custom domain name for the nodes in your universe. For details and instructions, see [How to define a private DNS zone](#how-to-define-a-private-dns-zone).
- **Virtual Network Setup** allows you to customize your network, including the virtual network.

### How to obtain Azure resource IDs

To find an Azure resource's ID, navigate to the resource in question and click **JSON View** at the top right, as per the following illustration:

![JSON view link on a resource](/images/yb-platform/install/azure/resource-get-json.png)

Azure resource IDs typically have the following format:

```output
/subscriptions/<subscriptionID>/resourceGroups/<resourceGroup>/providers/Microsoft.<service>/path/to/resource
```

### How to define a private DNS zone

You may choose to define a private DNS zone to instruct Yugabyte Platform to register the universe name to all of the IP addresses in the universe within that DNS zone. For more information, see [What is a private Azure DNS zone](https://docs.microsoft.com/en-us/azure/dns/private-dns-privatednszone).

You can set a private DNS zone as follows:

1. On the Azure portal, create the Private DNS Zone, as per the following illustration:<br><br>

    ![Private DNS: basics tab](/images/yb-platform/install/azure/private-dns-basics-tab.png)<br><br>

1. Navigate to the resource page and click **Settings > Virtual Network Links** on the left tab, as per the following illustration:<br><br>

    ![Resource menu](/images/yb-platform/install/azure/resource-menu.png)<br><br>

1. Add a link to the virtual network to which you want it to be connected. For more information, see [Create an Azure private DNS zone using the Azure portal](https://docs.microsoft.com/en-us/azure/dns/private-dns-getstarted-portal).

1. To use the private DNS zone in Yugabyte Platform, add either the resource ID or the name of the DNS zone to the **Private DNS Zone** field of the **Cloud Provider Configuration** page in the Yugabyte Platform UI.<br>

    Note that if you provide the Resource ID, Yugabyte Platform infers the resource group from it. If you provide only the name, then Yugabyte Platform assumes that the resource group is the same as the group used in the cloud provider.

In the setup example shown in the following illustration, the private DNS zone is specified as `dns.example.com`, and the resource group is explicitly specified as `myRG`:

![Private DNS setup example](/images/yb-platform/install/azure/private-dns-myrg.png)

In the following setup example, a complete resource ID is specified for the private DNS zone:

```output
/subscriptions/SUBSCRIPTION_ID/resourceGroups/different-rg/providers/Microsoft.Network/privateDnsZones/dns.example.com
```

The preceding setting specifies the resource group as `different-rg` and the DNS zone as `dns.example.com`. The `different-rg` resource group in the resource ID overrides the setting in the **Resource Group** field, as shown in the following illustration:

![img](/images/yb-platform/install/azure/private-dns-myrg-2.png)

<<<<<<< HEAD
1. To use the Private DNS Zone in Yugabyte Platform, add either the Resource ID or the name of the DNS zone to the Private DNS Zone field.

    <br/>

    If the private DNS zone is defined by an ID, Yugabyte Platform will use it together with the default subscription ID and the resource group. If the private DNS zone is defined by a full URL that contains both the subscription ID and resource group, then these two values will be used instead of default values.
=======
## Specify region

You can specify a region as follows:

1. Click **Add Region**.
>>>>>>> 550c9f1f

2. Use the **Specify Region Info** dialog to select a region and provide a virtual network name from your Azure portal.

3. Optionally, specify the security group, if the database VM is in a different network than the platform.

4. Provide a URN to a marketplace image or a shared gallery image by following instructions provided in [How to use a shared image gallery](#how-to-use-a-shared-image-gallery). If you are using custom images, you need to specify the SSH port and user, as described in [Configure Azure](#configure-azure).  

5. Provide a mapping of subnet IDs to use for each availability zone you wish to deploy. This is required for ensuring that Yugabyte Platform can deploy nodes in the correct network isolation that you need in your environment.

   ![Prepare Azure cloud to install Yugabyte Platform](/images/yb-platform/install/azure/platform-azure-prepare-cloud-env-5.png)

6. Click **Add Region** on the **Specify Region Info** dialog.

7. Click **Save** on the **Cloud Provider Configuration** page. 

Typically, it takes a few minutes for the cloud provider to be configured. When the configuration completes, you will be ready to create a YugabyteDB universe on Azure.

### How to use a shared image gallery

You can use shared image galleries as an alternative to using marketplace image URNs. A gallery allows you to provide your own custom image to use for creating universe instances. For more information on shared image galleries, refer to [Store and share images in an Azure Compute Gallery](https://docs.microsoft.com/en-us/azure/virtual-machines/shared-image-galleries).

You set up a shared gallery image on Azure as follows:

1. On the Azure portal, create a shared image gallery.

1. Create an image definition.

1. Create a VM of which you want to take a snapshot.

<<<<<<< HEAD
1. On the Azure portal, create a shared image gallery.

1. Create an image definition in that gallery.

1. Create a VM that you want to take a snapshot of.

1. Go to the VM and click “Capture” on the top menu bar. Fill in the information that’s asked for and choose the gallery and image definition you created in the previous steps.
=======
1. Navigate to the VM and click **Capture** on the top menu. 
>>>>>>> 550c9f1f

1. Fill in the information and then choose the gallery and image definition you created in the previous steps, as per the following illustration:

    ![img](/images/yb-platform/install/azure/shared-gallery-capture.png)

    Ensure that the images are replicated to each region in which you are planning to use them. For example, configuration shown in the following illustration would only work for US East:

    ![description](/images/yb-platform/install/azure/shared-gallery-replication.png)

<<<<<<< HEAD
1. To use the image in Platform, put the image version's resource ID into the Marketplace Image URN/Shared Gallery Image ID field of the Region Info popup.

    <br>The gallery image ID could be defined by a full URL containing a subscription ID, a resource group name, and the resource name itself. If the subscription ID or the resource group is different from the default values, Yugabyte Platform will use them instead.
=======
1. To use the image in Yugabyte Platform, enter the image version's resource ID into the **Marketplace Image URN/Shared Gallery Image ID** field of the **Specify Region Info** dialog.

    
>>>>>>> 550c9f1f
<|MERGE_RESOLUTION|>--- conflicted
+++ resolved
@@ -142,19 +142,11 @@
 
 ![img](/images/yb-platform/install/azure/private-dns-myrg-2.png)
 
-<<<<<<< HEAD
-1. To use the Private DNS Zone in Yugabyte Platform, add either the Resource ID or the name of the DNS zone to the Private DNS Zone field.
-
-    <br/>
-
-    If the private DNS zone is defined by an ID, Yugabyte Platform will use it together with the default subscription ID and the resource group. If the private DNS zone is defined by a full URL that contains both the subscription ID and resource group, then these two values will be used instead of default values.
-=======
 ## Specify region
 
 You can specify a region as follows:
 
 1. Click **Add Region**.
->>>>>>> 550c9f1f
 
 2. Use the **Specify Region Info** dialog to select a region and provide a virtual network name from your Azure portal.
 
@@ -184,17 +176,7 @@
 
 1. Create a VM of which you want to take a snapshot.
 
-<<<<<<< HEAD
-1. On the Azure portal, create a shared image gallery.
-
-1. Create an image definition in that gallery.
-
-1. Create a VM that you want to take a snapshot of.
-
-1. Go to the VM and click “Capture” on the top menu bar. Fill in the information that’s asked for and choose the gallery and image definition you created in the previous steps.
-=======
 1. Navigate to the VM and click **Capture** on the top menu. 
->>>>>>> 550c9f1f
 
 1. Fill in the information and then choose the gallery and image definition you created in the previous steps, as per the following illustration:
 
@@ -204,12 +186,6 @@
 
     ![description](/images/yb-platform/install/azure/shared-gallery-replication.png)
 
-<<<<<<< HEAD
 1. To use the image in Platform, put the image version's resource ID into the Marketplace Image URN/Shared Gallery Image ID field of the Region Info popup.
 
     <br>The gallery image ID could be defined by a full URL containing a subscription ID, a resource group name, and the resource name itself. If the subscription ID or the resource group is different from the default values, Yugabyte Platform will use them instead.
-=======
-1. To use the image in Yugabyte Platform, enter the image version's resource ID into the **Marketplace Image URN/Shared Gallery Image ID** field of the **Specify Region Info** dialog.
-
-    
->>>>>>> 550c9f1f
