---
title: Apply operating system upgrades and patches to universe nodes
headerTitle: Patch and upgrade the Linux operating system
linkTitle: Patch Linux OS
description: Apply operating system upgrades and patches to universe nodes.
headcontent: Apply operating system upgrades and patches to universe nodes
menu:
  stable_yugabyte-platform:
    identifier: upgrade-nodes-2-onprem
    parent: manage-deployments
    weight: 10
type: docs
---

<ul class="nav nav-tabs-alt nav-tabs-yb">
  <li >
    <a href="../upgrade-nodes-csp/" class="nav-link">
      <i class="fa-solid fa-cloud"></i>
      Public Cloud
    </a>
  </li>

  <li >
    <a href="../upgrade-nodes/" class="nav-link active">
      <i class="fa-solid fa-building"></i>
      On-premises
    </a>
  </li>

<!--  <li>
    <a href="../kubernetes/" class="nav-link">
      <i class="fa-regular fa-dharmachakra" aria-hidden="true"></i>
      Kubernetes
    </a>
  </li>
-->
</ul>

If a virtual machine or a physical server in a universe requires operating system (OS) updates or patches, you need to pause node processes before applying updates.

<<<<<<< HEAD
Upgrades are performed via a rolling update, where one node in the universe is taken offline, patched, and restarted before updating the next. The universe continues to function normally during this process, however the upgrade can impact performance. For best results, do the following:

- Perform upgrades during low traffic periods to reduce the impact of a universe node being offline.
- Avoid performing upgrades during scheduled backups.
=======
Before you start, make sure that all nodes in the universe are running correctly.
>>>>>>> 7ac6dc2e

## Prerequisites

If your patching and upgrading process is likely to take longer than 15 minutes, increase the WAL log retention time. Set the WAL log retention time using the `--log_min_seconds_to_retain` YB-TServer flag. Refer to [Edit configuration flags](../edit-config-flags/).

## Patch nodes

Typically, the following sequence will be automated using scripts that call the YBA REST APIs.

For each node in the universe, use the following general procedure:

1. Stop the processes for the node to be patched.

    In YugabyteDB Anywhere (YBA), navigate to the universe **Nodes** tab, click the node **Actions**, and choose **Stop Processes**.

    If using the YBA API, use the following command:

    ```sh
    curl '<platform-url>/api/v1/customers/<customer_uuid>/universes/<universe_uuid>/nodes/<node_name>' -X 'PUT' -H 'X-AUTH-YW-API-TOKEN: <api-token>' -H 'Content-Type: application/json' -H 'Accept: application/json, text/plain, */*' \
    --data-raw '{"nodeAction":"STOP"}'
    ```

    Check the return status to confirm that the node is stopped.

1. Perform the steps to update or patch the Linux OS.

    Two common ways to patch or upgrade the OS of VMs include the following:

    - Inline patching - You modify the Linux OS binaries in place (for example, using yum).
    - Boot disk replacement - You create a separate new VM with a virtual disk containing the new Linux OS patch or upgrade, disconnect the virtual disk from the new VM, and use it to replace the DB node's boot disk. This is typically used with a hypervisor or public cloud.

        If the node uses assisted or fully manual provisioning, after replacing the boot disk, re-provision the node by following the [manual provisioning steps](../../configure-yugabyte-platform/set-up-cloud-provider/on-premises-script/).

    Ensure that the node retains its IP addresses after the patching of the Linux OS. Also ensure that the existing data volumes on the node remain untouched by the OS patching mechanism.

1. Re-provision the node using the following API command:

    ```shell
    curl '<platform-url>/api/v1/customers/<customer_uuid>/universes/<universe_uuid>/nodes/<node_name>' -X 'PUT' -H 'X-AUTH-YW-API-TOKEN: <api-token>' -H 'Content-Type: application/json' -H 'Accept: application/json, text/plain, */*' \
    --data-raw '{"nodeAction":"REPROVISION"}'
    ```

1. Start the processes for the node.

    In YBA, navigate to the universe **Nodes** tab and, for the node, click **Actions** and choose **Start Processes**.

    If using the YBA API, use the following command:

    ```shell
    curl '<platform-url>/api/v1/customers/<customer_uuid>/universes/<universe_uuid>/nodes/<node_name>' -X 'PUT' -H 'X-AUTH-YW-API-TOKEN: <api-token>' -H 'Content-Type: application/json' -H 'Accept: application/json, text/plain, */*' \
    --data-raw '{"nodeAction":"START"}'
    ```

    Check the return status to confirm that the node is started.

When finished, you can confirm all nodes in the universe are running correctly in YBA by navigating to the universe **Nodes** tab.<|MERGE_RESOLUTION|>--- conflicted
+++ resolved
@@ -38,14 +38,12 @@
 
 If a virtual machine or a physical server in a universe requires operating system (OS) updates or patches, you need to pause node processes before applying updates.
 
-<<<<<<< HEAD
 Upgrades are performed via a rolling update, where one node in the universe is taken offline, patched, and restarted before updating the next. The universe continues to function normally during this process, however the upgrade can impact performance. For best results, do the following:
 
 - Perform upgrades during low traffic periods to reduce the impact of a universe node being offline.
 - Avoid performing upgrades during scheduled backups.
-=======
+
 Before you start, make sure that all nodes in the universe are running correctly.
->>>>>>> 7ac6dc2e
 
 ## Prerequisites
 
