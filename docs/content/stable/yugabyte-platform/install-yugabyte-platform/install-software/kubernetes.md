---
title: Install YugabyteDB Anywhere software - Kubernetes
headerTitle: Install YugabyteDB Anywhere software - Kubernetes
linkTitle: Install software
description: Install YugabyteDB Anywhere software in your Kubernetes environment.
menu:
  stable_yugabyte-platform:
    parent: install-yugabyte-platform
    identifier: install-software-2-kubernetes
    weight: 77
type: docs
---

<ul class="nav nav-tabs-alt nav-tabs-yb">

  <li>
    <a href="../default/" class="nav-link">
      <i class="fa-solid fa-cloud"></i>Default</a>
  </li>

  <li>
    <a href="../kubernetes/" class="nav-link active">
      <i class="fa-solid fa-cubes" aria-hidden="true"></i>Kubernetes</a>
  </li>

  <li>
    <a href="../airgapped/" class="nav-link">
      <i class="fa-solid fa-link-slash"></i>Airgapped</a>
  </li>

  <li>
    <a href="../openshift/" class="nav-link">
      <i class="fa-solid fa-cubes"></i>OpenShift</a>
  </li>

</ul>

## Install YugabyteDB Anywhere on a Kubernetes cluster

You install YugabyteDB Anywhere on a Kubernetes cluster as follows:

1. Create a namespace by executing the following `kubectl create namespace` command:

    ```sh
    kubectl create namespace yb-platform
    ```

1. Apply the YugabyteDB Anywhere secret that you obtained from [Yugabyte](https://www.yugabyte.com/platform/#request-trial-form) by running the following `kubectl create` command:

    ```sh
    kubectl create -f yugabyte-k8s-secret.yml -n yb-platform
    ```

    Expect the following output notifying you that the secret was created:

    ```output
    secret/yugabyte-k8s-pull-secret created
    ```

1. Run the following `helm repo add` command to clone the [YugabyteDB charts repository](https://charts.yugabyte.com/):

    ```sh
    helm repo add yugabytedb https://charts.yugabyte.com
    ```

    A message similar to the following should appear:

    ```output
    "yugabytedb" has been added to your repositories
    ```

    To search for the available chart version, run the following command:

    ```sh
    helm search repo yugabytedb/yugaware --version {{<yb-version version="stable" format="short">}}
    ```

    The latest Helm chart version and application version is displayed via the output similar to the following:

    ```output
    NAME                 CHART VERSION  APP VERSION  DESCRIPTION
    yugabytedb/yugaware {{<yb-version version="stable" format="short">}}          {{<yb-version version="stable" format="build">}}  YugaWare is YugaByte Database's Orchestration a...
    ```

1. Run the following `helm install` command to install the YugabyteDB Anywhere (`yugaware`) Helm chart:

    ```sh
    helm install yw-test yugabytedb/yugaware --version {{<yb-version version="stable" format="short">}} -n yb-platform --wait
    ```

1. Optionally, set the TLS version for Nginx frontend by using `ssl_protocols` operational directive in the Helm installation, as follows:

    ```sh
    helm install yw-test yugabytedb/yugaware --version {{<yb-version version="stable" format="short">}} -n yb-platform --wait --set tls.sslProtocols="TLSv1.2"
    ```

    In addition, you may provide a custom TLS certificate in the Helm chart, as follows:

    ```sh
    helm install yw-test yugabytedb/yugaware --version {{<yb-version version="stable" format="short">}} -n yb-platform --wait --set tls.sslProtocols="TLSv1.2" tls.certificate="LS0tLS1CRUdJTiBDRVJUSUZJQ..." tls.key="LS0tLS1CRUdJTiBQUklWQVRFIEtFWS0t..."
    ```

    where `certificate` and `key` are set to full string values of your custom certificate and its corresponding key.

1. Use the following command to check the service:

    ```sh
    kubectl get svc -n yb-platform
    ```

    The following output should appear:

    ```output
    NAME                  TYPE           CLUSTER-IP     EXTERNAL-IP    PORT(S)                       AGE
    yw-test-yugaware-ui   LoadBalancer   10.111.241.9   34.93.169.64   80:32006/TCP,9090:30691/TCP   2m12s
    ```

1. Use the following command to check that all the pods have been initialized and are running:

    ```sh
    kubectl get pods -n yb-platform
    ```

    The following output should appear:

    ```output
    NAME                 READY   STATUS    RESTARTS   AGE
    yw-test-yugaware-0   4/4     Running   0          12s
    ```

    Note that even though the preceding output indicates that the `yw-test-yugaware-0` pod is running, it does not mean that YugabyteDB Anywhere is ready to accept your queries. If you open `localhost:80` and see an error (such as 502), it means that `yugaware` is still being initialized. You can check readiness of `yugaware` by executing the following command:

    ```sh
    kubectl logs --follow -n yb-platform yw-test-yugaware-0 yugaware
    ```

<<<<<<< HEAD
    And output similar to the following would confirm that there are no errors and that the server is running:
=======
    An output similar to the following would confirm that there are no errors and that the server is running:
>>>>>>> 6f01e99c

    ```
    [info] AkkaHttpServer.scala:447 [main] Listening for HTTP on /0.0.0.0:9000
    ```

    If YugabyteDB Anywhere fails to start for the first time, verify that your system meets the installation requirements, as per [Prepare the Kubernetes environment](../../prepare-environment/kubernetes/).

## Customize YugabyteDB Anywhere

You can customize YugabyteDB Anywhere on a Kubernetes cluster in a number of ways, such as the following:

- You can change CPU and memory resources by executing a command similar to the following:

  ```sh
  helm install yw-test yugabytedb/yugaware -n yb-platform \
    --version {{<yb-version version="stable" format="short">}} \
    --set yugaware.resources.requests.cpu=2 \
    --set yugaware.resources.requests.memory=4Gi \
    --set yugaware.resources.limits.cpu=2 \
    --set yugaware.resources.limits.memory=4Gi \
    --set prometheus.resources.requests.mem=6Gi
  ```

- You can disable the public-facing load balancer by providing the annotations to YugabyteDB Anywhere service for disabling that load balancer. Since every cloud provider has different annontations for doing this, refer to the following documentation:

  - For Google Cloud, see [GKE](https://cloud.google.com/kubernetes-engine/docs/how-to/internal-load-balancing).
  - For Azure, see [AKS](https://docs.microsoft.com/en-us/azure/aks/internal-lb).
  - For AWS, see [EKS](https://docs.aws.amazon.com/eks/latest/userguide/load-balancing.html).

<<<<<<< HEAD
  
=======
>>>>>>> 6f01e99c
  For example, for a GKE version earlier than 1.17, you would run a command similar to the following:

  ```sh
  helm install yw-test yugabytedb/yugaware -n yb-platform \
    --version {{<yb-version version="stable" format="short">}} \
    --set yugaware.service.annotations."cloud\.google\.com\/load-balancer-type"="Internal"
  ```

## Control placement of YugabyteDB Anywhere Pod

The Helm chart allows you to control the placement of the pod when installing YugabyteDB Anywhere in your Kubernetes cluster via `nodeSelector`, `zoneAffinity` and `toleration`. When you use these mechanisms to restrict placement of the YugabyteDB Anywhere pod, you should delay the creation of storage volumes (known as PersistentVolumeClaim (PVC)) until the pod has been placed. To do this, you would use a `StorageClass` with its `VolumeBindingMode` set to `WaitForFirstConsumer`, as described in [Configure storage class volume binding](../../../troubleshoot/universe-issues/#configure-storage-class-volume-binding). The following is a storage class YAML file for Google Kubernetes Engine (GKE):

```yaml
kind: StorageClass
metadata:
  name: yb-storage
provisioner: kubernetes.io/gce-pd
volumeBindingMode: WaitForFirstConsumer
allowVolumeExpansion: true
reclaimPolicy: Delete
parameters:
  type: pd-ssd
  fstype: xfs
```
If you do not delay the creation of the PVC, it may be created in a location that is not accessible to the pod, resulting in a failure to bring up the pod to a running state.

### nodeSelector

The Kubernetes `nodeSelector` field provides the means to constrain pods to nodes with specific labels, allowing you to restrict the placement of YugabyteDB Anywhere pod on a particular node, as demonstrated by the following example:

```sh
helm install yw-test yugabytedb/yugaware/ -n yb-platform \
--version 2.15.2 --set yugaware.storageClass=yb-storage \
--set nodeSelector.kubernetes\\.io/hostname=node-name-1
```

### zoneAffinity

Kubernetes provides a flexible `nodeAffinity` construct to constrain the placement of pods to nodes in a given zone.

When your Kubernetes cluster nodes are spread across multiple zones, you can use this command to explicitly place the YugabyteDB Anywhere pod on specific zones, as demonstrated by the following example:

```sh
helm install yw-test yugabytedb/yugaware/ -n yb-platform \
--version 2.15.2 --set yugaware.storageClass=yb-storage \
--set "zoneAffinity={us-west1-a,us-west1-b}"
```

### toleration

Kubernetes nodes could have `taints` that repel pods from being placed on it. Only pods with a `toleration` for the same `taint` are permitted. For more information, see [Taints and Tolerations](https://kubernetes.io/docs/concepts/scheduling-eviction/taint-and-toleration/).

For example, if some of the nodes in your Kubernetes cluster are earmarked for experimentation and have a taint `dedicated=experimental:NoSchedule`, only pods with the matching toleration will be allowed; other pods will be prevented from being placed on these nodes.

```sh
helm install yw-test yugabytedb/yugaware/ -n yb-platform \
--version 2.15.2 --set yugaware.storageClass=yb-storage \
--values=/tmp/overrides.yaml
```

Where the `/tmp/overrides.yaml` has the contents:

```yaml
tolerations:
- key: "dedicated"
  operator: "Equal"
  value: "experimental"
  effect: "NoSchedule"
```

## Delete the Helm Installation of YugabyteDB Anywhere

To delete the Helm installation, run the following command:

```sh
helm uninstall yw-test -n yb-platform
```<|MERGE_RESOLUTION|>--- conflicted
+++ resolved
@@ -133,12 +133,8 @@
     ```sh
     kubectl logs --follow -n yb-platform yw-test-yugaware-0 yugaware
     ```
-
-<<<<<<< HEAD
-    And output similar to the following would confirm that there are no errors and that the server is running:
-=======
+    
     An output similar to the following would confirm that there are no errors and that the server is running:
->>>>>>> 6f01e99c
 
     ```
     [info] AkkaHttpServer.scala:447 [main] Listening for HTTP on /0.0.0.0:9000
@@ -168,10 +164,6 @@
   - For Azure, see [AKS](https://docs.microsoft.com/en-us/azure/aks/internal-lb).
   - For AWS, see [EKS](https://docs.aws.amazon.com/eks/latest/userguide/load-balancing.html).
 
-<<<<<<< HEAD
-  
-=======
->>>>>>> 6f01e99c
   For example, for a GKE version earlier than 1.17, you would run a command similar to the following:
 
   ```sh
