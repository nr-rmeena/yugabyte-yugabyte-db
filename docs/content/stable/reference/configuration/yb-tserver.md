---
title: yb-tserver configuration reference
headerTitle: yb-tserver
linkTitle: yb-tserver
description: YugabyteDB Tablet Server (yb-tserver) binary and configuration flags to store and manage data for client applications.
menu:
  stable:
    identifier: yb-tserver
    parent: configuration
    weight: 2440
type: docs
---

Use the `yb-tserver` binary and its flags to configure the [YB-TServer](../../../architecture/yb-tserver/) server. The `yb-tserver` executable file is located in the `bin` directory of YugabyteDB home.

## Syntax

```sh
yb-tserver [ flags ]
```

### Example

```sh
./bin/yb-tserver \
--tserver_master_addrs 172.151.17.130:7100,172.151.17.220:7100,172.151.17.140:7100 \
--rpc_bind_addresses 172.151.17.130 \
--enable_ysql \
--fs_data_dirs "/home/centos/disk1,/home/centos/disk2" &
```

### Online help

To display the online help, run `yb-tserver --help` from the YugabyteDB home directory:

```sh
./bin/yb-tserver --help
```

##### --help

Displays help on all flags.

##### --helpon

Displays help on modules named by the specified flag value.

## All flags

The following sections describe the flags considered relevant to configuring YugabyteDB for production deployments. For a list of all flags, see [All YB-TServer flags](../all-flags-yb-tserver/).

## General flags

##### --flagfile

Specifies the file to load the configuration flags from. The configuration flags must be in the same format as supported by the command line flags.

##### --version

Shows version and build info, then exits.

##### --tserver_master_addrs

Specifies a comma-separated list of all the `yb-master` RPC addresses.

Required.

Default: `127.0.0.1:7100`

The number of comma-separated values should match the total number of YB-Master servers (or the replication factor).

##### --fs_data_dirs

Specifies a comma-separated list of mount directories, where `yb-tserver` will add a `yb-data/tserver` data directory, `tserver.err`, `tserver.out`, and `pg_data` directory.

Required.

Changing the value of this flag after the cluster has already been created is not supported.

##### --fs_wal_dirs

Specifies a comma-separated list of directories, where `yb-tserver` will store write-ahead (WAL) logs. This can be the same as one of the directories listed in `--fs_data_dirs`, but not a subdirectory of a data directory.

Default: The same value as `--fs_data_dirs`

##### --max_clock_skew_usec

Specifies the expected maximum clock skew, in microseconds (µs), between any two nodes in your deployment.

Default: `500000` (500,000 µs = 500ms)

##### --rpc_bind_addresses

Specifies the comma-separated list of the network interface addresses to which to bind for RPC connections.

The values must match on all [`yb-master`](../yb-master/#rpc-bind-addresses) and `yb-tserver` configurations.

Default: Private IP address of the host on which the server is running, as defined in `/home/yugabyte/tserver/conf/server.conf`. For example:

```sh
egrep -i rpc /home/yugabyte/tserver/conf/server.conf
--rpc_bind_addresses=172.161.x.x:9100
```

Make sure that the [`server_broadcast_addresses`](#server-broadcast-addresses) flag is set correctly if the following applies:

- `rpc_bind_addresses` is set to `0.0.0.0`
- `rpc_bind_addresses` involves public IP addresses such as, for example, `0.0.0.0:9100`, which instructs the server to listen on all available network interfaces.

##### --server_broadcast_addresses

Specifies the public IP or DNS hostname of the server (with an optional port). This value is used by servers to communicate with one another, depending on the connection policy parameter.

Default: `""`

##### --tablet_server_svc_queue_length

Specifies the queue size for the tablet server to serve reads and writes from applications.

Default: `5000`

##### --dns_cache_expiration_ms

Specifies the duration, in milliseconds, until a cached DNS resolution expires. When hostnames are used instead of IP addresses, a DNS resolver must be queried to match hostnames to IP addresses. By using a local DNS cache to temporarily store DNS lookups, DNS queries can be resolved quicker and additional queries can be avoided, thereby reducing latency, improving load times, and reducing bandwidth and CPU consumption.

Default: `60000` (1 minute)

If you change this value from the default, be sure to add the identical value to all YB-Master and YB-TServer configurations.

##### --use_private_ip

Specifies the policy that determines when to use private IP addresses for inter-node communication. Possible values are `never`, `zone`, `cloud`, and `region`. Based on the values of the [geo-distribution flags](#geo-distribution-flags).

Valid values for the policy are:

- `never` — Always use [`--server_broadcast_addresses`](#server-broadcast-addresses).
- `zone` — Use the private IP inside a zone; use [`--server_broadcast_addresses`](#server-broadcast-addresses) outside the zone.
- `region` — Use the private IP address across all zone in a region; use [`--server_broadcast_addresses`](#server-broadcast-addresses) outside the region.

Default: `never`

##### --webserver_interface

The address to bind for the web server user interface.

Default: `0.0.0.0` (`127.0.0.1`)

##### --webserver_port

The port for monitoring the web server.

Default: `9000`

##### --webserver_doc_root

The monitoring web server home directory..

Default: The `www` directory in the YugabyteDB home directory.

##### --webserver_certificate_file

Location of the SSL certificate file (in .pem format) to use for the web server. If empty, SSL is not enabled for the web server.

Default: `""`

##### --webserver_authentication_domain

Domain used for `.htpasswd` authentication. This should be used in conjunction with [`--webserver_password_file`](#webserver-password-file).

Default: `""`

##### --webserver_password_file

Location of the `.htpasswd` file containing usernames and hashed passwords, for authentication to the web server.

Default: `""`

## Logging flags

##### --log_dir

The directory to write `yb-tserver` log files.

Default: The same as [`--fs_data_dirs`](#fs-data-dirs)

##### --logtostderr

Write log messages to `stderr` instead of `logfiles`.

Default: `false`

##### --max_log_size

The maximum log size, in megabytes (MB). A value of `0` will be silently overridden to `1`.

Default: `1800` (1.8 GB)

##### --minloglevel

The minimum level to log messages. Values are: `0` (INFO), `1`, `2`, `3` (FATAL).

Default: `0` (INFO)

##### --stderrthreshold

Log messages at, or above, this level are copied to `stderr` in addition to log files.

Default: `2`

##### --stop_logging_if_full_disk

Stop attempting to log to disk if the disk is full.

Default: `false`

##### --callhome_enabled

Disable callhome diagnostics.

Default: `true`


## Memory division flags

These flags are used to determine how the RAM of a node is split between
the [TServer](../../../architecture/key-concepts/#tserver) and other processes, including Postgres and a [master](../../../architecture/key-concepts/#master-server) process if present, as well as how to split memory inside of a TServer between various internal components like the RocksDB block cache.

{{< warning title="Warning" >}}

Ensure you do not _oversubscribe memory_ when changing these flags: make sure the amount of memory reserved for TServer and master if present leaves enough memory on the node for Postgres, and any required other processes like monitoring agents plus the memory needed by the kernel.

{{< /warning >}}


### Flags controlling the defaults for the other memory division flags

The memory division flags have multiple sets of defaults; which set of defaults is in force depends on these flags.  Note that these defaults can differ between TServer and master.

##### --use_memory_defaults_optimized_for_ysql

If true, the defaults for the memory division settings take into account the amount of RAM and cores available and are optimized for using YSQL.  If false, the defaults will be the old defaults, which are more suitable for YCQL but do not take into account the amount of RAM and cores available.

Default: `false`

If this flag is true then the memory division flag defaults change to provide much more memory for Postgres; furthermore, they optimize for the node size.

If these defaults are used for both TServer and master, then a node's available memory is partitioned as follows:

| node RAM GiB (_M_): | _M_ &nbsp;&le;&nbsp; 4 | 4 < _M_ &nbsp;&le;&nbsp; 8 | 8 < _M_ &nbsp;&le;&nbsp; 16 | 16 < _M_ |
| :--- | ---: | ---: | ---: | ---: |
| TServer %  | 45% | 48% | 57% | 60% |
| master %   | 20% | 15% | 10% | 10% |
| Postgres % | 25% | 27% | 28% | 27% |
| other %    | 10% | 10% |  5% |  3% |

To read this table, take your node's available memory in GiB, call it _M_, and find the column who's heading condition _M_ meets.  For example, a node with 7 GiB of available memory would fall under the column labeled "4 < _M_ &le; 8" because 4 < 7 &le; 8.  The defaults for [`--default_memory_limit_to_ram_ratio`](#default-memory-limit-to-ram-ratio) on this node will thus be `0.48` for TServers and `0.15` for masters. The Postgres and other percentages are not set via a flag currently but rather consist of whatever memory is left after TServer and master take their cut.  There is currently no distinction between Postgres and other memory except on [YugabyteDB Aeon](/preview/yugabyte-cloud/) where a [cgroup](https://www.cybertec-postgresql.com/en/linux-cgroups-for-postgresql/) is used to limit the Postgres memory.

For comparison, when `--use_memory_defaults_optimized_for_ysql` is `false`, the split is TServer 85%, master 10%, Postgres 0%, and other 5%.

The defaults for the master process partitioning flags when `--use_memory_defaults_optimized_for_ysql` is `true` do not depend on the node size, and are described in the following table:

| flag | default |
| :--- | :--- |
| --db_block_cache_size_percentage | 32 |
| --tablet_overhead_size_percentage | 10 |

The default value of [`--db_block_cache_size_percentage`](#db_block_cache_size_percentage) here has been picked to avoid oversubscribing memory on the assumption that 10% of memory is reserved for per-tablet overhead.  (Other TServer components and overhead from TCMalloc consume the remaining 58%.)

Given the amount of RAM devoted to per tablet overhead, it is possible to compute the maximum number of tablet replicas (see [allowing for tablet replica overheads](../../../develop/best-practices-ysql#allowing-for-tablet-replica-overheads)); following are some sample values for selected node sizes using `--use_memory_defaults_optimized_for_ysql`:

| total node GiB | max number of tablet replicas | max number of Postgres connections |
| ---: | ---: | ---: |
|   4 |    240 |  30 |
|   8 |    530 |  65 |
|  16 |  1,250 | 130 |
|  32 |  2,700 | 225 |
|  64 |  5,500 | 370 |
| 128 | 11,000 | 550 |
| 256 | 22,100 | 730 |

These values are approximate because different kernels use different amounts of memory, leaving different amounts of memory for the TServer and thus the per-tablet overhead TServer component.

Also shown is an estimate of how many Postgres connections that node can handle assuming default Postgres flags and usage.  Unusually memory expensive queries or preloading Postgres catalog information will reduce the number of connections that can be supported.

Thus a 8 GiB node would be expected to be able support 530 tablet replicas and 65 (physical) typical Postgres connections.  A universe of six of these nodes would be able to support 530 \* 2 = 1,060 [RF3](../../../architecture/key-concepts/#replication-factor-rf) tablets and 65 \* 6 = 570 typical physical Postgres connections assuming the connections are evenly distributed among the nodes.


### Flags controlling the split of memory among processes

Note that in general these flags will have different values for TServer and master processes.

##### --memory_limit_hard_bytes

Maximum amount of memory this process should use in bytes, that is, its hard memory limit.  A value of `0` specifies to instead use a percentage of the total system memory; see [`--default_memory_limit_to_ram_ratio`](#default-memory-limit-to-ram-ratio) for the percentage used.  A value of `-1` disables all memory limiting.

Default: `0`

##### --default_memory_limit_to_ram_ratio

The percentage of available RAM to use for this process if [`--memory_limit_hard_bytes`](#memory-limit-hard-bytes) is `0`.  The special value `-1000` means to instead use the default value for this flag.  Available RAM excludes memory reserved by the kernel.

Default: `0.85` unless [`--use_memory_defaults_optimized_for_ysql`](#use-memory-defaults-optimized-for-ysql) is true.


### Flags controlling the split of memory within a TServer

##### --db_block_cache_size_bytes

Size of the shared RocksDB block cache (in bytes).  A value of `-1` specifies to instead use a percentage of this processes' hard memory limit; see [`--db_block_cache_size_percentage`](#db-block-cache-size-percentage) for the percentage used.  A value of `-2` disables the block cache.

Default: `-1`

##### --db_block_cache_size_percentage

Percentage of the process' hard memory limit to use for the shared RocksDB block cache if [`--db_block_cache_size_bytes`](#db-block-cache-size-bytes) is `-1`.  The special value `-1000` means to instead use the default value for this flag.  The special value `-3` means to use an older default that does not take the amount of RAM into account.

Default: `50` unless [`--use_memory_defaults_optimized_for_ysql`](#use-memory-defaults-optimized-for-ysql) is true.

##### --tablet_overhead_size_percentage

Percentage of the process' hard memory limit to use for tablet-related overheads. A value of `0` means no limit.  Must be between `0` and `100` inclusive. Exception: `-1000` specifies to instead use the default value for this flag.

Each tablet replica generally requires 700 MiB of this memory.

Default: `0` unless [`--use_memory_defaults_optimized_for_ysql`](#use-memory-defaults-optimized-for-ysql) is true.

## Raft flags

For a typical deployment, values used for Raft and the write ahead log (WAL) flags in `yb-tserver` configurations should match the values in [yb-master](../yb-master/#raft-flags) configurations.

##### --follower_unavailable_considered_failed_sec

The duration, in seconds, after which a follower is considered to be failed because the leader has not received a heartbeat. The follower is then evicted from the configuration and the data is re-replicated elsewhere.

Default: `900` (15 minutes)

The `--follower_unavailable_considered_failed_sec` value should match the value for [`--log_min_seconds_to_retain`](#log-min-seconds-to-retain).

##### --evict_failed_followers

Failed followers will be evicted from the Raft group and the data will be re-replicated.

Default: `true`

##### --leader_failure_max_missed_heartbeat_periods

The maximum heartbeat periods that the leader can fail to heartbeat in before the leader is considered to be failed. The total failure timeout, in milliseconds (ms), is [`--raft_heartbeat_interval_ms`](#raft-heartbeat-interval-ms) multiplied by `--leader_failure_max_missed_heartbeat_periods`.

For read replica clusters, set the value to `10` in all `yb-tserver` and `yb-master` configurations.  Because the data is globally replicated, RPC latencies are higher. Use this flag to increase the failure detection interval in such a higher RPC latency deployment.

Default: `6`

##### --leader_lease_duration_ms

The leader lease duration, in milliseconds. A leader keeps establishing a new lease or extending the existing one with every consensus update. A new server is not allowed to serve as a leader (that is, serve up-to-date read requests or acknowledge write requests) until a lease of this duration has definitely expired on the old leader's side, or the old leader has explicitly acknowledged the new leader's lease.

This lease allows the leader to safely serve reads for the duration of its lease, even during a network partition. For more information, refer to [Leader leases](../../../architecture/transactions/single-row-transactions/#leader-leases-reading-the-latest-data-in-case-of-a-network-partition).

Leader lease duration should be longer than the heartbeat interval, and less than the multiple of `--leader_failure_max_missed_heartbeat_periods` multiplied by `--raft_heartbeat_interval_ms`.

Default: `2000`

##### --max_stale_read_bound_time_ms

Specifies the maximum bounded staleness (duration), in milliseconds, before a follower forwards a read request to the leader.

In a geo-distributed cluster, with followers located a long distance from the tablet leader, you can use this setting to increase the maximum bounded staleness.

Default: `10000` (10 seconds)

##### --raft_heartbeat_interval_ms

The heartbeat interval, in milliseconds (ms), for Raft replication. The leader produces heartbeats to followers at this interval. The followers expect a heartbeat at this interval and consider a leader to have failed if it misses several in a row.

Default: `500`

### Write ahead log (WAL) flags

Ensure that values used for the write ahead log (WAL) in `yb-tserver` configurations match the values for `yb-master` configurations.

##### --fs_wal_dirs

The directory where the `yb-tserver` retains WAL files. May be the same as one of the directories listed in [`--fs_data_dirs`](#fs-data-dirs), but not a subdirectory of a data directory.

Default: The same as `--fs_data_dirs`

##### --durable_wal_write

If set to `false`, the writes to the WAL are synchronized to disk every [`interval_durable_wal_write_ms`](#interval-durable-wal-write-ms) milliseconds (ms) or every [`bytes_durable_wal_write_mb`](#bytes-durable-wal-write-mb) megabyte (MB), whichever comes first. This default setting is recommended only for multi-AZ or multi-region deployments where the availability zones (AZs) or regions are independent failure domains and there is not a risk of correlated power loss. For single AZ deployments, this flag should be set to `true`.

Default: `false`

##### --interval_durable_wal_write_ms

When [`--durable_wal_write`](#durable-wal-write) is false, writes to the WAL are synced to disk every `--interval_durable_wal_write_ms` or [`--bytes_durable_wal_write_mb`](#bytes-durable-wal-write-mb), whichever comes first.

Default: `1000`

##### --bytes_durable_wal_write_mb

When [`--durable_wal_write`](#durable-wal-write) is `false`, writes to the WAL are synced to disk every `--bytes_durable_wal_write_mb` or `--interval_durable_wal_write_ms`, whichever comes first.

Default: `1`

##### --log_min_seconds_to_retain

The minimum duration, in seconds, to retain WAL segments, regardless of durability requirements. WAL segments can be retained for a longer amount of time, if they are necessary for correct restart. This value should be set long enough such that a tablet server which has temporarily failed can be restarted in the given time period.

Default: `900` (15 minutes)

##### --log_min_segments_to_retain

The minimum number of WAL segments (files) to retain, regardless of durability requirements. The value must be at least `1`.

Default: `2`

##### --log_segment_size_mb

The size, in megabytes (MB), of a WAL segment (file). When the WAL segment reaches the specified size, then a log rollover occurs and a new WAL segment file is created.

Default: `64`

##### --reuse_unclosed_segment_threshold_bytes

When the server restarts from a previous crash, if the tablet's last WAL file size is less than or equal to this threshold value, the last WAL file will be reused. Otherwise, WAL will allocate a new file at bootstrap. To disable WAL reuse, set the value to `-1`.

Default: The default value in `2.18.1` is `-1` - feature is disabled by default. The default value starting from `2.19.1` is `524288` (0.5 MB) - feature is enabled by default.

## Sharding flags

##### --yb_num_shards_per_tserver

The number of shards (tablets) per YB-TServer for each YCQL table when a user table is created.

Default: `-1`, where the number of shards is determined at runtime, as follows:

- If [enable_automatic_tablet_splitting](#enable-automatic-tablet-splitting) is `true`
  - The default value is considered as `1`.
  - For servers with 4 CPU cores or less, the number of tablets for each table doesn't depend on the number of YB-TServers. Instead, for 2 CPU cores or less, 1 tablet per cluster is created; for 4 CPU cores or less, 2 tablets per cluster are created.

- If `enable_automatic_tablet_splitting` is `false`
  - For servers with up to two CPU cores, the default value is considered as `4`.
  - For three or more CPU cores, the default value is considered as `8`.

Local cluster installations created using `yb-ctl` and `yb-docker-ctl` use a default value of `2` for this flag.

Clusters created using `yugabyted` always use a default value of `1`.

{{< note title="Note" >}}

- This value must match on all `yb-master` and `yb-tserver` configurations of a YugabyteDB cluster.
- If the value is set to *Default* (`-1`), then the system automatically determines an appropriate value based on the number of CPU cores and internally *updates* the flag with the intended value during startup prior to version 2.18 and the flag remains *unchanged* starting from version 2.18.
- The [`CREATE TABLE ... WITH TABLETS = <num>`](../../../api/ycql/ddl_create_table/#create-a-table-specifying-the-number-of-tablets) clause can be used on a per-table basis to override the `yb_num_shards_per_tserver` value.

{{< /note >}}

##### --ysql_num_shards_per_tserver

The number of shards (tablets) per YB-TServer for each YSQL table when a user table is created.

Default: `-1`, where the number of shards is determined at runtime, as follows:

- If [enable_automatic_tablet_splitting](#enable-automatic-tablet-splitting) is `true`
  - The default value is considered as `1`.
  - For servers with 4 CPU cores or less, the number of tablets for each table doesn't depend on the number of YB-TServers. Instead, for 2 CPU cores or less, 1 tablet per cluster is created; for 4 CPU cores or less, 2 tablets per cluster are created.

- If `enable_automatic_tablet_splitting` is `false`
  - For servers with up to two CPU cores, the default value is considered as `2`.
  - For servers with three or four CPU cores, the default value is considered as `4`.
  - Beyond four cores, the default value is considered as `8`.

Local cluster installations created using `yb-ctl` and `yb-docker-ctl` use a default value of `2` for this flag.

Clusters created using `yugabyted` always use a default value of `1`.

{{< note title="Note" >}}

- This value must match on all `yb-master` and `yb-tserver` configurations of a YugabyteDB cluster.
- If the value is set to *Default* (`-1`), the system automatically determines an appropriate value based on the number of CPU cores and internally *updates* the flag with the intended value during startup prior to version 2.18 and the flag remains *unchanged* starting from version 2.18.
- The [`CREATE TABLE ...SPLIT INTO`](../../../api/ysql/the-sql-language/statements/ddl_create_table/#split-into) clause can be used on a per-table basis to override the `ysql_num_shards_per_tserver` value.

{{< /note >}}

##### --cleanup_split_tablets_interval_sec

Interval at which the tablet manager tries to cleanup split tablets that are no longer needed. Setting this to 0 disables cleanup of split tablets.

Default: `60`

##### --enable_automatic_tablet_splitting

Enables YugabyteDB to [automatically split tablets](../../../architecture/docdb-sharding/tablet-splitting/#automatic-tablet-splitting).

Default: `true`

{{< note title="Important" >}}

This value must match on all `yb-master` and `yb-tserver` configurations of a YugabyteDB cluster.

{{< /note >}}

##### --post_split_trigger_compaction_pool_max_threads

Deprecated. Use `full_compaction_pool_max_threads`.

##### --post_split_trigger_compaction_pool_max_queue_size

Deprecated. Use `full_compaction_pool_max_queue_size`.

##### --full_compaction_pool_max_threads

The maximum number of threads allowed for non-admin full compactions. This includes post-split compactions (compactions that remove irrelevant data from new tablets after splits) and scheduled full compactions.

Default: `1`

##### --full_compaction_pool_max_queue_size

The maximum number of full compaction tasks that can be queued simultaneously. This includes post-split compactions (compactions that remove irrelevant data from new tablets after splits) and scheduled full compactions.

Default: `200`

##### --auto_compact_check_interval_sec

The interval at which the full compaction task will check for tablets eligible for compaction (both for the statistics-based full compaction and scheduled full compaction features). `0` indicates that the statistics-based full compactions feature is disabled.

Default: `60`

##### --auto_compact_stat_window_seconds

Window of time in seconds over which DocDB read statistics are analyzed for the purpose of triggering full compactions to improve read performance. Both `auto_compact_percent_obsolete` and `auto_compact_min_obsolete_keys_found` are evaluated over this period of time.

`auto_compact_stat_window_seconds` must be evaluated as a multiple of `auto_compact_check_interval_sec`, and will be rounded up to meet this constraint. For example, if `auto_compact_stat_window_seconds` is set to `100` and `auto_compact_check_interval_sec` is set to `60`, it will be rounded up to `120` at runtime.

Default: `300`

##### --auto_compact_percent_obsolete

The percentage of obsolete keys (over total keys) read over the `auto_compact_stat_window_seconds` window of time required to trigger an automatic full compaction on a tablet. Only keys that are past their history retention (and thus can be garbage collected) are counted towards this threshold.

For example, if the flag is set to `99` and 100000 keys are read over that window of time, and 99900 of those are obsolete and past their history retention, a full compaction will be triggered (subject to other conditions).

Default: `99`

##### --auto_compact_min_obsolete_keys_found

Minimum number of keys that must be read over the last `auto_compact_stat_window_seconds` to trigger a statistics-based full compaction.

Default: `10000`

##### --auto_compact_min_wait_between_seconds

Minimum wait time between statistics-based and scheduled full compactions. To be used if statistics-based compactions are triggering too frequently.

Default: `0`

##### --scheduled_full_compaction_frequency_hours

The frequency with which full compactions should be scheduled on tablets. `0` indicates that the feature is disabled. Recommended value: `720` hours or greater (that is, 30 days).

Default: `0`

##### --scheduled_full_compaction_jitter_factor_percentage

Percentage of `scheduled_full_compaction_frequency_hours` to be used as jitter when determining full compaction schedule per tablet. Must be a value between `0` and `100`. Jitter is introduced to prevent many tablets from being scheduled for full compactions at the same time.

Jitter is deterministically computed when scheduling a compaction, between 0 and (frequency * jitter factor) hours. Once computed, the jitter is subtracted from the intended compaction frequency to determine the tablet's next compaction time.

Example: If `scheduled_full_compaction_frequency_hours` is `720` hours (that is, 30 days), and `scheduled_full_compaction_jitter_factor_percentage` is `33` percent, each tablet will be scheduled for compaction every `482` hours to `720` hours.

Default: `33`

##### --automatic_compaction_extra_priority

Assigns an extra priority to automatic (minor) compactions when automatic tablet splitting is enabled. This deprioritizes post-split compactions and ensures that smaller compactions are not starved. Suggested values are between 0 and 50.

Default: `50`

##### --ysql_colocate_database_by_default

When enabled, all databases created in the cluster are colocated by default. If you enable the flag after creating a cluster, you need to restart the YB-Master and YB-TServer services.

For more details, see [clusters in colocated tables](../../../explore/colocation/#clusters).

Default: `false`

##### tablet_replicas_per_core_limit

The number of tablet replicas that each core on a YB-TServer can support.

Default: `0` for no limit.

##### tablet_replicas_per_gib_limit

The number of tablet replicas that each GiB reserved by YB-TServers for tablet overheads can support.

Default: 1024 * (7/10) (corresponding to an overhead of roughly 700 KiB per tablet)

## Geo-distribution flags

Settings related to managing geo-distributed clusters:

##### --placement_zone

The name of the availability zone, or rack, where this instance is deployed.

{{<tip title="Rack awareness">}}
For on-premises deployments, consider racks as zones to treat them as fault domains.
{{</tip>}}

Default: `rack1`

##### --placement_region

Specifies the name of the region, or data center, where this instance is deployed.

Default: `datacenter1`

##### --placement_cloud

Specifies the name of the cloud where this instance is deployed.

Default: `cloud1`

##### --placement_uuid

The unique identifier for the cluster.

Default: `""`

##### --force_global_transactions

If true, forces all transactions through this instance to always be global transactions that use the `system.transactions` transaction status table. This is equivalent to always setting the YSQL parameter `force_global_transaction = TRUE`.

{{< note title="Global transaction latency" >}}

Avoid setting this flag when possible. All distributed transactions _can_ run without issue as global transactions, but you may have significantly higher latency when committing transactions, because YugabyteDB must achieve consensus across multiple regions to write to `system.transactions`. When necessary, it is preferable to selectively set the YSQL parameter `force_global_transaction = TRUE` rather than setting this flag.

{{< /note >}}

Default: `false`

##### --auto-create-local-transaction-tables

If true, transaction status tables will be created under each YSQL tablespace that has a placement set and contains at least one other table.

Default: `true`

##### --auto-promote-nonlocal-transactions-to-global

If true, local transactions using transaction status tables other than `system.transactions` will be automatically promoted to global transactions using the `system.transactions` transaction status table upon accessing data outside of the local region.

Default: `true`

## xCluster flags

Settings related to managing xClusters.

##### --xcluster_svc_queue_size

The RPC queue size of the xCluster service. Should match the size of [tablet_server_svc_queue_length](#tablet-server-svc-queue-length) used for read and write requests.

Default: `5000`

## API flags

### YSQL

The following flags support the use of the [YSQL API](../../../api/ysql/):

##### --enable_ysql

Enables the YSQL API.

Default: `true`

Ensure that `enable_ysql` values in `yb-tserver` configurations match the values in `yb-master` configurations.

##### --ysql_enable_auth

Enables YSQL authentication.

When YSQL authentication is enabled, you can sign into `ysqlsh` using the default `yugabyte` user that has a default password of `yugabyte`.

Default: `false`

##### --ysql_enable_profile

Enables YSQL [login profiles](../../../secure/enable-authentication/ysql-login-profiles/).

When YSQL login profiles are enabled, you can set limits on the number of failed login attempts made by users.

Default: `false`

##### --pgsql_proxy_bind_address

Specifies the TCP/IP bind addresses for the YSQL API. The default value of `0.0.0.0:5433` allows listening for all IPv4 addresses access to localhost on port `5433`. The `--pgsql_proxy_bind_address` value overwrites `listen_addresses` (default value of `127.0.0.1:5433`) that controls which interfaces accept connection attempts.

To specify fine-grained access control over who can access the server, use [`--ysql_hba_conf`](#ysql-hba-conf).

Default: `0.0.0.0:5433`

##### --pgsql_proxy_webserver_port

Specifies the web server port for YSQL metrics monitoring.

Default: `13000`

##### --ysql_hba_conf

Deprecated. Use `--ysql_hba_conf_csv` instead.

##### --ysql_hba_conf_csv

Specifies a comma-separated list of PostgreSQL client authentication settings that is written to the `ysql_hba.conf` file. To see the current values in the `ysql_hba.conf` file, run the `SHOW hba_file;` statement and then view the file. Because the file is autogenerated, direct edits are overwritten by the autogenerated content.

For details on using `--ysql_hba_conf_csv` to specify client authentication, refer to [Host-based authentication](../../../secure/authentication/host-based-authentication/).

If a setting includes a comma (`,`) or double quotes (`"`), the setting should be enclosed in double quotes. In addition, double quotes inside the quoted text should be doubled (`""`).

Suppose you have two fields: `host all all 127.0.0.1/0 password` and `host all all 0.0.0.0/0 ldap ldapserver=***** ldapsearchattribute=cn ldapport=3268 ldapbinddn=***** ldapbindpasswd="*****"`.

Because the second field includes double quotes (`"`) around one of the settings, you need to double the quotes and enclose the entire field in quotes, as follows:

```sh
"host all all 0.0.0.0/0 ldap ldapserver=***** ldapsearchattribute=cn ldapport=3268 ldapbinddn=***** ldapbindpasswd=""*****"""
```

To set the flag, join the fields using a comma (`,`) and enclose the final flag value in single quotes (`'`):

```sh
--ysql_hba_conf_csv='host all all 127.0.0.1/0 password,"host all all 0.0.0.0/0 ldap ldapserver=***** ldapsearchattribute=cn ldapport=3268 ldapbinddn=***** ldapbindpasswd=""*****"""'
```

Default: `"host all all 0.0.0.0/0 trust,host all all ::0/0 trust"`

##### --ysql_pg_conf

Deprecated. Use `--ysql_pg_conf_csv` instead.

##### --ysql_pg_conf_csv

Comma-separated list of PostgreSQL server configuration parameters that is appended to the `postgresql.conf` file. If internal quotation marks are required, surround each configuration pair having single quotation marks with double quotation marks.

For example:

```sh
--ysql_pg_conf_csv="log_line_prefix='%m [%p %l %c] %q[%C %R %Z %H] [%r %a %u %d] '","pgaudit.log='all, -misc'",pgaudit.log_parameter=on,pgaudit.log_relation=on,pgaudit.log_catalog=off,suppress_nonpg_logs=on
```

For information on available PostgreSQL server configuration parameters, refer to [Server Configuration](https://www.postgresql.org/docs/11/runtime-config.html) in the PostgreSQL documentation.

The server configuration parameters for YugabyteDB are the same as for PostgreSQL, with some minor exceptions. Refer to [PostgreSQL server options](#postgresql-server-options).

##### --ysql_timezone

Specifies the time zone for displaying and interpreting timestamps.

Default: Uses the YSQL time zone.

##### --ysql_datestyle

Specifies the display format for data and time values.

Default: Uses the YSQL display format.

##### --ysql_max_connections

Specifies the maximum number of concurrent YSQL connections per node.

This is a maximum per server, so a 3-node cluster will have a default of 900 available connections, globally.

Any active, idle in transaction, or idle in session connection counts toward the connection limit.

Some connections are reserved for superusers. The total number of superuser connections is determined by the `superuser_reserved_connections` [PostgreSQL server parameter](#postgresql-server-options). Connections available to non-superusers is equal to `ysql_max_connections` - `superuser_reserved_connections`.

Default: If `ysql_max_connections` is not set, the database startup process will determine the highest number of connections the system can support, from a minimum of 50 to a maximum of 300 (per node).

##### --ysql_default_transaction_isolation

Specifies the default transaction isolation level.

Valid values: `SERIALIZABLE`, `REPEATABLE READ`, `READ COMMITTED`, and `READ UNCOMMITTED`.

Default: `READ COMMITTED` {{<tags/feature/ea>}}

Read Committed support is currently in [Early Access](/preview/releases/versioning/#feature-maturity). [Read Committed Isolation](../../../explore/transactions/isolation-levels/) is supported only if the YB-TServer flag `yb_enable_read_committed_isolation` is set to `true`. By default this flag is `false` and in this case the Read Committed isolation level of the YugabyteDB transactional layer falls back to the stricter Snapshot Isolation (in which case `READ COMMITTED` and `READ UNCOMMITTED` of YSQL also in turn use Snapshot Isolation).

##### --yb_enable_read_committed_isolation

{{<tags/feature/ea>}} Enables Read Committed Isolation. By default this flag is false and in this case `READ COMMITTED` (and `READ UNCOMMITTED`) isolation level of YSQL fall back to the stricter [Snapshot Isolation](../../../explore/transactions/isolation-levels/). See [--ysql_default_transaction_isolation](#ysql-default-transaction-isolation) flag for more details.

Default: `false`

##### --pg_client_use_shared_memory

{{<tags/feature/ea>}} Enables the use of shared memory between PostgreSQL and the YB-TServer. Using shared memory can potentially improve the performance of your database operations.

Default: `false`

##### --ysql_disable_index_backfill

Set this flag to `false` to enable online index backfill. When set to `false`, online index builds run while online, without failing other concurrent writes and traffic.

For details on how online index backfill works, see the [Online Index Backfill](https://github.com/yugabyte/yugabyte-db/blob/master/architecture/design/online-index-backfill.md) design document.

Default: `false`

##### --ysql_sequence_cache_method

Specifies where to cache sequence values.

Valid values are `connection` and `server`.

This flag requires the YB-TServer `yb_enable_sequence_pushdown` flag to be true (the default). Otherwise, the default behavior will occur regardless of this flag's value.

For details on caching values on the server and switching between cache methods, see the semantics on the [nextval](../../../api/ysql/exprs/func_nextval/) page.

Default: `connection`

##### --ysql_sequence_cache_minval

Specifies the minimum number of sequence values to cache in the client for every sequence object.

To turn off the default size of cache flag, set the flag to `0`.

For details on the expected behaviour when used with the sequence cache clause, see the semantics under [CREATE SEQUENCE](../../../api/ysql/the-sql-language/statements/ddl_create_sequence/#cache-cache) and [ALTER SEQUENCE](../../../api/ysql/the-sql-language/statements/ddl_alter_sequence/#cache-cache) pages.

Default: `100`

##### --ysql_yb_fetch_size_limit

{{<tags/feature/ea>}} Specifies the maximum size (in bytes) of total data returned in one response when the query layer fetches rows of a table from DocDB. Used to bound how many rows can be returned in one request. Set to 0 to have no size limit.

You can also specify the value as a string. For example, you can set it to `'10MB'`.

You should have at least one of row limit or size limit set.

If both `--ysql_yb_fetch_row_limit` and `--ysql_yb_fetch_size_limit` are greater than zero, then limit is taken as the lower bound of the two values.

See also the [yb_fetch_size_limit](#yb-fetch-size-limit) configuration parameter. If both flag and parameter are set, the parameter takes precedence.

Default: 0

##### --ysql_yb_fetch_row_limit

{{<tags/feature/ea>}} Specifies the maximum number of rows returned in one response when the query layer fetches rows of a table from DocDB. Used to bound how many rows can be returned in one request. Set to 0 to have no row limit.

You should have at least one of row limit or size limit set.

If both `--ysql_yb_fetch_row_limit` and `--ysql_yb_fetch_size_limit` are greater than zero, then limit is taken as the lower bound of the two values.

See also the [yb_fetch_row_limit](#yb-fetch-row-limit) configuration parameter. If both flag and parameter are set, the parameter takes precedence.

Default: 1024

##### --ysql_log_statement

Specifies the types of YSQL statements that should be logged.

Valid values: `none` (off), `ddl` (only data definition queries, such as create/alter/drop), `mod` (all modifying/write statements, includes DDLs plus insert/update/delete/truncate, etc), and `all` (all statements).

Default: `none`

##### --ysql_log_min_duration_statement

Logs the duration of each completed SQL statement that runs the specified duration (in milliseconds) or longer. Setting the value to `0` prints all statement durations. You can use this flag to help track down unoptimized (or "slow") queries.

Default: `-1` (disables logging statement durations)

##### --ysql_log_min_messages

Specifies the [severity level](https://www.postgresql.org/docs/11/runtime-config-logging.html#RUNTIME-CONFIG-SEVERITY-LEVELS) of messages to log.

Default: `WARNING`

##### --ysql_output_buffer_size

Size of YSQL layer output buffer, in bytes. YSQL buffers query responses in this output buffer until either a buffer flush is requested by the client or the buffer overflows.

As long as no data has been flushed from the buffer, the database can retry queries on retryable errors. For example, you can increase the size of the buffer so that YSQL can retry [read restart errors](../../../architecture/transactions/read-restart-error).

Default: `262144` (256kB, type: int32)

##### --ysql_yb_bnl_batch_size

Sets the size of a tuple batch that's taken from the outer side of a [batched nested loop (BNL) join](../../../explore/ysql-language-features/join-strategies/#batched-nested-loop-join-bnl). When set to 1, BNLs are effectively turned off and won't be considered as a query plan candidate.

See also the [yb_bnl_batch_size](#yb-bnl-batch-size) configuration parameter. If both flag and parameter are set, the parameter takes precedence.

Default: 1024

### YCQL

The following flags support the use of the [YCQL API](../../../api/ycql/):

##### --use_cassandra_authentication

Specify `true` to enable YCQL authentication (`username` and `password`), enable YCQL security statements (`CREATE ROLE`, `DROP ROLE`, `GRANT ROLE`, `REVOKE ROLE`, `GRANT PERMISSION`, and `REVOKE PERMISSION`), and enforce permissions for YCQL statements.

Default: `false`

##### --cql_proxy_bind_address

Specifies the bind address for the YCQL API.

Default: `0.0.0.0:9042` (`127.0.0.1:9042`)

##### --cql_proxy_webserver_port

Specifies the port for monitoring YCQL metrics.

Default: `12000`

##### --cql_table_is_transactional_by_default

Specifies if YCQL tables are created with transactions enabled by default.

Default: `false`

##### --ycql_disable_index_backfill

Set this flag to `false` to enable online index backfill. When set to `false`, online index builds run while online, without failing other concurrent writes and traffic.

For details on how online index backfill works, see the [Online Index Backfill](https://github.com/yugabyte/yugabyte-db/blob/master/architecture/design/online-index-backfill.md) design document.

Default: `true`

##### --ycql_require_drop_privs_for_truncate

Set this flag to `true` to reject [`TRUNCATE`](../../../api/ycql/dml_truncate) statements unless allowed by [`DROP TABLE`](../../../api/ycql/ddl_drop_table) privileges.

Default: `false`

##### --ycql_enable_audit_log

Set this flag to `true` to enable audit logging for the universe.

For details, see [Audit logging for the YCQL API](../../../secure/audit-logging/audit-logging-ycql).

##### --ycql_allow_non_authenticated_password_reset

Set this flag to `true` to enable a superuser to reset a password.

Default: `false`

Note that to enable the password reset feature, you must first set the [`use_cassandra_authentication`](#use-cassandra-authentication) flag to false.

## Performance flags

Use the following two flags to select the SSTable compression type:

##### --enable_ondisk_compression

Enable SSTable compression at the cluster level.

Default: `true`

##### --compression_type

Change the SSTable compression type. The valid compression types are `Snappy`, `Zlib`, `LZ4`, and `NoCompression`.

Default: `Snappy`

If you select an invalid option, the cluster will not come up.

If you change this flag, the change takes effect after you restart the cluster nodes.

Changing this flag on an existing database is supported; a tablet can validly have SSTs with different compression types. Eventually, compaction will remove the old compression type files.

##### --regular_tablets_data_block_key_value_encoding

Key-value encoding to use for regular data blocks in RocksDB. Possible options: `shared_prefix`, `three_shared_parts`.

Default: `shared_prefix`

Only change this flag to `three_shared_parts` after you migrate the whole cluster to the YugabyteDB version that supports it.

##### --rocksdb_compact_flush_rate_limit_bytes_per_sec

Used to control rate of memstore flush and SSTable file compaction.

Default: `1GB` (1 GB/second)

##### --rocksdb_universal_compaction_min_merge_width

Compactions run only if there are at least `rocksdb_universal_compaction_min_merge_width` eligible files and their running total (summation of size of files considered so far) is within `rocksdb_universal_compaction_size_ratio` of the next file in consideration to be included into the same compaction.

Default: `4`

##### --rocksdb_max_background_compactions

Maximum number of threads to do background compactions (used when compactions need to catch up.) Unless `rocksdb_disable_compactions=true`, this cannot be set to zero.

Default: `-1`, where the value is calculated at runtime as follows:

- For servers with up to 4 CPU cores, the default value is considered as `1`.
- For servers with up to 8 CPU cores, the default value is considered as `2`.
- For servers with up to 32 CPU cores, the default value is considered as `3`.
- Beyond 32 cores, the default value is considered as `4`.

##### --rocksdb_compaction_size_threshold_bytes

Threshold beyond which a compaction is considered large.

Default: `2GB`

##### --rocksdb_level0_file_num_compaction_trigger

Number of files to trigger level-0 compaction. Set to `-1` if compaction should not be triggered by number of files at all.

Default: `5`.

##### --rocksdb_universal_compaction_size_ratio

Compactions run only if there are at least `rocksdb_universal_compaction_min_merge_width` eligible files and their running total (summation of size of files considered so far) is within `rocksdb_universal_compaction_size_ratio` of the next file in consideration to be included into the same compaction.

Default: `20`

##### --timestamp_history_retention_interval_sec

The time interval, in seconds, to retain history/older versions of data. Point-in-time reads at a hybrid time prior to this interval might not be allowed after a compaction and return a `Snapshot too old` error. Set this to be greater than the expected maximum duration of any single transaction in your application.

Default: `900` (15 minutes)

##### --remote_bootstrap_rate_limit_bytes_per_sec

Rate control across all tablets being remote bootstrapped from or to this process.

Default: `256MB` (256 MB/second)

##### --remote_bootstrap_from_leader_only

Based on the value (`true`/`false`) of the flag, the leader decides whether to instruct the new peer to attempt bootstrap from a closest caught-up peer. The leader too could be the closest peer depending on the new peer's geographic placement. Setting the flag to false will enable the feature of remote bootstrapping from a closest caught-up peer. The number of bootstrap attempts from a non-leader peer is limited by the flag [max_remote_bootstrap_attempts_from_non_leader](#max-remote-bootstrap-attempts-from-non-leader).

Default: `false`

{{< note title="Note" >}}

The code for the feature is present from version 2.16 and later, and can be enabled explicitly if needed. Starting from version 2.19, the feature is on by default.

{{< /note >}}

##### --max_remote_bootstrap_attempts_from_non_leader

When the flag [remote_bootstrap_from_leader_only](#remote-bootstrap-from-leader-only) is set to `false` (enabling the feature of bootstrapping from a closest peer), the number of attempts where the new peer tries to bootstrap from a non-leader peer is limited by the flag. After these failed bootstrap attempts for the new peer, the leader peer sets itself as the bootstrap source.

Default: `5`

##### --db_block_cache_num_shard_bits

Number of bits to use for sharding the block cache. The maximum permissible value is 19.

Default: `-1` (indicates a dynamic scheme that evaluates to 4 if number of cores is less than or equal to 16, 5 for 17-32 cores, 6 for 33-64 cores, and so on.)

{{< note title="Note" >}}

Starting from version 2.18, the default is `-1`. Previously it was `4`.

{{< /note >}}

## Network compression flags

Use the following two flags to configure RPC compression:

##### --enable_stream_compression

Controls whether YugabyteDB uses RPC compression.

Default: `true`

##### --stream_compression_algo

Specifies which RPC compression algorithm to use. Requires `enable_stream_compression` to be set to true. Valid values are:

0: No compression (default value)

1: Gzip

2: Snappy

3: LZ4

In most cases, LZ4 (`--stream_compression_algo=3`) offers the best compromise of compression performance versus CPU overhead.

To upgrade from an older version that doesn't support RPC compression (such as 2.4), to a newer version that does (such as 2.6), you need to do the following:

- Rolling restart to upgrade YugabyteDB to a version that supports compression.

- Rolling restart to enable compression, on both YB-Master and YB-TServer, by setting `enable_stream_compression=true`.

  Note that you can omit this step if the YugabyteDB version you are upgrading to already has compression enabled by default. For the stable release series, versions from 2.6.3.0 and later (including all 2.8 releases) have `enable_stream_compression` set to true by default. For the preview release series, this is all releases beyond 2.9.0.

- Rolling restart to set the compression algorithm to use, on both YB-Master and YB-TServer, such as by setting `stream_compression_algo=3`.

## Security flags

For details on enabling client-server encryption, see [Client-server encryption](../../../secure/tls-encryption/client-to-server/).

##### --certs_dir

Directory that contains certificate authority, private key, and certificates for this server.

Default: `""` (Uses `<data drive>/yb-data/tserver/data/certs`.)

##### --allow_insecure_connections

Allow insecure connections. Set to `false` to prevent any process with unencrypted communication from joining a cluster. Note that this flag requires the [`use_node_to_node_encryption`](#use-node-to-node-encryption) to be enabled and [`use_client_to_server_encryption`](#use-client-to-server-encryption) to be enabled.

Default: `true`

##### --certs_for_client_dir

The directory that contains certificate authority, private key, and certificates for this server that should be used for client-to-server communications.

Default: `""` (Use the same directory as for server-to-server communications.)

##### --dump_certificate_entries

Adds certificate entries, including IP addresses and hostnames, to log for handshake error messages. Enable this flag to debug certificate issues.

Default: `false`

##### --use_client_to_server_encryption

Use client-to-server, or client-server, encryption with YCQL.

Default: `false`

##### --use_node_to_node_encryption

Enable server-server or node-to-node encryption between YugabyteDB YB-Master and YB-TServer servers in a cluster or universe. To work properly, all YB-Master servers must also have their [`--use_node_to_node_encryption`](../yb-master/#use-node-to-node-encryption) setting enabled. When enabled, then [`--allow_insecure_connections`](#allow-insecure-connections) must be disabled.

Default: `false`

##### --cipher_list

Specify cipher lists for TLS 1.2 and below. (For TLS 1.3, use [--ciphersuite](#ciphersuite).) Use a colon (":") separated list of TLSv1.2 cipher names in order of preference. Use an exclamation mark ("!") to exclude ciphers. For example:

```sh
--cipher_list DEFAULTS:!DES:!IDEA:!3DES:!RC2
```

This allows all ciphers for TLS 1.2 to be accepted, except those matching the category of ciphers omitted.

This flag requires a restart or rolling restart.

Default: `DEFAULTS`

For more information, refer to [SSL_CTX_set_cipher_list](https://www.openssl.org/docs/man1.1.1/man3/SSL_CTX_set_cipher_list.html) in the OpenSSL documentation.

##### --ciphersuite

Specify cipher lists for TLS 1.3. (For TLS 1.2 and below, use [--cipher_list](#cipher-list).)

Use a colon (":") separated list of TLSv1.3 ciphersuite names in order of preference. Use an exclamation mark ("!") to exclude ciphers. For example:

```sh
--ciphersuite DEFAULTS:!CHACHA20
```

This allows all ciphersuites for TLS 1.3 to be accepted, except CHACHA20 ciphers.

This flag requires a restart or rolling restart.

Default: `DEFAULTS`

For more information, refer to [SSL_CTX_set_cipher_list](https://www.openssl.org/docs/man1.1.1/man3/SSL_CTX_set_cipher_list.html) in the OpenSSL documentation.

##### --ssl_protocols

Specifies an explicit allow-list of TLS protocols for YugabyteDB's internal RPC communication.

Default: An empty string, which is equivalent to allowing all protocols except "ssl2" and "ssl3".

You can pass a comma-separated list of strings, where the strings can be one of "ssl2", "ssl3", "tls10", "tls11", "tls12", and "tls13".

You can set the TLS version for node-to-node and client-node communication. To enforce TLS 1.2, set the flag to tls12 as follows:

```sh
--ssl_protocols = tls12
```

To specify a _minimum_ TLS version of 1.2, for example, the flag needs to be set to tls12, tls13, and all available subsequent versions.

```sh
--ssl_protocols = tls12,tls13
```

In addition, as this setting does not propagate to PostgreSQL, it is recommended that you specify the minimum TLS version (`ssl_min_protocol_version`) for PostgreSQL by setting the [`ysql_pg_conf_csv`](#ysql-pg-conf-csv) flag as follows:

```sh
--ysql_pg_conf_csv="ssl_min_protocol_version='TLSv1.2'"
```

## Packed row flags

The packed row format for the YSQL API is {{<tags/feature/ga>}} as of v2.20.0, and for the YCQL API is {{<tags/feature/tp>}}.

To learn about the packed row feature, see [Packed rows in DocDB](../../../architecture/docdb/packed-rows) in the architecture section.

##### --ysql_enable_packed_row

Whether packed row is enabled for YSQL.

Default: `true`

Packed Row for YSQL can be used from version 2.16.4 in production environments if the cluster is not used in xCluster settings. For xCluster scenarios, use version 2.18.1 and later. Starting from version 2.19 and later, the flag default is true for new clusters.

##### --ysql_enable_packed_row_for_colocated_table

Whether packed row is enabled for colocated tables in YSQL. The colocated table has an additional flag to mitigate [#15143](https://github.com/yugabyte/yugabyte-db/issues/15143).

Default: `false`

##### --ysql_packed_row_size_limit

Packed row size limit for YSQL. The default value is 0 (use block size as limit). For rows that are over this size limit, a greedy approach will be used to pack as many columns as possible, with the remaining columns stored as individual key-value pairs.

Default: `0`

##### --ycql_enable_packed_row

YCQL packed row support is currently in [Tech Preview](/preview/releases/versioning/#feature-maturity).

Whether packed row is enabled for YCQL.

Default: `false`

##### --ycql_packed_row_size_limit

Packed row size limit for YCQL. The default value is 0 (use block size as limit). For rows that are over this size limit, a greedy approach will be used to pack as many columns as possible, with the remaining columns stored as individual key-value pairs.

Default: `0`

## Change data capture (CDC) flags

To learn about CDC, see [Change data capture (CDC)](../../../architecture/docdb-replication/change-data-capture/).

##### --yb_enable_cdc_consistent_snapshot_streams

Support for creating a stream for Transactional CDC is currently in [Tech Preview](/preview/releases/versioning/#feature-maturity).

Enable support for creating streams for transactional CDC.

Default: `false`

##### --cdc_state_checkpoint_update_interval_ms

The rate at which CDC state's checkpoint is updated.

Default: `15000`

##### --cdc_ybclient_reactor_threads

The number of reactor threads to be used for processing `ybclient` requests for CDC. Increase to improve throughput on large tablet setups.

Default: `50`

##### --cdc_max_stream_intent_records

Maximum number of intent records allowed in a single CDC batch.

Default: `1000`

##### --cdc_snapshot_batch_size

Number of records fetched in a single batch of snapshot operation of CDC.

Default: `250`

##### --cdc_min_replicated_index_considered_stale_secs

If `cdc_min_replicated_index` hasn't been replicated in this amount of time, we reset its value to max int64 to avoid retaining any logs.

Default: `900` (15 minutes)

##### --timestamp_history_retention_interval_sec

Time interval (in seconds) to retain history or older versions of data.

Default: `900` (15 minutes)

##### --update_min_cdc_indices_interval_secs

How often to read the `cdc_state` table to get the minimum applied index for each tablet across all streams. This information is used to correctly keep log files that contain unapplied entries. This is also the rate at which a tablet's minimum replicated index across all streams is sent to the other peers in the configuration. If flag `enable_log_retention_by_op_idx` (default: `true`) is disabled, this flag has no effect.

Default: `60`

##### --cdc_checkpoint_opid_interval_ms

The number of seconds for which the client can go down and the intents will be retained. This means that if a client has not updated the checkpoint for this interval, the intents would be garbage collected.

Default: `60000`

{{< warning title="Warning" >}}

If you are using multiple streams, it is advised that you set this flag to `1800000` (30 minutes).

{{< /warning >}}

##### --log_max_seconds_to_retain

Number of seconds to retain log files. Log files older than this value will be deleted even if they contain unreplicated CDC entries. If 0, this flag will be ignored. This flag is ignored if a log segment contains entries that haven't been flushed to RocksDB.

Default: `86400`

##### --log_stop_retaining_min_disk_mb

Stop retaining logs if the space available for the logs falls below this limit, specified in megabytes. As with `log_max_seconds_to_retain`, this flag is ignored if a log segment contains unflushed entries.

Default: `102400`

##### --cdc_intent_retention_ms

The time period, in milliseconds, after which the intents will be cleaned up if there is no client polling for the change records.

Default: `14400000` (4 hours)

##### --cdcsdk_table_processing_limit_per_run

Number of tables to be added to the stream ID per run of the background thread which adds newly created tables to the active streams on its namespace.

Default: `2`

The following set of flags are only relevant for CDC using the PostgreSQL replication protocol. To learn about CDC using the PostgreSQL replication protocol, see [CDC using logical replication](../../../architecture/docdb-replication/cdc-logical-replication).

##### --ysql_yb_default_replica_identity

The default replica identity to be assigned to user defined tables at the time of creation. The flag is case sensitive and can take only one of the four possible values, `FULL`, `DEFAULT`,`'NOTHING` and `CHANGE`.

Default: `CHANGE`

##### --cdcsdk_enable_dynamic_table_support

Tables created after the creation of a replication slot are referred as Dynamic tables. This preview flag can be used to switch the dynamic addition of tables to the publication ON or OFF.

Default: `false`

##### --cdcsdk_publication_list_refresh_interval_secs

Interval in seconds at which the table list in the publication will be refreshed.

Default: `3600`

##### --cdcsdk_max_consistent_records

Controls the maximum number of records sent from Virtual WAL (VWAL) to walsender in consistent order.

Default: `500`

##### --cdcsdk_vwal_getchanges_resp_max_size_bytes

Max size (in bytes) of changes sent from CDC Service to [Virtual WAL](../../../architecture/docdb-replication/cdc-logical-replication)(VWAL) for a particular tablet.

Default: `1 MB`

## File expiration based on TTL flags

##### --tablet_enable_ttl_file_filter

Turn on the file expiration for TTL feature.

Default: `false`

##### --rocksdb_max_file_size_for_compaction

For tables with a `default_time_to_live` table property, sets a size threshold at which files will no longer be considered for compaction. Files over this threshold will still be considered for expiration. Disabled if value is `0`.

Ideally, `rocksdb_max_file_size_for_compaction` should strike a balance between expiring data at a reasonable frequency and not creating too many SST files (which can impact read performance). For instance, if 90 days worth of data is stored, consider setting this flag to roughly the size of one day's worth of data.

Default: `0`

##### --sst_files_soft_limit

Threshold for number of SST files per tablet. When exceeded, writes to a tablet will be throttled until the number of files is reduced.

Default: `24`

##### --sst_files_hard_limit

Threshold for number of SST files per tablet. When exceeded, writes to a tablet will no longer be allowed until the number of files is reduced.

Default: `48`

##### --file_expiration_ignore_value_ttl

When set to true, ignores any value-level TTL metadata when determining file expiration. Helpful in situations where some SST files are missing the necessary value-level metadata (in case of upgrade, for instance).

Default: `false`

{{< warning title="Warning">}}
Use of this flag can potentially result in expiration of live data. Use at your discretion.
{{< /warning >}}

##### --file_expiration_value_ttl_overrides_table_ttl

When set to true, allows files to expire purely based on their value-level TTL expiration time (even if it is lower than the table TTL). This is helpful for situations where a file needs to expire earlier than its table-level TTL would allow. If no value-level TTL metadata is available, then table-level TTL will still be used.

Default: `false`

{{< warning title="Warning">}}
Use of this flag can potentially result in expiration of live data. Use at your discretion.
{{< /warning >}}

## Concurrency control flags

To learn about Wait-on-Conflict concurrency control, see [Concurrency control](../../../architecture/transactions/concurrency-control/).

##### --enable_wait_queues

When set to true, enables in-memory wait queues, deadlock detection, and wait-on-conflict semantics in all YSQL traffic.

Default: `true`

##### --disable_deadlock_detection

When set to true, disables deadlock detection. If `enable_wait_queues=false`, this flag has no effect as deadlock detection is not running anyways.

Default: `false`

{{< warning title="Warning">}}
Use of this flag can potentially result in deadlocks that can't be resolved by YSQL. Use this flag only if the application layer can guarantee deadlock avoidance.
{{< /warning >}}

##### --wait_queue_poll_interval_ms

If `enable_wait_queues=true`, this controls the rate at which each tablet's wait queue polls transaction coordinators for the status of transactions which are blocking contentious resources.

Default: `100`

## Metric export flags

YB-TServer metrics are available in Prometheus format at `http://localhost:9000/prometheus-metrics`.

##### --export_help_and_type_in_prometheus_metrics

This flag controls whether #TYPE and #HELP information is included as part of the Prometheus metrics output by default.

To override this flag on a per-scrape basis, set the URL parameter `show_help` to `true` to include or to `false` to not include type and help information.  For example, querying `http://localhost:9000/prometheus-metrics?show_help=true` returns type and help information regardless of the setting of this flag.

Default: `true`

##### --max_prometheus_metric_entries

This flag limits the number of Prometheus metric entries returned per scrape. If adding a metric with all its entities exceeds this limit, all entries from that metric are excluded. This could result in fewer entries than the set limit.

To override this flag on a per-scrape basis, you can adjust the URL parameter `max_metric_entries`.

Default: `UINT32_MAX`

## Catalog flags

Catalog flags are {{<tags/feature/ea>}}.

##### ysql_catalog_preload_additional_table_list

Specifies the names of catalog tables (such as `pg_operator`, `pg_proc`, and `pg_amop`) to be preloaded by PostgreSQL backend processes. This flag reduces latency of first query execution of a particular statement on a connection.

Default: `""`

If [ysql_catalog_preload_additional_tables](#ysql-catalog-preload-additional-tables) is also specified, the union of the above specified catalog tables and `pg_am`, `pg_amproc`, `pg_cast`, and `pg_tablespace` is preloaded.

##### ysql_catalog_preload_additional_tables

When enabled, the postgres backend processes preload the `pg_am`, `pg_amproc`, `pg_cast`, and `pg_tablespace` catalog tables. This flag reduces latency of first query execution of a particular statement on a connection.

Default: `false`

If [ysql_catalog_preload_additional_table_list](#ysql-catalog-preload-additional-table-list) is also specified, the union of `pg_am`, `pg_amproc`, `pg_cast`, and `pg_tablespace` and the tables specified in `ysql_catalog_preload_additional_table_list` is preloaded.

##### ysql_enable_read_request_caching

Enables the YB-TServer catalog cache, which reduces YB-Master overhead for starting a connection and internal system catalog metadata refresh (for example, after executing a DDL), when there are many YSQL connections per node.

Default: `true`

##### ysql_minimal_catalog_caches_preload

Defines what part of the catalog gets cached and preloaded by default. As a rule of thumb, preloading more means lower first-query latency (as most/all necessary metadata will already be in the cache) at a cost of higher per-connection memory. Preloading less of the catalog means less memory though can result in a higher mean first-query latency (as we may need to ad-hoc lookup more catalog entries first time we execute a query). This flag only loads the system catalog tables (but not the user objects) which should keep memory low, while loading all often used objects. Still user-object will need to be loaded ad-hoc, which can make first-query latency a bit higher (most impactful in multi-region clusters).

Default: `false`

##### ysql_use_relcache_file

Controls whether to use the PostgreSQL relcache init file, which caches critical system catalog entries. If enabled, each PostgreSQL connection loads only this minimal set of cached entries (except if the relcache init file needs to be re-built, for example, after a DDL invalidates the cache). If disabled, each PostgreSQL connection preloads the catalog cache, which consumes more memory but reduces first query latency.

Default: `true`

##### ysql_yb_toast_catcache_threshold

Specifies the threshold (in bytes) beyond which catalog tuples will get compressed when they are stored in the PostgreSQL catalog cache. Setting this flag reduces memory usage for certain large objects, including functions and views, in exchange for slower catalog refreshes.

To minimize performance impact when enabling this flag, set it to 2KB or higher.

Default: -1 (disabled). Minimum: 128 bytes.

## DDL concurrency flags

##### ysql_enable_db_catalog_version_mode

Enable the per database catalog version mode. A DDL statement that
affects the current database can only increment catalog version for
that database.

Default: `true`

{{< note title="Important" >}}

In earlier releases, after a DDL statement is executed, if the DDL statement increments the catalog version, then all the existing connections need to refresh catalog caches before
they execute the next statement. However, when per database catalog version mode is
enabled, multiple DDL statements can be concurrently executed if each DDL only
affects its current database and is executed in a separate database. Existing
connections only need to refresh their catalog caches if they are connected to
the same database as that of a DDL statement. It is recommended to keep the default value of this flag because per database catalog version mode helps to avoid unnecessary cross-database catalog cache refresh which is considered as an expensive operation.

{{< /note >}}

If you encounter any issues caused by per-database catalog version mode, you can disable per database catalog version mode using the following steps:

1. Shut down the cluster.

1. Start the cluster with `--ysql_enable_db_catalog_version_mode=false`.

1. Execute the following YSQL statements:

    ```sql
    SET yb_non_ddl_txn_for_sys_tables_allowed=true;
    SELECT yb_fix_catalog_version_table(false);
    SET yb_non_ddl_txn_for_sys_tables_allowed=false;
    ```

To re-enable the per database catalog version mode using the following steps:

1. Execute the following YSQL statements:

    ```sql
    SET yb_non_ddl_txn_for_sys_tables_allowed=true;
    SELECT yb_fix_catalog_version_table(true);
    SET yb_non_ddl_txn_for_sys_tables_allowed=false;
    ```

1. Shut down the cluster.
1. Start the cluster with `--ysql_enable_db_catalog_version_mode=true`.

##### enable_heartbeat_pg_catalog_versions_cache

Whether to enable the use of heartbeat catalog versions cache for the
`pg_yb_catalog_version` table which can help to reduce the number of reads
from the table. This is beneficial when there are many databases and/or
many yb-tservers in the cluster.

Note that `enable_heartbeat_pg_catalog_versions_cache` is only used when [ysql_enable_db_catalog_version_mode](#ysql-enable-db-catalog-version-mode) is true.

Default: `false`

{{< note title="Important" >}}

Each yb-tserver regularly sends a heartbeat request to the yb-master
leader. As part of the heartbeat response, yb-master leader reads all the rows
in the table `pg_yb_catalog_version` and sends the result back in the heartbeat
response. As there is one row in the table `pg_yb_catalog_version` for each
database, the cost of reading `table pg_yb_catalog_version` becomes more
expensive when the number of yb-tservers, or the number of databases goes up.

{{< /note >}}

## DDL atomicity flags

##### ysql_yb_ddl_rollback_enabled

Enable DDL atomicity. When a DDL transaction that affects the DocDB system catalog fails, YB-Master will rollback the changes made to the DocDB system catalog.

Default: true

{{< note title="Important" >}}
In YSQL, a DDL statement creates a separate DDL transaction to execute the DDL statement. A DDL transaction generally needs to read and write PostgreSQL metadata stored in catalog tables in the same way as a native PostgreSQL DDL statement. In addition, some DDL statements also involve updating DocDB system catalog table.
(for example, a DDL statement such as `alter table add/drop column`). When a DDL transaction fails, the corresponding DDL statement is aborted. This means that the PostgreSQL metadata will be rolled back atomically.
<br>Before the introduction of the flag `--ysql_yb_ddl_rollback_enabled`, the DocDB system catalog changes were not automatically rolled back by YB-Master, possibly leading to metadata corruption that had to be manually fixed. Currently, with this flag being set to true, YB-Master can rollback the DocDB system catalog changes
automatically to prevent metadata corruption.
{{< /note >}}

##### report_ysql_ddl_txn_status_to_master

If set, at the end of a DDL operation, the YB-TServer notifies the YB-Master whether the DDL operation was committed or aborted.

Default: true

{{< note title="Important" >}}
Due to implementation restrictions, after a DDL statement commits or aborts, YB-Master performs a relatively expensive operation by continuously polling the transaction status tablet, and comparing the DocDB schema with PostgreSQL schema to determine whether the transaction was a success.<br> This behavior is optimized with the flag `report_ysql_ddl_txn_status_to_master`, where at the end of a DDL transaction, YSQL sends the status of the transaction (commit/abort) to YB-Master. Once received, YB-Master can stop polling the transaction status tablet, and also skip the relatively expensive schema comparison.
{{< /note >}}

##### ysql_ddl_transaction_wait_for_ddl_verification

If set, DDL transactions will wait for DDL verification to complete before returning to the client.

Default: true

{{< note title="Important" >}}
After a DDL statement that includes updating DocDB system catalog completes, YB-Master still needs to work on the DocDB system catalog changes in the background asynchronously, to ensure that they are eventually in sync with the corresponding PostgreSQL catalog changes. This can take additional time in order to reach eventual consistency. During this period, an immediately succeeding DML or DDL statement can fail due to changes made by YB-Master to the DocDB system catalog in the background, which may cause confusion.<br>
When the flag `ysql_ddl_transaction_wait_for_ddl_verification` is enabled, YSQL waits for any YB-Master background operations to finish before returning control to the user.
{{< /note >}}

## Advanced flags

##### backfill_index_client_rpc_timeout_ms

Timeout (in milliseconds) for the backfill stage of a concurrent CREATE INDEX.

Default: 86400000 (1 day)

##### backfill_index_timeout_grace_margin_ms

The time to exclude from the YB-Master flag [ysql_index_backfill_rpc_timeout_ms](../yb-master/#ysql-index-backfill-rpc-timeout-ms) in order to return results to YB-Master in the specified deadline. Should be set to at least the amount of time each batch would require, and less than `ysql_index_backfill_rpc_timeout_ms`.

Default: -1, where the system automatically calculates the value to be approximately 1 second.

##### backfill_index_write_batch_size

The number of table rows to backfill at a time. In case of [GIN indexes](../../../explore/ysql-language-features/indexes-constraints/gin/), the number can include more index rows.

Default: 128

## PostgreSQL server options

YugabyteDB uses PostgreSQL server configuration parameters to apply server configuration settings to new server instances.

### Modify configuration parameters

You can modify these parameters in the following ways:

- Use the [ysql_pg_conf_csv](#ysql-pg-conf-csv) flag.

- Set the option per-database:

    ```sql
    ALTER DATABASE database_name SET temp_file_limit=-1;
    ```

- Set the option per-role:

    ```sql
    ALTER ROLE yugabyte SET temp_file_limit=-1;
    ```

    When setting a parameter at the role or database level, you have to open a new session for the changes to take effect.

- Set the option for the current session:

    ```sql
    SET temp_file_limit=-1;
    --- alternative way
    SET SESSION temp_file_limit=-1;
    ```

    If `SET` is issued in a transaction that is aborted later, the effects of the SET command are reverted when the transaction is rolled back.

    If the surrounding transaction commits, the effects will persist for the whole session.

- Set the option for the current transaction:

    ```sql
    SET LOCAL temp_file_limit=-1;
    ```

- To specify the minimum age of a transaction (in seconds) before its locks are included in the results returned from querying the [pg_locks](../../../explore/observability/pg-locks/) view, use [yb_locks_min_txn_age](../../../explore/observability/pg-locks/#yb-locks-min-txn-age):

    ```sql
    --- To change the minimum transaction age to 5 seconds:
    SET session yb_locks_min_txn_age = 5000;
    ```

- To set the maximum number of transactions for which lock information is displayed when you query the [pg_locks](../../../explore/observability/pg-locks/) view, use [yb_locks_max_transactions](../../../explore/observability/pg-locks/#yb-locks-max-transactions):

    ```sql
    --- To change the maximum number of transactions to display to 10:
    SET session yb_locks_max_transactions = 10;
    ```

For information on available PostgreSQL server configuration parameters, refer to [Server Configuration](https://www.postgresql.org/docs/11/runtime-config.html) in the PostgreSQL documentation.

### YSQL configuration parameters

The server configuration parameters for YugabyteDB are the same as for PostgreSQL, with the following exceptions and additions.

##### log_line_prefix

YugabyteDB supports the following additional options for the `log_line_prefix` parameter:

- %C = cloud name
- %R = region / data center name
- %Z = availability zone / rack name
- %U = cluster UUID
- %N = node and cluster name
- %H = current hostname

For information on using `log_line_prefix`, refer to [log_line_prefix](https://www.postgresql.org/docs/11/runtime-config-logging.html#GUC-LOG-LINE-PREFIX) in the PostgreSQL documentation.

##### suppress_nonpg_logs (boolean)

When set, suppresses logging of non-PostgreSQL output to the PostgreSQL log file in the `tserver/logs` directory.

Default: `off`

##### temp_file_limit

Specifies the amount of disk space used for temporary files for each YSQL connection, such as sort and hash temporary files, or the storage file for a held cursor.

Any query whose disk space usage exceeds `temp_file_limit` will terminate with the error `ERROR:  temporary file size exceeds temp_file_limit`. Note that temporary tables do not count against this limit.

You can remove the limit (set the size to unlimited) using `temp_file_limit=-1`.

Valid values are `-1` (unlimited), `integer` (in kilobytes), `nMB` (in megabytes), and `nGB` (in gigabytes) (where 'n' is an integer).

Default: `1GB`

##### enable_bitmapscan

PostgreSQL parameter to enable or disable the query planner's use of bitmap-scan plan types.

Bitmap Scans use multiple indexes to answer a query, with only one scan of the main table. Each index produces a "bitmap" indicating which rows of the main table are interesting. Multiple bitmaps can be combined with AND or OR operators to create a final bitmap that is used to collect rows from the main table.

Bitmap scans follow the same `work_mem` behavior as PostgreSQL: each individual bitmap is bounded by `work_mem`. If there are n bitmaps, it means we may use `n * work_mem` memory.

Bitmap scans are only supported for LSM indexes.

Default: true

##### yb_enable_bitmapscan

<<<<<<< HEAD
{{<badge/ea>}} Enables or disables the query planner's use of bitmap scans for YugabyteDB relations. Both [enable_bitmapscan](#enable-bitmapscan) and `yb_enable_bitmapscan` must be set to true for a YugabyteDB relation to use a bitmap scan. If `yb_enable_bitmapscan` is false, the planner never uses a YugabyteDB bitmap scan.
=======
{{<tags/feature/tp>}} Enables or disables the query planner's use of bitmap scans for YugabyteDB relations. Both [enable_bitmapscan](#enable-bitmapscan) and `yb_enable_bitmapscan` must be set to true for a YugabyteDB relation to use a bitmap scan. If `yb_enable_bitmapscan` is false, the planner never uses a YugabyteDB bitmap scan.
>>>>>>> d42f4f52

| enable_bitmapscan | yb_enable_bitmapscan | Result |
| :--- | :---  | :--- |
| true | false | Default. Bitmap scans allowed only on temporary tables, if the planner believes the bitmap scan is most optimal. |
| true | true  | Default for [Enhanced PostgreSQL Compatibility](../../../explore/ysql-language-features/postgresql-compatibility/#enhanced-postgresql-compatibility-mode). Bitmap scans are allowed on temporary tables and YugabyteDB relations, if the planner believes the bitmap scan is most optimal. |
| false | false | Bitmap scans allowed only on temporary tables, but only if every other scan type is also disabled / not possible. |
| false | true  | Bitmap scans allowed on temporary tables and YugabyteDB relations, but only if every other scan type is also disabled / not possible. |

Default: false

##### yb_bnl_batch_size

Set the size of a tuple batch that's taken from the outer side of a [batched nested loop (BNL) join](../../../explore/ysql-language-features/join-strategies/#batched-nested-loop-join-bnl). When set to 1, BNLs are effectively turned off and won't be considered as a query plan candidate.

Default: 1024

##### yb_enable_batchednl

{{<tags/feature/ea>}} Enable or disable the query planner's use of batched nested loop join.

Default: true

##### yb_enable_base_scans_cost_model

{{<tags/feature/ea>}} Enables the YugabyteDB cost model for sequential and index scans. When enabling this parameter, you must run ANALYZE on user tables to maintain up-to-date statistics.

When enabling the cost based optimizer, ensure that [packed row](../../../architecture/docdb/packed-rows) for colocated tables is enabled by setting `ysql_enable_packed_row_for_colocated_table = true`.

Default: false

##### yb_enable_optimizer_statistics

{{<tags/feature/ea>}} Enables use of the PostgreSQL selectivity estimation, which uses table statistics collected with ANALYZE.

When enabling the cost based optimizer, ensure that [packed row](../../../architecture/docdb/packed-rows) for colocated tables is enabled by setting `ysql_enable_packed_row_for_colocated_table = true`.

Default: false

##### yb_fetch_size_limit

{{<tags/feature/ea>}} Maximum size (in bytes) of total data returned in one response when the query layer fetches rows of a table from DocDB. Used to bound how many rows can be returned in one request. Set to 0 to have no size limit. To enable size based limit, `yb_fetch_row_limit` should be set to 0.

If both `yb_fetch_row_limit` and `yb_fetch_size_limit` are set then limit is taken as the lower bound of the two values.

See also the [--ysql_yb_fetch_size_limit](#ysql-yb-fetch-size-limit) flag. If the flag is set, this parameter takes precedence.

Default: 0

##### yb_fetch_row_limit

{{<tags/feature/ea>}} Maximum number of rows returned in one response when the query layer fetches rows of a table from DocDB. Used to bound how many rows can be returned in one request. Set to 0 to have no row limit.

See also the [--ysql_yb_fetch_row_limit](#ysql-yb-fetch-row-limit) flag. If the flag is set, this parameter takes precedence.

Default: 1024

##### yb_use_hash_splitting_by_default

{{<tags/feature/ea>}} When set to true, tables and indexes are hash-partitioned based on the first column in the primary key or index. Setting this flag to false changes the first column in the primary key or index to be stored in ascending order.

Default: true

##### default_transaction_isolation

Specifies the default isolation level of each new transaction. Every transaction has an isolation level of `read uncommitted`, `read committed`, `repeatable read`, or `serializable`.

See [transaction isolation levels](../../../architecture/transactions/isolation-levels) for reference.

Default: `read committed`

## Admin UI

The Admin UI for the YB-TServer is available at `http://localhost:9000`.

### Dashboards

List of all dashboards to review ongoing operations.

![tserver-dashboards](/images/admin/tserver-dashboards.png)

### Tables

List of all tables managed by this specific instance, sorted by [namespace](../yb-master/#namespaces).

![tserver-tablets](/images/admin/tserver-tables.png)

### Tablets

List of all tablets managed by this specific instance.

![tserver-tablets](/images/admin/tserver-tablets.png)

### Debug

List of all utilities available to debug the performance of this specific instance.

![tserver-debug](/images/admin/tserver-debug.png)<|MERGE_RESOLUTION|>--- conflicted
+++ resolved
@@ -1727,11 +1727,7 @@
 
 ##### yb_enable_bitmapscan
 
-<<<<<<< HEAD
-{{<badge/ea>}} Enables or disables the query planner's use of bitmap scans for YugabyteDB relations. Both [enable_bitmapscan](#enable-bitmapscan) and `yb_enable_bitmapscan` must be set to true for a YugabyteDB relation to use a bitmap scan. If `yb_enable_bitmapscan` is false, the planner never uses a YugabyteDB bitmap scan.
-=======
-{{<tags/feature/tp>}} Enables or disables the query planner's use of bitmap scans for YugabyteDB relations. Both [enable_bitmapscan](#enable-bitmapscan) and `yb_enable_bitmapscan` must be set to true for a YugabyteDB relation to use a bitmap scan. If `yb_enable_bitmapscan` is false, the planner never uses a YugabyteDB bitmap scan.
->>>>>>> d42f4f52
+{{<tags/feature/ea>}} Enables or disables the query planner's use of bitmap scans for YugabyteDB relations. Both [enable_bitmapscan](#enable-bitmapscan) and `yb_enable_bitmapscan` must be set to true for a YugabyteDB relation to use a bitmap scan. If `yb_enable_bitmapscan` is false, the planner never uses a YugabyteDB bitmap scan.
 
 | enable_bitmapscan | yb_enable_bitmapscan | Result |
 | :--- | :---  | :--- |
