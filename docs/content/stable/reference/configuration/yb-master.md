--- conflicted
+++ resolved
@@ -180,19 +180,11 @@
 
 {{< note title="Note" >}}
 
-<<<<<<< HEAD
-Ensure that `enable_ysql` in `yb-master` configurations match the values in `yb-tserver` configurations.
-
-{{< /note >}}
-
-Enables the YSQL API when value is `true`. Replaces the deprecated `--start_pgsql_proxy` flag.
-=======
 Ensure that `enable_ysql` values in `yb-master` configurations match the values in `yb-tserver` configurations.
 
 {{< /note >}}
 
 Enables the YSQL API when value is `true`.
->>>>>>> bae2df11
 
 Default: `true`
 
