--- conflicted
+++ resolved
@@ -211,7 +211,6 @@
 
 To enable automatic tablet splitting, use the `yb-master` [`--enable_automatic_tablet_splitting`](../../../reference/configuration/yb-master/#enable-automatic-tablet-splitting) flag and specify the associated flags to configure when tablets should split.
 
-<<<<<<< HEAD
 When automatic tablet splitting is enabled, newly-created tables have one shard per T-Server by default.
 
 Automatic tablet splitting happens in three phases, determined by the shard count per node. As the shard count increases, the threshold size for splitting a tablet also increases, as follows:
@@ -241,19 +240,6 @@
 
 [TServer flags](../../../reference/configuration/yb-tserver/#sharding-flags)
 ### Example: YCSB workload with automatic tablet splitting
-=======
-Tablet splitting happens in three phases, determined by the shard count per node. As the shard count increases, the threshold size for splitting a tablet also increases, as follows:
-
-* In the low phase, each node has fewer than [`tablet_split_low_phase_shard_count_per_node`](../../../reference/configuration/yb-master/#tablet-split-low-phase-shard-count-per-node) shards. In this phase, YugabyteDB splits tablets larger than [`tablet_split_low_phase_size_threshold_bytes`](../../../reference/configuration/yb-master/#tablet-split-low-phase-size-threshold-bytes).
-
-* In the high phase, each node has fewer than [`tablet_split_high_phase_shard_count_per_node`](../../../reference/configuration/yb-master/#tablet-split-high-phase-shard-count-per-node) shards. In this phase, YugabyteDB splits tablets larger than [`tablet_split_high_phase_size_threshold_bytes`](../../../reference/configuration/yb-master/#tablet-split-high-phase-size-threshold-bytes).
-
-* Once the shard count exceeds the high phase count, YugabyteDB splits tablets larger than [`tablet_force_split_threshold_bytes`](../../../reference/configuration/yb-master/#tablet-force-split-threshold-bytes).
-
-When automatic tablet splitting is enabled, newly-created tables have one shard per T-Server by default.
-
-### YCSB workload with automatic tablet splitting example
->>>>>>> bae2df11
 
 In the following example, a three-node cluster is created and uses a YCSB workload to demonstrate the use of automatic tablet splitting in a YSQL database:
 
@@ -313,17 +299,11 @@
 
 The following known limitations are planned to be resolved in upcoming releases:
 
-<<<<<<< HEAD
 * Colocated tables cannot be split. For details, see [#4463](https://github.com/yugabyte/yugabyte-db/issues/4463).
 * In v2.14.0, tablet splitting should be disabled during an index backfill. This is expected to be fixed in 2.14.1. For details, see [#13127](https://github.com/yugabyte/yugabyte-db/issues/13127).
 * When tablet splitting is used with Point In Time Recovery (PITR), restoring to arbitrary times in the past when a tablet is in the process of splitting is not supported. For details, see [#13022](https://github.com/yugabyte/yugabyte-db/issues/13022).
 * Tablet splitting is currently disabled by default for tables with cross cluster replication. It can be enabled using the [`enable_tablet_split_of_xcluster_replicated_tables`](../../../reference/configuration/yb-master/#enable-tablet-split-of-xcluster-replicated-tables) flag on master on both the producer and consumer clusters (as they will perform splits independently of one another). If using this feature after upgrade, the producer and consumer clusters should both be upgraded to 2.14.0+ before enabling the feature.
 * Tablet splitting is currently disabled during bootstrap for tables with cross cluster replication. For details, see [#13170](https://github.com/yugabyte/yugabyte-db/issues/13170).
 * Tablet splitting is currently disabled for tables that are using the [TTL file expiration](../../develop/learn/ttl-data-expiration-ycql/#efficient-data-expiration-for-ttl) feature.
-=======
-* Colocated tables cannot be split. For details, see [#4463](https://github.com/yugabyte/yugabyte-db/issues/4463)
-* Tablet splitting should be disabled during an index backfill. For details, see [#6704](https://github.com/yugabyte/yugabyte-db/issues/6704)
-* Cross cluster replication currently does not work with tablet splitting. For details, see [#5373](https://github.com/yugabyte/yugabyte-db/issues/5373)
->>>>>>> bae2df11
 
 To follow the tablet splitting work-in-progress, see [#1004](https://github.com/yugabyte/yugabyte-db/issues/1004).
