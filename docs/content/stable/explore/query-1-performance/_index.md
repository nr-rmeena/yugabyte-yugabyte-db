--- conflicted
+++ resolved
@@ -13,69 +13,6 @@
 type: indexpage
 ---
 
-<<<<<<< HEAD
-  <div class="col-12 col-md-6 col-lg-12 col-xl-6">
-    <a class="section-link icon-offset" href="query-tuning-intro/">
-      <div class="head">
-        <img class="icon" src="/images/section_icons/develop/learn.png" aria-hidden="true" />
-        <div class="title">Introduction</div>
-      </div>
-      <div class="body">
-        Tune and optimize query performance in YugabyteDB.
-      </div>
-    </a>
-  </div>
-
-  <div class="col-12 col-md-6 col-lg-12 col-xl-6">
-    <a class="section-link icon-offset" href="pg-stat-statements/">
-      <div class="head">
-        <img class="icon" src="/images/section_icons/develop/learn.png" aria-hidden="true" />
-        <div class="title">Get query statistics using pg_stat_statements</div>
-      </div>
-      <div class="body">
-        Track planning and execution statistics for all SQL statements executed by a server.
-      </div>
-    </a>
-  </div>
-
-  <div class="col-12 col-md-6 col-lg-12 col-xl-6">
-    <a class="section-link icon-offset" href="pg-stat-progress-create-index/">
-      <div class="head">
-        <img class="icon" src="/images/section_icons/develop/learn.png" aria-hidden="true" />
-        <div class="title">View CREATE INDEX status with pg_stat_progress_create_index</div>
-      </div>
-      <div class="body">
-        Get the CREATE INDEX command status, including the status of an ongoing concurrent index backfill, and the index build's progress reports.
-      </div>
-    </a>
-  </div>
-
-  <div class="col-12 col-md-6 col-lg-12 col-xl-6">
-    <a class="section-link icon-offset" href="explain-analyze/">
-      <div class="head">
-        <img class="icon" src="/images/section_icons/develop/learn.png" aria-hidden="true" />
-        <div class="title">Analyze queries with EXPLAIN</div>
-      </div>
-      <div class="body">
-        Tune your queries by creating and analyzing execution plans.
-      </div>
-    </a>
-  </div>
-
-  <div class="col-12 col-md-6 col-lg-12 col-xl-6">
-    <a class="section-link icon-offset" href="pg-hint-plan/">
-      <div class="head">
-        <img class="icon" src="/images/section_icons/develop/learn.png" aria-hidden="true" />
-        <div class="title">Optimize YSQL queries using pg_hint_plan</div>
-      </div>
-      <div class="body">
-        Control query execution plans with hinting phrases.
-      </div>
-    </a>
-  </div>
-
-</div>
-=======
 {{<index/block>}}
 
   {{<index/item
@@ -91,24 +28,6 @@
     icon="/images/section_icons/develop/learn.png">}}
 
   {{<index/item
-    title="View live queries with pg_stat_activity"
-    body="Troubleshoot problems and identify long-running queries with the activity view."
-    href="pg-stat-activity/"
-    icon="/images/section_icons/develop/learn.png">}}
-
-  {{<index/item
-    title="View terminated queries with yb_terminated_queries"
-    body="Identify terminated queries with the get queries function."
-    href="yb-pg-stat-get-queries/"
-    icon="/images/section_icons/develop/learn.png">}}
-
-  {{<index/item
-    title="View COPY status with pg_stat_progress_copy"
-    body="Get the COPY command status, number of tuples processed, and other COPY progress reports with this view."
-    href="pg-stat-progress-copy/"
-    icon="/images/section_icons/develop/learn.png">}}
-
-  {{<index/item
     title="Analyze queries with EXPLAIN"
     body="Tune your queries by creating and analyzing execution plans."
     href="explain-analyze/"
@@ -120,5 +39,4 @@
     href="pg-hint-plan/"
     icon="/images/section_icons/develop/learn.png">}}
 
-{{</index/block>}}
->>>>>>> 0fa8f237
+{{</index/block>}}