---
title: Row-Level Geo-Partitioning
linkTitle: Row-Level Geo-Partitioning
description: Row-Level Geo-Partitioning in YSQL
headcontent: Row-Level Geo-Partitioning
image: /images/section_icons/secure/create-roles.png
menu:
  stable:
    identifier: explore-multi-region-geo-partitioning
    parent: explore-multi-region-deployments
    weight: 720
type: docs
---

<ul class="nav nav-tabs-alt nav-tabs-yb">
  <li >
    <a href="../row-level-geo-partitioning/" class="nav-link active">
      <i class="icon-postgres" aria-hidden="true"></i>
      YSQL
    </a>
  </li>
</ul>

Row-level geo-partitioning allows fine-grained control over pinning data in a user table (at a per-row level) to geographic locations, thereby allowing the data residency to be managed at the table-row level. Use-cases requiring low latency multi-region deployments, transactional consistency semantics and transparent schema change propagation across the regions would benefit from this feature.

Geo-partitioning allows you to move data closer to users to:

* achieve lower latency and higher performance
* meet data residency requirements to comply with regulations such as GDPR

<<<<<<< HEAD
Geo-partitioning of data enables fine-grained, row-level control over the placement of table data across different geographical locations. This is accomplished in two steps:
=======
Geo-partitioning of data enables fine-grained, row-level control over the placement of table data across different geographical locations. This is accomplished in two basic steps – first, partitioning a table into user-defined table partitions; then, pinning these partitions to the desired geographic locations by configuring metadata for each partition.
>>>>>>> 267845a4

1. Partition a table into user-defined table partitions.
1. Pin these partitions to the desired geographic locations by configuring metadata for each partition.

<<<<<<< HEAD
To create user-defined table partitions, designate a column of the table as the partition column that will be used to geo-partition the data. The value of this column for a given row is used to determine the table partition that the row belongs to.

The second step involves creating partitions in the respective geographic locations using tablespaces. Note that the data in each partition can be configured to get replicated across multiple zones in a cloud provider region, or across multiple nearby regions or data centers.

=======
>>>>>>> 267845a4
An entirely new geographic partition can be introduced dynamically by adding a new table partition and configuring it to keep the data resident in the desired geographic location. Data in one or more of the existing geographic locations can be purged efficiently by dropping the necessary partitions. Users of traditional RDBMS would recognize this scheme as being close to user-defined list-based table partitions, with the ability to control the geographic location of each partition.

In this deployment, users can access their data with low latencies because the data resides on servers that are geographically close by, and the queries do not need to access data in far away geographic locations.

This tutorial explains this feature in the context of an example scenario described in the next section.

## Example scenario

Let us look at this feature in the context of a use case. Say that a large but imaginary bank, Yuga Bank, wants to offer an online banking service to users in many countries by processing their deposits, withdrawals, and transfers.

The following attributes would be required in order to build such a service.

* **Transactional semantics with high availability:** Consistency of data is paramount in a banking application, hence the database should be ACID compliant. Additionally, users expect the service to always be available, making high availability and resilience to failures a critical requirement.
* **High performance:** The online transactions need to be processed with a low latency in order to ensure a good end-user experience. This requires that the data for a particular user is located in a nearby geographic region. Putting all the data in a single location in an RDBMS would mean the requests for users residing far away from that location would have very high latencies, leading to a poor user experience.
* **Data residency requirements for compliance:** Many countries have regulations around which geographic regions the personal data of their residents can be stored in, and bank transactions being personal data are subject to these requirements. For example, GDPR has a _data residency_ stipulation which effectively requires that the personal data of individuals in the EU be stored in the EU. Similarly, India has a requirement issued by the Reserve Bank of India (or RBI for short) making it mandatory for all banks, intermediaries, and other third parties to store all information pertaining to payments data in India – though in case of international transactions, the data on the foreign leg of the transaction can be stored in foreign locations.

{{< note title="Note" >}}
While this scenario has regulatory compliance requirements where data needs to be resident in certain geographies, the exact same technique applies for the goal of moving data closer to users in order to achieve low latency and high performance. Hence, high performance is listed above as a requirement.
{{< /note >}}

## Step 1. Create tablespaces

First, we create tablespaces for each geographic region we wish to partition data into:

1. Create tablespaces for each region.

    ```sql
    CREATE TABLESPACE eu_central_1_tablespace WITH (
      replica_placement='{"num_replicas": 3, "placement_blocks":
      [{"cloud":"aws","region":"eu-central-1","zone":"eu-central-1a","min_num_replicas":1},
      {"cloud":"aws","region":"eu-central-1","zone":"eu-central-1b","min_num_replicas":1},
      {"cloud":"aws","region":"eu-central-1","zone":"eu-central-1c","min_num_replicas":1}]}'
    );

    CREATE TABLESPACE us_west_2_tablespace WITH (
      replica_placement='{"num_replicas": 3, "placement_blocks":
      [{"cloud":"aws","region":"us-west-2","zone":"us-west-2a","min_num_replicas":1},
      {"cloud":"aws","region":"us-west-2","zone":"us-west-2b","min_num_replicas":1},
      {"cloud":"aws","region":"us-west-2","zone":"us-west-2c","min_num_replicas":1}]}'
    );

    CREATE TABLESPACE ap_south_1_tablespace WITH (
      replica_placement='{"num_replicas": 3, "placement_blocks":
      [{"cloud":"aws","region":"ap-south-1","zone":"ap-south-1a","min_num_replicas":1},
      {"cloud":"aws","region":"ap-south-1","zone":"ap-south-1b","min_num_replicas":1},
      {"cloud":"aws","region":"ap-south-1","zone":"ap-south-1c","min_num_replicas":1}]}'
    );
    ```

## Step 2. Create table with partitions

Next, we create the parent table that contains a `geo_partition` column which is used to create list-based partitions for each geographic region we want to partition data into as shown in the following diagram:

![Row-level geo-partitioning](/images/explore/multi-region-deployments/geo-partitioning-1.png)

1. Create the parent table.

    ```sql
    CREATE TABLE bank_transactions (
        user_id   INTEGER NOT NULL,
        account_id INTEGER NOT NULL,
        geo_partition VARCHAR,
        account_type VARCHAR NOT NULL,
        amount NUMERIC NOT NULL,
        txn_type VARCHAR NOT NULL,
        created_at TIMESTAMP DEFAULT NOW()
    ) PARTITION BY LIST (geo_partition);
    ```

1. Next, create one partition per desired geography under the parent table, and assign each to the  applicable tablespace. Here, you create three table partitions: one for the EU region called `bank_transactions_eu`, another for the India region called `bank_transactions_india,` and a third partition for US region called `bank_transactions_us`. Create any required indexes for each partition, making sure to associate each index with the same tablespace as that of the partition table.

    ```sql
    CREATE TABLE bank_transactions_eu
        PARTITION OF bank_transactions
          (user_id, account_id, geo_partition, account_type,
          amount, txn_type, created_at,
          PRIMARY KEY (user_id HASH, account_id, geo_partition))
        FOR VALUES IN ('EU') TABLESPACE eu_central_1_tablespace;

    CREATE INDEX ON bank_transactions_eu(account_id) TABLESPACE eu_central_1_tablespace;

    CREATE TABLE bank_transactions_india
        PARTITION OF bank_transactions
          (user_id, account_id, geo_partition, account_type,
          amount, txn_type, created_at,
          PRIMARY KEY (user_id HASH, account_id, geo_partition))
        FOR VALUES IN ('India') TABLESPACE ap_south_1_tablespace;

    CREATE INDEX ON bank_transactions_india(account_id) TABLESPACE ap_south_1_tablespace;

    CREATE TABLE bank_transactions_us
        PARTITION OF bank_transactions
          (user_id, account_id, geo_partition, account_type,
          amount, txn_type, created_at,
          PRIMARY KEY (user_id HASH, account_id, geo_partition))
        FOR VALUES IN ('US') TABLESPACE us_west_2_tablespace;

    CREATE INDEX ON bank_transactions_us(account_id) TABLESPACE us_west_2_tablespace;
    ```

1. Use the `\d` command to view the table and partitions you've created so far.

    ```sql
    yugabyte=# \d
    ```

    ```output
                    List of relations
     Schema |         Name                      | Type  |  Owner
    --------+-----------------------------------+-------+----------
     public | bank_transactions         | table | yugabyte
     public | bank_transactions_eu      | table | yugabyte
     public | bank_transactions_india   | table | yugabyte
     public | bank_transactions_us      | table | yugabyte
    (4 rows)
    ```

The data is now arranged as follows:

![Row-level geo-partitioning](/images/explore/multi-region-deployments/geo-partitioning-2.png)

{{< tip title="Region-local transaction table" >}}

When you create tables using a tablespace with a placement set, YugabyteDB automatically creates a transaction table under the tablespace if one doesn't yet exist, with a name like `system.transactions_90141438-f42c-4a39-8a12-4072c1216d46`.

{{</ tip >}}

## Step 3. Pinning user partitions specific to geographic locations

Now, the setup should automatically be able to pin rows to the appropriate regions based on the  value set in the `geo_partition` column. This is shown in the following diagram:

![Row-level geo-partitioning](/images/explore/multi-region-deployments/geo-partitioning-3.png)

You can test this region pinning by inserting a few rows of data and verifying they are written to the correct partitions.

{{< tip title="Expanded output display" >}}
The sample output includes expanded auto mode output formatting for better readability. You can enable this mode with the following statement:

```sql
yugabyte=# \x auto
```

```output
Expanded display is used automatically.
```

{{</ tip >}}

1. Insert a row into the table with the `geo_partition` column value set to `EU` below.

    ```sql
    INSERT INTO bank_transactions
        VALUES (100, 10001, 'EU', 'checking', 120.50, 'debit');
    ```

1. Verify that the row is present in the `bank_transactions` table.

    ```sql
    yugabyte=# select * from bank_transactions;
    ```

    ```output
    -[ RECORD 1 ]-+---------------------------
    user_id       | 100
    account_id    | 10001
    geo_partition | EU
    account_type  | checking
    amount        | 120.5
    txn_type      | debit
    created_at    | 2020-11-07 21:28:11.056236
    ```

Additionally, the row must be present only in the `bank_transactions_eu` partition, which can be verified by running the select statement directly against that partition. The other partitions should contain no rows.

```sql
yugabyte=# select * from bank_transactions_eu;
```

```output
-[ RECORD 1 ]-+---------------------------
user_id       | 100
account_id    | 10001
geo_partition | EU
account_type  | checking
amount        | 120.5
txn_type      | debit
created_at    | 2020-11-07 21:28:11.056236
```

```sql
yugabyte=# select count(*) from bank_transactions_india;
```

```output
 count
-------
     0
```

```sql
yugabyte=# select count(*) from bank_transactions_us;
```

```sql
 count
-------
     0
```

Now, let's insert data into the other partitions.

```sql
INSERT INTO bank_transactions
    VALUES (200, 20001, 'India', 'savings', 1000, 'credit');
INSERT INTO bank_transactions
    VALUES (300, 30001, 'US', 'checking', 105.25, 'debit');
```

These can be verified as follows:

```sql
yugabyte=# select * from bank_transactions_india;
```

```output
-[ RECORD 1 ]-+---------------------------
user_id       | 200
account_id    | 20001
geo_partition | India
account_type  | savings
amount        | 1000
txn_type      | credit
created_at    | 2020-11-07 21:45:26.011636
```

```sql
yugabyte=# select * from bank_transactions_us;
```

```output
-[ RECORD 1 ]-+---------------------------
user_id       | 300
account_id    | 30001
geo_partition | US
account_type  | checking
amount        | 105.25
txn_type      | debit
created_at    | 2020-11-07 21:45:26.067444
```

## Step 4. Querying the local partition

Querying from a particular partition can be accomplished by using a `WHERE` clause on the partition key. For example, if the client is in the US, querying the local partition can be done by running the following query:

```sql
yugabyte=# select * from bank_transactions where geo_partition='US';
```

```output
-[ RECORD 1 ]-+---------------------------
user_id       | 300
account_id    | 30001
geo_partition | US
account_type  | checking
amount        | 105.25
txn_type      | debit
created_at    | 2020-11-07 21:45:26.067444
```

However, if you need to query the local partition without specifying the partition column, you can use the function [yb_is_local_table](../../../api/ysql/exprs/func_yb_is_local_table). To implement the same query as above using `yb_is_local_table`, you can do the following:

```sql
yugabyte=# select * from bank_transactions where yb_is_local_table(tableoid);
```

```output
-[ RECORD 1 ]-+---------------------------
user_id       | 300
account_id    | 30001
geo_partition | US
account_type  | checking
amount        | 105.25
txn_type      | debit
created_at    | 2020-11-07 21:45:26.067444
```

## Step 5. Users travelling across geographic locations

In order to make things interesting, let us say user 100, whose first bank transaction was performed in the EU region travels to India and the US, and performs two other bank transactions. This can be simulated by using the following statements.

```sql
INSERT INTO bank_transactions
    VALUES (100, 10001, 'India', 'savings', 2000, 'credit');
INSERT INTO bank_transactions
    VALUES (100, 10001, 'US', 'checking', 105, 'debit');
```

Now, each of the bank transactions would be pinned to the appropriate geographic locations. This can be verified as follows.

```sql
yugabyte=# select * from bank_transactions_india where user_id=100;
```

```output
-[ RECORD 1 ]-+---------------------------
user_id       | 100
account_id    | 10001
geo_partition | India
account_type  | savings
amount        | 2000
txn_type      | credit
created_at    | 2020-11-07 21:56:26.760253
```

```sql
yugabyte=# select * from bank_transactions_us where user_id=100;
```

```output
-[ RECORD 1 ]-+---------------------------
user_id       | 100
account_id    | 10001
geo_partition | US
account_type  | checking
amount        | 105
txn_type      | debit
created_at    | 2020-11-07 21:56:26.794173
```

All the bank transactions made by the user can efficiently be retrieved using the following SQL statement.

```sql
yugabyte=# select * from bank_transactions where user_id=100 order by created_at desc;
```

```output
-[ RECORD 1 ]-+---------------------------
user_id       | 100
account_id    | 10001
geo_partition | US
account_type  | checking
amount        | 105
txn_type      | debit
created_at    | 2020-11-07 21:56:26.794173
-[ RECORD 2 ]-+---------------------------
user_id       | 100
account_id    | 10001
geo_partition | India
account_type  | savings
amount        | 2000
txn_type      | credit
created_at    | 2020-11-07 21:56:26.760253
-[ RECORD 3 ]-+---------------------------
user_id       | 100
account_id    | 10001
geo_partition | EU
account_type  | checking
amount        | 120.5
txn_type      | debit
created_at    | 2020-11-07 21:28:11.056236
```

## Step 6. Adding a new geographic location

Assume that after a while, our fictitious Yuga Bank gets a lot of customers across the globe, and wants to offer the service to residents of Brazil, which also has data residency laws. Thanks to row-level geo-partitioning, this can be accomplished easily. We can add a new partition and pin it to the AWS South America (São Paulo) region `sa-east-1` as shown below.

First, create the tablespace:

```sql
CREATE TABLESPACE sa_east_1_tablespace WITH (
    replica_placement='{"num_replicas": 3, "placement_blocks":
      [{"cloud":"aws","region":"sa-east-1","zone":"sa-east-1a","min_num_replicas":1},
      {"cloud":"aws","region":"sa-east-1","zone":"sa-east-1b","min_num_replicas":1},
      {"cloud":"aws","region":"sa-east-1","zone":"sa-east-1c","min_num_replicas":1}]}'
    );
```

Then, create the partition for Brazil:

```sql
CREATE TABLE bank_transactions_brazil
    PARTITION OF bank_transactions
      (user_id, account_id, geo_partition, account_type,
       amount, txn_type, created_at,
       PRIMARY KEY (user_id HASH, account_id, geo_partition))
    FOR VALUES IN ('Brazil') TABLESPACE sa_east_1_tablespace;
```

And with that, the new region is ready to store bank transactions of the residents of Brazil.

```sql
INSERT INTO bank_transactions
    VALUES (400, 40001, 'Brazil', 'savings', 1000, 'credit');

select * from bank_transactions_brazil;
```

```output
-[ RECORD 1 ]-+-------------------------
user_id       | 400
account_id    | 40001
geo_partition | Brazil
account_type  | savings
amount        | 1000
txn_type      | credit
created_at    | 2020-11-07 22:09:04.8537
```

## Step 7. Fault tolerance during a region outage

So far we've set up replication with 3 copies of the data, which helps us tolerate the loss of a single node or zone. However, a regional outage will cause unavailability, as all the nodes are in one region. Placing each replica in a different region helps solve this issue.

Let's recreate the `us_west_2_tablespace` from earlier, and place one copy each in us-west2, us-west1, and us-east1. We'll use `leader_preference` to continue placing all leaders in us-west-2, so that they remain close to the client and we get the best performance. (You can find more information in [Leader preference](../../ysql-language-features/going-beyond-sql/tablespaces/#leader-preference))

```sql
CREATE TABLESPACE us_west_2_tablespace WITH (
  replica_placement='{"num_replicas": 3, "placement_blocks":
  [{"cloud":"aws","region":"us-west-2","zone":"us-west-2a","min_num_replicas":1,"leader_preference":1},
  {"cloud":"aws","region":"us-west-1","zone":"us-west-1a","min_num_replicas":1,"leader_preference":2},
  {"cloud":"aws","region":"us-east-1","zone":"us-east-1a","min_num_replicas":1}]}'
);
```

{{< note title="Write latency" >}}
Having the client and leader in the same zone reduces network roundtrip between them. The read latency will be similar to having all replicas in the same zone, and the write latency will be slightly higher, as the quorum commit needs to wait for data to get replicated to a different region.
{{< /note >}}<|MERGE_RESOLUTION|>--- conflicted
+++ resolved
@@ -1,8 +1,8 @@
 ---
-title: Row-Level Geo-Partitioning
-linkTitle: Row-Level Geo-Partitioning
-description: Row-Level Geo-Partitioning in YSQL
-headcontent: Row-Level Geo-Partitioning
+title: Row-level geo-partitioning
+linkTitle: Row-level geo-partitioning
+description: Row-level geo-partitioning in YSQL
+headcontent: Pin data to regions for compliance and lower latencies
 image: /images/section_icons/secure/create-roles.png
 menu:
   stable:
@@ -28,22 +28,15 @@
 * achieve lower latency and higher performance
 * meet data residency requirements to comply with regulations such as GDPR
 
-<<<<<<< HEAD
 Geo-partitioning of data enables fine-grained, row-level control over the placement of table data across different geographical locations. This is accomplished in two steps:
-=======
-Geo-partitioning of data enables fine-grained, row-level control over the placement of table data across different geographical locations. This is accomplished in two basic steps – first, partitioning a table into user-defined table partitions; then, pinning these partitions to the desired geographic locations by configuring metadata for each partition.
->>>>>>> 267845a4
 
 1. Partition a table into user-defined table partitions.
 1. Pin these partitions to the desired geographic locations by configuring metadata for each partition.
 
-<<<<<<< HEAD
 To create user-defined table partitions, designate a column of the table as the partition column that will be used to geo-partition the data. The value of this column for a given row is used to determine the table partition that the row belongs to.
 
 The second step involves creating partitions in the respective geographic locations using tablespaces. Note that the data in each partition can be configured to get replicated across multiple zones in a cloud provider region, or across multiple nearby regions or data centers.
 
-=======
->>>>>>> 267845a4
 An entirely new geographic partition can be introduced dynamically by adding a new table partition and configuring it to keep the data resident in the desired geographic location. Data in one or more of the existing geographic locations can be purged efficiently by dropping the necessary partitions. Users of traditional RDBMS would recognize this scheme as being close to user-defined list-based table partitions, with the ability to control the geographic location of each partition.
 
 In this deployment, users can access their data with low latencies because the data resides on servers that are geographically close by, and the queries do not need to access data in far away geographic locations.
@@ -52,21 +45,21 @@
 
 ## Example scenario
 
-Let us look at this feature in the context of a use case. Say that a large but imaginary bank, Yuga Bank, wants to offer an online banking service to users in many countries by processing their deposits, withdrawals, and transfers.
-
-The following attributes would be required in order to build such a service.
+Suppose a large but imaginary bank, Yuga Bank, wants to offer an online banking service to users in many countries by processing their deposits, withdrawals, and transfers.
+
+The following attributes would be required to build such a service:
 
 * **Transactional semantics with high availability:** Consistency of data is paramount in a banking application, hence the database should be ACID compliant. Additionally, users expect the service to always be available, making high availability and resilience to failures a critical requirement.
 * **High performance:** The online transactions need to be processed with a low latency in order to ensure a good end-user experience. This requires that the data for a particular user is located in a nearby geographic region. Putting all the data in a single location in an RDBMS would mean the requests for users residing far away from that location would have very high latencies, leading to a poor user experience.
 * **Data residency requirements for compliance:** Many countries have regulations around which geographic regions the personal data of their residents can be stored in, and bank transactions being personal data are subject to these requirements. For example, GDPR has a _data residency_ stipulation which effectively requires that the personal data of individuals in the EU be stored in the EU. Similarly, India has a requirement issued by the Reserve Bank of India (or RBI for short) making it mandatory for all banks, intermediaries, and other third parties to store all information pertaining to payments data in India – though in case of international transactions, the data on the foreign leg of the transaction can be stored in foreign locations.
 
 {{< note title="Note" >}}
-While this scenario has regulatory compliance requirements where data needs to be resident in certain geographies, the exact same technique applies for the goal of moving data closer to users in order to achieve low latency and high performance. Hence, high performance is listed above as a requirement.
+While this scenario has regulatory compliance requirements where data needs to be resident in certain geographies, the exact same technique applies for the goal of moving data closer to users to achieve low latency and high performance. Hence, high performance is listed above as a requirement.
 {{< /note >}}
 
 ## Step 1. Create tablespaces
 
-First, we create tablespaces for each geographic region we wish to partition data into:
+First, create tablespaces for each geographic region you wish to partition data into:
 
 1. Create tablespaces for each region.
 
@@ -95,7 +88,7 @@
 
 ## Step 2. Create table with partitions
 
-Next, we create the parent table that contains a `geo_partition` column which is used to create list-based partitions for each geographic region we want to partition data into as shown in the following diagram:
+Next, create the parent table that contains a `geo_partition` column which is used to create list-based partitions for each geographic region you want to partition data into as shown in the following diagram:
 
 ![Row-level geo-partitioning](/images/explore/multi-region-deployments/geo-partitioning-1.png)
 
@@ -144,7 +137,7 @@
     CREATE INDEX ON bank_transactions_us(account_id) TABLESPACE us_west_2_tablespace;
     ```
 
-1. Use the `\d` command to view the table and partitions you've created so far.
+1. Use the `\d` meta-command to view the table and partitions you've created so far.
 
     ```sql
     yugabyte=# \d
@@ -171,7 +164,7 @@
 
 {{</ tip >}}
 
-## Step 3. Pinning user partitions specific to geographic locations
+## Step 3. Pin user partitions specific to geographic locations
 
 Now, the setup should automatically be able to pin rows to the appropriate regions based on the  value set in the `geo_partition` column. This is shown in the following diagram:
 
@@ -253,7 +246,7 @@
      0
 ```
 
-Now, let's insert data into the other partitions.
+Insert data into the other partitions.
 
 ```sql
 INSERT INTO bank_transactions
@@ -294,7 +287,7 @@
 created_at    | 2020-11-07 21:45:26.067444
 ```
 
-## Step 4. Querying the local partition
+## Step 4. Query the local partition
 
 Querying from a particular partition can be accomplished by using a `WHERE` clause on the partition key. For example, if the client is in the US, querying the local partition can be done by running the following query:
 
@@ -332,7 +325,7 @@
 
 ## Step 5. Users travelling across geographic locations
 
-In order to make things interesting, let us say user 100, whose first bank transaction was performed in the EU region travels to India and the US, and performs two other bank transactions. This can be simulated by using the following statements.
+To make things interesting, say user 100, whose first bank transaction was performed in the EU region, travels to India and the US, and performs two other bank transactions. This can be simulated by using the following statements:
 
 ```sql
 INSERT INTO bank_transactions
@@ -373,7 +366,7 @@
 created_at    | 2020-11-07 21:56:26.794173
 ```
 
-All the bank transactions made by the user can efficiently be retrieved using the following SQL statement.
+All the bank transactions made by the user can be retrieved using the following SQL statement.
 
 ```sql
 yugabyte=# select * from bank_transactions where user_id=100 order by created_at desc;
@@ -406,9 +399,9 @@
 created_at    | 2020-11-07 21:28:11.056236
 ```
 
-## Step 6. Adding a new geographic location
-
-Assume that after a while, our fictitious Yuga Bank gets a lot of customers across the globe, and wants to offer the service to residents of Brazil, which also has data residency laws. Thanks to row-level geo-partitioning, this can be accomplished easily. We can add a new partition and pin it to the AWS South America (São Paulo) region `sa-east-1` as shown below.
+## Step 6. Add a new geographic location
+
+Assume that after a while, Yuga Bank gets a lot of customers across the globe, and wants to offer the service to residents of Brazil, which also has data residency laws. Using row-level geo-partitioning, you can do this by adding a new partition and pinning it to the AWS South America (São Paulo) region `sa-east-1`.
 
 First, create the tablespace:
 
@@ -454,9 +447,9 @@
 
 ## Step 7. Fault tolerance during a region outage
 
-So far we've set up replication with 3 copies of the data, which helps us tolerate the loss of a single node or zone. However, a regional outage will cause unavailability, as all the nodes are in one region. Placing each replica in a different region helps solve this issue.
-
-Let's recreate the `us_west_2_tablespace` from earlier, and place one copy each in us-west2, us-west1, and us-east1. We'll use `leader_preference` to continue placing all leaders in us-west-2, so that they remain close to the client and we get the best performance. (You can find more information in [Leader preference](../../ysql-language-features/going-beyond-sql/tablespaces/#leader-preference))
+So far you've set up replication with 3 copies of the data, which helps tolerate the loss of a single node or zone. However, a regional outage will cause unavailability, because all the nodes are in one region. Placing each replica in a different region helps solve this issue.
+
+Recreate the `us_west_2_tablespace` from earlier, and place one copy each in us-west2, us-west1, and us-east1. Then use `leader_preference` to continue placing all leaders in us-west-2, so that they remain close to the client and provide the best performance. (You can find more information in [Leader preference](../../ysql-language-features/going-beyond-sql/tablespaces/#leader-preference))
 
 ```sql
 CREATE TABLESPACE us_west_2_tablespace WITH (
