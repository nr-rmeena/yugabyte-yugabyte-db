--- conflicted
+++ resolved
@@ -1,21 +1,12 @@
 <div class="dropdown" id="contribute-list">
   <ul class="navbar-nav mt-2 mt-lg-0">
     <li class="nav-item dropdown mr-4 d-none d-lg-block">
-<<<<<<< HEAD
       <a class="nav-link dropdown-toggle" id="contributeDropdown" role="button" data-toggle="dropdown" aria-haspopup="true" aria-expanded="false">
         Contribute
       </a>
 
       <div class="dropdown-menu" aria-labelledby="contributeDropdownMenuLink">
-        <a class="dropdown-item" href="https://github.com/yugabyte/yugabyte-db/issues/new?title=[Docs]+{{ $.Page.Title }}&labels=area/documentation&template=docs.yml" title="Report a doc issue" target="_blank" rel="noopener">
-=======
-      <a class="nav-link dropdown-toggle" role="button" data-toggle="dropdown" aria-haspopup="true" aria-expanded="false">
-        Contribute
-      </a>
-
-      <div class="dropdown-menu">
         <a class="dropdown-item" href="https://github.com/yugabyte/yugabyte-db/issues/new?title=%5BDocs%5D+{{ $.Page.Title }}&labels=area/documentation&template=docs.yml" title="Report a doc issue" target="_blank" rel="noopener">
->>>>>>> 494ca0d9
           Report a doc issue
         </a>
         <a class="dropdown-item" href="https://github.com/yugabyte/yugabyte-db/issues/new?title=%5BDocs%5D+New+docs+proposal&labels=area/documentation&template=docs.yml" title="Suggest new content" target="_blank" rel="noopener">
