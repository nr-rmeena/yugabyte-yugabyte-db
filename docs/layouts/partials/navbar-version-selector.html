<a class="nav-link dropdown-toggle" href="#" id="navbarDropdown" role="button" data-toggle="dropdown" aria-haspopup="true" aria-expanded="false">
	{{ .Site.Params.version_menu }}
</a>
<div class="dropdown-menu" aria-labelledby="navbarDropdownMenuLink">
	{{ range .Site.Params.versions }}
    {{ $versionName := .version }}
    {{ if in .version "(Preview)" }}
<<<<<<< HEAD
      {{ $versionName = replace .version "(Preview)" "<span class='label-pv'>Preview</span>" }}
    {{ else if in .version "(STS)" }}
      {{ $versionName = replace .version "(STS)" "<span class='label-st'>STS</span>" }}
    {{ else if in .version "(LTS)" }}
      {{ $versionName = replace .version "(LTS)" "<span class='label-st'>LTS</span>" }}
=======
      {{ $versionName = replace .version "(Preview)" "<span class='metadata-tag-gray'>Preview</span>" }}
    {{ else if in .version "(Stable)" }}
      {{ $versionName = replace .version "(Stable)" "<span class='metadata-tag-green'>Stable</span>" }}
>>>>>>> 7f737aca
    {{ end }}
	  <a class="dropdown-item" href="{{ .url }}">{{ $versionName | safeHTML }}</a>
	{{ end }}
</div><|MERGE_RESOLUTION|>--- conflicted
+++ resolved
@@ -5,17 +5,11 @@
 	{{ range .Site.Params.versions }}
     {{ $versionName := .version }}
     {{ if in .version "(Preview)" }}
-<<<<<<< HEAD
-      {{ $versionName = replace .version "(Preview)" "<span class='label-pv'>Preview</span>" }}
+      {{ $versionName = replace .version "(Preview)" "<span class='metadata-tag-gray'>Preview</span>" }}
     {{ else if in .version "(STS)" }}
-      {{ $versionName = replace .version "(STS)" "<span class='label-st'>STS</span>" }}
+      {{ $versionName = replace .version "(STS)" "<span class='metadata-tag-green'>STS</span>" }}
     {{ else if in .version "(LTS)" }}
-      {{ $versionName = replace .version "(LTS)" "<span class='label-st'>LTS</span>" }}
-=======
-      {{ $versionName = replace .version "(Preview)" "<span class='metadata-tag-gray'>Preview</span>" }}
-    {{ else if in .version "(Stable)" }}
-      {{ $versionName = replace .version "(Stable)" "<span class='metadata-tag-green'>Stable</span>" }}
->>>>>>> 7f737aca
+      {{ $versionName = replace .version "(LTS)" "<span class='metadata-tag-green'>LTS</span>" }}
     {{ end }}
 	  <a class="dropdown-item" href="{{ .url }}">{{ $versionName | safeHTML }}</a>
 	{{ end }}
