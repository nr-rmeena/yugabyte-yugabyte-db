// Copyright (c) YugaByte, Inc.

#include <gflags/gflags_declare.h>

#include "yb/common/wire_protocol.h"
#include "yb/common/wire_protocol-test-util.h"
#include "yb/common/ql_value.h"

#include "yb/consensus/log.h"
#include "yb/consensus/log_reader.h"

#include "yb/cdc/cdc_service.h"
#include "yb/cdc/cdc_service.proxy.h"
#include "yb/client/error.h"
#include "yb/client/schema.h"
#include "yb/client/session.h"
#include "yb/client/table.h"
#include "yb/client/table_handle.h"
#include "yb/client/yb_op.h"
#include "yb/client/yb_table_name.h"
#include "yb/client/client-test-util.h"
#include "yb/docdb/primitive_value.h"
#include "yb/docdb/value_type.h"

#include "yb/gutil/casts.h"
#include "yb/gutil/walltime.h"

#include "yb/integration-tests/cdc_test_util.h"
#include "yb/integration-tests/mini_cluster.h"
#include "yb/integration-tests/yb_mini_cluster_test_base.h"

#include "yb/master/master_defaults.h"
#include "yb/master/mini_master.h"
#include "yb/rpc/messenger.h"
#include "yb/rpc/rpc_controller.h"
#include "yb/tablet/tablet.h"
#include "yb/tablet/tablet_metadata.h"
#include "yb/tablet/tablet_peer.h"

#include "yb/tserver/mini_tablet_server.h"
#include "yb/tserver/tablet_server.h"
#include "yb/tserver/ts_tablet_manager.h"
#include "yb/tserver/tserver_service.proxy.h"

#include "yb/util/format.h"
#include "yb/util/metrics.h"
#include "yb/util/monotime.h"
#include "yb/util/slice.h"
#include "yb/util/status_format.h"
#include "yb/util/tsan_util.h"
#include "yb/yql/cql/ql/util/errcodes.h"
#include "yb/yql/cql/ql/util/statement_result.h"

DECLARE_bool(TEST_record_segments_violate_max_time_policy);
DECLARE_bool(TEST_record_segments_violate_min_space_policy);
DECLARE_bool(enable_load_balancing);
DECLARE_bool(enable_log_retention_by_op_idx);
DECLARE_bool(enable_ysql);
DECLARE_double(leader_failure_max_missed_heartbeat_periods);
DECLARE_int32(cdc_min_replicated_index_considered_stale_secs);
DECLARE_int32(cdc_state_checkpoint_update_interval_ms);
DECLARE_int32(cdc_wal_retention_time_secs);
DECLARE_int32(client_read_write_timeout_ms);
DECLARE_int32(follower_unavailable_considered_failed_sec);
DECLARE_int32(log_max_seconds_to_retain);
DECLARE_int32(log_min_seconds_to_retain);
DECLARE_int32(log_min_segments_to_retain);
DECLARE_int32(update_min_cdc_indices_interval_secs);
DECLARE_int64(TEST_simulate_free_space_bytes);
DECLARE_int64(log_stop_retaining_min_disk_mb);
DECLARE_uint64(log_segment_size_bytes);
DECLARE_int32(update_metrics_interval_ms);
DECLARE_bool(enable_collect_cdc_metrics);
DECLARE_bool(cdc_enable_replicate_intents);
DECLARE_bool(get_changes_honor_deadline);
DECLARE_int32(cdc_read_rpc_timeout_ms);
DECLARE_int32(TEST_get_changes_read_loop_delay_ms);
DECLARE_double(cdc_read_safe_deadline_ratio);

METRIC_DECLARE_entity(cdc);
METRIC_DECLARE_gauge_int64(last_read_opid_index);

namespace yb {

namespace log {
class LogReader;
}

namespace cdc {

using client::TableHandle;
using client::YBSessionPtr;
using master::MiniMaster;
using rpc::RpcController;

const std::string kCDCTestKeyspace = "my_keyspace";
const std::string kCDCTestTableName = "cdc_test_table";
const client::YBTableName kTableName(YQL_DATABASE_CQL, kCDCTestKeyspace, kCDCTestTableName);
const client::YBTableName kCdcStateTableName(
    YQL_DATABASE_CQL, master::kSystemNamespaceName, master::kCdcStateTableName);

CDCServiceImpl* CDCService(tserver::TabletServer* tserver) {
  return down_cast<CDCServiceImpl*>(
      tserver->rpc_server()->TEST_service_pool("yb.cdc.CDCService")->TEST_get_service().get());
}

class CDCServiceTest : public YBMiniClusterTestBase<MiniCluster>,
                       public testing::WithParamInterface<bool> {
 protected:
  void SetUp() override {
    YBMiniClusterTestBase::SetUp();

    MiniClusterOptions opts;
    SetAtomicFlag(false, &FLAGS_enable_ysql);
    SetAtomicFlag(GetParam(), &FLAGS_cdc_enable_replicate_intents);
    SetAtomicFlag(1000, &FLAGS_update_metrics_interval_ms);
    opts.num_tablet_servers = server_count();
    opts.num_masters = 1;
    cluster_.reset(new MiniCluster(opts));
    ASSERT_OK(cluster_->Start());

    client_ = ASSERT_RESULT(cluster_->CreateClient());
    cdc_proxy_ = std::make_unique<CDCServiceProxy>(
        &client_->proxy_cache(),
        HostPort::FromBoundEndpoint(cluster_->mini_tablet_server(0)->bound_rpc_addr()));

    CreateTable(tablet_count(), &table_);
  }

  void DoTearDown() override {
    if (!(stream_id_.empty())) {
      ASSERT_OK(client_->DeleteCDCStream(stream_id_,
                                         false /*force_delete*/,
                                         true /*ignore_errors*/));
      // wait for stream to completely finish deleting
    }
    Result<bool> exist = client_->TableExists(kTableName);
    ASSERT_OK(exist);

    if (exist.get()) {
      ASSERT_OK(client_->DeleteTable(kTableName));
    }

    client_.reset();

    if (cluster_) {
      cluster_->Shutdown();
      cluster_.reset();
    }

    YBMiniClusterTestBase::DoTearDown();
  }

  void CreateTable(int num_tablets, TableHandle* table);
  void GetTablets(std::vector<TabletId>* tablet_ids,
                  const client::YBTableName& table_name = kTableName);
  void GetTablet(std::string* tablet_id,
                 const client::YBTableName& table_name = kTableName);
  void GetChanges(const TabletId& tablet_id, const CDCStreamId& stream_id,
      int64_t term, int64_t index, bool* has_error = nullptr);
  void WriteTestRow(int32_t key, int32_t int_val, const string& string_val,
      const TabletId& tablet_id, const std::shared_ptr<tserver::TabletServerServiceProxy>& proxy);
  CHECKED_STATUS WriteToProxyWithRetries(
      const std::shared_ptr<tserver::TabletServerServiceProxy>& proxy,
      const tserver::WriteRequestPB& req, tserver::WriteResponsePB* resp, RpcController* rpc);
  CHECKED_STATUS GetChangesWithRetries(
      const GetChangesRequestPB& change_req, GetChangesResponsePB* change_resp,
      int timeout_ms, int max_attempts = 3);
  tserver::MiniTabletServer* GetLeaderForTablet(const std::string& tablet_id);
  virtual int server_count() { return 1; }
  virtual int tablet_count() { return 1; }

  std::unique_ptr<CDCServiceProxy> cdc_proxy_;
  std::unique_ptr<client::YBClient> client_;
  CDCStreamId stream_id_;
  TableHandle table_;
};

INSTANTIATE_TEST_CASE_P(EnableReplicateIntents, CDCServiceTest, ::testing::Bool());

void CDCServiceTest::CreateTable(int num_tablets, TableHandle* table) {
  ASSERT_OK(client_->CreateNamespaceIfNotExists(kTableName.namespace_name(),
                                                kTableName.namespace_type()));

  client::YBSchemaBuilder builder;
  builder.AddColumn("key")->Type(INT32)->HashPrimaryKey()->NotNull();
  builder.AddColumn("int_val")->Type(INT32);
  builder.AddColumn("string_val")->Type(STRING);

  TableProperties table_properties;
  table_properties.SetTransactional(true);
  builder.SetTableProperties(table_properties);

  ASSERT_OK(table->Create(kTableName, num_tablets, client_.get(), &builder));
}

void AssertChangeRecords(const google::protobuf::RepeatedPtrField<cdc::KeyValuePairPB>& changes,
                         int32_t expected_int, std::string expected_str) {
  ASSERT_EQ(changes.size(), 2);
  ASSERT_EQ(changes[0].key(), "int_val");
  ASSERT_EQ(changes[0].value().int32_value(), expected_int);
  ASSERT_EQ(changes[1].key(), "string_val");
  ASSERT_EQ(changes[1].value().string_value(), expected_str);
}

void VerifyCdcStateNotEmpty(client::YBClient* client) {
  client::TableHandle table;
  client::YBTableName cdc_state_table(
      YQL_DATABASE_CQL, master::kSystemNamespaceName, master::kCdcStateTableName);
  ASSERT_OK(table.Open(cdc_state_table, client));
  ASSERT_EQ(1, boost::size(client::TableRange(table)));
  const auto& row = client::TableRange(table).begin();
  string checkpoint = row->column(master::kCdcCheckpointIdx).string_value();
  auto result = OpId::FromString(checkpoint);
  ASSERT_OK(result);
  OpId op_id = *result;
  // Verify that op id index has been advanced and is not 0.
  ASSERT_GT(op_id.index, 0);
}

void VerifyCdcStateMatches(client::YBClient* client,
                           const CDCStreamId& stream_id,
                           const TabletId& tablet_id,
                           uint64_t term,
                           uint64_t index)  {
  client::TableHandle table;
  client::YBTableName cdc_state_table(
      YQL_DATABASE_CQL, master::kSystemNamespaceName, master::kCdcStateTableName);
  ASSERT_OK(table.Open(cdc_state_table, client));
  const auto op = table.NewReadOp();
  auto* const req = op->mutable_request();
  QLAddStringHashValue(req, tablet_id);
  auto cond = req->mutable_where_expr()->mutable_condition();
  cond->set_op(QLOperator::QL_OP_AND);
  QLAddStringCondition(cond, Schema::first_column_id() + master::kCdcStreamIdIdx, QL_OP_EQUAL,
      stream_id);
  table.AddColumns({master::kCdcCheckpoint}, req);

  auto session = client->NewSession();
  ASSERT_OK(session->ApplyAndFlush(op));

  LOG(INFO) << strings::Substitute("Verifying tablet: $0, stream: $1, op_id: $2",
      tablet_id, stream_id, OpId(term, index).ToString());

  auto row_block = ql::RowsResult(op.get()).GetRowBlock();
  ASSERT_EQ(row_block->row_count(), 1);

  string checkpoint = row_block->row(0).column(0).string_value();
  auto result = OpId::FromString(checkpoint);
  ASSERT_OK(result);
  OpId op_id = *result;

  ASSERT_EQ(op_id.term, term);
  ASSERT_EQ(op_id.index, index);
}

void VerifyStreamDeletedFromCdcState(client::YBClient* client,
                                     const CDCStreamId& stream_id,
                                     const TabletId& tablet_id,
                                     int timeout_secs = 10) {
  client::TableHandle table;
  const client::YBTableName cdc_state_table(
      YQL_DATABASE_CQL, master::kSystemNamespaceName, master::kCdcStateTableName);
  ASSERT_OK(table.Open(cdc_state_table, client));

  const auto op = table.NewReadOp();
  auto* const req = op->mutable_request();
  QLAddStringHashValue(req, tablet_id);

  auto cond = req->mutable_where_expr()->mutable_condition();
  cond->set_op(QLOperator::QL_OP_AND);
  QLAddStringCondition(cond, Schema::first_column_id() + master::kCdcStreamIdIdx, QL_OP_EQUAL,
      stream_id);

  table.AddColumns({master::kCdcCheckpoint}, req);
  auto session = client->NewSession();

  // The deletion of cdc_state rows for the specified stream happen in an asynchronous thread,
  // so even if the request has returned, it doesn't mean that the rows have been deleted yet.
  ASSERT_OK(WaitFor([&](){
    EXPECT_OK(session->ApplyAndFlush(op));
    auto row_block = ql::RowsResult(op.get()).GetRowBlock();
    if (row_block->row_count() == 0) {
      return true;
    }
    return false;
  }, MonoDelta::FromSeconds(timeout_secs) * kTimeMultiplier,
      "Stream rows in cdc_state have been deleted."));
}

void CDCServiceTest::GetTablets(std::vector<TabletId>* tablet_ids,
                                const client::YBTableName& table_name) {
  std::vector<std::string> ranges;
  ASSERT_OK(client_->GetTablets(
      table_name, 0 /* max_tablets */, tablet_ids, &ranges, nullptr /* locations */,
      RequireTabletsRunning::kFalse, master::IncludeInactive::kTrue));
  ASSERT_EQ(tablet_ids->size(), tablet_count());
}

void CDCServiceTest::GetTablet(std::string* tablet_id,
                               const client::YBTableName& table_name) {
  std::vector<TabletId> tablet_ids;
  GetTablets(&tablet_ids, table_name);
  *tablet_id = tablet_ids[0];
}

void CDCServiceTest::GetChanges(const TabletId& tablet_id, const CDCStreamId& stream_id,
                                int64_t term, int64_t index, bool* has_error) {
  GetChangesRequestPB change_req;
  GetChangesResponsePB change_resp;

  change_req.set_tablet_id(tablet_id);
  change_req.set_stream_id(stream_id);
  change_req.mutable_from_checkpoint()->mutable_op_id()->set_term(term);
  change_req.mutable_from_checkpoint()->mutable_op_id()->set_index(index);
  change_req.set_serve_as_proxy(true);

  {
    RpcController rpc;
    rpc.set_timeout(MonoDelta::FromSeconds(10.0) * kTimeMultiplier);
    SCOPED_TRACE(change_req.DebugString());
    auto s = cdc_proxy_->GetChanges(change_req, &change_resp, &rpc);
    if (!has_error) {
      ASSERT_OK(s);
      ASSERT_FALSE(change_resp.has_error());
    } else if (!s.ok() || change_resp.has_error()) {
      *has_error = true;
      return;
    }
  }
}

void CDCServiceTest::WriteTestRow(int32_t key,
                                  int32_t int_val,
                                  const string& string_val,
                                  const TabletId& tablet_id,
                                  const std::shared_ptr<tserver::TabletServerServiceProxy>& proxy) {
  tserver::WriteRequestPB write_req;
  tserver::WriteResponsePB write_resp;
  write_req.set_tablet_id(tablet_id);

  RpcController rpc;
  AddTestRowInsert(key, int_val, string_val, &write_req);
  SCOPED_TRACE(write_req.DebugString());
  ASSERT_OK(WriteToProxyWithRetries(proxy, write_req, &write_resp, &rpc));
  SCOPED_TRACE(write_resp.DebugString());
  ASSERT_FALSE(write_resp.has_error());
}

Status CDCServiceTest::WriteToProxyWithRetries(
    const std::shared_ptr<tserver::TabletServerServiceProxy>& proxy,
    const tserver::WriteRequestPB& req,
    tserver::WriteResponsePB* resp,
    RpcController* rpc) {
  return LoggedWaitFor(
      [&req, resp, rpc, proxy]() -> Result<bool> {
        auto s = proxy->Write(req, resp, rpc);
        if (s.IsTryAgain() ||
            (resp->has_error() && StatusFromPB(resp->error().status()).IsTryAgain())) {
          rpc->Reset();
          return false;
        }
        RETURN_NOT_OK(s);
        return true;
      },
      MonoDelta::FromSeconds(10) * kTimeMultiplier, "Write test row");
}

Status CDCServiceTest::GetChangesWithRetries(
  const GetChangesRequestPB& req,
  GetChangesResponsePB* resp,
  int timeout_ms,
  int max_attempts) {
  // Keep track of number of attempts.
  int num_attempts = 0;

  auto return_status = LoggedWaitFor(
    [&]() -> Result<bool> {
      // RpcController needs to be rebuilt every time since the deadline is constant.
      RpcController rpc;
      rpc.set_timeout(MonoDelta::FromMilliseconds(timeout_ms));

      // Update return_status to be the status from the latest attempt.
      auto s = cdc_proxy_->GetChanges(req, resp, &rpc);
      ++num_attempts;

      // Exit if we exhausted the number of attempts.
      if (num_attempts >= max_attempts) {
        return s.ok() ? Status::OK() : STATUS_FORMAT(
          TimedOut, "Tried calling GetChanges $0 times with no success.", num_attempts);
      }

      // Try again if we still have attempts left.
      if (!s.ok()) {
        return false;
      }

      return true;
    },
    MonoDelta::FromSeconds(5) * max_attempts * kTimeMultiplier, "Call GetChanges");

  return return_status;
}

tserver::MiniTabletServer* CDCServiceTest::GetLeaderForTablet(const std::string& tablet_id) {
  for (size_t i = 0; i < cluster_->num_tablet_servers(); i++) {
    if (cluster_->mini_tablet_server(i)->server()->LeaderAndReady(tablet_id)) {
      return cluster_->mini_tablet_server(i);
    }
  }
  return nullptr;
}

TEST_P(CDCServiceTest, TestCompoundKey) {
  // Create a table with a compound primary key.
  static const std::string kCDCTestTableCompoundKeyName = "cdc_test_table_compound_key";
  static const client::YBTableName kTableNameCompoundKey(
    YQL_DATABASE_CQL, kCDCTestKeyspace, kCDCTestTableCompoundKeyName);

  client::YBSchemaBuilder builder;
  builder.AddColumn("hash_key")->Type(STRING)->HashPrimaryKey()->NotNull();
  builder.AddColumn("range_key")->Type(STRING)->PrimaryKey()->NotNull();
  builder.AddColumn("val")->Type(INT32);

  TableProperties table_properties;
  table_properties.SetTransactional(true);
  builder.SetTableProperties(table_properties);

  TableHandle table;
  ASSERT_OK(table.Create(kTableNameCompoundKey, tablet_count(), client_.get(), &builder));

  // Create a stream on the table
  CreateCDCStream(cdc_proxy_, table.table()->id(), &stream_id_);

  std::string tablet_id;
  GetTablet(&tablet_id, table.name());

  // Now apply two ops with same hash key but different range key in a batch.
  auto session = client_->NewSession();
  for (int i = 0; i < 2; i++) {
    const auto op = table.NewUpdateOp();
    auto* const req = op->mutable_request();
    QLAddStringHashValue(req, "hk");
    QLAddStringRangeValue(req, Format("rk_$0", i));
    table.AddInt32ColumnValue(req, "val", i);
    session->Apply(op);
  }
  ASSERT_OK(session->Flush());

  // Get CDC changes.
  GetChangesRequestPB change_req;
  GetChangesResponsePB change_resp;

  change_req.set_tablet_id(tablet_id);
  change_req.set_stream_id(stream_id_);
  change_req.mutable_from_checkpoint()->mutable_op_id()->set_index(0);
  change_req.mutable_from_checkpoint()->mutable_op_id()->set_term(0);

  {
    RpcController rpc;
    SCOPED_TRACE(change_req.DebugString());
    ASSERT_OK(cdc_proxy_->GetChanges(change_req, &change_resp, &rpc));
    ASSERT_FALSE(change_resp.has_error());
    ASSERT_EQ(change_resp.records_size(), 2);
  }

  // Verify the results.
  for (int i = 0; i < change_resp.records_size(); i++) {
    ASSERT_EQ(change_resp.records(i).operation(), CDCRecordPB::WRITE);

    ASSERT_EQ(change_resp.records(i).key_size(), 2);
    // Check the key.
    ASSERT_EQ(change_resp.records(i).key(0).value().string_value(), "hk");
    ASSERT_EQ(change_resp.records(i).key(1).value().string_value(), Format("rk_$0", i));

    ASSERT_EQ(change_resp.records(i).changes_size(), 1);
    ASSERT_EQ(change_resp.records(i).changes(0).value().int32_value(), i);
  }
}

TEST_P(CDCServiceTest, TestCreateCDCStream) {
  CreateCDCStream(cdc_proxy_, table_.table()->id(), &stream_id_);

  NamespaceId ns_id;
  std::vector<TableId> table_ids;
  std::unordered_map<std::string, std::string> options;
<<<<<<< HEAD
  ASSERT_OK(client_->GetCDCStream(stream_id, &ns_id, &table_ids, &options));
  ASSERT_EQ(table_ids.front(), table_.table()->id());
=======
  ASSERT_OK(client_->GetCDCStream(stream_id_, &table_id, &options));
  ASSERT_EQ(table_id, table_.table()->id());
>>>>>>> 62e640ae
}

TEST_P(CDCServiceTest, TestCreateCDCStreamWithDefaultRententionTime) {
  // Set default WAL retention time to 10 hours.
  FLAGS_cdc_wal_retention_time_secs = 36000;

  CreateCDCStream(cdc_proxy_, table_.table()->id(), &stream_id_);

  NamespaceId ns_id;
  std::vector<TableId> table_ids;
  std::unordered_map<std::string, std::string> options;
<<<<<<< HEAD
  ASSERT_OK(client_->GetCDCStream(stream_id, &ns_id, &table_ids, &options));
=======
  ASSERT_OK(client_->GetCDCStream(stream_id_, &table_id, &options));
>>>>>>> 62e640ae

  // Verify that the wal retention time was set at the tablet level.
  VerifyWalRetentionTime(cluster_.get(), kCDCTestTableName, FLAGS_cdc_wal_retention_time_secs);
}

TEST_P(CDCServiceTest, TestDeleteCDCStream) {
  FLAGS_cdc_state_checkpoint_update_interval_ms = 0;
  CreateCDCStream(cdc_proxy_, table_.table()->id(), &stream_id_);

  NamespaceId ns_id;
  std::vector<TableId> table_ids;
  std::unordered_map<std::string, std::string> options;
<<<<<<< HEAD
  ASSERT_OK(client_->GetCDCStream(stream_id, &ns_id, &table_ids, &options));
  ASSERT_EQ(table_ids.front(), table_.table()->id());
=======
  ASSERT_OK(client_->GetCDCStream(stream_id_, &table_id, &options));
  ASSERT_EQ(table_id, table_.table()->id());
>>>>>>> 62e640ae

  std::vector<std::string> tablet_ids;
  std::vector<std::string> ranges;
  ASSERT_OK(client_->GetTablets(table_.table()->name(), 0 /* max_tablets */, &tablet_ids, &ranges));

  for (const auto& tablet_id : tablet_ids) {
    VerifyCdcStateMatches(client_.get(), stream_id_, tablet_id, 0, 0);
  }

  {
    const auto& tserver = cluster_->mini_tablet_server(0)->server();
    std::string tablet_id;
    GetTablet(&tablet_id, table_.name());
    ASSERT_NO_FATALS(WriteTestRow(0, 10, "key0", tablet_id, tserver->proxy()));
  }

  ASSERT_OK(client_->DeleteCDCStream(stream_id_));

  // Check that the stream still no longer exists.
  ns_id.clear();
  table_ids.clear();
  options.clear();
<<<<<<< HEAD
  Status s = client_->GetCDCStream(stream_id, &ns_id, &table_ids, &options);
=======
  Status s = client_->GetCDCStream(stream_id_, &table_id, &options);
>>>>>>> 62e640ae
  ASSERT_TRUE(s.IsNotFound());

  for (const auto& tablet_id : tablet_ids) {
    VerifyStreamDeletedFromCdcState(client_.get(), stream_id_, tablet_id);
  }

  // Once the CatalogManager has cleaned up cdc_state, make sure a subsequent call to GetChanges
  // doesn't re-populate cdc_state with cleaned up entries. UpdateCheckpoint will be called since
  // this is the first time we're calling GetChanges.
  bool get_changes_error = false;
  for (const auto& tablet_id : tablet_ids) {
    GetChanges(tablet_id, stream_id_, 0, 0, &get_changes_error);
    ASSERT_FALSE(get_changes_error);
  }

  for (const auto& tablet_id : tablet_ids) {
    VerifyStreamDeletedFromCdcState(client_.get(), stream_id_, tablet_id);
  }
}

TEST_P(CDCServiceTest, TestMetricsOnDeletedReplication) {
  CreateCDCStream(cdc_proxy_, table_.table()->id(), &stream_id_);
  ANNOTATE_UNPROTECTED_WRITE(FLAGS_enable_collect_cdc_metrics) = true;

  std::string tablet_id;
  GetTablet(&tablet_id);

  const auto& tserver = cluster_->mini_tablet_server(0)->server();
  // Use proxy for to most accurately simulate normal requests.
  const auto& proxy = tserver->proxy();

  GetChangesRequestPB change_req;
  GetChangesResponsePB change_resp;
  change_req.set_tablet_id(tablet_id);
  change_req.set_stream_id(stream_id_);
  change_req.mutable_from_checkpoint()->mutable_op_id()->set_index(0);
  change_req.mutable_from_checkpoint()->mutable_op_id()->set_term(0);
  {
    RpcController rpc;
    SCOPED_TRACE(change_req.DebugString());
    ASSERT_OK(cdc_proxy_->GetChanges(change_req, &change_resp, &rpc));
  }

  // Insert test rows, one at a time so they have different hybrid times.
  tserver::WriteRequestPB write_req;
  tserver::WriteResponsePB write_resp;
  write_req.set_tablet_id(tablet_id);
  {
    RpcController rpc;
    AddTestRowInsert(1, 11, "key1", &write_req);
    AddTestRowInsert(2, 22, "key2", &write_req);
    SCOPED_TRACE(write_req.DebugString());
    ASSERT_OK(WriteToProxyWithRetries(proxy, write_req, &write_resp, &rpc));
    SCOPED_TRACE(write_resp.DebugString());
    ASSERT_FALSE(write_resp.has_error());
  }

  auto cdc_service = CDCService(tserver);
  // Assert that leader lag > 0.
  ASSERT_OK(WaitFor([&]() -> Result<bool> {
    auto metrics = cdc_service->GetCDCTabletMetrics({"" /* UUID */, stream_id_, tablet_id});
    return metrics->async_replication_sent_lag_micros->value() > 0 &&
        metrics->async_replication_committed_lag_micros->value() > 0;
  }, MonoDelta::FromSeconds(10) * kTimeMultiplier, "Wait for Lag > 0"));

  // Now, delete the replication stream and assert that lag is 0.
  ASSERT_OK(client_->DeleteCDCStream(stream_id_));
  ASSERT_OK(WaitFor([&]() -> Result<bool> {
    auto metrics = cdc_service->GetCDCTabletMetrics({"" /* UUID */, stream_id_, tablet_id});
    return metrics->async_replication_sent_lag_micros->value() == 0 &&
        metrics->async_replication_committed_lag_micros->value() == 0;
  }, MonoDelta::FromSeconds(10) * kTimeMultiplier, "Wait for Lag = 0"));
}


TEST_P(CDCServiceTest, TestGetChanges) {
  CreateCDCStream(cdc_proxy_, table_.table()->id(), &stream_id_);
  ANNOTATE_UNPROTECTED_WRITE(FLAGS_enable_collect_cdc_metrics) = true;

  std::string tablet_id;
  GetTablet(&tablet_id);

  const auto& tserver = cluster_->mini_tablet_server(0)->server();
  // Use proxy for to most accurately simulate normal requests.
  const auto& proxy = tserver->proxy();

  // Insert test rows, one at a time so they have different hybrid times.
  tserver::WriteRequestPB write_req;
  tserver::WriteResponsePB write_resp;
  write_req.set_tablet_id(tablet_id);
  {
    RpcController rpc;
    AddTestRowInsert(1, 11, "key1", &write_req);
    AddTestRowInsert(2, 22, "key2", &write_req);
    SCOPED_TRACE(write_req.DebugString());
    ASSERT_OK(WriteToProxyWithRetries(proxy, write_req, &write_resp, &rpc));
    SCOPED_TRACE(write_resp.DebugString());
    ASSERT_FALSE(write_resp.has_error());
  }

  // Get CDC changes.
  GetChangesRequestPB change_req;
  GetChangesResponsePB change_resp;

  change_req.set_tablet_id(tablet_id);
  change_req.set_stream_id(stream_id_);
  change_req.mutable_from_checkpoint()->mutable_op_id()->set_index(0);
  change_req.mutable_from_checkpoint()->mutable_op_id()->set_term(0);

  {
    RpcController rpc;
    SCOPED_TRACE(change_req.DebugString());
    ASSERT_OK(cdc_proxy_->GetChanges(change_req, &change_resp, &rpc));
    SCOPED_TRACE(change_resp.DebugString());
    ASSERT_FALSE(change_resp.has_error());
    ASSERT_EQ(change_resp.records_size(), 2);

    std::pair<int, std::string> expected_results[2] =
        {std::make_pair(11, "key1"), std::make_pair(22, "key2")};
    for (int i = 0; i < change_resp.records_size(); i++) {
      ASSERT_EQ(change_resp.records(i).operation(), CDCRecordPB::WRITE);

      // Check the key.
      ASSERT_NO_FATALS(AssertIntKey(change_resp.records(i).key(), i + 1));

      // Check the change records.
      ASSERT_NO_FATALS(AssertChangeRecords(change_resp.records(i).changes(),
                                           expected_results[i].first,
                                           expected_results[i].second));
    }

    // Verify the CDC Service-level metrics match what we just did.
    auto cdc_service = CDCService(tserver);
    auto metrics = cdc_service->GetCDCTabletMetrics({"" /* UUID */, stream_id_, tablet_id});
    ASSERT_EQ(metrics->last_read_opid_index->value(), metrics->last_readable_opid_index->value());
    ASSERT_EQ(metrics->last_read_opid_index->value(), change_resp.records_size() + 1 /* checkpt */);
    ASSERT_EQ(metrics->rpc_payload_bytes_responded->TotalCount(), 1);
  }

  // Insert another row.
  {
    write_req.Clear();
    write_req.set_tablet_id(tablet_id);
    AddTestRowInsert(3, 33, "key3", &write_req);

    RpcController rpc;
    SCOPED_TRACE(write_req.DebugString());
    ASSERT_OK(WriteToProxyWithRetries(proxy, write_req, &write_resp, &rpc));
    SCOPED_TRACE(write_resp.DebugString());
    ASSERT_FALSE(write_resp.has_error());
  }

  // Get next set of changes.
  // Copy checkpoint received from previous GetChanges CDC request.
  change_req.mutable_from_checkpoint()->CopyFrom(change_resp.checkpoint());
  change_resp.Clear();
  {
    RpcController rpc;
    SCOPED_TRACE(change_req.DebugString());
    ASSERT_OK(cdc_proxy_->GetChanges(change_req, &change_resp, &rpc));
    SCOPED_TRACE(change_resp.DebugString());
    ASSERT_FALSE(change_resp.has_error());
    ASSERT_EQ(change_resp.records_size(), 1);
    ASSERT_EQ(change_resp.records(0).operation(), CDCRecordPB_OperationType_WRITE);

    // Check the key.
    ASSERT_NO_FATALS(AssertIntKey(change_resp.records(0).key(), 3));

    // Check the change records.
    ASSERT_NO_FATALS(AssertChangeRecords(change_resp.records(0).changes(), 33, "key3"));
  }

  // Delete a row.
  {
    write_req.Clear();
    write_req.set_tablet_id(tablet_id);
    AddTestRowDelete(1, &write_req);

    RpcController rpc;
    SCOPED_TRACE(write_req.DebugString());
    ASSERT_OK(WriteToProxyWithRetries(proxy, write_req, &write_resp, &rpc));
    SCOPED_TRACE(write_resp.DebugString());
    ASSERT_FALSE(write_resp.has_error());
  }

  // Get next set of changes.
  // Copy checkpoint received from previous GetChanges CDC request.
  change_req.mutable_from_checkpoint()->CopyFrom(change_resp.checkpoint());
  change_resp.Clear();
  {
    RpcController rpc;
    SCOPED_TRACE(change_req.DebugString());
    ASSERT_OK(cdc_proxy_->GetChanges(change_req, &change_resp, &rpc));
    SCOPED_TRACE(change_resp.DebugString());
    ASSERT_FALSE(change_resp.has_error());
    ASSERT_EQ(change_resp.records_size(), 1);
    ASSERT_EQ(change_resp.records(0).operation(), CDCRecordPB_OperationType_DELETE);

    // Check the key deleted.
    ASSERT_NO_FATALS(AssertIntKey(change_resp.records(0).key(), 1));
  }

  // Cleanup stream before shutdown.
  ASSERT_OK(client_->DeleteCDCStream(stream_id_));
  VerifyStreamDeletedFromCdcState(client_.get(), stream_id_, tablet_id);
}

TEST_P(CDCServiceTest, TestGetChangesWithDeadline) {
  CreateCDCStream(cdc_proxy_, table_.table()->id(), &stream_id_);
  FLAGS_TEST_get_changes_read_loop_delay_ms = kTimeMultiplier;
  FLAGS_log_segment_size_bytes = 100;
  FLAGS_cdc_read_rpc_timeout_ms = 100 * kTimeMultiplier;
  FLAGS_get_changes_honor_deadline = true;
  FLAGS_cdc_read_safe_deadline_ratio = 0.30;

  std::string tablet_id;
  GetTablet(&tablet_id);

  const auto& tserver = cluster_->mini_tablet_server(0)->server();
  // Use proxy for to most accurately simulate normal requests.
  const auto& proxy = tserver->proxy();

  // Insert <num_records> test rows.
  const int num_records = 500;
  for (int i = 0; i < num_records; i++) {
    WriteTestRow(i, i, Format("key$0", i), tablet_id, proxy);
  }

  // Get CDC changes. Note that the timeout value and read delay
  // should ensure that some, but not all records are read.
  GetChangesRequestPB change_req;
  GetChangesResponsePB change_resp;

  change_req.set_tablet_id(tablet_id);
  change_req.set_stream_id(stream_id_);
  change_req.set_max_records(num_records);
  change_req.mutable_from_checkpoint()->mutable_op_id()->set_index(0);
  change_req.mutable_from_checkpoint()->mutable_op_id()->set_term(0);

  SCOPED_TRACE(change_req.DebugString());
  ASSERT_OK(GetChangesWithRetries(change_req, &change_resp,
                                  FLAGS_cdc_read_rpc_timeout_ms));

  SCOPED_TRACE(change_resp.DebugString());
  ASSERT_FALSE(change_resp.has_error());

  // Ensure that partial results are returned
  ASSERT_GT(change_resp.records_size(), 0);
  ASSERT_LT(change_resp.records_size(), num_records);

  // Try again, but use a timeout value large enough such that
  // all records should be read before timeout.
  FLAGS_TEST_get_changes_read_loop_delay_ms = 0;
  FLAGS_cdc_read_rpc_timeout_ms = 30 * 1000 * kTimeMultiplier;

  ASSERT_OK(GetChangesWithRetries(change_req, &change_resp,
                                  FLAGS_cdc_read_rpc_timeout_ms));
  SCOPED_TRACE(change_resp.DebugString());
  ASSERT_FALSE(change_resp.has_error());

  // This time, we expect all records to be read.
  ASSERT_EQ(change_resp.records_size(), num_records);

  // Cleanup stream before shutdown.
  ASSERT_OK(client_->DeleteCDCStream(stream_id_));
  VerifyStreamDeletedFromCdcState(client_.get(), stream_id_, tablet_id);
}

TEST_P(CDCServiceTest, TestGetChangesInvalidStream) {
  std::string tablet_id;
  GetTablet(&tablet_id);

  // Get CDC changes for non-existent stream.
  GetChangesRequestPB change_req;
  GetChangesResponsePB change_resp;

  change_req.set_tablet_id(tablet_id);
  change_req.set_stream_id("InvalidStreamId");
  change_req.mutable_from_checkpoint()->mutable_op_id()->set_index(0);
  change_req.mutable_from_checkpoint()->mutable_op_id()->set_term(0);

  RpcController rpc;
  ASSERT_OK(cdc_proxy_->GetChanges(change_req, &change_resp, &rpc));
  ASSERT_TRUE(change_resp.has_error());
}

TEST_P(CDCServiceTest, TestGetCheckpoint) {
  CreateCDCStream(cdc_proxy_, table_.table()->id(), &stream_id_);

  std::string tablet_id;
  GetTablet(&tablet_id);

  GetCheckpointRequestPB req;
  GetCheckpointResponsePB resp;

  req.set_tablet_id(tablet_id);
  req.set_stream_id(stream_id_);

  {
    RpcController rpc;
    SCOPED_TRACE(req.DebugString());
    ASSERT_OK(cdc_proxy_->GetCheckpoint(req, &resp, &rpc));
    SCOPED_TRACE(resp.DebugString());
    ASSERT_FALSE(resp.has_error());
    ASSERT_EQ(resp.checkpoint().op_id().term(), 0);
    ASSERT_EQ(resp.checkpoint().op_id().index(), 0);
  }
}

class CDCServiceTestMultipleServersOneTablet : public CDCServiceTest {
  virtual int server_count() override { return 3; }
  virtual int tablet_count() override { return 1; }
};

INSTANTIATE_TEST_CASE_P(EnableReplicateIntents, CDCServiceTestMultipleServersOneTablet,
                        ::testing::Bool());

TEST_P(CDCServiceTestMultipleServersOneTablet, TestMetricsAfterServerFailure) {
  // Test that the metric value is not time since epoch after a leadership change.
  SetAtomicFlag(0, &FLAGS_cdc_state_checkpoint_update_interval_ms);
  CreateCDCStream(cdc_proxy_, table_.table()->id(), &stream_id_);
  ANNOTATE_UNPROTECTED_WRITE(FLAGS_enable_collect_cdc_metrics) = false;

  std::string tablet_id;
  GetTablet(&tablet_id);

  tserver::MiniTabletServer* leader_mini_tserver;
  ASSERT_OK(WaitFor([&]() -> Result<bool> {
    leader_mini_tserver = GetLeaderForTablet(tablet_id);
    return leader_mini_tserver != nullptr;
  }, MonoDelta::FromSeconds(30) * kTimeMultiplier, "Wait for tablet to have a leader."));
  auto timestamp_before_write = GetCurrentTimeMicros();
  ASSERT_NO_FATALS(WriteTestRow(0, 10, "key0", tablet_id, leader_mini_tserver->server()->proxy()));
  ASSERT_NO_FATALS(GetChanges(tablet_id, stream_id_, 0, 0));
  ASSERT_OK(leader_mini_tserver->Restart());
  leader_mini_tserver = nullptr;
  ASSERT_OK(WaitFor([&]() -> Result<bool> {
    leader_mini_tserver = GetLeaderForTablet(tablet_id);
    return leader_mini_tserver != nullptr;
  }, MonoDelta::FromSeconds(30) * kTimeMultiplier, "Wait for tablet to have a leader."));

  auto leader_tserver = leader_mini_tserver->server();
  auto leader_proxy = std::make_unique<CDCServiceProxy>(
      &client_->proxy_cache(),
      HostPort::FromBoundEndpoint(leader_mini_tserver->bound_rpc_addr()));
  auto cdc_service = CDCService(leader_tserver);
  cdc_service->UpdateLagMetrics();
  auto metrics = cdc_service->GetCDCTabletMetrics({"" /* UUID */, stream_id_, tablet_id});
  auto timestamp_after_write = GetCurrentTimeMicros();
  auto value = metrics->async_replication_committed_lag_micros->value();
  ASSERT_GE(value, 0);
  ASSERT_LE(value, timestamp_after_write - timestamp_before_write);
}

TEST_P(CDCServiceTestMultipleServersOneTablet, TestUpdateLagMetrics) {
  CreateCDCStream(cdc_proxy_, table_.table()->id(), &stream_id_);
  ANNOTATE_UNPROTECTED_WRITE(FLAGS_enable_collect_cdc_metrics) = true;

  std::string tablet_id;
  GetTablet(&tablet_id);

  // Get the leader and a follower for the tablet.
  tserver::MiniTabletServer* leader_mini_tserver = nullptr;
  tserver::MiniTabletServer* follower_mini_tserver = nullptr;

  ASSERT_OK(WaitFor([&]() -> Result<bool> {
    leader_mini_tserver = nullptr;
    follower_mini_tserver = nullptr;
    for (size_t i = 0; i < cluster_->num_tablet_servers(); i++) {
      std::shared_ptr<tablet::TabletPeer> tablet_peer;
      Status s = cluster_->mini_tablet_server(i)->server()->tablet_manager()->
                 GetTabletPeer(tablet_id, &tablet_peer);
      if (!s.ok()) {
        continue;
      }
      if (tablet_peer->LeaderStatus() == consensus::LeaderStatus::LEADER_AND_READY) {
        leader_mini_tserver = cluster_->mini_tablet_server(i);
      } else {
        follower_mini_tserver = cluster_->mini_tablet_server(i);
      }
    }
    return leader_mini_tserver != nullptr && follower_mini_tserver != nullptr;
  }, MonoDelta::FromSeconds(30) * kTimeMultiplier, "Wait for tablet to have a leader."));

  auto leader_proxy = std::make_unique<CDCServiceProxy>(
      &client_->proxy_cache(),
      HostPort::FromBoundEndpoint(leader_mini_tserver->bound_rpc_addr()));

  auto follower_proxy = std::make_unique<CDCServiceProxy>(
      &client_->proxy_cache(),
      HostPort::FromBoundEndpoint(follower_mini_tserver->bound_rpc_addr()));

  auto leader_tserver = leader_mini_tserver->server();
  auto follower_tserver = follower_mini_tserver->server();
  // Use proxy for to most accurately simulate normal requests.
  const auto& proxy = leader_tserver->proxy();

  auto cdc_service = CDCService(leader_tserver);
  auto cdc_service_follower = CDCService(follower_tserver);

  // At the start of time, assert both leader and follower at 0 lag.
  ASSERT_OK(WaitFor([&]() -> Result<bool> {
    {
      // Leader metrics
      auto metrics = cdc_service->GetCDCTabletMetrics({"" /* UUID */, stream_id_, tablet_id});
      if (!(metrics->async_replication_sent_lag_micros->value() == 0 &&
          metrics->async_replication_committed_lag_micros->value() == 0)) {
        return false;
      }
    }
    {
      // Follower metrics
      auto follower_metrics =
          cdc_service_follower->GetCDCTabletMetrics({"" /* UUID */, stream_id_, tablet_id});
      return follower_metrics->async_replication_sent_lag_micros->value() == 0 &&
          follower_metrics->async_replication_committed_lag_micros->value() == 0;
    }
  }, MonoDelta::FromSeconds(10) * kTimeMultiplier, "At start, wait for Lag = 0"));


  // Create the in-memory structures for both follower and leader by polling for the tablet.
  GetChangesRequestPB change_req;
  GetChangesResponsePB change_resp;
  change_req.set_tablet_id(tablet_id);
  change_req.set_stream_id(stream_id_);
  change_req.mutable_from_checkpoint()->mutable_op_id()->set_index(0);
  change_req.mutable_from_checkpoint()->mutable_op_id()->set_term(0);
  {
    RpcController rpc;
    SCOPED_TRACE(change_req.DebugString());
    ASSERT_OK(leader_proxy->GetChanges(change_req, &change_resp, &rpc));
    change_resp.Clear();
    rpc.Reset();
    ASSERT_OK(follower_proxy->GetChanges(change_req, &change_resp, &rpc));
  }

  // Insert test rows, one at a time so they have different hybrid times.
  tserver::WriteRequestPB write_req;
  tserver::WriteResponsePB write_resp;
  write_req.set_tablet_id(tablet_id);
  {
    RpcController rpc;
    AddTestRowInsert(1, 11, "key1", &write_req);
    SCOPED_TRACE(write_req.DebugString());
    ASSERT_OK(WriteToProxyWithRetries(proxy, write_req, &write_resp, &rpc));
    SCOPED_TRACE(write_resp.DebugString());
    ASSERT_FALSE(write_resp.has_error());
  }

  {
    write_req.Clear();
    write_req.set_tablet_id(tablet_id);
    RpcController rpc;
    AddTestRowInsert(2, 22, "key2", &write_req);
    SCOPED_TRACE(write_req.DebugString());
    ASSERT_OK(WriteToProxyWithRetries(proxy, write_req, &write_resp, &rpc));
    SCOPED_TRACE(write_resp.DebugString());
    ASSERT_FALSE(write_resp.has_error());
  }

  // Assert that leader lag > 0.
  ASSERT_OK(WaitFor([&]() -> Result<bool> {
    auto metrics = cdc_service->GetCDCTabletMetrics({"" /* UUID */, stream_id_, tablet_id});
    return metrics->async_replication_sent_lag_micros->value() > 0 &&
        metrics->async_replication_committed_lag_micros->value() > 0;
  }, MonoDelta::FromSeconds(10) * kTimeMultiplier, "Wait for Lag > 0"));

  {
    // Make sure we wait for follower update thread to run at least once.
    SleepFor(MonoDelta::FromMilliseconds(FLAGS_update_metrics_interval_ms));
    // On the follower, we shouldn't create metrics for tablets that we're not leader for, so these
    // should be 0 even if there are un-polled for records.
    auto metrics_follower = cdc_service_follower->
        GetCDCTabletMetrics({"" /* UUID */, stream_id_, tablet_id});
    ASSERT_TRUE(metrics_follower->async_replication_sent_lag_micros->value() == 0 &&
                metrics_follower->async_replication_committed_lag_micros->value() == 0);
  }

  change_req.mutable_from_checkpoint()->CopyFrom(change_resp.checkpoint());
  change_resp.Clear();
  {
    RpcController rpc;
    SCOPED_TRACE(change_req.DebugString());
    ASSERT_OK(leader_proxy->GetChanges(change_req, &change_resp, &rpc));
  }

  // When we GetChanges the first time, only the read lag metric should be 0.
  ASSERT_OK(WaitFor([&]() -> Result<bool> {
    auto metrics = cdc_service->GetCDCTabletMetrics({"" /* UUID */, stream_id_, tablet_id});
    return metrics->async_replication_sent_lag_micros->value() == 0 &&
        metrics->async_replication_committed_lag_micros->value() > 0;
  }, MonoDelta::FromSeconds(10) * kTimeMultiplier, "Wait for Read Lag = 0"));

  change_req.mutable_from_checkpoint()->CopyFrom(change_resp.checkpoint());
  change_resp.Clear();
  {
    RpcController rpc;
    SCOPED_TRACE(change_req.DebugString());
    ASSERT_OK(leader_proxy->GetChanges(change_req, &change_resp, &rpc));
  }

  // When we GetChanges the second time, both the lag metrics should be 0.
  ASSERT_OK(WaitFor([&]() -> Result<bool> {
    auto metrics = cdc_service->GetCDCTabletMetrics({"" /* UUID */, stream_id_, tablet_id});
    return metrics->async_replication_sent_lag_micros->value() == 0 &&
        metrics->async_replication_committed_lag_micros->value() == 0;
  }, MonoDelta::FromSeconds(10) * kTimeMultiplier, "Wait for All Lag = 0"));
}

class CDCServiceTestMultipleServers : public CDCServiceTest {
 public:
  virtual int server_count() override { return 2; }
  virtual int tablet_count() override { return 4; }
};

INSTANTIATE_TEST_CASE_P(EnableReplicateIntents, CDCServiceTestMultipleServers, ::testing::Bool());

TEST_P(CDCServiceTestMultipleServers, TestListTablets) {
  CreateCDCStream(cdc_proxy_, table_.table()->id(), &stream_id_);

  std::string tablet_id;
  GetTablet(&tablet_id);

  ListTabletsRequestPB req;
  ListTabletsResponsePB resp;

  req.set_stream_id(stream_id_);

  auto cdc_proxy_bcast_addr = cluster_->mini_tablet_server(0)->options()->broadcast_addresses[0];
  int cdc_proxy_count = 0;

  // Test a simple query for all tablets.
  {
    RpcController rpc;
    SCOPED_TRACE(req.DebugString());
    ASSERT_OK(cdc_proxy_->ListTablets(req, &resp, &rpc));
    SCOPED_TRACE(resp.DebugString());
    ASSERT_FALSE(resp.has_error());

    ASSERT_EQ(resp.tablets_size(), tablet_count());
    ASSERT_EQ(resp.tablets(0).tablet_id(), tablet_id);

    for (auto& tablet : resp.tablets()) {
      auto owner_tserver = HostPort::FromPB(tablet.tservers(0).broadcast_addresses(0));
      if (owner_tserver == cdc_proxy_bcast_addr) {
        ++cdc_proxy_count;
      }
    }
  }

  // Query for tablets only on the first server.  We should only get a subset.
  {
    req.set_local_only(true);
    RpcController rpc;
    SCOPED_TRACE(req.DebugString());
    ASSERT_OK(cdc_proxy_->ListTablets(req, &resp, &rpc));
    SCOPED_TRACE(resp.DebugString());
    ASSERT_FALSE(resp.has_error());
    ASSERT_EQ(resp.tablets_size(), cdc_proxy_count);
  }
}

TEST_P(CDCServiceTestMultipleServers, TestGetChangesProxyRouting) {
  CreateCDCStream(cdc_proxy_, table_.table()->id(), &stream_id_);

  // Figure out [1] all tablets and [2] which ones are local to the first server.
  std::vector<std::string> local_tablets, all_tablets;
  for (bool is_local : {true, false}) {
    RpcController rpc;
    ListTabletsRequestPB req;
    ListTabletsResponsePB resp;
    req.set_stream_id(stream_id_);
    req.set_local_only(is_local);
    ASSERT_OK(cdc_proxy_->ListTablets(req, &resp, &rpc));
    ASSERT_FALSE(resp.has_error());
    auto& cur_tablets = is_local ? local_tablets : all_tablets;
    for (int i = 0; i < resp.tablets_size(); ++i) {
      cur_tablets.push_back(resp.tablets(i).tablet_id());
    }
    std::sort(cur_tablets.begin(), cur_tablets.end());
  }
  ASSERT_LT(local_tablets.size(), all_tablets.size());
  ASSERT_LT(0, local_tablets.size());
  {
    // Overlap between these two lists should be all the local tablets
    std::vector<std::string> tablet_intersection;
    std::set_intersection(local_tablets.begin(), local_tablets.end(),
        all_tablets.begin(), all_tablets.end(),
        std::back_inserter(tablet_intersection));
    ASSERT_TRUE(std::equal(local_tablets.begin(), local_tablets.end(),
        tablet_intersection.begin()));
  }
  // Difference should be all tablets on the other server.
  std::vector<std::string> remote_tablets;
  std::set_difference(all_tablets.begin(), all_tablets.end(),
      local_tablets.begin(), local_tablets.end(),
      std::back_inserter(remote_tablets));
  ASSERT_LT(0, remote_tablets.size());
  ASSERT_EQ(all_tablets.size() - local_tablets.size(), remote_tablets.size());

  // Insert test rows, equal amount per tablet.
  int cur_row = 1;
  int to_write = 2;
  for (bool is_local : {true, false}) {
    const auto& tserver = cluster_->mini_tablet_server(is_local?0:1)->server();
    // Use proxy for to most accurately simulate normal requests.
    const auto& proxy = tserver->proxy();
    auto& cur_tablets = is_local ? local_tablets : remote_tablets;
    for (auto& tablet_id : cur_tablets) {
      tserver::WriteRequestPB write_req;
      tserver::WriteResponsePB write_resp;
      write_req.set_tablet_id(tablet_id);
      RpcController rpc;
      for (int i = 1; i <= to_write; ++i) {
        AddTestRowInsert(cur_row, 11 * cur_row, "key" + std::to_string(cur_row), &write_req);
        ++cur_row;
      }

      SCOPED_TRACE(write_req.DebugString());
      ASSERT_OK(WriteToProxyWithRetries(proxy, write_req, &write_resp, &rpc));
      SCOPED_TRACE(write_resp.DebugString());
      ASSERT_FALSE(write_resp.has_error());
    }
  }

  // Query for all tablets on the first server. Ensure the non-local ones have errors.
  for (bool is_local : {true, false}) {
    auto& cur_tablets = is_local ? local_tablets : remote_tablets;
    for (auto tablet_id : cur_tablets) {
      std::vector<bool> proxy_options{false};
      // Verify that remote tablet queries work only when proxy forwarding is enabled.
      if (!is_local) proxy_options.push_back(true);
      for (auto use_proxy : proxy_options) {
        GetChangesRequestPB change_req;
        GetChangesResponsePB change_resp;
        change_req.set_tablet_id(tablet_id);
        change_req.set_stream_id(stream_id_);
        change_req.mutable_from_checkpoint()->mutable_op_id()->set_index(0);
        change_req.mutable_from_checkpoint()->mutable_op_id()->set_term(0);
        change_req.set_serve_as_proxy(use_proxy);
        RpcController rpc;
        SCOPED_TRACE(change_req.DebugString());
        ASSERT_OK(cdc_proxy_->GetChanges(change_req, &change_resp, &rpc));
        SCOPED_TRACE(change_resp.DebugString());
        bool should_error = !(is_local || use_proxy);
        ASSERT_EQ(change_resp.has_error(), should_error);
        if (!should_error) {
          ASSERT_EQ(to_write, change_resp.records_size());
        }
      }
    }
  }

  // Verify the CDC metrics match what we just did.
  const auto& tserver = cluster_->mini_tablet_server(0)->server();
  auto cdc_service = CDCService(tserver);
  auto server_metrics = cdc_service->GetCDCServerMetrics();
  ASSERT_EQ(server_metrics->cdc_rpc_proxy_count->value(), remote_tablets.size());
}

TEST_P(CDCServiceTest, TestOnlyGetLocalChanges) {
  CreateCDCStream(cdc_proxy_, table_.table()->id(), &stream_id_);

  std::string tablet_id;
  GetTablet(&tablet_id);

  const auto& proxy = cluster_->mini_tablet_server(0)->server()->proxy();

  {
    // Insert local test rows.
    tserver::WriteRequestPB write_req;
    tserver::WriteResponsePB write_resp;
    write_req.set_tablet_id(tablet_id);
    RpcController rpc;
    AddTestRowInsert(1, 11, "key1", &write_req);
    AddTestRowInsert(2, 22, "key2", &write_req);

    SCOPED_TRACE(write_req.DebugString());
    ASSERT_OK(WriteToProxyWithRetries(proxy, write_req, &write_resp, &rpc));
    SCOPED_TRACE(write_resp.DebugString());
    ASSERT_FALSE(write_resp.has_error());
  }

  {
    // Insert remote test rows.
    tserver::WriteRequestPB write_req;
    tserver::WriteResponsePB write_resp;
    write_req.set_tablet_id(tablet_id);
    // Apply at the lowest possible hybrid time.
    write_req.set_external_hybrid_time(yb::kInitialHybridTimeValue);

    RpcController rpc;
    AddTestRowInsert(1, 11, "key1_ext", &write_req);
    AddTestRowInsert(3, 33, "key3_ext", &write_req);

    SCOPED_TRACE(write_req.DebugString());
    ASSERT_OK(WriteToProxyWithRetries(proxy, write_req, &write_resp, &rpc));
    SCOPED_TRACE(write_resp.DebugString());
    ASSERT_FALSE(write_resp.has_error());
  }

  auto CheckChangesAndTable = [&]() {
    // Get CDC changes.
    GetChangesRequestPB change_req;
    GetChangesResponsePB change_resp;

    change_req.set_tablet_id(tablet_id);
    change_req.set_stream_id(stream_id_);
    change_req.mutable_from_checkpoint()->mutable_op_id()->set_index(0);
    change_req.mutable_from_checkpoint()->mutable_op_id()->set_term(0);

    {
      // Make sure only the two local test rows show up.
      RpcController rpc;
      SCOPED_TRACE(change_req.DebugString());
      ASSERT_OK(cdc_proxy_->GetChanges(change_req, &change_resp, &rpc));
      SCOPED_TRACE(change_resp.DebugString());
      ASSERT_FALSE(change_resp.has_error());
      ASSERT_EQ(change_resp.records_size(), 2);

      std::pair<int, std::string> expected_results[2] =
          {std::make_pair(11, "key1"), std::make_pair(22, "key2")};
      for (int i = 0; i < change_resp.records_size(); i++) {
        ASSERT_EQ(change_resp.records(i).operation(), CDCRecordPB::WRITE);

        // Check the key.
        ASSERT_NO_FATALS(AssertIntKey(change_resp.records(i).key(), i + 1));

        // Check the change records.
        ASSERT_NO_FATALS(AssertChangeRecords(change_resp.records(i).changes(),
                                             expected_results[i].first,
                                             expected_results[i].second));
      }
    }

    // Now, fetch the entire table and ensure that we fetch all the keys inserted.
    client::TableHandle table;
    EXPECT_OK(table.Open(table_.table()->name(), client_.get()));
    auto result = ScanTableToStrings(table);
    std::sort(result.begin(), result.end());

    ASSERT_EQ(3, result.size());

    // Make sure that key1 and not key1_ext shows up, since we applied key1_ext at a lower hybrid
    // time.
    ASSERT_EQ("{ int32:1, int32:11, string:\"key1\" }", result[0]);
    ASSERT_EQ("{ int32:2, int32:22, string:\"key2\" }", result[1]);
    ASSERT_EQ("{ int32:3, int32:33, string:\"key3_ext\" }", result[2]);
  };

  ASSERT_NO_FATALS(CheckChangesAndTable());

  ASSERT_OK(cluster_->RestartSync());

  ASSERT_OK(WaitFor([&](){
    std::shared_ptr<tablet::TabletPeer> tablet_peer;
    if (!cluster_->mini_tablet_server(0)->server()->tablet_manager()->
        LookupTablet(tablet_id, &tablet_peer)) {
      return false;
    }
    return tablet_peer->LeaderStatus() == consensus::LeaderStatus::LEADER_AND_READY;
  }, MonoDelta::FromSeconds(30) * kTimeMultiplier, "Wait until tablet has a leader."));

  ASSERT_NO_FATALS(CheckChangesAndTable());

  // Cleanup stream before shutdown.
  ASSERT_OK(client_->DeleteCDCStream(stream_id_));
  VerifyStreamDeletedFromCdcState(client_.get(), stream_id_, tablet_id);
}

TEST_P(CDCServiceTest, TestCheckpointUpdatedForRemoteRows) {
  CreateCDCStream(cdc_proxy_, table_.table()->id(), &stream_id_);

  std::string tablet_id;
  GetTablet(&tablet_id);

  const auto& proxy = cluster_->mini_tablet_server(0)->server()->proxy();

  {
    // Insert remote test rows.
    tserver::WriteRequestPB write_req;
    tserver::WriteResponsePB write_resp;
    write_req.set_tablet_id(tablet_id);
    // Apply at the lowest possible hybrid time.
    write_req.set_external_hybrid_time(yb::kInitialHybridTimeValue);

    RpcController rpc;
    AddTestRowInsert(1, 11, "key1_ext", &write_req);
    AddTestRowInsert(3, 33, "key3_ext", &write_req);

    SCOPED_TRACE(write_req.DebugString());
    ASSERT_OK(WriteToProxyWithRetries(proxy, write_req, &write_resp, &rpc));
    SCOPED_TRACE(write_resp.DebugString());
    ASSERT_FALSE(write_resp.has_error());
  }

  auto CheckChanges = [&]() {
    // Get CDC changes.
    GetChangesRequestPB change_req;
    GetChangesResponsePB change_resp;

    change_req.set_tablet_id(tablet_id);
    change_req.set_stream_id(stream_id_);
    change_req.mutable_from_checkpoint()->mutable_op_id()->set_index(0);
    change_req.mutable_from_checkpoint()->mutable_op_id()->set_term(0);

    {
      // Make sure that checkpoint is updated even when there are no CDC records.
      RpcController rpc;
      SCOPED_TRACE(change_req.DebugString());
      ASSERT_OK(cdc_proxy_->GetChanges(change_req, &change_resp, &rpc));
      SCOPED_TRACE(change_resp.DebugString());
      ASSERT_FALSE(change_resp.has_error());
      ASSERT_EQ(change_resp.records_size(), 0);
      ASSERT_GT(change_resp.checkpoint().op_id().index(), 0);
    }
  };

  ASSERT_NO_FATALS(CheckChanges());

  // Cleanup stream before shutdown.
  ASSERT_OK(client_->DeleteCDCStream(stream_id_));
  VerifyStreamDeletedFromCdcState(client_.get(), stream_id_, tablet_id);
}

// Test to ensure that cdc_state table's checkpoint is updated as expected.
// This also tests for #2897 to ensure that cdc_state table checkpoint is not overwritten to 0.0
// in case the consumer does not send from checkpoint.
TEST_P(CDCServiceTest, TestCheckpointUpdate) {
  FLAGS_cdc_state_checkpoint_update_interval_ms = 0;

  CreateCDCStream(cdc_proxy_, table_.table()->id(), &stream_id_);

  std::string tablet_id;
  GetTablet(&tablet_id);

  const auto& proxy = cluster_->mini_tablet_server(0)->server()->proxy();

  // Insert test rows.
  tserver::WriteRequestPB write_req;
  tserver::WriteResponsePB write_resp;
  write_req.set_tablet_id(tablet_id);
  {
    RpcController rpc;
    AddTestRowInsert(1, 11, "key1", &write_req);
    AddTestRowInsert(2, 22, "key2", &write_req);

    SCOPED_TRACE(write_req.DebugString());
    ASSERT_OK(WriteToProxyWithRetries(proxy, write_req, &write_resp, &rpc));
    SCOPED_TRACE(write_resp.DebugString());
    ASSERT_FALSE(write_resp.has_error());
  }

  // Get CDC changes.
  GetChangesRequestPB change_req;
  GetChangesResponsePB change_resp;

  change_req.set_tablet_id(tablet_id);
  change_req.set_stream_id(stream_id_);
  change_req.mutable_from_checkpoint()->mutable_op_id()->set_index(0);
  change_req.mutable_from_checkpoint()->mutable_op_id()->set_term(0);

  {
    RpcController rpc;
    SCOPED_TRACE(change_req.DebugString());
    ASSERT_OK(cdc_proxy_->GetChanges(change_req, &change_resp, &rpc));
    SCOPED_TRACE(change_resp.DebugString());
    ASSERT_FALSE(change_resp.has_error());
    ASSERT_EQ(change_resp.records_size(), 2);
  }

  // Call GetChanges again and pass in checkpoint that producer can mark as committed.
  change_req.mutable_from_checkpoint()->CopyFrom(change_resp.checkpoint());
  change_resp.Clear();
  {
    RpcController rpc;
    SCOPED_TRACE(change_req.DebugString());
    ASSERT_OK(cdc_proxy_->GetChanges(change_req, &change_resp, &rpc));
    SCOPED_TRACE(change_resp.DebugString());
    ASSERT_FALSE(change_resp.has_error());
    // No more changes, so 0 records should be received.
    ASSERT_EQ(change_resp.records_size(), 0);
  }

  // Verify that cdc_state table has correct checkpoint.
  ASSERT_NO_FATALS(VerifyCdcStateNotEmpty(client_.get()));

  // Call GetChanges again but without any from checkpoint.
  change_req.Clear();
  change_req.set_tablet_id(tablet_id);
  change_req.set_stream_id(stream_id_);
  change_resp.Clear();
  {
    RpcController rpc;
    SCOPED_TRACE(change_req.DebugString());
    ASSERT_OK(cdc_proxy_->GetChanges(change_req, &change_resp, &rpc));
    SCOPED_TRACE(change_resp.DebugString());
    ASSERT_FALSE(change_resp.has_error());
    // Verify that producer uses the "from_checkpoint" from cdc_state table and does not send back
    // any records.
    ASSERT_EQ(change_resp.records_size(), 0);
  }

  // Verify that cdc_state table's checkpoint is unaffected.
  ASSERT_NO_FATALS(VerifyCdcStateNotEmpty(client_.get()));

  // Cleanup stream before shutdown.
  ASSERT_OK(client_->DeleteCDCStream(stream_id_));
  VerifyStreamDeletedFromCdcState(client_.get(), stream_id_, tablet_id);
}

namespace {
void WaitForCDCIndex(const std::shared_ptr<tablet::TabletPeer>& tablet_peer,
                     int64_t expected_index,
                     int timeout_secs) {
  LOG(INFO) << "Waiting until index equals " << expected_index
            << ". Timeout: " << timeout_secs;
  ASSERT_OK(WaitFor([&](){
    if (tablet_peer->log_available() &&
        tablet_peer->log()->cdc_min_replicated_index() == expected_index &&
        tablet_peer->tablet_metadata()->cdc_min_replicated_index() == expected_index) {
      return true;
    }
    return false;
  }, MonoDelta::FromSeconds(timeout_secs) * kTimeMultiplier,
      "Wait until cdc min replicated index."));
  LOG(INFO) << "Done waiting";
}
} // namespace

class CDCServiceTestMaxRentionTime : public CDCServiceTest {
 public:
  void SetUp() override {
    // Immediately write any index provided by a GetChanges request to cdc_state table.
    FLAGS_cdc_state_checkpoint_update_interval_ms = 0;
    FLAGS_log_min_segments_to_retain = 1;
    FLAGS_log_min_seconds_to_retain = 1;
    FLAGS_cdc_wal_retention_time_secs = 1;
    FLAGS_enable_log_retention_by_op_idx = true;
    FLAGS_log_max_seconds_to_retain = kMaxSecondsToRetain;
    FLAGS_TEST_record_segments_violate_max_time_policy = true;
    FLAGS_update_min_cdc_indices_interval_secs = 1;

    // This will rollover log segments a lot faster.
    FLAGS_log_segment_size_bytes = 100;
    CDCServiceTest::SetUp();
  }
  const int kMaxSecondsToRetain = 30;
};

INSTANTIATE_TEST_CASE_P(EnableReplicateIntents, CDCServiceTestMaxRentionTime, ::testing::Bool());

TEST_P(CDCServiceTestMaxRentionTime, TestLogRetentionByOpId_MaxRentionTime) {
  CreateCDCStream(cdc_proxy_, table_.table()->id(), &stream_id_);

  std::string tablet_id;
  GetTablet(&tablet_id);

  const auto& proxy = cluster_->mini_tablet_server(0)->server()->proxy();

  std::shared_ptr<tablet::TabletPeer> tablet_peer;
  ASSERT_TRUE(cluster_->mini_tablet_server(0)->server()->tablet_manager()->LookupTablet(tablet_id,
      &tablet_peer));

  // Write a row so that the next GetChanges request doesn't fail.
  WriteTestRow(0, 10, "key0", tablet_id, proxy);

  // Get CDC changes.
  GetChanges(tablet_id, stream_id_, /* term */ 0, /* index */ 0);

  WaitForCDCIndex(tablet_peer, 0, 4 * FLAGS_update_min_cdc_indices_interval_secs);

  MonoTime start = MonoTime::Now();
  // Write a lot more data to generate many log files that can be GCed. This should take less
  // than kMaxSecondsToRetain for the next check to succeed.
  for (int i = 1; i <= 100; i++) {
    WriteTestRow(i, 10 + i, "key" + std::to_string(i), tablet_id, proxy);
  }
  MonoDelta elapsed = MonoTime::Now().GetDeltaSince(start);
  ASSERT_LT(elapsed.ToSeconds(), kMaxSecondsToRetain);
  MonoDelta time_to_sleep = MonoDelta::FromSeconds(kMaxSecondsToRetain + 10) - elapsed;

  // Since we haven't updated the minimum cdc index, and the elapsed time is less than
  // kMaxSecondsToRetain, no log files should be returned.
  log::SegmentSequence segment_sequence;
  ASSERT_OK(tablet_peer->log()->GetSegmentsToGCUnlocked(std::numeric_limits<int64_t>::max(),
                                                        &segment_sequence));
  ASSERT_EQ(segment_sequence.size(), 0);
  LOG(INFO) << "No segments to be GCed because less than " << kMaxSecondsToRetain
            << " seconds have elapsed";

  SleepFor(time_to_sleep);

  ASSERT_OK(tablet_peer->log()->GetSegmentsToGCUnlocked(std::numeric_limits<int64_t>::max(),
                                                              &segment_sequence));
  ASSERT_GT(segment_sequence.size(), 0);
  ASSERT_EQ(segment_sequence.size(),
            tablet_peer->log()->reader_->segments_violate_max_time_policy_->size());

  for (size_t i = 0; i < segment_sequence.size(); i++) {
    ASSERT_EQ(segment_sequence[i]->path(),
              (*tablet_peer->log()->reader_->segments_violate_max_time_policy_)[i]->path());
    LOG(INFO) << "Segment " << segment_sequence[i]->path() << " to be GCed";
  }
}

class CDCServiceTestDurableMinReplicatedIndex : public CDCServiceTest {
 public:
  void SetUp() override {
    // Immediately write any index provided by a GetChanges request to cdc_state table.
    FLAGS_cdc_state_checkpoint_update_interval_ms = 0;
    FLAGS_update_min_cdc_indices_interval_secs = 1;
    FLAGS_enable_log_retention_by_op_idx = true;
    CDCServiceTest::SetUp();
  }
};

INSTANTIATE_TEST_CASE_P(EnableReplicateIntents, CDCServiceTestDurableMinReplicatedIndex,
                        ::testing::Bool());

TEST_P(CDCServiceTestDurableMinReplicatedIndex, TestBootstrapProducer) {
  constexpr int kNRows = 100;

  std::string tablet_id;
  GetTablet(&tablet_id);

  const auto& proxy = cluster_->mini_tablet_server(0)->server()->proxy();
  for (int i = 0; i < kNRows; i++) {
    WriteTestRow(i, 10 + i, "key" + std::to_string(i), tablet_id, proxy);
  }

  BootstrapProducerRequestPB req;
  BootstrapProducerResponsePB resp;
  req.add_table_ids(table_.table()->id());
  rpc::RpcController rpc;
  ASSERT_OK(cdc_proxy_->BootstrapProducer(req, &resp, &rpc));
  ASSERT_FALSE(resp.has_error());

  ASSERT_EQ(resp.cdc_bootstrap_ids().size(), 1);

  string bootstrap_id = resp.cdc_bootstrap_ids(0);

  // Verify that for each of the table's tablets, a new row in cdc_state table with the returned
  // id was inserted.
  client::TableHandle table;
  client::YBTableName cdc_state_table(
      YQL_DATABASE_CQL, master::kSystemNamespaceName, master::kCdcStateTableName);
  ASSERT_OK(table.Open(cdc_state_table, client_.get()));
  ASSERT_EQ(1, boost::size(client::TableRange(table)));
  int nrows = 0;
  for (const auto& row : client::TableRange(table)) {
    nrows++;
    stream_id_ = row.column(master::kCdcStreamIdIdx).string_value();
    ASSERT_EQ(stream_id_, bootstrap_id);

    string checkpoint = row.column(master::kCdcCheckpointIdx).string_value();
    auto s = OpId::FromString(checkpoint);
    ASSERT_OK(s);
    OpId op_id = *s;
    // When no writes are present, the checkpoint's index is 1. Plus one for the ALTER WAL RETENTION
    // TIME that we issue when cdc is enabled on a table.
    ASSERT_EQ(op_id.index, 2 + kNRows);
  }

  // This table only has one tablet.
  ASSERT_EQ(nrows, 1);

  // Ensure that cdc_min_replicated_index is set to the correct value after Bootstrap.
  std::shared_ptr<tablet::TabletPeer> tablet_peer;
  ASSERT_TRUE(cluster_->mini_tablet_server(0)->server()->tablet_manager()->LookupTablet(tablet_id,
              &tablet_peer));

  auto latest_opid = tablet_peer->log()->GetLatestEntryOpId();
  WaitForCDCIndex(tablet_peer, latest_opid.index, 4 * FLAGS_update_min_cdc_indices_interval_secs);
}

TEST_P(CDCServiceTestDurableMinReplicatedIndex, TestLogCDCMinReplicatedIndexIsDurable) {
  CreateCDCStream(cdc_proxy_, table_.table()->id(), &stream_id_);

  std::string tablet_id;
  GetTablet(&tablet_id);

  const auto& proxy = cluster_->mini_tablet_server(0)->server()->proxy();

  std::shared_ptr<tablet::TabletPeer> tablet_peer;
  ASSERT_TRUE(cluster_->mini_tablet_server(0)->server()->tablet_manager()->LookupTablet(tablet_id,
      &tablet_peer));
  // Write a row so that the next GetChanges request doesn't fail.
  WriteTestRow(0, 10, "key0", tablet_id, proxy);

  // Get CDC changes.
  GetChanges(tablet_id, stream_id_, /* term */ 0, /* index */ 10);

  WaitForCDCIndex(tablet_peer, 10, 4 * FLAGS_update_min_cdc_indices_interval_secs);

  // Restart the entire cluster to verify that the CDC tablet metadata got loaded from disk.
  ASSERT_OK(cluster_->RestartSync());

  ASSERT_OK(WaitFor([&](){
    if (cluster_->mini_tablet_server(0)->server()->tablet_manager()->
            LookupTablet(tablet_id, &tablet_peer)) {
      if (tablet_peer->LeaderStatus() == consensus::LeaderStatus::LEADER_AND_READY &&
          tablet_peer->log() != nullptr) {
        LOG(INFO) << "TServer is ready ";
        return true;
      }
    }
    return false;
  }, MonoDelta::FromSeconds(30) * kTimeMultiplier, "Wait until tablet has a leader."));

  // Verify the log and meta min replicated index was loaded correctly from disk.
  ASSERT_EQ(tablet_peer->log()->cdc_min_replicated_index(), 10);
  ASSERT_EQ(tablet_peer->tablet_metadata()->cdc_min_replicated_index(), 10);
}

class CDCServiceTestMinSpace : public CDCServiceTest {
 public:
  void SetUp() override {
    FLAGS_cdc_state_checkpoint_update_interval_ms = 0;
    FLAGS_log_min_segments_to_retain = 1;
    FLAGS_log_min_seconds_to_retain = 1;
    FLAGS_cdc_wal_retention_time_secs = 1;
    FLAGS_enable_log_retention_by_op_idx = true;
    // We want the logs to be GCed because of space, not because they exceeded the maximum time to
    // be retained.
    FLAGS_log_max_seconds_to_retain = 10 * 3600; // 10 hours.
    FLAGS_log_stop_retaining_min_disk_mb = 1;
    FLAGS_TEST_record_segments_violate_min_space_policy = true;

    // This will rollover log segments a lot faster.
    FLAGS_log_segment_size_bytes = 500;
    CDCServiceTest::SetUp();
  }
};

TEST_P(CDCServiceTestMinSpace, TestLogRetentionByOpId_MinSpace) {
  CreateCDCStream(cdc_proxy_, table_.table()->id(), &stream_id_);

  std::string tablet_id;
  GetTablet(&tablet_id);

  const auto& proxy = cluster_->mini_tablet_server(0)->server()->proxy();

  std::shared_ptr<tablet::TabletPeer> tablet_peer;
  ASSERT_TRUE(cluster_->mini_tablet_server(0)->server()->tablet_manager()->LookupTablet(tablet_id,
      &tablet_peer));
  // Write a row so that the next GetChanges request doesn't fail.
  WriteTestRow(0, 10, "key0", tablet_id, proxy);

  // Get CDC changes.
  GetChanges(tablet_id, stream_id_, /* term */ 0, /* index */ 0);

  WaitForCDCIndex(tablet_peer, 0, 4 * FLAGS_update_min_cdc_indices_interval_secs);

  // Write a lot more data to generate many log files that can be GCed. This should take less
  // than kMaxSecondsToRetain for the next check to succeed.
  for (int i = 1; i <= 5000; i++) {
    WriteTestRow(i, 10 + i, "key" + std::to_string(i), tablet_id, proxy);
  }

  log::SegmentSequence segment_sequence;
  ASSERT_OK(tablet_peer->log()->GetSegmentsToGCUnlocked(std::numeric_limits<int64_t>::max(),
                                                        &segment_sequence));
  ASSERT_EQ(segment_sequence.size(), 0);

  FLAGS_TEST_simulate_free_space_bytes = 128;

  ASSERT_OK(tablet_peer->log()->GetSegmentsToGCUnlocked(std::numeric_limits<int64_t>::max(),
                                                        &segment_sequence));
  ASSERT_GT(segment_sequence.size(), 0);
  ASSERT_EQ(segment_sequence.size(),
            tablet_peer->log()->reader_->segments_violate_min_space_policy_->size());

  for (size_t i = 0; i < segment_sequence.size(); i++) {
    ASSERT_EQ(segment_sequence[i]->path(),
              (*tablet_peer->log()->reader_->segments_violate_min_space_policy_)[i]->path());
    LOG(INFO) << "Segment " << segment_sequence[i]->path() << " to be GCed";
  }

  int32_t num_gced(0);
  ASSERT_OK(tablet_peer->log()->GC(std::numeric_limits<int64_t>::max(), &num_gced));
  ASSERT_EQ(num_gced, segment_sequence.size());

  // Read from 0.0.  This should start reading from the beginning of the logs.
  GetChanges(tablet_id, stream_id_, /* term */ 0, /* index */ 0);
}

class CDCLogAndMetaIndex : public CDCServiceTest {
 public:
  void SetUp() override {
    // Immediately write any index provided by a GetChanges request to cdc_state table.
    FLAGS_cdc_state_checkpoint_update_interval_ms = 0;
    FLAGS_update_min_cdc_indices_interval_secs = 1;
    FLAGS_cdc_min_replicated_index_considered_stale_secs = 5;
    FLAGS_enable_log_retention_by_op_idx = true;
    CDCServiceTest::SetUp();
  }
};

INSTANTIATE_TEST_CASE_P(EnableReplicateIntents, CDCLogAndMetaIndex, ::testing::Bool());

TEST_P(CDCLogAndMetaIndex, TestLogAndMetaCdcIndex) {
  constexpr int kNStreams = 5;

  // This will rollover log segments a lot faster.
  FLAGS_log_segment_size_bytes = 100;

  CDCStreamId stream_id[kNStreams];

  for (int i = 0; i < kNStreams; i++) {
    CreateCDCStream(cdc_proxy_, table_.table()->id(), &stream_id[i]);
  }

  std::string tablet_id;
  GetTablet(&tablet_id);

  const auto &proxy = cluster_->mini_tablet_server(0)->server()->proxy();

  // Insert test rows.
  for (int i = 1; i <= kNStreams; i++) {
    WriteTestRow(i, 10 + i, "key" + std::to_string(i), tablet_id, proxy);
  }

  std::shared_ptr<tablet::TabletPeer> tablet_peer;
  ASSERT_TRUE(cluster_->mini_tablet_server(0)->server()->tablet_manager()->LookupTablet(tablet_id,
      &tablet_peer));

  // Before any cdc request, the min index should be max value.
  ASSERT_EQ(tablet_peer->log()->cdc_min_replicated_index(), std::numeric_limits<int64_t>::max());
  ASSERT_EQ(tablet_peer->tablet_metadata()->cdc_min_replicated_index(),
            std::numeric_limits<int64_t>::max());

  for (int i = 0; i < kNStreams; i++) {
    // Get CDC changes.
    GetChanges(tablet_id, stream_id[i], /* term */ 0, /* index */ i);
  }

  // After the request succeeded, verify that the min cdc limit was set correctly. In this case
  // it belongs to stream_id[0] with index 0.
  WaitForCDCIndex(tablet_peer, 0, 4 * FLAGS_update_min_cdc_indices_interval_secs);

  // Changing the lowest index from all the streams should also be reflected in the log object.
  GetChanges(tablet_id, stream_id[0], /* term */ 0, /* index */ 4);

  // After the request succeeded, verify that the min cdc limit was set correctly. In this case
  // it belongs to stream_id[1] with index 1.
  WaitForCDCIndex(tablet_peer, 1, 4 * FLAGS_update_min_cdc_indices_interval_secs);

  for (int i = 0; i < kNStreams; i++) {
    ASSERT_OK(client_->DeleteCDCStream(stream_id[i],
                                       true /*force_delete*/,
                                       true /*ignore_errors*/));
  }
}

class CDCLogAndMetaIndexReset : public CDCLogAndMetaIndex {
 public:
  void SetUp() override {
    FLAGS_cdc_min_replicated_index_considered_stale_secs = 5;
    // This will rollover log segments a lot faster.
    FLAGS_log_segment_size_bytes = 100;
    CDCLogAndMetaIndex::SetUp();
  }
};

INSTANTIATE_TEST_CASE_P(EnableReplicateIntents, CDCLogAndMetaIndexReset, ::testing::Bool());

// Test that when all the streams for a specific tablet have been deleted, the log and meta
// cdc min replicated index is reset to max int64.
TEST_P(CDCLogAndMetaIndexReset, TestLogAndMetaCdcIndexAreReset) {
  constexpr int kNStreams = 5;

  // This will rollover log segments a lot faster.
  FLAGS_log_segment_size_bytes = 100;

  CDCStreamId stream_id[kNStreams];

  for (int i = 0; i < kNStreams; i++) {
    CreateCDCStream(cdc_proxy_, table_.table()->id(), &stream_id[i]);
  }

  std::string tablet_id;
  GetTablet(&tablet_id);

  const auto &proxy = cluster_->mini_tablet_server(0)->server()->proxy();

  // Insert test rows.
  for (int i = 1; i <= kNStreams; i++) {
    WriteTestRow(i, 10 + i, "key" + std::to_string(i), tablet_id, proxy);
  }

  std::shared_ptr<tablet::TabletPeer> tablet_peer;
  ASSERT_TRUE(cluster_->mini_tablet_server(0)->server()->tablet_manager()->LookupTablet(tablet_id,
      &tablet_peer));

  // Before any cdc request, the min index should be max value.
  ASSERT_EQ(tablet_peer->log()->cdc_min_replicated_index(), std::numeric_limits<int64_t>::max());
  ASSERT_EQ(tablet_peer->tablet_metadata()->cdc_min_replicated_index(),
            std::numeric_limits<int64_t>::max());


  for (int i = 0; i < kNStreams; i++) {
    // Get CDC changes.
    GetChanges(tablet_id, stream_id[i], /* term */ 0, /* index */ 5);
  }

  // After the request succeeded, verify that the min cdc limit was set correctly. In this case
  // all the streams have index 5.
  WaitForCDCIndex(tablet_peer, 5, 4 * FLAGS_update_min_cdc_indices_interval_secs);

  client::TableHandle table;
  client::YBTableName cdc_state_table(
      YQL_DATABASE_CQL, master::kSystemNamespaceName, master::kCdcStateTableName);
  ASSERT_OK(table.Open(cdc_state_table, client_.get()));

  auto session = client_->NewSession();
  for (int i = 0; i < kNStreams; i++) {
    const auto delete_op = table.NewDeleteOp();
    auto* delete_req = delete_op->mutable_request();
    QLAddStringHashValue(delete_req, tablet_id);
    QLAddStringRangeValue(delete_req, stream_id[i]);
    session->Apply(delete_op);
  }
  ASSERT_OK(session->Flush());
  LOG(INFO) << "Successfully deleted all streams from cdc_state";

  SleepFor(MonoDelta::FromSeconds(FLAGS_cdc_min_replicated_index_considered_stale_secs + 1));

  LOG(INFO) << "Done sleeping";
  // RunLogGC should reset cdc min replicated index to max int64 because more than
  // FLAGS_cdc_min_replicated_index_considered_stale_secs seconds have elapsed since the index
  // was last updated.
  ASSERT_OK(tablet_peer->RunLogGC());
  LOG(INFO) << "GC done running";
  ASSERT_EQ(tablet_peer->log()->cdc_min_replicated_index(), std::numeric_limits<int64_t>::max());
  ASSERT_EQ(tablet_peer->tablet_metadata()->cdc_min_replicated_index(),
      std::numeric_limits<int64_t>::max());

  for (int i = 0; i < kNStreams; i++) {
    ASSERT_OK(client_->DeleteCDCStream(stream_id[i],
                                       true /*force_delete*/,
                                       true /*ignore_errors*/));
  }
}

class CDCServiceTestThreeServers : public CDCServiceTest {
 public:
  void SetUp() override {
    // We don't want the tablets to move in the middle of the test.
    FLAGS_enable_load_balancing = false;
    FLAGS_leader_failure_max_missed_heartbeat_periods = 12.0;
    FLAGS_update_min_cdc_indices_interval_secs = 5;
    FLAGS_enable_log_retention_by_op_idx = true;
    FLAGS_client_read_write_timeout_ms = 20 * 1000 * kTimeMultiplier;

    // Always update cdc_state table.
    FLAGS_cdc_state_checkpoint_update_interval_ms = 0;

    FLAGS_follower_unavailable_considered_failed_sec = 20 * kTimeMultiplier;

    CDCServiceTest::SetUp();
  }

  void DoTearDown() override {
    YBMiniClusterTestBase::DoTearDown();
  }

  virtual int server_count() override { return 3; }
  virtual int tablet_count() override { return 3; }

  // Get the first tablet_id for which any peer is a leader.
  void GetFirstTabletIdAndLeaderPeer(TabletId* tablet_id, ssize_t* leader_idx, int timeout_secs);
};

INSTANTIATE_TEST_CASE_P(EnableReplicateIntents, CDCServiceTestThreeServers, ::testing::Bool());

// Sometimes leadership takes a while. Keep retrying until timeout_secs seconds have elapsed.
void CDCServiceTestThreeServers::GetFirstTabletIdAndLeaderPeer(TabletId* tablet_id,
                                                               ssize_t* leader_idx,
                                                               int timeout_secs) {
  std::vector<TabletId> tablet_ids;
  // Verify that we are only returning a tablet that belongs to the table created for this test.
  GetTablets(&tablet_ids);
  ASSERT_EQ(tablet_ids.size(), tablet_count());

  MonoTime now = MonoTime::Now();
  MonoTime deadline = now + MonoDelta::FromSeconds(timeout_secs);
  while(now.ComesBefore(deadline) && (!tablet_id || tablet_id->empty())) {
    for (size_t idx = 0; idx < cluster_->num_tablet_servers(); idx++) {
      auto peers = cluster_->mini_tablet_server(idx)->server()->tablet_manager()->GetTabletPeers();
      ASSERT_GT(peers.size(), 0);

      for (const auto &peer : peers) {
        auto it = std::find(tablet_ids.begin(), tablet_ids.end(), peer->tablet_id());
        if (it != tablet_ids.end() &&
            peer->LeaderStatus() == consensus::LeaderStatus::LEADER_AND_READY) {
          *tablet_id = peer->tablet_id();
          *leader_idx = idx;
          LOG(INFO) << "Selected tablet " << tablet_id << " for tablet server " << idx;
          break;
        }
      }
    }
    now = MonoTime::Now();
  }
}


// Test that whenever a leader change happens (forced here by shutting down the tablet leader),
// next leader correctly reads the minimum applied cdc index by reading the cdc_state table.
TEST_P(CDCServiceTestThreeServers, TestNewLeaderUpdatesLogCDCAppliedIndex) {
  constexpr int kNRecords = 30;
  constexpr int kGettingLeaderTimeoutSecs = 20;

  TabletId tablet_id;
  // Index of the TS that is the leader for the selected tablet_id.
  ssize_t leader_idx = -1;

  GetFirstTabletIdAndLeaderPeer(&tablet_id, &leader_idx, kGettingLeaderTimeoutSecs);
  ASSERT_FALSE(tablet_id.empty());
  ASSERT_GE(leader_idx, 0);

  const auto &proxy = cluster_->mini_tablet_server(leader_idx)->server()->proxy();
  for (int i = 0; i < kNRecords; i++) {
    WriteTestRow(i, 10 + i, "key" + std::to_string(i), tablet_id, proxy);
  }
  LOG(INFO) << "Inserted " << kNRecords << " records";

  CreateCDCStream(cdc_proxy_, table_.table()->id(), &stream_id_);
  LOG(INFO) << "Created cdc stream " << stream_id_;

  std::shared_ptr<tablet::TabletPeer> tablet_peer;
  // Check that the index hasn't been updated in any of the peers.
  for (int idx = 0; idx < server_count(); idx++) {
    if (cluster_->mini_tablet_server(idx)->server()->tablet_manager()->
        LookupTablet(tablet_id, &tablet_peer)) {
      ASSERT_EQ(tablet_peer->log()->cdc_min_replicated_index(), std::numeric_limits<int64>::max());
      ASSERT_EQ(tablet_peer->tablet_metadata()->cdc_min_replicated_index(),
                std::numeric_limits<int64>::max());

    }
  }

  // Kill the tablet leader tserver so that another tserver becomes the leader.
  cluster_->mini_tablet_server(leader_idx)->Shutdown();
  LOG(INFO) << "tserver " << leader_idx << " was shutdown";

  // CDC Proxy is pinned to the first TServer, so we need to update the proxy if we kill that one.
  if (leader_idx == 0) {
    cdc_proxy_ = std::make_unique<CDCServiceProxy>(
        &client_->proxy_cache(),
        HostPort::FromBoundEndpoint(cluster_->mini_tablet_server(1)->bound_rpc_addr()));
  }

  // Wait until GetChanges doesn't return any errors. This means that we are able to write to
  // the cdc_state table.
  ASSERT_OK(WaitFor([&](){
    bool has_error = false;
    GetChanges(tablet_id, stream_id_, /* term */ 0, /* index */ 5, &has_error);
    return !has_error;
  }, MonoDelta::FromSeconds(180) * kTimeMultiplier, "Wait until cdc state table can take writes."));

  std::unique_ptr<CDCServiceProxy> cdc_proxy;
  ASSERT_OK(WaitFor([&](){
    for (int idx = 0; idx < server_count(); idx++) {
      if (idx == leader_idx) {
        // This TServer is shutdown for now.
        continue;
      }
      if (cluster_->mini_tablet_server(idx)->server()->tablet_manager()->
          LookupTablet(tablet_id, &tablet_peer)) {
        if (tablet_peer->LeaderStatus() == consensus::LeaderStatus::LEADER_AND_READY) {
          LOG(INFO) << "Found new leader for tablet " << tablet_id << " in TS " << idx;
          return true;
        }
      }
    }
    return false;
  }, MonoDelta::FromSeconds(30) * kTimeMultiplier, "Wait until tablet has a leader."));

  SleepFor(MonoDelta::FromSeconds((FLAGS_update_min_cdc_indices_interval_secs * 3)));
  LOG(INFO) << "Done sleeping";

  ASSERT_EQ(tablet_peer->log()->cdc_min_replicated_index(), 5);
  ASSERT_EQ(tablet_peer->tablet_metadata()->cdc_min_replicated_index(), 5);

  ASSERT_OK(cluster_->mini_tablet_server(leader_idx)->Start());
  ASSERT_OK(cluster_->mini_tablet_server(leader_idx)->WaitStarted());
}

} // namespace cdc
} // namespace yb<|MERGE_RESOLUTION|>--- conflicted
+++ resolved
@@ -484,13 +484,8 @@
   NamespaceId ns_id;
   std::vector<TableId> table_ids;
   std::unordered_map<std::string, std::string> options;
-<<<<<<< HEAD
   ASSERT_OK(client_->GetCDCStream(stream_id, &ns_id, &table_ids, &options));
   ASSERT_EQ(table_ids.front(), table_.table()->id());
-=======
-  ASSERT_OK(client_->GetCDCStream(stream_id_, &table_id, &options));
-  ASSERT_EQ(table_id, table_.table()->id());
->>>>>>> 62e640ae
 }
 
 TEST_P(CDCServiceTest, TestCreateCDCStreamWithDefaultRententionTime) {
@@ -502,11 +497,8 @@
   NamespaceId ns_id;
   std::vector<TableId> table_ids;
   std::unordered_map<std::string, std::string> options;
-<<<<<<< HEAD
   ASSERT_OK(client_->GetCDCStream(stream_id, &ns_id, &table_ids, &options));
-=======
-  ASSERT_OK(client_->GetCDCStream(stream_id_, &table_id, &options));
->>>>>>> 62e640ae
+
 
   // Verify that the wal retention time was set at the tablet level.
   VerifyWalRetentionTime(cluster_.get(), kCDCTestTableName, FLAGS_cdc_wal_retention_time_secs);
@@ -519,13 +511,9 @@
   NamespaceId ns_id;
   std::vector<TableId> table_ids;
   std::unordered_map<std::string, std::string> options;
-<<<<<<< HEAD
   ASSERT_OK(client_->GetCDCStream(stream_id, &ns_id, &table_ids, &options));
   ASSERT_EQ(table_ids.front(), table_.table()->id());
-=======
-  ASSERT_OK(client_->GetCDCStream(stream_id_, &table_id, &options));
-  ASSERT_EQ(table_id, table_.table()->id());
->>>>>>> 62e640ae
+
 
   std::vector<std::string> tablet_ids;
   std::vector<std::string> ranges;
@@ -548,11 +536,7 @@
   ns_id.clear();
   table_ids.clear();
   options.clear();
-<<<<<<< HEAD
   Status s = client_->GetCDCStream(stream_id, &ns_id, &table_ids, &options);
-=======
-  Status s = client_->GetCDCStream(stream_id_, &table_id, &options);
->>>>>>> 62e640ae
   ASSERT_TRUE(s.IsNotFound());
 
   for (const auto& tablet_id : tablet_ids) {
