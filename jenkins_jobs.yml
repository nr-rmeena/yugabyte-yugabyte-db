--- conflicted
+++ resolved
@@ -1,7 +1,6 @@
 # This file determines the jobs that we run in this branch on Jenkins.
 # Default architecture is x86_64
 jobs:
-<<<<<<< HEAD
 # YB_TODO: tests fail with "stack depth limit exceeded"
 #  - os: alma8
 #    compiler: clang16
@@ -11,30 +10,18 @@
 # YB_TODO: build failure:
 # libpq.so.5.15:                 U __tsan_func_exit
 # libpq must not be calling any function which invokes exit
-#  - os: centos7
+#  - os: alma8
 #    compiler: clang17
 #    build_type: tsan
 #    release_artifact: false
-=======
-  - os: alma8
-    compiler: clang16
-    build_type: asan
-    release_artifact: false
-
-  - os: alma8
-    compiler: clang17
-    build_type: tsan
-    release_artifact: false
->>>>>>> 32546339
 
   - os: alma8
     compiler: gcc11
     build_type: debug
     release_artifact: false
 
-<<<<<<< HEAD
 # YB_TODO: build failure "ld.lld: error: duplicate symbol: fsync_fname"
-#  - os: centos7
+#  - os: alma8
 #    compiler: clang16
 #    build_type: release
 #    build_opts: YB_LINKING_TYPE=full-lto
@@ -45,19 +32,12 @@
 #    build_type: release
 #    architecture: aarch64
 #    release_artifact: true
-=======
+
+# YB_TODO: remove this job as in 37b0080f2b7108662e4525899848bcaba24efc40.
   - os: alma8
-    compiler: clang16
-    build_type: release
-    build_opts: YB_LINKING_TYPE=full-lto
-    release_artifact: true
-
-  - os: alma8
-    compiler: clang16
-    build_type: release
-    architecture: aarch64
-    release_artifact: true
->>>>>>> 32546339
+    compiler: gcc11
+    build_type: fastdebug
+    release_artifact: false
 
   - os: mac12
     compiler: clang
